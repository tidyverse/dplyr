# dplyr (development version)

<<<<<<< HEAD
* Rowwise-`mutate()` behaves a little better with 0-row inputs (#6303).
=======
* A rowwise `mutate()` now automatically unlists list-columns containing 
  length 1 vectors (#6302).
>>>>>>> 978e8563

* `arrange()` now correctly ignores `NULL` inputs (#6193).

* `*_join()` now error if you supply them with additional arguments that
  aren't used (#6228).

* `df |> arrange(mydesc::desc(x))` works correctly when the mydesc re-exports
   `dplyr::desc()` (#6231).

* `union_all()`, like `union()`, now requires that data frames be compatible:
  i.e. they have the same columns, and the columns have compatible types.

* `setequal()` ignores differences between freely coercible types (e.g. integer 
  and double) (#6114) and ignores duplicated rows (#6057).

* `all_equal()` is formally deprecated. We've advised against it for
  some time, and we explicitly recommend you use `all.equal()`,
  manually reordering the rows and columns (#6324).

* `distinct()` returns columns ordered the way you request, not the same
  as the input data (#6156).

* The `.keep`, `.before`, and `.after` arguments to `mutate()` 
  are no longer experimental.
  
* The `rows_*()` family of functions are no longer experimental.

* `desc()` gives a useful error message if you give it a non-vector (#6028).

* `slice_sample()` returns a data frame or group with the same number of rows as 
  the input when `replace = FALSE` and `n` is larger than the number of rows or 
  `prop` is larger than 1. This reverts a change made in 1.0.8, returning to the 
  behavior of 1.0.7 (#6185)

* `slice()` helpers again produce output equivalent to `slice(.data, 0)` when
  the `n` or `prop` argument is 0, fixing a bug introduced in the previous
  version (@eutwt, #6184).

* Fixed an issue with latest rlang that caused internal tools (such as
  `mask$eval_all_summarise()`) to be mentioned in error messages (#6308).

* `distinct()` now retains attributes of bare data frames (#6318).

* dplyr no longer provides `count()` and `tally()` methods for `tbl_sql`.
  These methods have been accidentally overriding the `tbl_lazy` methods that
  dbplyr provides, which has resulted in issues with the grouping structure of
  the output (#6338, tidyverse/dbplyr#940).

* `relocate()` now retains the last name change when a single column is renamed
  multiple times while it is being moved. This better matches the behavior of
  `rename()` (#6209, with help from @eutwt).

* `na_if()` has been rewritten to utilize vctrs. This comes with the following
  improvements (#6329):

  * It now casts `y` to the type of `x` before comparing them, which makes it
    clearer that this function is type and size stable on `x`. In particular,
    this means that you can no longer do `na_if(<tibble>, 0)`, which previously
    accidentally allowed you to replace any instance of `0` across every column
    of the tibble with `NA`. `na_if()` was never intended to work this way, and
    this is considered off-label usage.
    
  * You can now replace `NaN` values in `x` with `NA` through `na_if(x, NaN)`.

* `first()`, `last()`, and `nth()` have been rewritten to use vctrs. This comes
  with the following improvements (#6331):
  
  * When used on a data frame, these functions now return a single row rather
    than a single column. This is more consistent with the vctrs principle that
    a data frame is generally treated as a vector of rows.
    
  * The `default` is no longer "guessed", and will always automatically be set
    to a missing value appropriate for the type of `x`.
    
  * Fractional values of `n` are no longer truncated to integers, and will now
    cause an error. For example, `nth(x, n = 2)` is fine, but
    `nth(x, n = 2.5)` is now an error.

* `lag()` and `lead()` now cast `default` to the type of `x`, rather than taking
  the common type. This ensures that these functions are type stable on `x`
  (#6330).

* `with_order()` now checks that the size of `order_by` is the same size as `x`.

* `with_order()` now works correctly when data frames are used as the `order_by`
  value (#6334).

* `coalesce()` now more fully embraces the principles of vctrs (#6265).

  * `.ptype` and `.size` arguments have been added to allow you to explicitly
    enforce an output type and size.
    
  * `NULL` inputs are now discarded up front.

  * `coalesce()` no longer iterates over the columns of data frame input.
    Instead, a row is now only coalesced if it is entirely missing, which is
    consistent with `vctrs::vec_equal_na()` and greatly simplifies the
    implementation.

* `group_by()` now uses a new algorithm for computing groups. It is often faster
  than the previous approach (especially when there are many groups), and in
  most cases there should be no changes. The exception is with character vector
  group columns, which are now internally ordered in the C locale rather than
  the system locale and may result in differently ordered results when you
  follow up a `group_by()` with functions that use the group data, such as
  `summarise()` or `group_split()` (#4406, #6297).
  
  See the Ordering section of `?group_by()` for more information. For a full
  explanation of this change, refer to this
  [tidyup](https://github.com/tidyverse/tidyups/blob/main/006-dplyr-group-by-ordering.md).

* `if_else()` has been rewritten to utilize vctrs. This comes with most of the
  same benefits as the `case_when()` rewrite. In particular, `if_else()` now
  takes the common type of `true`, `false`, and `missing` when determining what
  the output type should be, meaning that you no longer have to be quite as
  strict about types when supplying values for them (for example, you no longer
  need to supply typed `NA` values, like `NA_character_`) (#6243).

* `case_when()` has been rewritten to utilize vctrs (#5106). This comes with a
  number of useful improvements:
  
  * There is a new `.default` argument that is intended to replace usage of
    `TRUE ~ default_value` as a more explicit and readable way to specify
    a default value. In the future, we will deprecate the unsafe recycling of
    the LHS inputs that allows `TRUE ~` to work, so we encourage you to switch
    over to using `.default` instead.
  
  * The types of the RHS inputs no longer have to match exactly. For example,
    the following no longer requires you to use `NA_character_` instead of just
    `NA`.

    ```
    x <- c("little", "unknown", "small", "missing", "large")
    
    case_when(
      x %in% c("little", "small") ~ "one",
      x %in% c("big", "large") ~ "two",
      x %in% c("missing", "unknown") ~ NA
    )
    ```
    
  * `case_when()` now supports a larger variety of value types. For example,
     you can use a data frame to create multiple columns at once.
     
  * There are new `.ptype` and `.size` arguments which allow you to enforce
    a particular output type and size. This allows you to construct a completely
    type and size stable call to `case_when()`.

  * The error thrown when types or lengths were incorrect has been improved
    (#6261, #6206).

* `arrange()` now uses a faster algorithm for sorting character vectors, which
  is heavily inspired by data.table's `forder()`. Additionally, the default
  locale for sorting character vectors is now the C locale, which is a breaking
  change from the previous behavior that utilized the system locale. The new
  `.locale` argument can be used to adjust this to, say, the American English
  locale, which is an optional feature that requires the stringi package. This
  change improves reproducibility across R sessions and operating systems. For a
  fuller explanation, refer to this
  [tidyup](https://github.com/tidyverse/tidyups/blob/main/003-dplyr-radix-ordering.md)
  which outlines and justifies this change (#4962).

* `tbl_sum()` is no longer reexported from tibble (#6284).

* `slice_sample()` now gives a more informative error when `replace = FALSE` and
  the number of rows requested in the sample exceeds the number of rows in the
  data (#6271).

* `frame_data()` is no longer reexported from tibble (#6278).

* `lst_()` is no longer reexported from tibble (#6276).

* `data_frame_()` is no longer reexported from tibble (#6277).

* `between()` has been rewritten to utilize vctrs. This means that it is no
  longer restricted to just numeric and date-time vectors. Additionally, `left`
  and `right` are no longer required to be scalars, they can now also be vectors
  with the same length as `x`. Finally, `left` and `right` are now cast to the
  type of `x` before the comparison is made. This last change means that you
  can no longer make comparisons like `between(<int>, 0, 2.5)`, as `2.5` can't
  be cast to integer without losing information. We recommend that you convert
  the `<int>` vector to double before calling `between()` if you require this
  (#6183, #6260).

* Joins have undergone a complete overhaul. The purpose of this overhaul is to
  enable more flexible join operations, while also providing tools to perform
  quality control checks directly in the join call. Many of these changes are
  inspired by data.table's join syntax (#5914, #5661, #5413, #2240).

  * A _join specification_ can now be created through `join_by()`. This allows
    you to specify both the left and right hand side of a join using unquoted
    column names, such as `join_by(sale_date == commercial_date)`. Join
    specifications can be supplied to any `*_join()` function as the `by`
    argument.
    
  * Join specifications allow for various new types of joins:
  
    * Equi joins: The most common join, specified by `==`. For example,
      `join_by(sale_date == commercial_date)`.
      
    * Non-equi joins: For joining on conditions other than equality, specified
      by `>=`, `>`, `<`, and `<=`. For example,
      `join_by(sale_date >= commercial_date)` to find every commercial that
      aired before a particular sale.
      
    * Rolling joins: For "rolling" the preceding value forward or the following
      value backwards when there isn't an exact match, specified by using one of
      the rolling helpers: `preceding()` or `following()`. For example,
      `join_by(preceding(sale_date, commercial_date))` to find only the most
      recent commercial that aired before a particular sale.
      
    * Overlap joins: For detecting overlaps between sets of columns, specified
      by using one of the overlap helpers: `between()`, `within()`, or
      `overlaps()`. For example,
      `join_by(between(commercial_date, sale_date_lower, sale_date))` to
      find commercials that aired before a particular sale, as long as they
      occurred after some lower bound, such as 40 days before the sale was made.
      
    Note that you cannot use arbitrary expressions in the join conditions, like
    `join_by(sale_date - 40 >= commercial_date)`. Instead, use `mutate()` to
    create a new column containing the result of `sale_date - 40` and refer
    to that by name in `join_by()`.
    
  * `multiple` is a new argument for controlling what happens when a row
    in `x` matches multiple rows in `y`. For equi joins and rolling joins,
    where this is usually surprising, this defaults to signaling a `"warning"`,
    but still returns all of the matches. For non-equi joins and cross joins,
    where multiple matches are usually expected, this defaults to returning
    `"all"` of the matches. You can also return only the `"first"` or `"last"`
    match, `"any"` of the matches, or you can `"error"`.
    
  * `keep` now defaults to `NULL` rather than `FALSE`. `NULL` implies
    `keep = FALSE` for equi-join conditions, but `keep = TRUE` for non-equi
    join conditions, since you generally want to preserve both sides of a
    non-equi join.
    
  * `unmatched` is a new argument for controlling what happens when a row
    would be dropped because it doesn't have a match. For backwards
    compatibility, the default is `"drop"`, but you can also choose to
    `"error"` if dropped rows would be surprising.

* `nest_join()` has gained the `na_matches` argument that all other joins have.

# dplyr 1.0.9

* New `rows_append()` which works like `rows_insert()` but ignores keys and
  allows you to insert arbitrary rows with a guarantee that the type of `x`
  won't change (#6249, thanks to @krlmlr for the implementation and @mgirlich
  for the idea).

* The `rows_*()` functions no longer require that the key values in `x` uniquely
  identify each row. Additionally, `rows_insert()` and `rows_delete()` no
  longer require that the key values in `y` uniquely identify each row. Relaxing
  this restriction should make these functions more practically useful for
  data frames, and alternative backends can enforce this in other ways as needed
  (i.e. through primary keys) (#5553).
  
* `rows_insert()` gained a new `conflict` argument allowing you greater control
  over rows in `y` with keys that conflict with keys in `x`. A conflict arises
  if a key in `y` already exists in `x`. By default, a conflict results in an
  error, but you can now also `"ignore"` these `y` rows. This is very similar to
  the `ON CONFLICT DO NOTHING` command from SQL (#5588, with helpful additions
  from @mgirlich and @krlmlr).

* `rows_update()`, `rows_patch()`, and `rows_delete()` gained a new `unmatched`
  argument allowing you greater control over rows in `y` with keys that are
  unmatched by the keys in `x`. By default, an unmatched key results in an
  error, but you can now also `"ignore"` these `y` rows (#5984, #5699).
  
* `rows_delete()` no longer requires that the columns of `y` be a strict subset
  of `x`. Only the columns specified through `by` will be utilized from `y`,
  all others will be dropped with a message.

* The `rows_*()` functions now always retain the column types of `x`. This
  behavior was documented, but previously wasn't being applied correctly
  (#6240).
  
* The `rows_*()` functions now fail elegantly if `y` is a zero column data frame
  and `by` isn't specified (#6179).

# dplyr 1.0.8

* Better display of error messages thanks to rlang 1.0.0.

* `mutate(.keep = "none")` is no longer identical to `transmute()`.
  `transmute()` has not been changed, and completely ignores the column ordering
  of the existing data, instead relying on the ordering of expressions
  supplied through `...`. `mutate(.keep = "none")` has been changed to ensure
  that pre-existing columns are never moved, which aligns more closely with the
  other `.keep` options (#6086).

* `filter()` forbids matrix results (#5973) and warns about data frame 
  results, especially data frames created from `across()` with a hint 
  to use `if_any()` or `if_all()`. 

* `slice()` helpers (`slice_head()`, `slice_tail()`, `slice_min()`, `slice_max()`) 
  now accept negative values for `n` and `prop` (#5961).

* `slice()` now indicates which group produces an error (#5931).

* `cur_data()` and `cur_data_all()` don't simplify list columns in rowwise data frames (#5901).

* dplyr now uses `rlang::check_installed()` to prompt you whether to install
  required packages that are missing.

* `storms` data updated to 2020 (@steveharoz, #5899).

* `coalesce()` accepts 1-D arrays (#5557).

* The deprecated `trunc_mat()` is no longer reexported from dplyr (#6141).

# dplyr 1.0.7

* `across()` uses the formula environment when inlining them (#5886).

* `summarise.rowwise_df()` is quiet when the result is ungrouped (#5875).

* `c_across()` and `across()` key deparsing not confused by long calls (#5883).

* `across()` handles named selections (#5207).

# dplyr 1.0.6

* `add_count()` is now generic (#5837).

* `if_any()` and `if_all()` abort when a predicate is mistakingly used as `.cols=` (#5732).

* Multiple calls to `if_any()` and/or `if_all()` in the same expression are now
  properly disambiguated (#5782). 

* `filter()` now inlines `if_any()` and `if_all()` expressions. This greatly
  improves performance with grouped data frames.

* Fixed behaviour of `...` in top-level `across()` calls (#5813, #5832).

* `across()` now inlines lambda-formulas. This is slightly more performant and
  will allow more optimisations in the future.

* Fixed issue in `bind_rows()` causing lists to be incorrectly transformed as
  data frames (#5417, #5749).

* `select()` no longer creates duplicate variables when renaming a variable 
  to the same name as a grouping variable (#5841).

* `dplyr_col_select()` keeps attributes for bare data frames (#5294, #5831).

* Fixed quosure handling in `dplyr::group_by()` that caused issues with extra
  arguments (tidyverse/lubridate#959).

* Removed the `name` argument from the `compute()` generic (@ianmcook, #5783).

* row-wise data frames of 0 rows and list columns are supported again (#5804).

# dplyr 1.0.5

* Fixed edge case of `slice_sample()` when `weight_by=` is used and there 
  0 rows (#5729). 
  
* `across()` can again use columns in functions defined inline (#5734). 

* Using testthat 3rd edition. 

* Fixed bugs introduced in `across()` in previous version (#5765).

* `group_by()` keeps attributes unrelated to the grouping (#5760).

* The `.cols=` argument of `if_any()` and `if_all()` defaults to `everything()`. 

# dplyr 1.0.4

* Improved performance for `across()`. This makes `summarise(across())` and 
  `mutate(across())` perform as well as the superseded colwise equivalents (#5697). 

* New functions `if_any()` and `if_all()` (#4770, #5713).

* `summarise()` silently ignores NULL results (#5708).

* Fixed a performance regression in `mutate()` when warnings occur once per
  group (#5675). We no longer instrument warnings with debugging information
  when `mutate()` is called within `suppressWarnings()`.

# dplyr 1.0.3

* `summarise()` no longer informs when the result is ungrouped (#5633).

* `group_by(.drop = FALSE)` preserves ordered factors (@brianrice2, #5545).

* `count()` and `tally()` are now generic. 

* Removed default fallbacks to lazyeval methods; this will yield better error messages when 
  you call a dplyr function with the wrong input, and is part of our long term 
  plan to remove the deprecated lazyeval interface. 

* `inner_join()` gains a `keep` parameter for consistency with the other
  mutating joins (@patrickbarks, #5581).

* Improved performance with many columns, with a dynamic data mask using active
  bindings and lazy chops (#5017). 

* `mutate()` and friends preserves row names in data frames once more (#5418).

* `group_by()` uses the ungrouped data for the implicit mutate step (#5598). 
  You might have to define an `ungroup()` method for custom classes.
  For example, see https://github.com/hadley/cubelyr/pull/3. 
  
* `relocate()` can rename columns it relocates (#5569).

* `distinct()` and `group_by()` have better error messages when the mutate step fails (#5060).

* Clarify that `between()` is not vectorised (#5493).

* Fixed `across()` issue where data frame columns would could not be referred to
  with `all_of()` in the nested case (`mutate()` within `mutate()`) (#5498).
  
* `across()` handles data frames with 0 columns (#5523). 

* `mutate()` always keeps grouping variables, unconditional to `.keep=` (#5582).

* dplyr now depends on R 3.3.0


# dplyr 1.0.2

* Fixed `across()` issue where data frame columns would mask objects referred to
  from `all_of()` (#5460).

* `bind_cols()` gains a `.name_repair` argument, passed to `vctrs::vec_cbind()` (#5451)

* `summarise(.groups = "rowwise")` makes a rowwise data frame even if the input data 
  is not grouped (#5422). 

# dplyr 1.0.1

* New function `cur_data_all()` similar to `cur_data()` but includes the grouping variables (#5342). 

* `count()` and `tally()` no longer automatically weights by column `n` if 
  present (#5298). dplyr 1.0.0 introduced this behaviour because of Hadley's
  faulty memory. Historically `tally()` automatically weighted and `count()` 
  did not, but this behaviour was accidentally changed in 0.8.2 (#4408) so that 
  neither automatically weighted by `n`. Since 0.8.2 is almost a year old,
  and the automatically weighting behaviour was a little confusing anyway,
  we've removed it from both `count()` and `tally()`.
  
    Use of `wt = n()` is now deprecated; now just omit the `wt` argument.

* `coalesce()` now supports data frames correctly (#5326).

* `cummean()` no longer has off-by-one indexing problem (@cropgen, #5287).

* The call stack is preserved on error. This makes it possible to `recover()`
  into problematic code called from dplyr verbs (#5308).


# dplyr 1.0.0

## Breaking changes

* `bind_cols()` no longer converts to a tibble, returns a data frame if the input is a data frame.

* `bind_rows()`, `*_join()`, `summarise()` and `mutate()` use vctrs coercion 
  rules. There are two main user facing changes:

    * Combining factor and character vectors silently creates a character 
      vector; previously it created a character vector with a warning.
      
    * Combining multiple factors creates a factor with combined levels;
      previously it created a character vector with a warning.

* `bind_rows()` and other functions use vctrs name repair, see `?vctrs::vec_as_names`.

* `all.equal.tbl_df()` removed.

    * Data frames, tibbles and grouped data frames are no longer considered equal, even if the data is the same.
    
    * Equality checks for data frames no longer ignore row order or groupings.

    * `expect_equal()` uses `all.equal()` internally. When comparing data frames, tests that used to pass may now fail.

* `distinct()` keeps the original column order.

* `distinct()` on missing columns now raises an error, it has been a compatibility warning for a long time.

* `group_modify()` puts the grouping variable to the front.

* `n()` and `row_number()` can no longer be called directly when dplyr is not loaded, 
  and this now generates an error: `dplyr::mutate(mtcars, x = n())`. 
  
  Fix by prefixing with `dplyr::` as in `dplyr::mutate(mtcars, x = dplyr::n())`
  
* The old data format for `grouped_df` is no longer supported. This may affect you if you have serialized grouped data frames to disk, e.g. with `saveRDS()` or when using knitr caching.

* `lead()` and `lag()` are stricter about their inputs. 

* Extending data frames requires that the extra class or classes are added first, not last. 
  Having the extra class at the end causes some vctrs operations to fail with a message like:
  
  ```
  Input must be a vector, not a `<data.frame/...>` object
  ```

* `right_join()` no longer sorts the rows of the resulting tibble according to the order of the RHS `by` argument in tibble `y`.

## New features

* The `cur_` functions (`cur_data()`, `cur_group()`, `cur_group_id()`, 
  `cur_group_rows()`) provide a full set of options to you access information 
  about the "current" group in dplyr verbs. They are inspired by 
  data.table's `.SD`, `.GRP`, `.BY`, and `.I`.

* The `rows_` functions (`rows_insert()`, `rows_update()`, `rows_upsert()`, `rows_patch()`, `rows_delete()`) provide a new API to insert and delete rows from a second data frame or table. Support for updating mutable backends is planned (#4654).

* `mutate()` and `summarise()` create multiple columns from a single expression
  if you return a data frame (#2326).

* `select()` and `rename()` use the latest version of the tidyselect interface.
  Practically, this means that you can now combine selections using Boolean
  logic (i.e. `!`, `&` and `|`), and use predicate functions with `where()` 
  (e.g. `where(is.character)`) to select variables by type (#4680). It also makes
  it possible to use `select()` and `rename()` to repair data frames with
  duplicated names (#4615) and prevents you from accidentally introducing
  duplicate names (#4643). This also means that dplyr now re-exports `any_of()`
  and `all_of()` (#5036).

* `slice()` gains a new set of helpers:

  * `slice_head()` and `slice_tail()` select the first and last rows, like
    `head()` and `tail()`, but return `n` rows _per group_.
    
  * `slice_sample()` randomly selects rows, taking over from `sample_frac()` 
     and `sample_n()`.
  
  * `slice_min()` and `slice_max()` select the rows with the minimum or 
    maximum values of a variable, taking over from the confusing `top_n()`.

* `summarise()` can create summaries of greater than length 1 if you use a
  summary function that returns multiple values.

* `summarise()` gains a `.groups=` argument to control the grouping structure. 

* New `relocate()` verb makes it easy to move columns around within a data 
  frame (#4598).
  
* New `rename_with()` is designed specifically for the purpose of renaming
  selected columns with a function (#4771).

* `ungroup()` can now selectively remove grouping variables (#3760).

* `pull()` can now return named vectors by specifying an additional column name
  (@ilarischeinin, #4102).

## Experimental features

* `mutate()` (for data frames only), gains experimental new arguments
  `.before` and `.after` that allow you to control where the new columns are
  placed (#2047).

* `mutate()` (for data frames only), gains an experimental new argument 
  called `.keep` that allows you to control which variables are kept from
  the input `.data`. `.keep = "all"` is the default; it keeps all variables.
  `.keep = "none"` retains no input variables (except for grouping keys), 
  so behaves like `transmute()`. `.keep = "unused"` keeps only variables 
  not used to make new columns. `.keep = "used"` keeps only the input variables
  used to create new columns; it's useful for double checking your work (#3721).

* New, experimental, `with_groups()` makes it easy to temporarily group or
  ungroup (#4711).

## across()

* New function `across()` that can be used inside `summarise()`, `mutate()`,
  and other verbs to apply a function (or a set of functions) to a selection of 
  columns. See `vignette("colwise")` for more details.
  
* New function `c_across()` that can be used inside `summarise()` and `mutate()`
  in row-wise data frames to easily (e.g.) compute a row-wise mean of all
  numeric variables. See `vignette("rowwise")` for more details.

## rowwise()

* `rowwise()` is no longer questioning; we now understand that it's an
  important tool when you don't have vectorised code. It now also allows you to
  specify additional variables that should be preserved in the output when 
  summarising (#4723). The rowwise-ness is preserved by all operations;
  you need to explicit drop it with `as_tibble()` or `group_by()`.

* New, experimental, `nest_by()`. It has the same interface as `group_by()`,
  but returns a rowwise data frame of grouping keys, supplemental with a 
  list-column of data frames containing the rest of the data.

## vctrs

* The implementation of all dplyr verbs have been changed to use primitives
  provided by the vctrs package. This makes it easier to add support for 
  new types of vector, radically simplifies the implementation, and makes
  all dplyr verbs more consistent.

* The place where you are mostly likely to be impacted by the coercion
  changes is when working with factors in joins or grouped mutates:
  now when combining factors with different levels, dplyr creates a new
  factor with the union of the levels. This matches base R more closely, 
  and while perhaps strictly less correct, is much more convenient.

* dplyr dropped its two heaviest dependencies: Rcpp and BH. This should make
  it considerably easier and faster to build from source.
  
* The implementation of all verbs has been carefully thought through. This 
  mostly makes implementation simpler but should hopefully increase consistency,
  and also makes it easier to adapt to dplyr to new data structures in the 
  new future. Pragmatically, the biggest difference for most people will be
  that each verb documents its return value in terms of rows, columns, groups,
  and data frame attributes.

* Row names are now preserved when working with data frames.


## Grouping

* `group_by()` uses hashing from the `vctrs` package.

* Grouped data frames now have `names<-`, `[[<-`, `[<-` and `$<-` methods that
  re-generate the underlying grouping. Note that modifying grouping variables
  in multiple steps (i.e. `df$grp1 <- 1; df$grp2 <- 1`) will be inefficient
  since the data frame will be regrouped after each modification.

* `[.grouped_df` now regroups to respect any grouping columns that have
  been removed (#4708).

* `mutate()` and `summarise()` can now modify grouping variables (#4709).

* `group_modify()` works with additional arguments (@billdenney and @cderv, #4509)

* `group_by()` does not create an arbitrary NA group when grouping by factors
  with `drop = TRUE` (#4460).


## Lifecycle changes

* All deprecations now use the [lifecycle](https://lifecycle.r-lib.org), 
  that means by default you'll only see a deprecation warning once per session,
  and you can control with `options(lifecycle_verbosity = x)` where
  `x` is one of NULL, "quiet", "warning", and "error".

### Removed

* `id()`, deprecated in dplyr 0.5.0, is now defunct.

* `failwith()`, deprecated in dplyr 0.7.0, is now defunct.

* `tbl_cube()` and `nasa` have been pulled out into a separate cubelyr package
  (#4429).

* `rbind_all()` and `rbind_list()` have been removed (@bjungbogati, #4430).

* `dr_dplyr()` has been removed as it is no longer needed (#4433, @smwindecker).


### Deprecated

* Use of pkgconfig for setting `na_matches` argument to join functions is now
  deprecated (#4914). This was rarely used, and I'm now confident that the 
  default is correct for R.

* In `add_count()`, the `drop` argument has been deprecated because it didn't 
  actually affect the output.

* `add_rownames()`: please use `tibble::rownames_to_column()` instead.

* `as.tbl()` and `tbl_df()`: please use `as_tibble()` instead.

* `bench_tbls()`, `compare_tbls()`, `compare_tbls2()`, `eval_tbls()` and 
  `eval_tbls2()` are now deprecated. That were only used in a handful of 
  packages, and we now believe that you're better off performing comparisons 
  more directly (#4675).

* `combine()`: please use `vctrs::vec_c()` instead.

* `funs()`: please use `list()` instead.

* `group_by(add = )`: please use `.add`
  instead.

* `group_by(.dots = )`/`group_by_prepare(.dots = )`: please use `!!!` 
  instead (#4734).

* The use of zero-arg `group_indices()` to retrieve the group id for the
  "current" group is deprecated; instead use `cur_group_id()`.

* Passing arguments to `group_keys()` or `group_indices()` to change the
  grouping has been deprecated, instead do grouping first yourself.

* `location()` and `changes()`: please use `lobstr::ref()` instead.

* `progress_estimated()` is soft deprecated; it's not the responsibility of
  dplyr to provide progress bars (#4935).

* `src_local()` has been deprecated; it was part of an approach to testing
  dplyr backends that didn't pan out.

* `src_mysql()`, `src_postgres()`, and `src_sqlite()` has been deprecated. 
  We've recommended against them for some time. Instead please use the approach 
  described at <https://dbplyr.tidyverse.org/>.

* `select_vars()`, `rename_vars()`, `select_var()`, `current_vars()` are now
  deprecated (@perezp44, #4432)


### Superseded

* The scoped helpers (all functions ending in `_if`, `_at`, or `_all`) have
  been superseded by `across()`. This dramatically reduces the API surface for 
  dplyr, while at the same providing providing a more flexible and less 
  error-prone interface (#4769).
  
    `rename_*()` and `select_*()` have been superseded by `rename_with()`.

* `do()` is superseded in favour of `summarise()`.

* `sample_n()` and `sample_frac()` have been superseded by `slice_sample()`. 
  See `?sample_n` for details about why, and for examples converting from 
  old to new usage.

* `top_n()` has been superseded by`slice_min()`/`slice_max()`. See `?top_n` 
  for details about why, and how to convert old to new usage (#4494).

### Questioning

* `all_equal()` is questioning; it solves a problem that no longer seems 
  important.

### Stable

* `rowwise()` is no longer questioning.
  
## Documentation improvements

* New `vignette("base")` which describes how dplyr verbs relate to the
  base R equivalents (@sastoudt, #4755)

* New `vignette("grouping")` gives more details about how dplyr verbs change
  when applied to grouped data frames (#4779, @MikeKSmith).

* `vignette("programming")` has been completely rewritten to reflect our
  latest vocabulary, the most recent rlang features, and our current 
  recommendations. It should now be substantially easier to program with
  dplyr.

## Minor improvements and bug fixes
  
* dplyr now has a rudimentary, experimental, and stop-gap, extension mechanism
  documented in `?dplyr_extending`

* dplyr no longer provides a `all.equal.tbl_df()` method. It never should have
  done so in the first place because it owns neither the generic nor the class.
  It also provided a problematic implementation because, by default, it 
  ignored the order of the rows and the columns which is usually important.
  This is likely to cause new test failures in downstream packages; but on
  the whole we believe those failures to either reflect unexpected behaviour
  or tests that need to be strengthened (#2751).

* `coalesce()` now uses vctrs recycling and common type coercion rules (#5186).

* `count()` and `add_count()` do a better job of preserving input class
  and attributes (#4086).

* `distinct()` errors if you request it use variables that don't exist
  (this was previously a warning) (#4656).

* `filter()`, `mutate()` and  `summarise()` get better error messages. 

* `filter()` handles data frame results when all columns are logical vectors
  by reducing them with `&` (#4678). In particular this means `across()` can 
  be used in `filter()`. 

* `left_join()`, `right_join()`, and `full_join()` gain a `keep` argument so
  that you can optionally choose to keep both sets of join keys (#4589). This is
  useful when you want to figure out which rows were missing from either side.

* Join functions can now perform a cross-join by specifying `by = character()`
  (#4206.)

* `groups()` now returns `list()` for ungrouped data; previously it returned
  `NULL` which was type-unstable (when there are groups it returns a list
  of symbols).

* The first argument of `group_map()`, `group_modify()` and `group_walk()`
  has been changed to `.data` for consistency with other generics.

* `group_keys.rowwise_df()` gives a 0 column data frame with `n()` rows. 

* `group_map()` is now a generic (#4576).

* `group_by(..., .add = TRUE)` replaces `group_by(..., add = TRUE)`,
  with a deprecation message. The old argument name was a mistake because
  it prevents you from creating a new grouping var called `add` and
  it violates our naming conventions (#4137).

* `intersect()`, `union()`, `setdiff()` and `setequal()` generics are now
  imported from the generics package. This reduces a conflict with lubridate.

* `order_by()` gives an informative hint if you accidentally call it instead
  of `arrange()` #3357.

* `tally()` and `count()` now message if the default output `name` (n), already
  exists in the data frame. To quiet the message, you'll need to supply an 
  explicit `name` (#4284). You can override the default weighting to using a
  constant by setting `wt = 1`.

* `starwars` dataset now does a better job of separating biological sex from
  gender identity. The previous `gender` column has been renamed to `sex`,
  since it actually describes the individual's biological sex. A new `gender`
  column encodes the actual gender identity using other information about
  the Star Wars universe (@MeganBeckett, #4456).

* `src_tbls()` accepts `...` arguments (#4485, @ianmcook). This could be a
  breaking change for some dplyr backend packages that implement `src_tbls()`.

* Better performance for extracting slices of factors and ordered factors (#4501).

* `rename_at()` and `rename_all()` call the function with a simple character
  vector, not a `dplyr_sel_vars` (#4459).

* `ntile()` is now more consistent with database implementations if the buckets have irregular size (#4495).

# dplyr 0.8.5 (2020-03-07)

* Maintenance release for compatibility with R-devel.


# dplyr 0.8.4 (2020-01-30)

* Adapt tests to changes in dependent packages.


# dplyr 0.8.3 (2019-07-04)

* Fixed performance regression introduced in version 0.8.2 (#4458).


# dplyr 0.8.2 (2019-06-28)

## New functions

* `top_frac(data, proportion)` is a shorthand for `top_n(data, proportion * n())` (#4017).  

## colwise changes

* Using quosures in colwise verbs is deprecated (#4330).

* Updated `distinct_if()`, `distinct_at()` and `distinct_all()` to include `.keep_all` argument (@beansrowning, #4343).

* `rename_at()` handles empty selection (#4324). 

* `*_if()` functions correctly handle columns with special names (#4380).

* colwise functions support constants in formulas (#4374). 

## Hybrid evaluation changes

* hybrid rank functions correctly handle NA (#4427). 

* `first()`, `last()` and `nth()` hybrid version handles factors (#4295).

## Minor changes

* `top_n()` quotes its `n` argument, `n` no longer needs to be constant for all groups (#4017).  

* `tbl_vars()` keeps information on grouping columns by returning a `dplyr_sel_vars` object (#4106). 

* `group_split()` always sets the `ptype` attribute, which make it more robust in the case where there
  are 0 groups. 

* `group_map()` and `group_modify()` work in the 0 group edge case (#4421)

* `select.list()` method added so that `select()` does not dispatch on lists (#4279). 

* `view()` is reexported from tibble (#4423). 

* `group_by()` puts NA groups last in character vectors (#4227).

* `arrange()` handles integer64 objects (#4366). 

* `summarise()` correctly resolves summarised list columns (#4349). 

# dplyr 0.8.1 (2019-05-14)

## Breaking changes

* `group_modify()` is the new name of the function previously known as `group_map()`

## New functions

* `group_map()` now only calls the function on each group and return a list. 

* `group_by_drop_default()`, previously known as `dplyr:::group_drops()` is exported (#4245).

## Minor changes

* Lists of formulas passed to colwise verbs are now automatically named.

* `group_by()` does a shallow copy even in the no groups case (#4221).

* Fixed `mutate()` on rowwise data frames with 0 rows (#4224).

* Fixed handling of bare formulas in colwise verbs (#4183).

* Fixed performance of `n_distinct()` (#4202). 

* `group_indices()` now ignores empty groups by default for `data.frame`, which is
  consistent with the default of `group_by()` (@yutannihilation, #4208). 

* Fixed integer overflow in hybrid `ntile()` (#4186). 

* colwise functions `summarise_at()` ... can rename vars in the case of multiple functions (#4180).

* `select_if()` and `rename_if()` handle logical vector predicate (#4213). 

* hybrid `min()` and `max()` cast to integer when possible (#4258).

* `bind_rows()` correctly handles the cases where there are multiple consecutive `NULL` (#4296). 

* Support for R 3.1.* has been dropped. The minimal R version supported is now 3.2.0. 
  https://www.tidyverse.org/articles/2019/04/r-version-support/

* `rename_at()` handles empty selection (#4324). 

# dplyr 0.8.0.1 (2019-02-15)

* Fixed integer C/C++ division, forced released by CRAN (#4185). 

# dplyr 0.8.0 (2019-02-14)

## Breaking changes

* The error `could not find function "n"` or the warning 
  ```Calling `n()` without importing or prefixing it is deprecated, use `dplyr::n()` ``` 
  
  indicates when functions like `n()`, `row_number()`, ... are not imported or prefixed. 
  
  The easiest fix is to import dplyr with `import(dplyr)` in your `NAMESPACE` or
  `#' @import dplyr` in a roxygen comment, alternatively such functions can be 
  imported selectively as any other function with `importFrom(dplyr, n)` in the 
  `NAMESPACE` or `#' @importFrom dplyr n` in a roxygen comment. The third option is 
  to prefix them, i.e. use `dplyr::n()`
   
* If you see `checking S3 generic/method consistency` in R CMD check for your 
  package, note that : 
  
  - `sample_n()` and `sample_frac()` have gained `...`
  - `filter()` and `slice()` have gained `.preserve`
  - `group_by()` has gained `.drop`

* ```Error: `.data` is a corrupt grouped_df, ...```  signals code that makes 
  wrong assumptions about the internals of a grouped data frame. 

## New functions

* New selection helpers `group_cols()`. It can be called in selection contexts
  such as `select()` and matches the grouping variables of grouped tibbles.

* `last_col()` is re-exported from tidyselect (#3584). 

* `group_trim()` drops unused levels of factors that are used as grouping variables. 

* `nest_join()` creates a list column of the matching rows. `nest_join()` + `tidyr::unnest()` 
   is equivalent to `inner_join`  (#3570). 

    ```r
    band_members %>% 
      nest_join(band_instruments)
    ```
    
* `group_nest()` is similar to `tidyr::nest()` but focusing on the variables to nest by 
  instead of the nested columns. 
 
    ```r
    starwars %>%
      group_by(species, homeworld) %>% 
      group_nest()
      
    starwars %>%
      group_nest(species, homeworld)
    ```
    
* `group_split()` is similar to `base::split()` but operating on existing groups when 
  applied to a grouped data frame, or subject to the data mask on ungrouped data frames

    ```r
    starwars %>%
      group_by(species, homeworld) %>%   
      group_split()
    
    starwars %>%
      group_split(species, homeworld)
    ```
    
* `group_map()` and `group_walk()` are purrr-like functions to iterate on groups 
  of a grouped data frame, jointly identified by the data subset (exposed as `.x`) and the 
  data key (a one row tibble, exposed as `.y`). `group_map()` returns a grouped data frame that 
  combines the results of the function, `group_walk()` is only used for side effects and returns 
  its input invisibly. 
  
  ```r
  mtcars %>%
    group_by(cyl) %>%
    group_map(~ head(.x, 2L))
  ```

* `distinct_prepare()`, previously known as `distinct_vars()` is exported. This is mostly useful for
  alternative backends (e.g. `dbplyr`). 

## Major changes

* `group_by()` gains the `.drop` argument. When set to `FALSE` the groups are generated 
  based on factor levels, hence some groups may be empty (#341). 

    ```r
    # 3 groups
    tibble(
      x = 1:2, 
      f = factor(c("a", "b"), levels = c("a", "b", "c"))
    ) %>% 
      group_by(f, .drop = FALSE)
      
    # the order of the grouping variables matter
    df <- tibble(
      x = c(1,2,1,2), 
      f = factor(c("a", "b", "a", "b"), levels = c("a", "b", "c"))
    )
    df %>% group_by(f, x, .drop = FALSE)
    df %>% group_by(x, f, .drop = FALSE)
    ```
    
  The default behaviour drops the empty groups as in the previous versions. 
  
  ```r
  tibble(
      x = 1:2, 
      f = factor(c("a", "b"), levels = c("a", "b", "c"))
    ) %>% 
      group_by(f)
  ```

* `filter()` and `slice()` gain a `.preserve` argument to control which groups it should keep. The default 
  `filter(.preserve = FALSE)` recalculates the grouping structure based on the resulting data, 
  otherwise it is kept as is.

    ```r
    df <- tibble(
      x = c(1,2,1,2), 
      f = factor(c("a", "b", "a", "b"), levels = c("a", "b", "c"))
    ) %>% 
      group_by(x, f, .drop = FALSE)
    
    df %>% filter(x == 1)
    df %>% filter(x == 1, .preserve = TRUE)
    ```

* The notion of lazily grouped data frames have disappeared. All dplyr verbs now recalculate 
  immediately the grouping structure, and respect the levels of factors. 

* Subsets of columns now properly dispatch to the `[` or `[[` method when the column 
  is an object (a vector with a class) instead of making assumptions on how the 
  column should be handled. The `[` method must handle integer indices, including 
  `NA_integer_`, i.e. `x[NA_integer_]` should produce a vector of the same class
  as `x` with whatever represents a missing value.  

## Minor changes

* `tally()` works correctly on non-data frame table sources such as `tbl_sql` (#3075).

* `sample_n()` and `sample_frac()` can use `n()` (#3527)

* `distinct()` respects the order of the variables provided (#3195, @foo-bar-baz-qux)
  and handles the 0 rows and 0 columns special case (#2954).

* `combine()` uses tidy dots (#3407).

* `group_indices()` can be used without argument in expressions in verbs (#1185).

* Using `mutate_all()`, `transmute_all()`, `mutate_if()` and `transmute_if()`
  with grouped tibbles now informs you that the grouping variables are
  ignored. In the case of the `_all()` verbs, the message invites you to use
  `mutate_at(df, vars(-group_cols()))` (or the equivalent `transmute_at()` call)
  instead if you'd like to make it explicit in your code that the operation is
  not applied on the grouping variables.

* Scoped variants of `arrange()` respect the `.by_group` argument (#3504).

* `first()` and `last()` hybrid functions fall back to R evaluation when given no arguments (#3589). 

* `mutate()` removes a column when the expression evaluates to `NULL` for all groups (#2945).

* grouped data frames support `[, drop = TRUE]` (#3714). 

* New low-level constructor `new_grouped_df()` and validator `validate_grouped_df` (#3837). 

* `glimpse()` prints group information on grouped tibbles (#3384).

* `sample_n()` and `sample_frac()` gain `...` (#2888). 

* Scoped filter variants now support functions and purrr-like lambdas:

  ```r
  mtcars %>% filter_at(vars(hp, vs), ~ . %% 2 == 0)
  ```

## Lifecycle

* `do()`, `rowwise()` and `combine()` are questioning (#3494). 

* `funs()` is soft-deprecated and will start issuing warnings in a future version.

## Changes to column wise functions

* Scoped variants for `distinct()`: `distinct_at()`, `distinct_if()`, `distinct_all()` (#2948).

* `summarise_at()` excludes the grouping variables (#3613). 

* `mutate_all()`, `mutate_at()`, `summarise_all()` and `summarise_at()` handle utf-8 names (#2967).

## Performance

* R expressions that cannot be handled with native code are now evaluated with
  unwind-protection when available (on R 3.5 and later). This improves the
  performance of dplyr on data frames with many groups (and hence many
  expressions to evaluate). We benchmarked that computing a grouped average is
  consistently twice as fast with unwind-protection enabled.

  Unwind-protection also makes dplyr more robust in corner cases because it
  ensures the C++ destructors are correctly called in all circumstances
  (debugger exit, captured condition, restart invokation).

* `sample_n()` and `sample_frac()` gain `...` (#2888). 
* Improved performance for wide tibbles (#3335).

* Faster hybrid `sum()`, `mean()`, `var()` and `sd()` for logical vectors (#3189).

* Hybrid version of `sum(na.rm = FALSE)` exits early when there are missing values. 
  This considerably improves performance when there are missing values early in the vector (#3288). 

* `group_by()` does not trigger the additional `mutate()` on simple uses of the `.data` pronoun (#3533). 

## Internal

* The grouping metadata of grouped data frame has been reorganized in a single tidy tibble, that can be accessed
  with the new `group_data()` function. The grouping tibble consists of one column per grouping variable, 
  followed by a list column of the (1-based) indices of the groups. The new `group_rows()` function retrieves
  that list of indices (#3489). 
  
    ```r
    # the grouping metadata, as a tibble
    group_by(starwars, homeworld) %>% 
      group_data()
    
    # the indices
    group_by(starwars, homeworld) %>% 
      group_data() %>% 
      pull(.rows)
      
    group_by(starwars, homeworld) %>% 
      group_rows()
    ```

* Hybrid evaluation has been completely redesigned for better performance and stability. 

## Documentation

* Add documentation example for moving variable to back in `?select` (#3051).

* column wise functions are better documented, in particular explaining when 
  grouping variables are included as part of the selection. 

### Deprecated and defunct functions

* `mutate_each()` and `summarise_each()` are deprecated. 

# dplyr 0.7.6

* `exprs()` is no longer exported to avoid conflicts with `Biobase::exprs()`
  (#3638).

* The MASS package is explicitly suggested to fix CRAN warnings on R-devel
  (#3657).

* Set operations like `intersect()` and `setdiff()` reconstruct groups metadata (#3587) and keep the order of the rows (#3839).

* Using namespaced calls to `base::sort()` and `base::unique()` from C++ code
  to avoid ambiguities when these functions are overridden (#3644).

* Fix rchk errors (#3693).

# dplyr 0.7.5 (2018-04-14)

## Breaking changes for package developers

* The major change in this version is that dplyr now depends on the selecting
  backend of the tidyselect package. If you have been linking to
  `dplyr::select_helpers` documentation topic, you should update the link to
  point to `tidyselect::select_helpers`.

* Another change that causes warnings in packages is that dplyr now exports the
  `exprs()` function. This causes a collision with `Biobase::exprs()`. Either
  import functions from dplyr selectively rather than in bulk, or do not import
  `Biobase::exprs()` and refer to it with a namespace qualifier.

## Bug fixes

* `distinct(data, "string")` now returns a one-row data frame again. (The
  previous behavior was to return the data unchanged.)

* `do()` operations with more than one named argument can access `.` (#2998).

* Reindexing grouped data frames (e.g. after `filter()` or `..._join()`)
  never updates the `"class"` attribute. This also avoids unintended updates
  to the original object (#3438).

* Fixed rare column name clash in `..._join()` with non-join
  columns of the same name in both tables (#3266).

*  Fix `ntile()` and `row_number()` ordering to use the locale-dependent
  ordering functions in R when dealing with character vectors, rather than
  always using the C-locale ordering function in C (#2792, @foo-bar-baz-qux).

* Summaries of summaries (such as `summarise(b = sum(a), c = sum(b))`) are
  now computed using standard evaluation for simplicity and correctness, but
  slightly slower (#3233).

* Fixed `summarise()` for empty data frames with zero columns (#3071).

## Major changes

* `enexpr()`, `expr()`, `exprs()`, `sym()` and `syms()` are now
  exported. `sym()` and `syms()` construct symbols from strings or character
  vectors. The `expr()` variants are equivalent to `quo()`, `quos()` and
  `enquo()` but return simple expressions rather than quosures. They support
  quasiquotation.

* dplyr now depends on the new tidyselect package to power `select()`,
  `rename()`, `pull()` and their variants (#2896). Consequently
  `select_vars()`, `select_var()` and `rename_vars()` are
  soft-deprecated and will start issuing warnings in a future version.

  Following the switch to tidyselect, `select()` and `rename()` fully support
  character vectors. You can now unquote variables like this:

  ```
  vars <- c("disp", "cyl")
  select(mtcars, !! vars)
  select(mtcars, -(!! vars))
  ```

  Note that this only works in selecting functions because in other contexts
  strings and character vectors are ambiguous. For instance strings are a valid
  input in mutating operations and `mutate(df, "foo")` creates a new column by
  recycling "foo" to the number of rows.

## Minor changes

* Support for raw vector columns in `arrange()`, `group_by()`, `mutate()`,
  `summarise()` and `..._join()` (minimal `raw` x `raw` support initially) (#1803). 

* `bind_cols()` handles unnamed list (#3402).

* `bind_rows()` works around corrupt columns that have the object bit set
  while having no class attribute (#3349). 

* `combine()` returns `logical()` when all inputs are `NULL` (or when there
  are no inputs) (#3365, @zeehio).

*  `distinct()` now supports renaming columns (#3234).

* Hybrid evaluation simplifies `dplyr::foo()` to `foo()` (#3309). Hybrid
  functions can now be masked by regular R functions to turn off hybrid
  evaluation (#3255). The hybrid evaluator finds functions from dplyr even if
  dplyr is not attached (#3456).

* In `mutate()` it is now illegal to use `data.frame` in the rhs (#3298). 

* Support `!!!` in `recode_factor()` (#3390).

* `row_number()` works on empty subsets (#3454).

* `select()` and `vars()` now treat `NULL` as empty inputs (#3023).

* Scoped select and rename functions (`select_all()`, `rename_if()` etc.)
  now work with grouped data frames, adapting the grouping as necessary
  (#2947, #3410). `group_by_at()` can group by an existing grouping variable
  (#3351). `arrange_at()` can use grouping variables (#3332). 

* `slice()` no longer enforce tibble classes when input is a simple
  `data.frame`, and ignores 0 (#3297, #3313).

* `transmute()` no longer prints a message when including a group variable.

## Documentation

* Improved documentation for `funs()` (#3094) and set operations (e.g. `union()`) (#3238, @edublancas).

## Error messages

* Better error message if dbplyr is not installed when accessing database
  backends (#3225).

* `arrange()` fails gracefully on `data.frame` columns (#3153).

* Corrected error message when calling `cbind()` with an object of wrong
  length (#3085).

* Add warning with explanation to `distinct()` if any of the selected columns
  are of type `list` (#3088, @foo-bar-baz-qux), or when used on unknown columns
  (#2867, @foo-bar-baz-qux).

* Show clear error message for bad arguments to `funs()` (#3368).

* Better error message in `..._join()` when joining data frames with duplicate
  or `NA` column names. Joining such data frames with a semi- or anti-join
  now gives a warning, which may be converted to an error in future versions
  (#3243, #3417).

* Dedicated error message when trying to use columns of the `Interval`
  or `Period` classes (#2568).

* Added an `.onDetach()` hook that allows for plyr to be loaded and attached
  without the warning message that says functions in dplyr will be masked,
  since dplyr is no longer attached (#3359, @jwnorman).

## Performance

* `sample_n()` and `sample_frac()` on grouped data frame are now faster
  especially for those with large number of groups (#3193, @saurfang).

## Internal

* Compute variable names for joins in R (#3430).

* Bumped Rcpp dependency to 0.12.15 to avoid imperfect detection of `NA`
  values in hybrid evaluation fixed in RcppCore/Rcpp#790 (#2919).

* Avoid cleaning the data mask, a temporary environment used to evaluate
  expressions. If the environment, in which e.g. a `mutate()` expression
  is evaluated, is preserved until after the operation, accessing variables
  from that environment now gives a warning but still returns `NULL` (#3318).

# dplyr 0.7.4

* Fix recent Fedora and ASAN check errors (#3098).

* Avoid dependency on Rcpp 0.12.10 (#3106).

# dplyr 0.7.3

* Fixed protection error that occurred when creating a character column using grouped `mutate()` (#2971).

* Fixed a rare problem with accessing variable values in `summarise()` when all groups have size one (#3050).
* `distinct()` now throws an error when used on unknown columns
  (#2867, @foo-bar-baz-qux).


* Fixed rare out-of-bounds memory write in `slice()` when negative indices beyond the number of rows were involved (#3073).

* `select()`, `rename()` and `summarise()` no longer change the grouped vars of the original data (#3038).

* `nth(default = var)`, `first(default = var)` and `last(default = var)` fall back to standard evaluation in a grouped operation instead of triggering an error (#3045).

* `case_when()` now works if all LHS are atomic (#2909), or when LHS or RHS values are zero-length vectors (#3048).

* `case_when()` accepts `NA` on the LHS (#2927).

* Semi- and anti-joins now preserve the order of left-hand-side data frame (#3089).

* Improved error message for invalid list arguments to `bind_rows()` (#3068).

* Grouping by character vectors is now faster (#2204).

* Fixed a crash that occurred when an unexpected input was supplied to
  the `call` argument of `order_by()` (#3065).


# dplyr 0.7.2

* Move build-time vs. run-time checks out of `.onLoad()` and into `dr_dplyr()`.


# dplyr 0.7.1

* Use new versions of bindrcpp and glue to avoid protection problems.
  Avoid wrapping arguments to internal error functions (#2877). Fix
  two protection mistakes found by rchk (#2868).

* Fix C++ error that caused compilation to fail on mac cran (#2862)

* Fix undefined behaviour in `between()`, where `NA_REAL` were
  assigned instead of `NA_LOGICAL`. (#2855, @zeehio)

* `top_n()` now executes operations lazily for compatibility with
  database backends (#2848).

* Reuse of new variables created in ungrouped `mutate()` possible
  again, regression introduced in dplyr 0.7.0 (#2869).

* Quosured symbols do not prevent hybrid handling anymore. This should
  fix many performance issues introduced with tidyeval (#2822).


# dplyr 0.7.0

## New data, functions, and features

* Five new datasets provide some interesting built-in datasets to demonstrate
  dplyr verbs (#2094):

  * `starwars` dataset about starwars characters; has list columns
  * `storms` has the trajectories of ~200 tropical storms
  * `band_members`, `band_instruments` and `band_instruments2`
    has some simple data to demonstrate joins.

* New `add_count()` and `add_tally()` for adding an `n` column within groups
  (#2078, @dgrtwo).

* `arrange()` for grouped data frames gains a `.by_group` argument so you
  can choose to sort by groups if you want to (defaults to `FALSE`) (#2318)

* New `pull()` generic for extracting a single column either by name or position
  (either from the left or the right). Thanks to @paulponcet for the idea (#2054).

  This verb is powered with the new `select_var()` internal helper,
  which is exported as well. It is like `select_vars()` but returns a
  single variable.

* `as_tibble()` is re-exported from tibble. This is the recommend way to create
  tibbles from existing data frames. `tbl_df()` has been softly deprecated.
  `tribble()` is now imported from tibble (#2336, @chrMongeau); this
  is now preferred to `frame_data()`.

## Deprecated and defunct

* dplyr no longer messages that you need dtplyr to work with data.table (#2489).

* Long deprecated `regroup()`, `mutate_each_q()` and
  `summarise_each_q()` functions have been removed.

* Deprecated `failwith()`. I'm not even sure why it was here.

* Soft-deprecated `mutate_each()` and `summarise_each()`, these functions
  print a message which will be changed to a warning in the next release.

* The `.env` argument to `sample_n()` and `sample_frac()` is defunct,
  passing a value to this argument print a message which will be changed to a
  warning in the next release.

## Databases

This version of dplyr includes some major changes to how database connections work. By and large, you should be able to continue using your existing dplyr database code without modification, but there are two big changes that you should be aware of:

* Almost all database related code has been moved out of dplyr and into a
  new package, [dbplyr](https://github.com/tidyverse/dbplyr/). This makes dplyr
  simpler, and will make it easier to release fixes for bugs that only affect
  databases. `src_mysql()`, `src_postgres()`, and `src_sqlite()` will still
  live dplyr so your existing code continues to work.

* It is no longer necessary to create a remote "src". Instead you can work
  directly with the database connection returned by DBI. This reflects the
  maturity of the DBI ecosystem. Thanks largely to the work of Kirill Muller
  (funded by the R Consortium) DBI backends are now much more consistent,
  comprehensive, and easier to use. That means that there's no longer a
  need for a layer in between you and DBI.

You can continue to use `src_mysql()`, `src_postgres()`, and `src_sqlite()`, but I recommend a new style that makes the connection to DBI more clear:

```R
library(dplyr)

con <- DBI::dbConnect(RSQLite::SQLite(), ":memory:")
DBI::dbWriteTable(con, "mtcars", mtcars)

mtcars2 <- tbl(con, "mtcars")
mtcars2
```

This is particularly useful if you want to perform non-SELECT queries as you can do whatever you want with `DBI::dbGetQuery()` and `DBI::dbExecute()`.

If you've implemented a database backend for dplyr, please read the [backend news](https://github.com/tidyverse/dbplyr/blob/main/NEWS.md#backends) to see what's changed from your perspective (not much). If you want to ensure your package works with both the current and previous version of dplyr, see `wrap_dbplyr_obj()` for helpers.

## UTF-8

* Internally, column names are always represented as character vectors,
  and not as language symbols, to avoid encoding problems on Windows
  (#1950, #2387, #2388).

* Error messages and explanations of data frame inequality are now encoded in
  UTF-8, also on Windows (#2441).

* Joins now always reencode character columns to UTF-8 if necessary. This gives
  a nice speedup, because now pointer comparison can be used instead of string
  comparison, but relies on a proper encoding tag for all strings (#2514).

* Fixed problems when joining factor or character encodings with a mix of
  native and UTF-8 encoded values (#1885, #2118, #2271, #2451).

* Fix `group_by()` for data frames that have UTF-8 encoded names (#2284, #2382).

* New `group_vars()` generic that returns the grouping as character vector, to
  avoid the potentially lossy conversion to language symbols. The list returned
  by `group_by_prepare()` now has a new `group_names` component (#1950, #2384).

## Colwise functions

* `rename()`, `select()`, `group_by()`, `filter()`, `arrange()` and
  `transmute()` now have scoped variants (verbs suffixed with `_if()`,
  `_at()` and `_all()`). Like `mutate_all()`, `summarise_if()`, etc,
  these variants apply an operation to a selection of variables.

* The scoped verbs taking predicates (`mutate_if()`, `summarise_if()`,
  etc) now support S3 objects and lazy tables. S3 objects should
  implement methods for `length()`, `[[` and `tbl_vars()`. For lazy
  tables, the first 100 rows are collected and the predicate is
  applied on this subset of the data. This is robust for the common
  case of checking the type of a column (#2129).

* Summarise and mutate colwise functions pass `...` on the the manipulation
  functions.

* The performance of colwise verbs like `mutate_all()` is now back to
  where it was in `mutate_each()`.

* `funs()` has better handling of namespaced functions (#2089).

* Fix issue with `mutate_if()` and `summarise_if()` when a predicate
  function returns a vector of `FALSE` (#1989, #2009, #2011).

## Tidyeval

dplyr has a new approach to non-standard evaluation (NSE) called tidyeval.
It is described in detail in `vignette("programming")` but, in brief, gives you
the ability to interpolate values in contexts where dplyr usually works with expressions:

```{r}
my_var <- quo(homeworld)

starwars %>%
  group_by(!!my_var) %>%
  summarise_at(vars(height:mass), mean, na.rm = TRUE)
```

This means that the underscored version of each main verb is no longer needed,
and so these functions have been deprecated (but remain around for backward compatibility).

* `order_by()`, `top_n()`, `sample_n()` and `sample_frac()` now use
  tidyeval to capture their arguments by expression. This makes it
  possible to use unquoting idioms (see `vignette("programming")`) and
  fixes scoping issues (#2297).

* Most verbs taking dots now ignore the last argument if empty. This
  makes it easier to copy lines of code without having to worry about
  deleting trailing commas (#1039).

* [API] The new `.data` and `.env` environments can be used inside
  all verbs that operate on data: `.data$column_name` accesses the column
  `column_name`, whereas `.env$var` accesses the external variable `var`.
  Columns or external variables named `.data` or `.env` are shadowed, use
  `.data$...` and/or `.env$...` to access them.  (`.data` implements strict
  matching also for the `$` operator (#2591).)

    The `column()` and `global()` functions have been removed. They were never
    documented officially. Use the new `.data` and `.env` environments instead.

* Expressions in verbs are now interpreted correctly in many cases that
  failed before (e.g., use of `$`, `case_when()`, nonstandard evaluation, ...).
  These expressions are now evaluated in a specially constructed temporary
  environment that retrieves column data on demand with the help of the
  `bindrcpp` package (#2190). This temporary environment poses restrictions on
  assignments using `<-` inside verbs. To prevent leaking of broken bindings,
  the temporary environment is cleared after the evaluation (#2435).

## Verbs

### Joins

* [API] `xxx_join.tbl_df(na_matches = "never")` treats all `NA` values as
  different from each other (and from any other value), so that they never
  match.  This corresponds to the behavior of joins for database sources,
  and of database joins in general.  To match `NA` values, pass
  `na_matches = "na"` to the join verbs; this is only supported for data frames.
  The default is `na_matches = "na"`, kept for the sake of compatibility
  to v0.5.0. It can be tweaked by calling
  `pkgconfig::set_config("dplyr::na_matches", "na")` (#2033).

* `common_by()` gets a better error message for unexpected inputs (#2091)

* Fix groups when joining grouped data frames with duplicate columns
  (#2330, #2334, @davidkretch).

* One of the two join suffixes can now be an empty string, dplyr no longer
  hangs (#2228, #2445).

* Anti- and semi-joins warn if factor levels are inconsistent (#2741).

* Warnings about join column inconsistencies now contain the column names
  (#2728).

### Select

* For selecting variables, the first selector decides if it's an inclusive
  selection (i.e., the initial column list is empty), or an exclusive selection
  (i.e., the initial column list contains all columns). This means that
  `select(mtcars, contains("am"), contains("FOO"), contains("vs"))` now returns
  again both `am` and `vs` columns like in dplyr 0.4.3 (#2275, #2289, @r2evans).

* Select helpers now throw an error if called when no variables have been
  set (#2452)

* Helper functions in `select()` (and related verbs) are now evaluated
  in a context where column names do not exist (#2184).

* `select()` (and the internal function `select_vars()`) now support
  column names in addition to column positions. As a result,
  expressions like `select(mtcars, "cyl")` are now allowed.

### Other

* `recode()`, `case_when()` and `coalesce()` now support splicing of
  arguments with rlang's `!!!` operator.

* `count()` now preserves the grouping of its input (#2021).

* `distinct()` no longer duplicates variables (#2001).

* Empty `distinct()` with a grouped data frame works the same way as
  an empty `distinct()` on an ungrouped data frame, namely it uses all
  variables (#2476).

* `copy_to()` now returns it's output invisibly (since you're often just
   calling for the side-effect).

* `filter()` and `lag()` throw informative error if used with ts objects (#2219)

* `mutate()` recycles list columns of length 1 (#2171).

* `mutate()` gives better error message when attempting to add a non-vector
  column (#2319), or attempting to remove a column with `NULL` (#2187, #2439).

* `summarise()` now correctly evaluates newly created factors (#2217), and
  can create ordered factors (#2200).

* Ungrouped `summarise()` uses summary variables correctly (#2404, #2453).

* Grouped `summarise()` no longer converts character `NA` to empty strings (#1839).

## Combining and comparing

* `all_equal()` now reports multiple problems as a character vector (#1819, #2442).

* `all_equal()` checks that factor levels are equal (#2440, #2442).

* `bind_rows()` and `bind_cols()` give an error for database tables (#2373).

* `bind_rows()` works correctly with `NULL` arguments and an `.id` argument
  (#2056), and also for zero-column data frames (#2175).

* Breaking change: `bind_rows()` and `combine()` are more strict when coercing.
  Logical values are no longer coerced to integer and numeric. Date, POSIXct
  and other integer or double-based classes are no longer coerced to integer or
  double as there is chance of attributes or information being lost
  (#2209, @zeehio).

* `bind_cols()` now calls `tibble::repair_names()` to ensure that all
  names are unique (#2248).

* `bind_cols()` handles empty argument list (#2048).

* `bind_cols()` better handles `NULL` inputs (#2303, #2443).

* `bind_rows()` explicitly rejects columns containing data frames
  (#2015, #2446).

* `bind_rows()` and `bind_cols()` now accept vectors. They are treated
  as rows by the former and columns by the latter. Rows require inner
  names like `c(col1 = 1, col2 = 2)`, while columns require outer
  names: `col1 = c(1, 2)`. Lists are still treated as data frames but
  can be spliced explicitly with `!!!`, e.g. `bind_rows(!!! x)` (#1676).

* `rbind_list()` and `rbind_all()` now call `.Deprecated()`, they will be removed
  in the next CRAN release. Please use `bind_rows()` instead.

* `combine()` accepts `NA` values (#2203, @zeehio)

* `combine()` and `bind_rows()` with character and factor types now always warn
  about the coercion to character (#2317, @zeehio)

* `combine()` and `bind_rows()` accept `difftime` objects.

* `mutate` coerces results from grouped dataframes accepting combinable data
  types (such as `integer` and `numeric`). (#1892, @zeehio)

## Vector functions

* `%in%` gets new hybrid handler (#126).

* `between()` returns NA if `left` or `right` is `NA` (fixes #2562).

* `case_when()` supports `NA` values (#2000, @tjmahr).

* `first()`, `last()`, and `nth()` have better default values for factor,
  Dates, POSIXct, and data frame inputs (#2029).

* Fixed segmentation faults in hybrid evaluation of `first()`, `last()`,
  `nth()`,  `lead()`, and `lag()`. These functions now always fall back to the R
  implementation if called with arguments that the hybrid evaluator cannot
  handle (#948, #1980).

* `n_distinct()` gets larger hash tables given slightly better performance (#977).

* `nth()` and `ntile()` are more careful about proper data types of their return values (#2306).

* `ntile()` ignores `NA` when computing group membership (#2564).

* `lag()` enforces integer `n` (#2162, @kevinushey).

* hybrid `min()` and `max()` now always return a `numeric` and work correctly
  in edge cases (empty input, all `NA`, ...) (#2305, #2436).

* `min_rank("string")` no longer segfaults in hybrid evaluation (#2279, #2444).

* `recode()` can now recode a factor to other types (#2268)

* `recode()` gains `.dots` argument to support passing replacements as list
  (#2110, @jlegewie).

## Other minor changes and bug fixes

* Many error messages are more helpful by referring to a column name or a
  position in the argument list (#2448).

* New `is_grouped_df()` alias to `is.grouped_df()`.

* `tbl_vars()` now has a `group_vars` argument set to `TRUE` by
  default. If `FALSE`, group variables are not returned.

* Fixed segmentation fault after calling `rename()` on an invalid grouped
  data frame (#2031).

* `rename_vars()` gains a `strict` argument to control if an
  error is thrown when you try and rename a variable that doesn't
  exist.

* Fixed undefined behavior for `slice()` on a zero-column data frame (#2490).

* Fixed very rare case of false match during join (#2515).

* Restricted workaround for `match()` to R 3.3.0. (#1858).

* dplyr now warns on load when the version of R or Rcpp during installation is
  different to the currently installed version (#2514).

* Fixed improper reuse of attributes when creating a list column in `summarise()`
  and perhaps `mutate()` (#2231).

* `mutate()` and `summarise()` always strip the `names` attribute from new
  or updated columns, even for ungrouped operations (#1689).

* Fixed rare error that could lead to a segmentation fault in
  `all_equal(ignore_col_order = FALSE)` (#2502).

* The "dim" and "dimnames" attributes are always stripped when copying a
  vector (#1918, #2049).

* `grouped_df` and `rowwise` are registered officially as S3 classes.
  This makes them easier to use with S4 (#2276, @joranE, #2789).

* All operations that return tibbles now include the `"tbl"` class.
  This is important for correct printing with tibble 1.3.1 (#2789).

* Makeflags uses PKG_CPPFLAGS for defining preprocessor macros.

* astyle formatting for C++ code, tested but not changed as part of the tests
  (#2086, #2103).

* Update RStudio project settings to install tests (#1952).

* Using `Rcpp::interfaces()` to register C callable interfaces, and registering all native exported functions via `R_registerRoutines()` and `useDynLib(.registration = TRUE)` (#2146).

* Formatting of grouped data frames now works by overriding the `tbl_sum()` generic instead of `print()`. This means that the output is more consistent with tibble, and that `format()` is now supported also for SQL sources (#2781).


# dplyr 0.5.0

## Breaking changes

### Existing functions

* `arrange()` once again ignores grouping (#1206).

* `distinct()` now only keeps the distinct variables. If you want to return
  all variables (using the first row for non-distinct values) use
  `.keep_all = TRUE` (#1110). For SQL sources, `.keep_all = FALSE` is
  implemented using `GROUP BY`, and `.keep_all = TRUE` raises an error
  (#1937, #1942, @krlmlr). (The default behaviour of using all variables
  when none are specified remains - this note only applies if you select
  some variables).

* The select helper functions `starts_with()`, `ends_with()` etc are now
  real exported functions. This means that you'll need to import those
  functions if you're using from a package where dplyr is not attached.
  i.e. `dplyr::select(mtcars, starts_with("m"))` used to work, but
  now you'll need `dplyr::select(mtcars, dplyr::starts_with("m"))`.

### Deprecated and defunct functions

* The long deprecated `chain()`, `chain_q()` and `%.%` have been removed.
  Please use `%>%` instead.

* `id()` has been deprecated. Please use `group_indices()` instead
  (#808).

* `rbind_all()` and `rbind_list()` are formally deprecated. Please use
  `bind_rows()` instead (#803).

* Outdated benchmarking demos have been removed (#1487).

* Code related to starting and signalling clusters has been moved out to
  [multidplyr](https://github.com/tidyverse/multidplyr).

## New functions

* `coalesce()` finds the first non-missing value from a set of vectors.
  (#1666, thanks to @krlmlr for initial implementation).

* `case_when()` is a general vectorised if + else if (#631).

* `if_else()` is a vectorised if statement: it's a stricter (type-safe),
  faster, and more predictable version of `ifelse()`. In SQL it is
  translated to a `CASE` statement.

* `na_if()` makes it easy to replace a certain value with an `NA` (#1707).
  In SQL it is translated to `NULL_IF`.

* `near(x, y)` is a helper for `abs(x - y) < tol` (#1607).

* `recode()` is vectorised equivalent to `switch()` (#1710).

* `union_all()` method. Maps to `UNION ALL` for SQL sources, `bind_rows()`
  for data frames/tbl\_dfs, and `combine()` for vectors (#1045).

* A new family of functions replace `summarise_each()` and
  `mutate_each()` (which will thus be deprecated in a future release).
  `summarise_all()` and `mutate_all()` apply a function to all columns
  while `summarise_at()` and `mutate_at()` operate on a subset of
  columns. These columns are selected with either a character vector
  of columns names, a numeric vector of column positions, or a column
  specification with `select()` semantics generated by the new
  `columns()` helper. In addition, `summarise_if()` and `mutate_if()`
  take a predicate function or a logical vector (these verbs currently
  require local sources). All these functions can now take ordinary
  functions instead of a list of functions generated by `funs()`
  (though this is only useful for local sources). (#1845, @lionel-)

* `select_if()` lets you select columns with a predicate function.
  Only compatible with local sources. (#497, #1569, @lionel-)

## Local backends

### dtplyr

All data table related code has been separated out in to a new dtplyr package. This decouples the development of the data.table interface from the development of the dplyr package. If both data.table and dplyr are loaded, you'll get a message reminding you to load dtplyr.

### Tibble

Functions related to the creation and coercion of `tbl_df`s, now live in their own package: [tibble](https://www.rstudio.com/blog/tibble-1-0-0/). See `vignette("tibble")` for more details.

* `$` and `[[` methods that never do partial matching (#1504), and throw
  an error if the variable does not exist.

* `all_equal()` allows to compare data frames ignoring row and column order,
  and optionally ignoring minor differences in type (e.g. int vs. double)
  (#821). The test handles the case where the df has 0 columns (#1506).
  The test fails fails when convert is `FALSE` and types don't match (#1484).

* `all_equal()` shows better error message when comparing raw values
  or when types are incompatible and `convert = TRUE` (#1820, @krlmlr).

* `add_row()` makes it easy to add a new row to data frame (#1021)

* `as_data_frame()` is now an S3 generic with methods for lists (the old
  `as_data_frame()`), data frames (trivial), and matrices (with efficient
  C++ implementation) (#876). It no longer strips subclasses.

* The internals of `data_frame()` and `as_data_frame()` have been aligned,
  so `as_data_frame()` will now automatically recycle length-1 vectors.
  Both functions give more informative error messages if you attempting to
  create an invalid data frame. You can no longer create a data frame with
  duplicated names (#820). Both check for `POSIXlt` columns, and tell you to
  use `POSIXct` instead (#813).

* `frame_data()` properly constructs rectangular tables (#1377, @kevinushey),
  and supports list-cols.

* `glimpse()` is now a generic. The default method dispatches to `str()`
  (#1325).  It now (invisibly) returns its first argument (#1570).

*  `lst()` and `lst_()` which create lists in the same way that
  `data_frame()` and `data_frame_()` create data frames (#1290).

* `print.tbl_df()` is considerably faster if you have very wide data frames.
  It will now also only list the first 100 additional variables not already
  on screen - control this with the new `n_extra` parameter to `print()`
  (#1161). When printing a grouped data frame the number of groups is now
  printed with thousands separators (#1398). The type of list columns
  is correctly printed (#1379)

* Package includes `setOldClass(c("tbl_df", "tbl", "data.frame"))` to help
  with S4 dispatch (#969).

* `tbl_df` automatically generates column names (#1606).

### tbl_cube

* new `as_data_frame.tbl_cube()` (#1563, @krlmlr).

* `tbl_cube`s are now constructed correctly from data frames, duplicate
  dimension values are detected, missing dimension values are filled
  with `NA`. The construction from data frames now guesses the measure
  variables by default, and allows specification of dimension and/or
  measure variables (#1568, @krlmlr).

* Swap order of `dim_names` and `met_name` arguments in `as.tbl_cube`
  (for `array`, `table` and `matrix`) for consistency with `tbl_cube` and
  `as.tbl_cube.data.frame`. Also, the `met_name` argument to
  `as.tbl_cube.table` now defaults to `"Freq"` for consistency with
  `as.data.frame.table` (@krlmlr, #1374).

## Remote backends

* `as_data_frame()` on SQL sources now returns all rows (#1752, #1821,
  @krlmlr).

* `compute()` gets new parameters `indexes` and `unique_indexes` that make
  it easier to add indexes (#1499, @krlmlr).

* `db_explain()` gains a default method for DBIConnections (#1177).

* The backend testing system has been improved. This lead to the removal of
  `temp_srcs()`. In the unlikely event that you were using this function,
  you can instead use `test_register_src()`, `test_load()`, and `test_frame()`.

* You can now use `right_join()` and `full_join()` with remote tables (#1172).

### SQLite

* `src_memdb()` is a session-local in-memory SQLite database.
  `memdb_frame()` works like `data_frame()`, but creates a new table in
  that database.

* `src_sqlite()` now uses a stricter quoting character, `` ` ``, instead of
  `"`. SQLite "helpfully" will convert `"x"` into a string if there is
  no identifier called x in the current scope (#1426).

* `src_sqlite()` throws errors if you try and use it with window functions
  (#907).

### SQL translation

* `filter.tbl_sql()` now puts parens around each argument (#934).

* Unary `-` is better translated (#1002).

* `escape.POSIXt()` method makes it easier to use date times. The date is
  rendered in ISO 8601 format in UTC, which should work in most databases
  (#857).

* `is.na()` gets a missing space (#1695).

* `if`, `is.na()`, and `is.null()` get extra parens to make precedence
  more clear (#1695).

* `pmin()` and `pmax()` are translated to `MIN()` and `MAX()` (#1711).

* Window functions:

    * Work on ungrouped data (#1061).

    * Warning if order is not set on cumulative window functions.

    * Multiple partitions or ordering variables in windowed functions no
      longer generate extra parentheses, so should work for more databases
      (#1060)

### Internals

This version includes an almost total rewrite of how dplyr verbs are translated into SQL. Previously, I used a rather ad-hoc approach, which tried to guess when a new subquery was needed. Unfortunately this approach was fraught with bugs, so in this version I've implemented a much richer internal data model. Now there is a three step process:

1.  When applied to a `tbl_lazy`, each dplyr verb captures its inputs
    and stores in a `op` (short for operation) object.

2.  `sql_build()` iterates through the operations building to build up an
    object that represents a SQL query. These objects are convenient for
    testing as they are lists, and are backend agnostics.

3.  `sql_render()` iterates through the queries and generates the SQL,
    using generics (like `sql_select()`) that can vary based on the
    backend.

In the short-term, this increased abstraction is likely to lead to some minor performance decreases, but the chance of dplyr generating correct SQL is much much higher. In the long-term, these abstractions will make it possible to write a query optimiser/compiler in dplyr, which would make it possible to generate much more succinct queries.

If you have written a dplyr backend, you'll need to make some minor changes to your package:

* `sql_join()` has been considerably simplified - it is now only responsible
  for generating the join query, not for generating the intermediate selects
  that rename the variable. Similarly for `sql_semi_join()`. If you've
  provided new methods in your backend, you'll need to rewrite.

* `select_query()` gains a distinct argument which is used for generating
  queries for `distinct()`. It loses the `offset` argument which was
  never used (and hence never tested).

* `src_translate_env()` has been replaced by `sql_translate_env()` which
  should have methods for the connection object.

There were two other tweaks to the exported API, but these are less likely to affect anyone.

* `translate_sql()` and `partial_eval()` got a new API: now use connection +
  variable names, rather than a `tbl`. This makes testing considerably easier.
  `translate_sql_q()` has been renamed to `translate_sql_()`.

* Also note that the sql generation generics now have a default method, instead
  methods for DBIConnection and NULL.

## Minor improvements and bug fixes

### Single table verbs

* Avoiding segfaults in presence of `raw` columns (#1803, #1817, @krlmlr).

* `arrange()` fails gracefully on list columns (#1489) and matrices
  (#1870, #1945, @krlmlr).

* `count()` now adds additional grouping variables, rather than overriding
  existing (#1703). `tally()` and `count()` can now count a variable
  called `n` (#1633). Weighted `count()`/`tally()` ignore `NA`s (#1145).

* The progress bar in `do()` is now updated at most 20 times per second,
  avoiding unnecessary redraws (#1734, @mkuhn)

* `distinct()` doesn't crash when given a 0-column data frame (#1437).

* `filter()` throws an error if you supply an named arguments. This is usually
  a type: `filter(df, x = 1)` instead of `filter(df, x == 1)` (#1529).

* `summarise()` correctly coerces factors with different levels (#1678),
  handles min/max of already summarised variable (#1622), and
  supports data frames as columns (#1425).

* `select()` now informs you that it adds missing grouping variables
  (#1511). It works even if the grouping variable has a non-syntactic name
  (#1138). Negating a failed match (e.g. `select(mtcars, -contains("x"))`)
  returns all columns, instead of no columns (#1176)

    The `select()` helpers are now exported and have their own
    documentation (#1410). `one_of()` gives a useful error message if
    variables names are not found in data frame (#1407).

* The naming behaviour of `summarise_each()` and `mutate_each()` has been
  tweaked so that you can force inclusion of both the function and the
  variable name: `summarise_each(mtcars, funs(mean = mean), everything())`
  (#442).

* `mutate()` handles factors that are all `NA` (#1645), or have different
  levels in different groups (#1414). It disambiguates `NA` and `NaN` (#1448),
  and silently promotes groups that only contain `NA` (#1463). It deep copies
  data in list columns (#1643), and correctly fails on incompatible columns
  (#1641). `mutate()` on a grouped data no longer groups grouping attributes
  (#1120). `rowwise()` mutate gives expected results (#1381).

* `one_of()` tolerates unknown variables in `vars`, but warns (#1848, @jennybc).

* `print.grouped_df()` passes on `...` to `print()` (#1893).

* `slice()` correctly handles grouped attributes (#1405).

* `ungroup()` generic gains `...` (#922).

### Dual table verbs
* `bind_cols()` matches the behaviour of `bind_rows()` and ignores `NULL`
  inputs (#1148). It also handles `POSIXct`s with integer base type (#1402).

* `bind_rows()` handles 0-length named lists (#1515), promotes factors to
  characters (#1538), and warns when binding factor and character (#1485).
  bind_rows()` is more flexible in the way it can accept data frames,
  lists, list of data frames, and list of lists (#1389).

* `bind_rows()` rejects `POSIXlt` columns (#1875, @krlmlr).

* Both `bind_cols()` and `bind_rows()` infer classes and grouping information
  from the first data frame (#1692).

* `rbind()` and `cbind()` get `grouped_df()` methods that make it harder to
  create corrupt data frames (#1385). You should still prefer `bind_rows()`
  and `bind_cols()`.

* Joins now use correct class when joining on `POSIXct` columns
  (#1582, @joel23888), and consider time zones (#819). Joins handle a `by`
  that is empty (#1496), or has duplicates (#1192). Suffixes grow progressively
  to avoid creating repeated column names (#1460).  Joins on string columns
  should be substantially faster (#1386). Extra attributes are ok if they are
  identical (#1636). Joins work correct when factor levels not equal
  (#1712, #1559). Anti- and semi-joins give correct result when by variable
  is a factor (#1571), but warn if factor levels are inconsistent (#2741).
  A clear error message is given for joins where an
  explicit `by` contains unavailable columns (#1928, #1932).
  Warnings about join column inconsistencies now contain the column names
  (#2728).

* `inner_join()`, `left_join()`, `right_join()`, and `full_join()` gain a
  `suffix` argument which allows you to control what suffix duplicated variable
  names receive (#1296).

* Set operations (`intersect()`, `union()` etc) respect coercion rules
  (#799). `setdiff()` handles factors with `NA` levels (#1526).

* There were a number of fixes to enable joining of data frames that don't
  have the same encoding of column names (#1513), including working around
  bug 16885 regarding `match()` in R 3.3.0 (#1806, #1810,
  @krlmlr).

### Vector functions

* `combine()` silently drops `NULL` inputs (#1596).

* Hybrid `cummean()` is more stable against floating point errors (#1387).

* Hybrid `lead()` and `lag()` received a considerable overhaul. They are more
  careful about more complicated expressions (#1588), and falls back more
  readily to pure R evaluation (#1411). They behave correctly in `summarise()`
  (#1434). and handle default values for string columns.

* Hybrid `min()` and `max()` handle empty sets (#1481).

* `n_distinct()` uses multiple arguments for data frames (#1084), falls back to R
  evaluation when needed (#1657), reverting decision made in (#567).
  Passing no arguments gives an error (#1957, #1959, @krlmlr).

* `nth()` now supports negative indices to select from end, e.g. `nth(x, -2)`
  selects the 2nd value from the end of `x` (#1584).

* `top_n()` can now also select bottom `n` values by passing a negative value
  to `n` (#1008, #1352).

* Hybrid evaluation leaves formulas untouched (#1447).


# dplyr 0.4.3

## Improved encoding support

Until now, dplyr's support for non-UTF8 encodings has been rather shaky. This release brings a number of improvement to fix these problems: it's probably not perfect, but should be a lot better than the previously version. This includes fixes to `arrange()` (#1280), `bind_rows()` (#1265), `distinct()` (#1179), and joins (#1315). `print.tbl_df()` also received a fix for strings with invalid encodings (#851).

## Other minor improvements and bug fixes

* `frame_data()` provides a means for constructing `data_frame`s using
  a simple row-wise language. (#1358, @kevinushey)

* `all.equal()` no longer runs all outputs together (#1130).

* `as_data_frame()` gives better error message with NA column names (#1101).

* `[.tbl_df` is more careful about subsetting column names (#1245).

* `arrange()` and `mutate()` work on empty data frames (#1142).

* `arrange()`, `filter()`, `slice()`, and `summarise()` preserve data frame
  meta attributes (#1064).

* `bind_rows()` and `bind_cols()` accept lists (#1104): during initial data
  cleaning you no longer need to convert lists to data frames, but can
  instead feed them to `bind_rows()` directly.

* `bind_rows()` gains a `.id` argument. When supplied, it creates a
  new column that gives the name of each data frame (#1337, @lionel-).

* `bind_rows()` respects the `ordered` attribute of factors (#1112), and
  does better at comparing `POSIXct`s (#1125). The `tz` attribute is ignored
  when determining if two `POSIXct` vectors are comparable. If the `tz` of
  all inputs is the same, it's used, otherwise its set to `UTC`.

* `data_frame()` always produces a `tbl_df` (#1151, @kevinushey)

* `filter(x, TRUE, TRUE)` now just returns `x` (#1210),
  it doesn't internally modify the first argument (#971), and
  it now works with rowwise data (#1099). It once again works with
  data tables (#906).

* `glimpse()` also prints out the number of variables in addition to the number
  of observations (@ilarischeinin, #988).

* Joins handles matrix columns better (#1230), and can join `Date` objects
  with heterogenous representations (some `Date`s are integers, while other
  are numeric). This also improves `all.equal()` (#1204).

* Fixed `percent_rank()` and `cume_dist()` so that missing values no longer
  affect denominator (#1132).

* `print.tbl_df()` now displays the class for all variables, not just those
  that don't fit on the screen (#1276). It also displays duplicated column
  names correctly (#1159).

* `print.grouped_df()` now tells you how many groups there are.

* `mutate()` can set to `NULL` the first column (used to segfault, #1329) and
  it better protects intermediary results (avoiding random segfaults, #1231).

* `mutate()` on grouped data handles the special case where for the first few
  groups, the result consists of a `logical` vector with only `NA`. This can
  happen when the condition of an `ifelse` is an all `NA` logical vector (#958).

* `mutate.rowwise_df()` handles factors (#886) and correctly handles
  0-row inputs (#1300).

* `n_distinct()` gains an `na_rm` argument (#1052).

* The `Progress` bar used by `do()` now respects global option
  `dplyr.show_progress` (default is TRUE) so you can turn it off globally
  (@jimhester #1264, #1226).

* `summarise()` handles expressions that returning heterogenous outputs,
  e.g. `median()`, which that sometimes returns an integer, and other times a
  numeric (#893).

* `slice()` silently drops columns corresponding to an NA (#1235).

* `ungroup.rowwise_df()` gives a `tbl_df` (#936).

* More explicit duplicated column name error message (#996).

* When "," is already being used as the decimal point (`getOption("OutDec")`),
  use "." as the thousands separator when printing out formatted numbers
  (@ilarischeinin, #988).

## Databases

* `db_query_fields.SQLiteConnection` uses `build_sql` rather than `paste0`
  (#926, @NikNakk)

* Improved handling of `log()` (#1330).

* `n_distinct(x)` is translated to `COUNT(DISTINCT(x))` (@skparkes, #873).

* `print(n = Inf)` now works for remote sources (#1310).

## Hybrid evaluation

* Hybrid evaluation does not take place for objects with a class (#1237).

* Improved `$` handling (#1134).

* Simplified code for `lead()` and `lag()` and make sure they work properly on
  factors (#955). Both respect the `default` argument (#915).

* `mutate` can set to `NULL` the first column (used to segfault, #1329).

* `filter` on grouped data handles indices correctly (#880).

* `sum()` issues a warning about integer overflow (#1108).

# dplyr 0.4.2

This is a minor release containing fixes for a number of crashes and issues identified by R CMD CHECK. There is one new "feature": dplyr no longer complains about unrecognised attributes, and instead just copies them over to the output.

* `lag()` and `lead()` for grouped data were confused about indices and therefore
  produced wrong results (#925, #937). `lag()` once again overrides `lag()`
  instead of just the default method `lag.default()`. This is necessary due to
  changes in R CMD check. To use the lag function provided by another package,
  use `pkg::lag`.

* Fixed a number of memory issues identified by valgrind.

* Improved performance when working with large number of columns (#879).

* Lists-cols that contain data frames now print a slightly nicer summary
  (#1147)

* Set operations give more useful error message on incompatible data frames
  (#903).

* `all.equal()` gives the correct result when `ignore_row_order` is `TRUE`
  (#1065) and `all.equal()` correctly handles character missing values (#1095).

* `bind_cols()` always produces a `tbl_df` (#779).

* `bind_rows()` gains a test for a form of data frame corruption (#1074).

* `bind_rows()` and `summarise()` now handles complex columns (#933).

* Workaround for using the constructor of `DataFrame` on an unprotected object
  (#998)

* Improved performance when working with large number of columns (#879).

# dplyr 0.4.1

* Don't assume that RPostgreSQL is available.

# dplyr 0.4.0

## New features

* `add_rownames()` turns row names into an explicit variable (#639).

* `as_data_frame()` efficiently coerces a list into a data frame (#749).

* `bind_rows()` and `bind_cols()` efficiently bind a list of data frames by
  row or column. `combine()` applies the same coercion rules to vectors
  (it works like `c()` or `unlist()` but is consistent with the `bind_rows()`
  rules).

* `right_join()` (include all rows in `y`, and matching rows in `x`) and
  `full_join()` (include all rows in `x` and `y`) complete the family of
  mutating joins (#96).

* `group_indices()` computes a unique integer id for each group (#771). It
  can be called on a grouped_df without any arguments or on a data frame
  with same arguments as `group_by()`.

## New vignettes

* `vignette("data_frames")` describes dplyr functions that make it easier
  and faster to create and coerce data frames. It subsumes the old `memory`
  vignette.

* `vignette("two-table")` describes how two-table verbs work in dplyr.

## Minor improvements

* `data_frame()` (and `as_data_frame()` & `tbl_df()`) now explicitly
  forbid columns that are data frames or matrices (#775). All columns
  must be either a 1d atomic vector or a 1d list.

* `do()` uses lazyeval to correctly evaluate its arguments in the correct
  environment (#744), and new `do_()` is the SE equivalent of `do()` (#718).
  You can modify grouped data in place: this is probably a bad idea but it's
  sometimes convenient (#737). `do()` on grouped data tables now passes in all
  columns (not all columns except grouping vars) (#735, thanks to @kismsu).
  `do()` with database tables no longer potentially includes grouping
  variables twice (#673). Finally, `do()` gives more consistent outputs when
  there are no rows or no groups (#625).

* `first()` and `last()` preserve factors, dates and times (#509).

* Overhaul of single table verbs for data.table backend. They now all use
  a consistent (and simpler) code base. This ensures that (e.g.) `n()`
  now works in all verbs (#579).

* In `*_join()`, you can now name only those variables that are different between
  the two tables, e.g. `inner_join(x, y, c("a", "b", "c" = "d"))` (#682).
  If non-join columns are the same, dplyr will add `.x` and `.y`
  suffixes to distinguish the source (#655).

* `mutate()` handles complex vectors (#436) and forbids `POSIXlt` results
  (instead of crashing) (#670).

* `select()` now implements a more sophisticated algorithm so if you're
  doing multiples includes and excludes with and without names, you're more
  likely to get what you expect (#644). You'll also get a better error
  message if you supply an input that doesn't resolve to an integer
  column position (#643).

* Printing has received a number of small tweaks. All `print()` methods
  invisibly return their input so you can interleave `print()` statements into a
  pipeline to see interim results. `print()` will column names of 0 row data
  frames (#652), and will never print more 20 rows (i.e.
  `options(dplyr.print_max)` is now 20), not 100 (#710). Row names are no
  never printed since no dplyr method is guaranteed to preserve them (#669).

    `glimpse()` prints the number of observations (#692)

    `type_sum()` gains a data frame method.

* `summarise()` handles list output columns (#832)

* `slice()` works for data tables (#717). Documentation clarifies that
  slice can't work with relational databases, and the examples show
  how to achieve the same results using `filter()` (#720).

* dplyr now requires RSQLite >= 1.0. This shouldn't affect your code
  in any way (except that RSQLite now doesn't need to be attached) but does
  simplify the internals (#622).

* Functions that need to combine multiple results into a single column
  (e.g. `join()`, `bind_rows()` and `summarise()`) are more careful about
  coercion.

    Joining factors with the same levels in the same order preserves the
    original levels (#675). Joining factors with non-identical levels
    generates a warning and coerces to character (#684). Joining a character
    to a factor (or vice versa) generates a warning and coerces to character.
    Avoid these warnings by ensuring your data is compatible before joining.

    `rbind_list()` will throw an error if you attempt to combine an integer and
    factor (#751). `rbind()`ing a column full of `NA`s is allowed and just
    collects the appropriate missing value for the column type being collected
    (#493).

    `summarise()` is more careful about `NA`, e.g. the decision on the result
    type will be delayed until the first non NA value is returned (#599).
    It will complain about loss of precision coercions, which can happen for
    expressions that return integers for some groups and a doubles for others
    (#599).

* A number of functions gained new or improved hybrid handlers: `first()`,
  `last()`, `nth()` (#626), `lead()` & `lag()` (#683), `%in%` (#126). That means
  when you use these functions in a dplyr verb, we handle them in C++, rather
  than calling back to R, and hence improving performance.

    Hybrid `min_rank()` correctly handles `NaN` values (#726). Hybrid
    implementation of `nth()` falls back to R evaluation when `n` is not
    a length one integer or numeric, e.g. when it's an expression (#734).

    Hybrid `dense_rank()`, `min_rank()`, `cume_dist()`, `ntile()`, `row_number()`
    and `percent_rank()` now preserve NAs (#774)

* `filter` returns its input when it has no rows or no columns (#782).

* Join functions keep attributes (e.g. time zone information) from the
  left argument for `POSIXct` and `Date` objects (#819), and only
  only warn once about each incompatibility (#798).

## Bug fixes

* `[.tbl_df` correctly computes row names for 0-column data frames, avoiding
  problems with xtable (#656). `[.grouped_df` will silently drop grouping
  if you don't include the grouping columns (#733).

* `data_frame()` now acts correctly if the first argument is a vector to be
  recycled. (#680 thanks @jimhester)

* `filter.data.table()` works if the table has a variable called "V1" (#615).

* `*_join()` keeps columns in original order (#684).
  Joining a factor to a character vector doesn't segfault (#688).
  `*_join` functions can now deal with multiple encodings (#769),
  and correctly name results (#855).

* `*_join.data.table()` works when data.table isn't attached (#786).

* `group_by()` on a data table preserves original order of the rows (#623).
  `group_by()` supports variables with more than 39 characters thanks to
  a fix in lazyeval (#705). It gives meaningful error message when a variable
  is not found in the data frame (#716).

* `grouped_df()` requires `vars` to be a list of symbols (#665).

* `min(.,na.rm = TRUE)` works with `Date`s built on numeric vectors (#755).

* `rename_()` generic gets missing `.dots` argument (#708).

* `row_number()`, `min_rank()`, `percent_rank()`, `dense_rank()`, `ntile()` and
  `cume_dist()` handle data frames with 0 rows (#762). They all preserve
  missing values (#774). `row_number()` doesn't segfault when giving an external
  variable with the wrong number of variables (#781).

* `group_indices` handles the edge case when there are no variables (#867).

* Removed bogus `NAs introduced by coercion to integer range` on 32-bit Windows (#2708).

# dplyr 0.3.0.1

* Fixed problem with test script on Windows.

# dplyr 0.3

## New functions

* `between()` vector function efficiently determines if numeric values fall
  in a range, and is translated to special form for SQL (#503).

* `count()` makes it even easier to do (weighted) counts (#358).

* `data_frame()` by @kevinushey is a nicer way of creating data frames.
  It never coerces column types (no more `stringsAsFactors = FALSE`!),
  never munges column names, and never adds row names. You can use previously
  defined columns to compute new columns (#376).

* `distinct()` returns distinct (unique) rows of a tbl (#97). Supply
  additional variables to return the first row for each unique combination
  of variables.

* Set operations, `intersect()`, `union()` and `setdiff()` now have methods
  for data frames, data tables and SQL database tables (#93). They pass their
  arguments down to the base functions, which will ensure they raise errors if
  you pass in two many arguments.

* Joins (e.g. `left_join()`, `inner_join()`, `semi_join()`, `anti_join()`)
  now allow you to join on different variables in `x` and `y` tables by
  supplying a named vector to `by`. For example, `by = c("a" = "b")` joins
  `x.a` to `y.b`.

* `n_groups()` function tells you how many groups in a tbl. It returns
  1 for ungrouped data. (#477)

* `transmute()` works like `mutate()` but drops all variables that you didn't
  explicitly refer to (#302).

* `rename()` makes it easy to rename variables - it works similarly to
  `select()` but it preserves columns that you didn't otherwise touch.

* `slice()` allows you to selecting rows by position (#226). It includes
  positive integers, drops negative integers and you can use expression like
  `n()`.

## Programming with dplyr (non-standard evaluation)

* You can now program with dplyr - every function that does non-standard
  evaluation (NSE) has a standard evaluation (SE) version ending in `_`.
  This is powered by the new lazyeval package which provides all the tools
  needed to implement NSE consistently and correctly.

* See `vignette("nse")` for full details.

* `regroup()` is deprecated. Please use the more flexible `group_by_()`
  instead.

* `summarise_each_q()` and `mutate_each_q()` are deprecated. Please use
  `summarise_each_()` and `mutate_each_()` instead.

* `funs_q` has been replaced with `funs_`.

## Removed and deprecated features

* `%.%` has been deprecated: please use `%>%` instead. `chain()` is
  defunct. (#518)

* `filter.numeric()` removed. Need to figure out how to reimplement with
  new lazy eval system.

* The `Progress` refclass is no longer exported to avoid conflicts with shiny.
  Instead use `progress_estimated()` (#535).

* `src_monetdb()` is now implemented in MonetDB.R, not dplyr.

* `show_sql()` and `explain_sql()` and matching global options `dplyr.show_sql`
  and `dplyr.explain_sql` have been removed. Instead use `show_query()` and
  `explain()`.

## Minor improvements and bug fixes

* Main verbs now have individual documentation pages (#519).

* `%>%` is simply re-exported from magrittr, instead of creating a local copy
  (#496, thanks to @jimhester)

* Examples now use `nycflights13` instead of `hflights` because it the variables
  have better names and there are a few interlinked tables (#562). `Lahman` and
  `nycflights13` are (once again) suggested packages. This means many examples
  will not work unless you explicitly install them with
  `install.packages(c("Lahman", "nycflights13"))` (#508). dplyr now depends on
  Lahman 3.0.1. A number of examples have been updated to reflect modified
  field names (#586).

* `do()` now displays the progress bar only when used in interactive prompts
  and not when knitting (#428, @jimhester).

* `glimpse()` now prints a trailing new line (#590).

* `group_by()` has more consistent behaviour when grouping by constants:
  it creates a new column with that value (#410). It renames grouping
  variables (#410). The first argument is now `.data` so you can create
  new groups with name x (#534).

* Now instead of overriding `lag()`, dplyr overrides `lag.default()`,
  which should avoid clobbering lag methods added by other packages.
  (#277).

* `mutate(data, a = NULL)` removes the variable `a` from the returned
  dataset (#462).

* `trunc_mat()` and hence `print.tbl_df()` and friends gets a `width` argument
  to control the default output width. Set `options(dplyr.width = Inf)` to
  always show all columns (#589).

* `select()` gains `one_of()` selector: this allows you to select variables
  provided by a character vector (#396). It fails immediately if you give an
  empty pattern to `starts_with()`,  `ends_with()`, `contains()` or `matches()`
  (#481, @leondutoit). Fixed buglet in `select()` so that you can now create
  variables called `val` (#564).

* Switched from RC to R6.

* `tally()` and `top_n()` work consistently: neither accidentally
  evaluates the the `wt` param. (#426, @mnel)

* `rename` handles grouped data (#640).

## Minor improvements and bug fixes by backend

### Databases

* Correct SQL generation for `paste()` when used with the collapse parameter
  targeting a Postgres database. (@rbdixon, #1357)

* The db backend system has been completely overhauled in order to make
  it possible to add backends in other packages, and to support a much
  wider range of databases. See `vignette("new-sql-backend")` for instruction
  on how to create your own (#568).

* `src_mysql()` gains a method for `explain()`.

* When `mutate()` creates a new variable that uses a window function,
  automatically wrap the result in a subquery (#484).

* Correct SQL generation for `first()` and `last()` (#531).

* `order_by()` now works in conjunction with window functions in databases
  that support them.

### Data frames/`tbl_df`

* All verbs now understand how to work with `difftime()` (#390) and
  `AsIs` (#453) objects. They all check that colnames are unique (#483), and
  are more robust when columns are not present (#348, #569, #600).

* Hybrid evaluation bugs fixed:

    * Call substitution stopped too early when a sub expression contained a
      `$` (#502).

    * Handle `::` and `:::` (#412).

    * `cumany()` and `cumall()` properly handle `NA` (#408).

    * `nth()` now correctly preserve the class when using dates, times and
      factors (#509).

    * no longer substitutes within `order_by()` because `order_by()` needs to do
      its own NSE (#169).

* `[.tbl_df` always returns a tbl_df (i.e. `drop = FALSE` is the default)
  (#587, #610). `[.grouped_df` preserves important output attributes (#398).

* `arrange()` keeps the grouping structure of grouped data (#491, #605),
  and preserves input classes (#563).

* `contains()` accidentally matched regular expressions, now it passes
  `fixed = TRUE` to `grep()` (#608).

* `filter()` asserts all variables are white listed (#566).

* `mutate()` makes a `rowwise_df` when given a `rowwise_df` (#463).

* `rbind_all()` creates `tbl_df` objects instead of raw `data.frame`s.

* If `select()` doesn't match any variables, it returns a 0-column data frame,
  instead of the original (#498). It no longer fails when if some columns
  are not named (#492)

* `sample_n()` and `sample_frac()` methods for data.frames exported.
  (#405, @alyst)

* A grouped data frame may have 0 groups (#486). Grouped df objects
  gain some basic validity checking, which should prevent some crashes
  related to corrupt `grouped_df` objects made by `rbind()` (#606).

* More coherence when joining columns of compatible but different types,
  e.g. when joining a character vector and a factor (#455),
  or a numeric and integer (#450)

* `mutate()` works for on zero-row grouped data frame, and
  with list columns (#555).

* `LazySubset` was confused about input data size (#452).

* Internal `n_distinct()` is stricter about it's inputs: it requires one symbol
  which must be from the data frame (#567).

* `rbind_*()` handle data frames with 0 rows (#597). They fill character
  vector columns with `NA` instead of blanks (#595).  They work with
  list columns (#463).

* Improved handling of encoding for column names (#636).

* Improved handling of hybrid evaluation re $ and @ (#645).

### Data tables

* Fix major omission in `tbl_dt()` and `grouped_dt()` methods - I was
  accidentally doing a deep copy on every result :(

* `summarise()` and `group_by()` now retain over-allocation when working with
  data.tables (#475, @arunsrinivasan).

* joining two data.tables now correctly dispatches to data table methods,
  and result is a data table (#470)

### Cubes

* `summarise.tbl_cube()` works with single grouping variable (#480).

# dplyr 0.2

## Piping

dplyr now imports `%>%` from magrittr (#330). I recommend that you use this instead of `%.%` because it is easier to type (since you can hold down the shift key) and is more flexible. With you `%>%`, you can control which argument on the RHS receives the LHS by using the pronoun `.`. This makes `%>%` more useful with base R functions because they don't always take the data frame as the first argument. For example you could pipe `mtcars` to `xtabs()` with:

    mtcars %>% xtabs( ~ cyl + vs, data = .)

Thanks to @smbache for the excellent magrittr package. dplyr only provides `%>%` from magrittr, but it contains many other useful functions. To use them, load `magrittr` explicitly: `library(magrittr)`. For more details, see `vignette("magrittr")`.

`%.%` will be deprecated in a future version of dplyr, but it won't happen for a while. I've also deprecated `chain()` to encourage a single style of dplyr usage: please use `%>%` instead.

## Do

`do()` has been completely overhauled. There are now two ways to use it, either with multiple named arguments or a single unnamed arguments. `group_by()` + `do()` is equivalent to `plyr::dlply`, except it always returns a data frame.

If you use named arguments, each argument becomes a list-variable in the output. A list-variable can contain any arbitrary R object so it's particularly well suited for storing models.

    library(dplyr)
    models <- mtcars %>% group_by(cyl) %>% do(lm = lm(mpg ~ wt, data = .))
    models %>% summarise(rsq = summary(lm)$r.squared)

If you use an unnamed argument, the result should be a data frame. This allows you to apply arbitrary functions to each group.

    mtcars %>% group_by(cyl) %>% do(head(., 1))

Note the use of the `.` pronoun to refer to the data in the current group.

`do()` also has an automatic progress bar. It appears if the computation takes longer than 5 seconds and lets you know (approximately) how much longer the job will take to complete.

## New verbs

dplyr 0.2 adds three new verbs:

* `glimpse()` makes it possible to see all the columns in a tbl,
  displaying as much data for each variable as can be fit on a single line.

* `sample_n()` randomly samples a fixed number of rows from a tbl;
  `sample_frac()` randomly samples a fixed fraction of rows. Only works
  for local data frames and data tables (#202).

* `summarise_each()` and `mutate_each()` make it easy to apply one or more
  functions to multiple columns in a tbl (#178).

## Minor improvements

* If you load plyr after dplyr, you'll get a message suggesting that you
  load plyr first (#347).

* `as.tbl_cube()` gains a method for matrices (#359, @paulstaab)

* `compute()` gains `temporary` argument so you can control whether the
  results are temporary or permanent (#382, @cpsievert)

* `group_by()` now defaults to `add = FALSE` so that it sets the grouping
  variables rather than adding to the existing list. I think this is how
  most people expected `group_by` to work anyway, so it's unlikely to
  cause problems (#385).

* Support for [MonetDB](http://www.monetdb.org) tables with `src_monetdb()`
  (#8, thanks to @hannesmuehleisen).

* New vignettes:

    * `memory` vignette which discusses how dplyr minimises memory usage
      for local data frames (#198).

    *  `new-sql-backend` vignette which discusses how to add a new
       SQL backend/source to dplyr.

* `changes()` output more clearly distinguishes which columns were added or
  deleted.

* `explain()` is now generic.

* dplyr is more careful when setting the keys of data tables, so it never
  accidentally modifies an object that it doesn't own. It also avoids
  unnecessary key setting which negatively affected performance.
  (#193, #255).

* `print()` methods for `tbl_df`, `tbl_dt` and `tbl_sql` gain `n` argument to
  control the number of rows printed (#362). They also works better when you have
  columns containing lists of complex objects.

* `row_number()` can be called without arguments, in which case it returns
  the same as `1:n()` (#303).

* `"comment"` attribute is allowed (white listed) as well as names (#346).

* hybrid versions of `min`, `max`, `mean`, `var`, `sd` and `sum`
  handle the `na.rm` argument (#168). This should yield substantial
  performance improvements for those functions.

* Special case for call to `arrange()` on a grouped data frame with no arguments. (#369)

## Bug fixes

* Code adapted to Rcpp > 0.11.1

* internal `DataDots` class protects against missing variables in verbs (#314),
  including the case where `...` is missing. (#338)

* `all.equal.data.frame` from base is no longer bypassed. we now have
  `all.equal.tbl_df` and `all.equal.tbl_dt` methods (#332).

* `arrange()` correctly handles NA in numeric vectors (#331) and 0 row
  data frames (#289).

* `copy_to.src_mysql()` now works on windows (#323)

* `*_join()` doesn't reorder column names (#324).

* `rbind_all()` is stricter and only accepts list of data frames (#288)

* `rbind_*` propagates time zone information for `POSIXct` columns (#298).

* `rbind_*` is less strict about type promotion. The numeric `Collecter` allows
  collection of integer and logical vectors. The integer `Collecter` also collects
  logical values (#321).

* internal `sum` correctly handles integer (under/over)flow (#308).

* `summarise()` checks consistency of outputs (#300) and drops `names`
  attribute of output columns (#357).

* join functions throw error instead of crashing when there are no common
  variables between the data frames, and also give a better error message when
  only one data frame has a by variable (#371).

* `top_n()` returns `n` rows instead of `n - 1` (@leondutoit, #367).

* SQL translation always evaluates subsetting operators (`$`, `[`, `[[`)
  locally. (#318).

* `select()` now renames variables in remote sql tbls (#317) and
  implicitly adds grouping variables (#170).

* internal `grouped_df_impl` function errors if there are no variables to group by (#398).

* `n_distinct` did not treat NA correctly in the numeric case #384.

* Some compiler warnings triggered by -Wall or -pedantic have been eliminated.

* `group_by` only creates one group for NA (#401).

* Hybrid evaluator did not evaluate expression in correct environment (#403).

# dplyr 0.1.3

## Bug fixes

* `select()` actually renames columns in a data table (#284).

* `rbind_all()` and `rbind_list()` now handle missing values in factors (#279).

* SQL joins now work better if names duplicated in both x and y tables (#310).

* Builds against Rcpp 0.11.1

* `select()` correctly works with the vars attribute (#309).

* Internal code is stricter when deciding if a data frame is grouped (#308):
  this avoids a number of situations which previously caused problems.

* More data frame joins work with missing values in keys (#306).

# dplyr 0.1.2

## New features

* `select()` is substantially more powerful. You can use named arguments to
  rename existing variables, and new functions `starts_with()`, `ends_with()`,
  `contains()`, `matches()` and `num_range()` to select variables based on
  their names. It now also makes a shallow copy, substantially reducing its
  memory impact (#158, #172, #192, #232).

* `summarize()` added as alias for `summarise()` for people from countries
  that don't don't spell things correctly ;) (#245)

## Bug fixes

* `filter()` now fails when given anything other than a logical vector, and
  correctly handles missing values (#249). `filter.numeric()` proxies
  `stats::filter()` so you can continue to use `filter()` function with
  numeric inputs (#264).

* `summarise()` correctly uses newly created variables (#259).

* `mutate()` correctly propagates attributes (#265) and `mutate.data.frame()`
  correctly mutates the same variable repeatedly (#243).

* `lead()` and `lag()` preserve attributes, so they now work with
  dates, times and factors (#166).

* `n()` never accepts arguments (#223).

* `row_number()` gives correct results (#227).

* `rbind_all()` silently ignores data frames with 0 rows or 0 columns (#274).

* `group_by()` orders the result (#242). It also checks that columns
  are of supported types (#233, #276).

* The hybrid evaluator did not handle some expressions correctly, for
  example in `if(n() > 5) 1 else 2` the subexpression `n()` was not
  substituted correctly. It also correctly processes `$` (#278).

* `arrange()` checks that all columns are of supported types (#266). It also
  handles list columns (#282).

* Working towards Solaris compatibility.

* Benchmarking vignette temporarily disabled due to microbenchmark
  problems reported by BDR.

# dplyr 0.1.1

## Improvements

* new `location()` and `changes()` functions which provide more information
  about how data frames are stored in memory so that you can see what
  gets copied.

* renamed `explain_tbl()` to `explain()` (#182).

* `tally()` gains `sort` argument to sort output so highest counts
  come first (#173).

* `ungroup.grouped_df()`, `tbl_df()`, `as.data.frame.tbl_df()` now only
  make shallow copies of their inputs (#191).

* The `benchmark-baseball` vignette now contains fairer (including grouping
  times) comparisons with `data.table`. (#222)

## Bug fixes

* `filter()` (#221) and `summarise()` (#194) correctly propagate attributes.

* `summarise()` throws an error when asked to summarise an unknown variable
  instead of crashing (#208).

* `group_by()` handles factors with missing values (#183).

* `filter()` handles scalar results (#217) and better handles scoping, e.g.
  `filter(., variable)` where `variable` is defined in the function that calls
  `filter`. It also handles `T` and `F` as aliases to `TRUE` and `FALSE`
  if there are no `T` or `F` variables in the data or in the scope.

* `select.grouped_df` fails when the grouping variables are not included
  in the selected variables (#170)

* `all.equal.data.frame()` handles a corner case where the data frame has
  `NULL` names (#217)

* `mutate()` gives informative error message on unsupported types (#179)

* dplyr source package no longer includes pandas benchmark, reducing
  download size from 2.8 MB to 0.5 MB.<|MERGE_RESOLUTION|>--- conflicted
+++ resolved
@@ -1,11 +1,9 @@
 # dplyr (development version)
 
-<<<<<<< HEAD
 * Rowwise-`mutate()` behaves a little better with 0-row inputs (#6303).
-=======
+
 * A rowwise `mutate()` now automatically unlists list-columns containing 
   length 1 vectors (#6302).
->>>>>>> 978e8563
 
 * `arrange()` now correctly ignores `NULL` inputs (#6193).
 
