# dplyr (development version)

<<<<<<< HEAD
* `group_by()` uses hashing from the `vctrs` package. 
=======
* Better performance for extracting slices of factors and ordered factors (#4501).
>>>>>>> ec094925

* `group_by()` does not create an arbitrary NA group when grouping by factors with `drop = TRUE` (#4460).

* `rbind_all()` and `rbind_list()` have been removed (@bjungbogati, #4433).

* `dr_dplyr()` has been removed as it is no longer needed (#4433, @smwindecker).

* `rename_at()` and `rename_all()` call the function with a simple character vector, not a `dplyr_sel_vars` (#4459). 

* `select_vars()`, `rename_vars()`, `select_var()`, `current_vars()`  are now deprecated   (@perezp44, #4432)

# dplyr 0.8.3 (2019-07-04)

* Fixed performance regression introduced in version 0.8.2 (#4458). 

# dplyr 0.8.2 (2019-06-28)

## New functions

* `top_frac(data, proportion)` is a shorthand for `top_n(data, proportion * n())` (#4017).  

## colwise changes

* Using quosures in colwise verbs is deprecated (#4330).

* Updated `distinct_if()`, `distinct_at()` and `distinct_all()` to include `.keep_all` argument (@beansrowning, #4343).

* `rename_at()` handles empty selection (#4324). 

* `*_if()` functions correctly handle columns with special names (#4380).

* colwise functions support constants in formulas (#4374). 

## Hybrid evaluation changes

* hybrid rank functions correctly handle NA (#4427). 

* `first()`, `last()` and `nth()` hybrid version handles factors (#4295).

## Minor changes

* `top_n()` quotes its `n` argument, `n` no longer needs to be constant for all groups (#4017).  

* `tbl_vars()` keeps information on grouping columns by returning a `dplyr_sel_vars` object (#4106). 

* `group_split()` always sets the `ptype` attribute, which make it more robust in the case where there
  are 0 groups. 

* `group_map()` and `group_modify()` work in the 0 group edge case (#4421)

* `select.list()` method added so that `select()` does not dispatch on lists (#4279). 

* `view()` is reexported from tibble (#4423). 

* `group_by()` puts NA groups last in character vectors (#4227).

* `arrange()` handles integer64 objects (#4366). 

* `summarise()` correctly resolves summarised list columns (#4349). 

# dplyr 0.8.1 (2019-05-14)

## Breaking changes

* `group_modify()` is the new name of the function previously known as `group_map()`

## New functions

* `group_map()` now only calls the function on each group and return a list. 

* `group_by_drop_default()`, previously known as `dplyr:::group_drops()` is exported (#4245).

## Minor changes

* Lists of formulas passed to colwise verbs are now automatically named.

* `group_by()` does a shallow copy even in the no groups case (#4221).

* Fixed `mutate()` on rowwise data frames with 0 rows (#4224).

* Fixed handling of bare formulas in colwise verbs (#4183).

* Fixed performance of `n_distinct()` (#4202). 

* `group_indices()` now ignores empty groups by default for `data.frame`, which is
  consistent with the default of `group_by()` (@yutannihilation, #4208). 

* Fixed integer overflow in hybrid `ntile()` (#4186). 

* colwise functions `summarise_at()` ... can rename vars in the case of multiple functions (#4180).

* `select_if()` and `rename_if()` handle logical vector predicate (#4213). 

* hybrid `min()` and `max()` cast to integer when possible (#4258).

* `bind_rows()` correctly handles the cases where there are multiple consecutive `NULL` (#4296). 

* Support for R 3.1.* has been dropped. The minimal R version supported is now 3.2.0. 
  https://www.tidyverse.org/articles/2019/04/r-version-support/

* `rename_at()` handles empty selection (#4324). 

# dplyr 0.8.0.1 (2019-02-15)

* Fixed integer C/C++ division, forced released by CRAN (#4185). 

# dplyr 0.8.0 (2019-02-14)

## Breaking changes

* The error `could not find function "n"` or the warning 
  ```Calling `n()` without importing or prefixing it is deprecated, use `dplyr::n()` ``` 
  
  indicates when functions like `n()`, `row_number()`, ... are not imported or prefixed. 
  
  The easiest fix is to import dplyr with `import(dplyr)` in your `NAMESPACE` or
  `#' @import dplyr` in a roxygen comment, alternatively such functions can be 
  imported selectively as any other function with `importFrom(dplyr, n)` in the 
  `NAMESPACE` or `#' @importFrom dplyr n` in a roxygen comment. The third option is 
  to prefix them, i.e. use `dplyr::n()`
   
* If you see `checking S3 generic/method consistency` in R CMD check for your 
  package, note that : 
  
  - `sample_n()` and `sample_frac()` have gained `...`
  - `filter()` and `slice()` have gained `.preserve`
  - `group_by()` has gained `.drop`

* ```Error: `.data` is a corrupt grouped_df, ...```  signals code that makes 
  wrong assumptions about the internals of a grouped data frame. 

## New functions

* New selection helpers `group_cols()`. It can be called in selection contexts
  such as `select()` and matches the grouping variables of grouped tibbles.

* `last_col()` is re-exported from tidyselect (#3584). 

* `group_trim()` drops unused levels of factors that are used as grouping variables. 

* `nest_join()` creates a list column of the matching rows. `nest_join()` + `tidyr::unnest()` 
   is equivalent to `inner_join`  (#3570). 

    ```r
    band_members %>% 
      nest_join(band_instruments)
    ```
    
* `group_nest()` is similar to `tidyr::nest()` but focusing on the variables to nest by 
  instead of the nested columns. 
 
    ```r
    starwars %>%
      group_by(species, homeworld) %>% 
      group_nest()
      
    starwars %>%
      group_nest(species, homeworld)
    ```
    
* `group_split()` is similar to `base::split()` but operating on existing groups when 
  applied to a grouped data frame, or subject to the data mask on ungrouped data frames

    ```r
    starwars %>%
      group_by(species, homeworld) %>%   
      group_split()
    
    starwars %>%
      group_split(species, homeworld)
    ```
    
* `group_map()` and `group_walk()` are purrr-like functions to iterate on groups 
  of a grouped data frame, jointly identified by the data subset (exposed as `.x`) and the 
  data key (a one row tibble, exposed as `.y`). `group_map()` returns a grouped data frame that 
  combines the results of the function, `group_walk()` is only used for side effects and returns 
  its input invisibly. 
  
  ```r
  mtcars %>%
    group_by(cyl) %>%
    group_map(~ head(.x, 2L))
  ```

* `distinct_prepare()`, previously known as `distinct_vars()` is exported. This is mostly useful for
  alternative backends (e.g. `dbplyr`). 

## Major changes

* `group_by()` gains the `.drop` argument. When set to `FALSE` the groups are generated 
  based on factor levels, hence some groups may be empty (#341). 

    ```r
    # 3 groups
    tibble(
      x = 1:2, 
      f = factor(c("a", "b"), levels = c("a", "b", "c"))
    ) %>% 
      group_by(f, .drop = FALSE)
      
    # the order of the grouping variables matter
    df <- tibble(
      x = c(1,2,1,2), 
      f = factor(c("a", "b", "a", "b"), levels = c("a", "b", "c"))
    )
    df %>% group_by(f, x, .drop = FALSE)
    df %>% group_by(x, f, .drop = FALSE)
    ```
    
  The default behaviour drops the empty groups as in the previous versions. 
  
  ```r
  tibble(
      x = 1:2, 
      f = factor(c("a", "b"), levels = c("a", "b", "c"))
    ) %>% 
      group_by(f)
  ```

* `filter()` and `slice()` gain a `.preserve` argument to control which groups it should keep. The default 
  `filter(.preserve = FALSE)` recalculates the grouping structure based on the resulting data, 
  otherwise it is kept as is.

    ```r
    df <- tibble(
      x = c(1,2,1,2), 
      f = factor(c("a", "b", "a", "b"), levels = c("a", "b", "c"))
    ) %>% 
      group_by(x, f, .drop = FALSE)
    
    df %>% filter(x == 1)
    df %>% filter(x == 1, .preserve = TRUE)
    ```

* The notion of lazily grouped data frames have disappeared. All dplyr verbs now recalculate 
  immediately the grouping structure, and respect the levels of factors. 

* Subsets of columns now properly dispatch to the `[` or `[[` method when the column 
  is an object (a vector with a class) instead of making assumptions on how the 
  column should be handled. The `[` method must handle integer indices, including 
  `NA_integer_`, i.e. `x[NA_integer_]` should produce a vector of the same class
  as `x` with whatever represents a missing value.  

## Minor changes

* `tally()` works correctly on non-data frame table sources such as `tbl_sql` (#3075).

* `sample_n()` and `sample_frac()` can use `n()` (#3527)

* `distinct()` respects the order of the variables provided (#3195, @foo-bar-baz-qux)
  and handles the 0 rows and 0 columns special case (#2954).

* `combine()` uses tidy dots (#3407).

* `group_indices()` can be used without argument in expressions in verbs (#1185).

* Using `mutate_all()`, `transmute_all()`, `mutate_if()` and `transmute_if()`
  with grouped tibbles now informs you that the grouping variables are
  ignored. In the case of the `_all()` verbs, the message invites you to use
  `mutate_at(df, vars(-group_cols()))` (or the equivalent `transmute_at()` call)
  instead if you'd like to make it explicit in your code that the operation is
  not applied on the grouping variables.

* Scoped variants of `arrange()` respect the `.by_group` argument (#3504).

* `first()` and `last()` hybrid functions fall back to R evaluation when given no arguments (#3589). 

* `mutate()` removes a column when the expression evaluates to `NULL` for all groups (#2945).

* grouped data frames support `[, drop = TRUE]` (#3714). 

* New low-level constructor `new_grouped_df()` and validator `validate_grouped_df` (#3837). 

* `glimpse()` prints group information on grouped tibbles (#3384).

* `sample_n()` and `sample_frac()` gain `...` (#2888). 

* Scoped filter variants now support functions and purrr-like lambdas:

  ```r
  mtcars %>% filter_at(vars(hp, vs), ~ . %% 2 == 0)
  ```

## Lifecycle

* `do()`, `rowwise()` and `combine()` are questioning (#3494). 

* `funs()` is soft-deprecated and will start issuing warnings in a future version.

## Changes to column wise functions

* Scoped variants for `distinct()`: `distinct_at()`, `distinct_if()`, `distinct_all()` (#2948).

* `summarise_at()` excludes the grouping variables (#3613). 

* `mutate_all()`, `mutate_at()`, `summarise_all()` and `summarise_at()` handle utf-8 names (#2967).

## Performance

* R expressions that cannot be handled with native code are now evaluated with
  unwind-protection when available (on R 3.5 and later). This improves the
  performance of dplyr on data frames with many groups (and hence many
  expressions to evaluate). We benchmarked that computing a grouped average is
  consistently twice as fast with unwind-protection enabled.

  Unwind-protection also makes dplyr more robust in corner cases because it
  ensures the C++ destructors are correctly called in all circumstances
  (debugger exit, captured condition, restart invokation).

* `sample_n()` and `sample_frac()` gain `...` (#2888). 
* Improved performance for wide tibbles (#3335).

* Faster hybrid `sum()`, `mean()`, `var()` and `sd()` for logical vectors (#3189).

* Hybrid version of `sum(na.rm = FALSE)` exits early when there are missing values. 
  This considerably improves performance when there are missing values early in the vector (#3288). 

* `group_by()` does not trigger the additional `mutate()` on simple uses of the `.data` pronoun (#3533). 

## Internal

* The grouping metadata of grouped data frame has been reorganized in a single tidy tibble, that can be accessed
  with the new `group_data()` function. The grouping tibble consists of one column per grouping variable, 
  followed by a list column of the (1-based) indices of the groups. The new `group_rows()` function retrieves
  that list of indices (#3489). 
  
    ```r
    # the grouping metadata, as a tibble
    group_by(starwars, homeworld) %>% 
      group_data()
    
    # the indices
    group_by(starwars, homeworld) %>% 
      group_data() %>% 
      pull(.rows)
      
    group_by(starwars, homeworld) %>% 
      group_rows()
    ```

* Hybrid evaluation has been completely redesigned for better performance and stability. 

## Documentation

* Add documentation example for moving variable to back in `?select` (#3051).

* column wise functions are better documented, in particular explaining when 
  grouping variables are included as part of the selection. 

### Deprecated and defunct functions

* `mutate_each()` and `summarise_each()` are deprecated. 

# dplyr 0.7.6

* `exprs()` is no longer exported to avoid conflicts with `Biobase::exprs()`
  (#3638).

* The MASS package is explicitly suggested to fix CRAN warnings on R-devel
  (#3657).

* Set operations like `intersect()` and `setdiff()` reconstruct groups metadata (#3587) and keep the order of the rows (#3839).

* Using namespaced calls to `base::sort()` and `base::unique()` from C++ code
  to avoid ambiguities when these functions are overridden (#3644).

* Fix rchk errors (#3693).

# dplyr 0.7.5 (2018-04-14)

## Breaking changes for package developers

* The major change in this version is that dplyr now depends on the selecting
  backend of the tidyselect package. If you have been linking to
  `dplyr::select_helpers` documentation topic, you should update the link to
  point to `tidyselect::select_helpers`.

* Another change that causes warnings in packages is that dplyr now exports the
  `exprs()` function. This causes a collision with `Biobase::exprs()`. Either
  import functions from dplyr selectively rather than in bulk, or do not import
  `Biobase::exprs()` and refer to it with a namespace qualifier.

## Bug fixes

* `distinct(data, "string")` now returns a one-row data frame again. (The
  previous behavior was to return the data unchanged.)

* `do()` operations with more than one named argument can access `.` (#2998).

* Reindexing grouped data frames (e.g. after `filter()` or `..._join()`)
  never updates the `"class"` attribute. This also avoids unintended updates
  to the original object (#3438).

* Fixed rare column name clash in `..._join()` with non-join
  columns of the same name in both tables (#3266).

*  Fix `ntile()` and `row_number()` ordering to use the locale-dependent
  ordering functions in R when dealing with character vectors, rather than
  always using the C-locale ordering function in C (#2792, @foo-bar-baz-qux).

* Summaries of summaries (such as `summarise(b = sum(a), c = sum(b))`) are
  now computed using standard evaluation for simplicity and correctness, but
  slightly slower (#3233).

* Fixed `summarise()` for empty data frames with zero columns (#3071).

## Major changes

* `enexpr()`, `expr()`, `exprs()`, `sym()` and `syms()` are now
  exported. `sym()` and `syms()` construct symbols from strings or character
  vectors. The `expr()` variants are equivalent to `quo()`, `quos()` and
  `enquo()` but return simple expressions rather than quosures. They support
  quasiquotation.

* dplyr now depends on the new tidyselect package to power `select()`,
  `rename()`, `pull()` and their variants (#2896). Consequently
  `select_vars()`, `select_var()` and `rename_vars()` are
  soft-deprecated and will start issuing warnings in a future version.

  Following the switch to tidyselect, `select()` and `rename()` fully support
  character vectors. You can now unquote variables like this:

  ```
  vars <- c("disp", "cyl")
  select(mtcars, !! vars)
  select(mtcars, -(!! vars))
  ```

  Note that this only works in selecting functions because in other contexts
  strings and character vectors are ambiguous. For instance strings are a valid
  input in mutating operations and `mutate(df, "foo")` creates a new column by
  recycling "foo" to the number of rows.

## Minor changes

* Support for raw vector columns in `arrange()`, `group_by()`, `mutate()`,
  `summarise()` and `..._join()` (minimal `raw` x `raw` support initially) (#1803). 

* `bind_cols()` handles unnamed list (#3402).

* `bind_rows()` works around corrupt columns that have the object bit set
  while having no class attribute (#3349). 

* `combine()` returns `logical()` when all inputs are `NULL` (or when there
  are no inputs) (#3365, @zeehio).

*  `distinct()` now supports renaming columns (#3234).

* Hybrid evaluation simplifies `dplyr::foo()` to `foo()` (#3309). Hybrid
  functions can now be masked by regular R functions to turn off hybrid
  evaluation (#3255). The hybrid evaluator finds functions from dplyr even if
  dplyr is not attached (#3456).

* In `mutate()` it is now illegal to use `data.frame` in the rhs (#3298). 

* Support `!!!` in `recode_factor()` (#3390).

* `row_number()` works on empty subsets (#3454).

* `select()` and `vars()` now treat `NULL` as empty inputs (#3023).

* Scoped select and rename functions (`select_all()`, `rename_if()` etc.)
  now work with grouped data frames, adapting the grouping as necessary
  (#2947, #3410). `group_by_at()` can group by an existing grouping variable
  (#3351). `arrange_at()` can use grouping variables (#3332). 

* `slice()` no longer enforce tibble classes when input is a simple
  `data.frame`, and ignores 0 (#3297, #3313).

* `transmute()` no longer prints a message when including a group variable.

## Documentation

* Improved documentation for `funs()` (#3094) and set operations (e.g. `union()`) (#3238, @edublancas).

## Error messages

* Better error message if dbplyr is not installed when accessing database
  backends (#3225).

* `arrange()` fails gracefully on `data.frame` columns (#3153).

* Corrected error message when calling `cbind()` with an object of wrong
  length (#3085).

* Add warning with explanation to `distinct()` if any of the selected columns
  are of type `list` (#3088, @foo-bar-baz-qux), or when used on unknown columns
  (#2867, @foo-bar-baz-qux).

* Show clear error message for bad arguments to `funs()` (#3368).

* Better error message in `..._join()` when joining data frames with duplicate
  or `NA` column names. Joining such data frames with a semi- or anti-join
  now gives a warning, which may be converted to an error in future versions
  (#3243, #3417).

* Dedicated error message when trying to use columns of the `Interval`
  or `Period` classes (#2568).

* Added an `.onDetach()` hook that allows for plyr to be loaded and attached
  without the warning message that says functions in dplyr will be masked,
  since dplyr is no longer attached (#3359, @jwnorman).

## Performance

* `sample_n()` and `sample_frac()` on grouped data frame are now faster
  especially for those with large number of groups (#3193, @saurfang).

## Internal

* Compute variable names for joins in R (#3430).

* Bumped Rcpp dependency to 0.12.15 to avoid imperfect detection of `NA`
  values in hybrid evaluation fixed in RcppCore/Rcpp#790 (#2919).

* Avoid cleaning the data mask, a temporary environment used to evaluate
  expressions. If the environment, in which e.g. a `mutate()` expression
  is evaluated, is preserved until after the operation, accessing variables
  from that environment now gives a warning but still returns `NULL` (#3318).

# dplyr 0.7.4

* Fix recent Fedora and ASAN check errors (#3098).

* Avoid dependency on Rcpp 0.12.10 (#3106).

# dplyr 0.7.3

* Fixed protection error that occurred when creating a character column using grouped `mutate()` (#2971).

* Fixed a rare problem with accessing variable values in `summarise()` when all groups have size one (#3050).
* `distinct()` now throws an error when used on unknown columns
  (#2867, @foo-bar-baz-qux).


* Fixed rare out-of-bounds memory write in `slice()` when negative indices beyond the number of rows were involved (#3073).

* `select()`, `rename()` and `summarise()` no longer change the grouped vars of the original data (#3038).

* `nth(default = var)`, `first(default = var)` and `last(default = var)` fall back to standard evaluation in a grouped operation instead of triggering an error (#3045).

* `case_when()` now works if all LHS are atomic (#2909), or when LHS or RHS values are zero-length vectors (#3048).

* `case_when()` accepts `NA` on the LHS (#2927).

* Semi- and anti-joins now preserve the order of left-hand-side data frame (#3089).

* Improved error message for invalid list arguments to `bind_rows()` (#3068).

* Grouping by character vectors is now faster (#2204).

* Fixed a crash that occurred when an unexpected input was supplied to
  the `call` argument of `order_by()` (#3065).


# dplyr 0.7.2

* Move build-time vs. run-time checks out of `.onLoad()` and into `dr_dplyr()`.


# dplyr 0.7.1

* Use new versions of bindrcpp and glue to avoid protection problems.
  Avoid wrapping arguments to internal error functions (#2877). Fix
  two protection mistakes found by rchk (#2868).

* Fix C++ error that caused compilation to fail on mac cran (#2862)

* Fix undefined behaviour in `between()`, where `NA_REAL` were
  assigned instead of `NA_LOGICAL`. (#2855, @zeehio)

* `top_n()` now executes operations lazily for compatibility with
  database backends (#2848).

* Reuse of new variables created in ungrouped `mutate()` possible
  again, regression introduced in dplyr 0.7.0 (#2869).

* Quosured symbols do not prevent hybrid handling anymore. This should
  fix many performance issues introduced with tidyeval (#2822).


# dplyr 0.7.0

## New data, functions, and features

* Five new datasets provide some interesting built-in datasets to demonstrate
  dplyr verbs (#2094):

  * `starwars` dataset about starwars characters; has list columns
  * `storms` has the trajectories of ~200 tropical storms
  * `band_members`, `band_instruments` and `band_instruments2`
    has some simple data to demonstrate joins.

* New `add_count()` and `add_tally()` for adding an `n` column within groups
  (#2078, @dgrtwo).

* `arrange()` for grouped data frames gains a `.by_group` argument so you
  can choose to sort by groups if you want to (defaults to `FALSE`) (#2318)

* New `pull()` generic for extracting a single column either by name or position
  (either from the left or the right). Thanks to @paulponcet for the idea (#2054).

  This verb is powered with the new `select_var()` internal helper,
  which is exported as well. It is like `select_vars()` but returns a
  single variable.

* `as_tibble()` is re-exported from tibble. This is the recommend way to create
  tibbles from existing data frames. `tbl_df()` has been softly deprecated.
  `tribble()` is now imported from tibble (#2336, @chrMongeau); this
  is now prefered to `frame_data()`.

## Deprecated and defunct

* dplyr no longer messages that you need dtplyr to work with data.table (#2489).

* Long deprecated `regroup()`, `mutate_each_q()` and
  `summarise_each_q()` functions have been removed.

* Deprecated `failwith()`. I'm not even sure why it was here.

* Soft-deprecated `mutate_each()` and `summarise_each()`, these functions
  print a message which will be changed to a warning in the next release.

* The `.env` argument to `sample_n()` and `sample_frac()` is defunct,
  passing a value to this argument print a message which will be changed to a
  warning in the next release.

## Databases

This version of dplyr includes some major changes to how database connections work. By and large, you should be able to continue using your existing dplyr database code without modification, but there are two big changes that you should be aware of:

* Almost all database related code has been moved out of dplyr and into a
  new package, [dbplyr](http://github.com/hadley/dbplyr/). This makes dplyr
  simpler, and will make it easier to release fixes for bugs that only affect
  databases. `src_mysql()`, `src_postgres()`, and `src_sqlite()` will still
  live dplyr so your existing code continues to work.

* It is no longer necessary to create a remote "src". Instead you can work
  directly with the database connection returned by DBI. This reflects the
  maturity of the DBI ecosystem. Thanks largely to the work of Kirill Muller
  (funded by the R Consortium) DBI backends are now much more consistent,
  comprehensive, and easier to use. That means that there's no longer a
  need for a layer in between you and DBI.

You can continue to use `src_mysql()`, `src_postgres()`, and `src_sqlite()`, but I recommend a new style that makes the connection to DBI more clear:

```R
library(dplyr)

con <- DBI::dbConnect(RSQLite::SQLite(), ":memory:")
DBI::dbWriteTable(con, "mtcars", mtcars)

mtcars2 <- tbl(con, "mtcars")
mtcars2
```

This is particularly useful if you want to perform non-SELECT queries as you can do whatever you want with `DBI::dbGetQuery()` and `DBI::dbExecute()`.

If you've implemented a database backend for dplyr, please read the [backend news](https://github.com/hadley/dbplyr/blob/master/NEWS.md#backends) to see what's changed from your perspective (not much). If you want to ensure your package works with both the current and previous version of dplyr, see `wrap_dbplyr_obj()` for helpers.

## UTF-8

* Internally, column names are always represented as character vectors,
  and not as language symbols, to avoid encoding problems on Windows
  (#1950, #2387, #2388).

* Error messages and explanations of data frame inequality are now encoded in
  UTF-8, also on Windows (#2441).

* Joins now always reencode character columns to UTF-8 if necessary. This gives
  a nice speedup, because now pointer comparison can be used instead of string
  comparison, but relies on a proper encoding tag for all strings (#2514).

* Fixed problems when joining factor or character encodings with a mix of
  native and UTF-8 encoded values (#1885, #2118, #2271, #2451).

* Fix `group_by()` for data frames that have UTF-8 encoded names (#2284, #2382).

* New `group_vars()` generic that returns the grouping as character vector, to
  avoid the potentially lossy conversion to language symbols. The list returned
  by `group_by_prepare()` now has a new `group_names` component (#1950, #2384).

## Colwise functions

* `rename()`, `select()`, `group_by()`, `filter()`, `arrange()` and
  `transmute()` now have scoped variants (verbs suffixed with `_if()`,
  `_at()` and `_all()`). Like `mutate_all()`, `summarise_if()`, etc,
  these variants apply an operation to a selection of variables.

* The scoped verbs taking predicates (`mutate_if()`, `summarise_if()`,
  etc) now support S3 objects and lazy tables. S3 objects should
  implement methods for `length()`, `[[` and `tbl_vars()`. For lazy
  tables, the first 100 rows are collected and the predicate is
  applied on this subset of the data. This is robust for the common
  case of checking the type of a column (#2129).

* Summarise and mutate colwise functions pass `...` on the the manipulation
  functions.

* The performance of colwise verbs like `mutate_all()` is now back to
  where it was in `mutate_each()`.

* `funs()` has better handling of namespaced functions (#2089).

* Fix issue with `mutate_if()` and `summarise_if()` when a predicate
  function returns a vector of `FALSE` (#1989, #2009, #2011).

## Tidyeval

dplyr has a new approach to non-standard evaluation (NSE) called tidyeval.
It is described in detail in `vignette("programming")` but, in brief, gives you
the ability to interpolate values in contexts where dplyr usually works with expressions:

```{r}
my_var <- quo(homeworld)

starwars %>%
  group_by(!!my_var) %>%
  summarise_at(vars(height:mass), mean, na.rm = TRUE)
```

This means that the underscored version of each main verb is no longer needed,
and so these functions have been deprecated (but remain around for backward compatibility).

* `order_by()`, `top_n()`, `sample_n()` and `sample_frac()` now use
  tidyeval to capture their arguments by expression. This makes it
  possible to use unquoting idioms (see `vignette("programming")`) and
  fixes scoping issues (#2297).

* Most verbs taking dots now ignore the last argument if empty. This
  makes it easier to copy lines of code without having to worry about
  deleting trailing commas (#1039).

* [API] The new `.data` and `.env` environments can be used inside
  all verbs that operate on data: `.data$column_name` accesses the column
  `column_name`, whereas `.env$var` accesses the external variable `var`.
  Columns or external variables named `.data` or `.env` are shadowed, use
  `.data$...` and/or `.env$...` to access them.  (`.data` implements strict
  matching also for the `$` operator (#2591).)

    The `column()` and `global()` functions have been removed. They were never
    documented officially. Use the new `.data` and `.env` environments instead.

* Expressions in verbs are now interpreted correctly in many cases that
  failed before (e.g., use of `$`, `case_when()`, nonstandard evaluation, ...).
  These expressions are now evaluated in a specially constructed temporary
  environment that retrieves column data on demand with the help of the
  `bindrcpp` package (#2190). This temporary environment poses restrictions on
  assignments using `<-` inside verbs. To prevent leaking of broken bindings,
  the temporary environment is cleared after the evaluation (#2435).

## Verbs

### Joins

* [API] `xxx_join.tbl_df(na_matches = "never")` treats all `NA` values as
  different from each other (and from any other value), so that they never
  match.  This corresponds to the behavior of joins for database sources,
  and of database joins in general.  To match `NA` values, pass
  `na_matches = "na"` to the join verbs; this is only supported for data frames.
  The default is `na_matches = "na"`, kept for the sake of compatibility
  to v0.5.0. It can be tweaked by calling
  `pkgconfig::set_config("dplyr::na_matches", "na")` (#2033).

* `common_by()` gets a better error message for unexpected inputs (#2091)

* Fix groups when joining grouped data frames with duplicate columns
  (#2330, #2334, @davidkretch).

* One of the two join suffixes can now be an empty string, dplyr no longer
  hangs (#2228, #2445).

* Anti- and semi-joins warn if factor levels are inconsistent (#2741).

* Warnings about join column inconsistencies now contain the column names
  (#2728).

### Select

* For selecting variables, the first selector decides if it's an inclusive
  selection (i.e., the initial column list is empty), or an exclusive selection
  (i.e., the initial column list contains all columns). This means that
  `select(mtcars, contains("am"), contains("FOO"), contains("vs"))` now returns
  again both `am` and `vs` columns like in dplyr 0.4.3 (#2275, #2289, @r2evans).

* Select helpers now throw an error if called when no variables have been
  set (#2452)

* Helper functions in `select()` (and related verbs) are now evaluated
  in a context where column names do not exist (#2184).

* `select()` (and the internal function `select_vars()`) now support
  column names in addition to column positions. As a result,
  expressions like `select(mtcars, "cyl")` are now allowed.

### Other

* `recode()`, `case_when()` and `coalesce()` now support splicing of
  arguments with rlang's `!!!` operator.

* `count()` now preserves the grouping of its input (#2021).

* `distinct()` no longer duplicates variables (#2001).

* Empty `distinct()` with a grouped data frame works the same way as
  an empty `distinct()` on an ungrouped data frame, namely it uses all
  variables (#2476).

* `copy_to()` now returns it's output invisibly (since you're often just
   calling for the side-effect).

* `filter()` and `lag()` throw informative error if used with ts objects (#2219)

* `mutate()` recycles list columns of length 1 (#2171).

* `mutate()` gives better error message when attempting to add a non-vector
  column (#2319), or attempting to remove a column with `NULL` (#2187, #2439).

* `summarise()` now correctly evaluates newly created factors (#2217), and
  can create ordered factors (#2200).

* Ungrouped `summarise()` uses summary variables correctly (#2404, #2453).

* Grouped `summarise()` no longer converts character `NA` to empty strings (#1839).

## Combining and comparing

* `all_equal()` now reports multiple problems as a character vector (#1819, #2442).

* `all_equal()` checks that factor levels are equal (#2440, #2442).

* `bind_rows()` and `bind_cols()` give an error for database tables (#2373).

* `bind_rows()` works correctly with `NULL` arguments and an `.id` argument
  (#2056), and also for zero-column data frames (#2175).

* Breaking change: `bind_rows()` and `combine()` are more strict when coercing.
  Logical values are no longer coerced to integer and numeric. Date, POSIXct
  and other integer or double-based classes are no longer coerced to integer or
  double as there is chance of attributes or information being lost
  (#2209, @zeehio).

* `bind_cols()` now calls `tibble::repair_names()` to ensure that all
  names are unique (#2248).

* `bind_cols()` handles empty argument list (#2048).

* `bind_cols()` better handles `NULL` inputs (#2303, #2443).

* `bind_rows()` explicitly rejects columns containing data frames
  (#2015, #2446).

* `bind_rows()` and `bind_cols()` now accept vectors. They are treated
  as rows by the former and columns by the latter. Rows require inner
  names like `c(col1 = 1, col2 = 2)`, while columns require outer
  names: `col1 = c(1, 2)`. Lists are still treated as data frames but
  can be spliced explicitly with `!!!`, e.g. `bind_rows(!!! x)` (#1676).

* `rbind_list()` and `rbind_all()` now call `.Deprecated()`, they will be removed
  in the next CRAN release. Please use `bind_rows()` instead.

* `combine()` accepts `NA` values (#2203, @zeehio)

* `combine()` and `bind_rows()` with character and factor types now always warn
  about the coercion to character (#2317, @zeehio)

* `combine()` and `bind_rows()` accept `difftime` objects.

* `mutate` coerces results from grouped dataframes accepting combinable data
  types (such as `integer` and `numeric`). (#1892, @zeehio)

## Vector functions

* `%in%` gets new hybrid handler (#126).

* `between()` returns NA if `left` or `right` is `NA` (fixes #2562).

* `case_when()` supports `NA` values (#2000, @tjmahr).

* `first()`, `last()`, and `nth()` have better default values for factor,
  Dates, POSIXct, and data frame inputs (#2029).

* Fixed segmentation faults in hybrid evaluation of `first()`, `last()`,
  `nth()`,  `lead()`, and `lag()`. These functions now always fall back to the R
  implementation if called with arguments that the hybrid evaluator cannot
  handle (#948, #1980).

* `n_distinct()` gets larger hash tables given slightly better performance (#977).

* `nth()` and `ntile()` are more careful about proper data types of their return values (#2306).

* `ntile()` ignores `NA` when computing group membership (#2564).

* `lag()` enforces integer `n` (#2162, @kevinushey).

* hybrid `min()` and `max()` now always return a `numeric` and work correctly
  in edge cases (empty input, all `NA`, ...) (#2305, #2436).

* `min_rank("string")` no longer segfaults in hybrid evaluation (#2279, #2444).

* `recode()` can now recode a factor to other types (#2268)

* `recode()` gains `.dots` argument to support passing replacements as list
  (#2110, @jlegewie).

## Other minor changes and bug fixes

* Many error messages are more helpful by referring to a column name or a
  position in the argument list (#2448).

* New `is_grouped_df()` alias to `is.grouped_df()`.

* `tbl_vars()` now has a `group_vars` argument set to `TRUE` by
  default. If `FALSE`, group variables are not returned.

* Fixed segmentation fault after calling `rename()` on an invalid grouped
  data frame (#2031).

* `rename_vars()` gains a `strict` argument to control if an
  error is thrown when you try and rename a variable that doesn't
  exist.

* Fixed undefined behavior for `slice()` on a zero-column data frame (#2490).

* Fixed very rare case of false match during join (#2515).

* Restricted workaround for `match()` to R 3.3.0. (#1858).

* dplyr now warns on load when the version of R or Rcpp during installation is
  different to the currently installed version (#2514).

* Fixed improper reuse of attributes when creating a list column in `summarise()`
  and perhaps `mutate()` (#2231).

* `mutate()` and `summarise()` always strip the `names` attribute from new
  or updated columns, even for ungrouped operations (#1689).

* Fixed rare error that could lead to a segmentation fault in
  `all_equal(ignore_col_order = FALSE)` (#2502).

* The "dim" and "dimnames" attributes are always stripped when copying a
  vector (#1918, #2049).

* `grouped_df` and `rowwise` are registered officially as S3 classes.
  This makes them easier to use with S4 (#2276, @joranE, #2789).

* All operations that return tibbles now include the `"tbl"` class.
  This is important for correct printing with tibble 1.3.1 (#2789).

* Makeflags uses PKG_CPPFLAGS for defining preprocessor macros.

* astyle formatting for C++ code, tested but not changed as part of the tests
  (#2086, #2103).

* Update RStudio project settings to install tests (#1952).

* Using `Rcpp::interfaces()` to register C callable interfaces, and registering all native exported functions via `R_registerRoutines()` and `useDynLib(.registration = TRUE)` (#2146).

* Formatting of grouped data frames now works by overriding the `tbl_sum()` generic instead of `print()`. This means that the output is more consistent with tibble, and that `format()` is now supported also for SQL sources (#2781).


# dplyr 0.5.0

## Breaking changes

### Existing functions

* `arrange()` once again ignores grouping (#1206).

* `distinct()` now only keeps the distinct variables. If you want to return
  all variables (using the first row for non-distinct values) use
  `.keep_all = TRUE` (#1110). For SQL sources, `.keep_all = FALSE` is
  implemented using `GROUP BY`, and `.keep_all = TRUE` raises an error
  (#1937, #1942, @krlmlr). (The default behaviour of using all variables
  when none are specified remains - this note only applies if you select
  some variables).

* The select helper functions `starts_with()`, `ends_with()` etc are now
  real exported functions. This means that you'll need to import those
  functions if you're using from a package where dplyr is not attached.
  i.e. `dplyr::select(mtcars, starts_with("m"))` used to work, but
  now you'll need `dplyr::select(mtcars, dplyr::starts_with("m"))`.

### Deprecated and defunct functions

* The long deprecated `chain()`, `chain_q()` and `%.%` have been removed.
  Please use `%>%` instead.

* `id()` has been deprecated. Please use `group_indices()` instead
  (#808).

* `rbind_all()` and `rbind_list()` are formally deprecated. Please use
  `bind_rows()` instead (#803).

* Outdated benchmarking demos have been removed (#1487).

* Code related to starting and signalling clusters has been moved out to
  [multidplyr](http://github.com/hadley/multidplyr).

## New functions

* `coalesce()` finds the first non-missing value from a set of vectors.
  (#1666, thanks to @krlmlr for initial implementation).

* `case_when()` is a general vectorised if + else if (#631).

* `if_else()` is a vectorised if statement: it's a stricter (type-safe),
  faster, and more predictable version of `ifelse()`. In SQL it is
  translated to a `CASE` statement.

* `na_if()` makes it easy to replace a certain value with an `NA` (#1707).
  In SQL it is translated to `NULL_IF`.

* `near(x, y)` is a helper for `abs(x - y) < tol` (#1607).

* `recode()` is vectorised equivalent to `switch()` (#1710).

* `union_all()` method. Maps to `UNION ALL` for SQL sources, `bind_rows()`
  for data frames/tbl\_dfs, and `combine()` for vectors (#1045).

* A new family of functions replace `summarise_each()` and
  `mutate_each()` (which will thus be deprecated in a future release).
  `summarise_all()` and `mutate_all()` apply a function to all columns
  while `summarise_at()` and `mutate_at()` operate on a subset of
  columns. These columuns are selected with either a character vector
  of columns names, a numeric vector of column positions, or a column
  specification with `select()` semantics generated by the new
  `columns()` helper. In addition, `summarise_if()` and `mutate_if()`
  take a predicate function or a logical vector (these verbs currently
  require local sources). All these functions can now take ordinary
  functions instead of a list of functions generated by `funs()`
  (though this is only useful for local sources). (#1845, @lionel-)

* `select_if()` lets you select columns with a predicate function.
  Only compatible with local sources. (#497, #1569, @lionel-)

## Local backends

### dtplyr

All data table related code has been separated out in to a new dtplyr package. This decouples the development of the data.table interface from the development of the dplyr package. If both data.table and dplyr are loaded, you'll get a message reminding you to load dtplyr.

### Tibble

Functions related to the creation and coercion of `tbl_df`s, now live in their own package: [tibble](http://blog.rstudio.org/2016/03/24/tibble-1-0-0/). See `vignette("tibble")` for more details.

* `$` and `[[` methods that never do partial matching (#1504), and throw
  an error if the variable does not exist.

* `all_equal()` allows to compare data frames ignoring row and column order,
  and optionally ignoring minor differences in type (e.g. int vs. double)
  (#821). The test handles the case where the df has 0 columns (#1506).
  The test fails fails when convert is `FALSE` and types don't match (#1484).

* `all_equal()` shows better error message when comparing raw values
  or when types are incompatible and `convert = TRUE` (#1820, @krlmlr).

* `add_row()` makes it easy to add a new row to data frame (#1021)

* `as_data_frame()` is now an S3 generic with methods for lists (the old
  `as_data_frame()`), data frames (trivial), and matrices (with efficient
  C++ implementation) (#876). It no longer strips subclasses.

* The internals of `data_frame()` and `as_data_frame()` have been aligned,
  so `as_data_frame()` will now automatically recycle length-1 vectors.
  Both functions give more informative error messages if you attempting to
  create an invalid data frame. You can no longer create a data frame with
  duplicated names (#820). Both check for `POSIXlt` columns, and tell you to
  use `POSIXct` instead (#813).

* `frame_data()` properly constructs rectangular tables (#1377, @kevinushey),
  and supports list-cols.

* `glimpse()` is now a generic. The default method dispatches to `str()`
  (#1325).  It now (invisibly) returns its first argument (#1570).

*  `lst()` and `lst_()` which create lists in the same way that
  `data_frame()` and `data_frame_()` create data frames (#1290).

* `print.tbl_df()` is considerably faster if you have very wide data frames.
  It will now also only list the first 100 additional variables not already
  on screen - control this with the new `n_extra` parameter to `print()`
  (#1161). When printing a grouped data frame the number of groups is now
  printed with thousands separators (#1398). The type of list columns
  is correctly printed (#1379)

* Package includes `setOldClass(c("tbl_df", "tbl", "data.frame"))` to help
  with S4 dispatch (#969).

* `tbl_df` automatically generates column names (#1606).

### tbl_cube

* new `as_data_frame.tbl_cube()` (#1563, @krlmlr).

* `tbl_cube`s are now constructed correctly from data frames, duplicate
  dimension values are detected, missing dimension values are filled
  with `NA`. The construction from data frames now guesses the measure
  variables by default, and allows specification of dimension and/or
  measure variables (#1568, @krlmlr).

* Swap order of `dim_names` and `met_name` arguments in `as.tbl_cube`
  (for `array`, `table` and `matrix`) for consistency with `tbl_cube` and
  `as.tbl_cube.data.frame`. Also, the `met_name` argument to
  `as.tbl_cube.table` now defaults to `"Freq"` for consistency with
  `as.data.frame.table` (@krlmlr, #1374).

## Remote backends

* `as_data_frame()` on SQL sources now returns all rows (#1752, #1821,
  @krlmlr).

* `compute()` gets new parameters `indexes` and `unique_indexes` that make
  it easier to add indexes (#1499, @krlmlr).

* `db_explain()` gains a default method for DBIConnections (#1177).

* The backend testing system has been improved. This lead to the removal of
  `temp_srcs()`. In the unlikely event that you were using this function,
  you can instead use `test_register_src()`, `test_load()`, and `test_frame()`.

* You can now use `right_join()` and `full_join()` with remote tables (#1172).

### SQLite

* `src_memdb()` is a session-local in-memory SQLite database.
  `memdb_frame()` works like `data_frame()`, but creates a new table in
  that database.

* `src_sqlite()` now uses a stricter quoting character, `` ` ``, instead of
  `"`. SQLite "helpfully" will convert `"x"` into a string if there is
  no identifier called x in the current scope (#1426).

* `src_sqlite()` throws errors if you try and use it with window functions
  (#907).

### SQL translation

* `filter.tbl_sql()` now puts parens around each argument (#934).

* Unary `-` is better translated (#1002).

* `escape.POSIXt()` method makes it easier to use date times. The date is
  rendered in ISO 8601 format in UTC, which should work in most databases
  (#857).

* `is.na()` gets a missing space (#1695).

* `if`, `is.na()`, and `is.null()` get extra parens to make precendence
  more clear (#1695).

* `pmin()` and `pmax()` are translated to `MIN()` and `MAX()` (#1711).

* Window functions:

    * Work on ungrouped data (#1061).

    * Warning if order is not set on cumulative window functions.

    * Multiple partitions or ordering variables in windowed functions no
      longer generate extra parentheses, so should work for more databases
      (#1060)

### Internals

This version includes an almost total rewrite of how dplyr verbs are translated into SQL. Previously, I used a rather ad-hoc approach, which tried to guess when a new subquery was needed. Unfortunately this approach was fraught with bugs, so in this version I've implemented a much richer internal data model. Now there is a three step process:

1.  When applied to a `tbl_lazy`, each dplyr verb captures its inputs
    and stores in a `op` (short for operation) object.

2.  `sql_build()` iterates through the operations building to build up an
    object that represents a SQL query. These objects are convenient for
    testing as they are lists, and are backend agnostics.

3.  `sql_render()` iterates through the queries and generates the SQL,
    using generics (like `sql_select()`) that can vary based on the
    backend.

In the short-term, this increased abstraction is likely to lead to some minor performance decreases, but the chance of dplyr generating correct SQL is much much higher. In the long-term, these abstractions will make it possible to write a query optimiser/compiler in dplyr, which would make it possible to generate much more succinct queries.

If you have written a dplyr backend, you'll need to make some minor changes to your package:

* `sql_join()` has been considerably simplified - it is now only responsible
  for generating the join query, not for generating the intermediate selects
  that rename the variable. Similarly for `sql_semi_join()`. If you've
  provided new methods in your backend, you'll need to rewrite.

* `select_query()` gains a distinct argument which is used for generating
  queries for `distinct()`. It loses the `offset` argument which was
  never used (and hence never tested).

* `src_translate_env()` has been replaced by `sql_translate_env()` which
  should have methods for the connection object.

There were two other tweaks to the exported API, but these are less likely to affect anyone.

* `translate_sql()` and `partial_eval()` got a new API: now use connection +
  variable names, rather than a `tbl`. This makes testing considerably easier.
  `translate_sql_q()` has been renamed to `translate_sql_()`.

* Also note that the sql generation generics now have a default method, instead
  methods for DBIConnection and NULL.

## Minor improvements and bug fixes

### Single table verbs

* Avoiding segfaults in presence of `raw` columns (#1803, #1817, @krlmlr).

* `arrange()` fails gracefully on list columns (#1489) and matrices
  (#1870, #1945, @krlmlr).

* `count()` now adds additional grouping variables, rather than overriding
  existing (#1703). `tally()` and `count()` can now count a variable
  called `n` (#1633). Weighted `count()`/`tally()` ignore `NA`s (#1145).

* The progress bar in `do()` is now updated at most 20 times per second,
  avoiding uneccessary redraws (#1734, @mkuhn)

* `distinct()` doesn't crash when given a 0-column data frame (#1437).

* `filter()` throws an error if you supply an named arguments. This is usually
  a type: `filter(df, x = 1)` instead of `filter(df, x == 1)` (#1529).

* `summarise()` correctly coerces factors with different levels (#1678),
  handles min/max of already summarised variable (#1622), and
  supports data frames as columns (#1425).

* `select()` now informs you that it adds missing grouping variables
  (#1511). It works even if the grouping variable has a non-syntactic name
  (#1138). Negating a failed match (e.g. `select(mtcars, -contains("x"))`)
  returns all columns, instead of no columns (#1176)

    The `select()` helpers are now exported and have their own
    documentation (#1410). `one_of()` gives a useful error message if
    variables names are not found in data frame (#1407).

* The naming behaviour of `summarise_each()` and `mutate_each()` has been
  tweaked so that you can force inclusion of both the function and the
  variable name: `summarise_each(mtcars, funs(mean = mean), everything())`
  (#442).

* `mutate()` handles factors that are all `NA` (#1645), or have different
  levels in different groups (#1414). It disambiguates `NA` and `NaN` (#1448),
  and silently promotes groups that only contain `NA` (#1463). It deep copies
  data in list columns (#1643), and correctly fails on incompatible columns
  (#1641). `mutate()` on a grouped data no longer droups grouping attributes
  (#1120). `rowwise()` mutate gives expected results (#1381).

* `one_of()` tolerates unknown variables in `vars`, but warns (#1848, @jennybc).

* `print.grouped_df()` passes on `...` to `print()` (#1893).

* `slice()` correctly handles grouped attributes (#1405).

* `ungroup()` generic gains `...` (#922).

### Dual table verbs
* `bind_cols()` matches the behaviour of `bind_rows()` and ignores `NULL`
  inputs (#1148). It also handles `POSIXct`s with integer base type (#1402).

* `bind_rows()` handles 0-length named lists (#1515), promotes factors to
  characters (#1538), and warns when binding factor and character (#1485).
  bind_rows()` is more flexible in the way it can accept data frames,
  lists, list of data frames, and list of lists (#1389).

* `bind_rows()` rejects `POSIXlt` columns (#1875, @krlmlr).

* Both `bind_cols()` and `bind_rows()` infer classes and grouping information
  from the first data frame (#1692).

* `rbind()` and `cbind()` get `grouped_df()` methods that make it harder to
  create corrupt data frames (#1385). You should still prefer `bind_rows()`
  and `bind_cols()`.

* Joins now use correct class when joining on `POSIXct` columns
  (#1582, @joel23888), and consider time zones (#819). Joins handle a `by`
  that is empty (#1496), or has duplicates (#1192). Suffixes grow progressively
  to avoid creating repeated column names (#1460).  Joins on string columns
  should be substantially faster (#1386). Extra attributes are ok if they are
  identical (#1636). Joins work correct when factor levels not equal
  (#1712, #1559). Anti- and semi-joins give correct result when by variable
  is a factor (#1571), but warn if factor levels are inconsistent (#2741).
  A clear error message is given for joins where an
  explicit `by` contains unavailable columns (#1928, #1932).
  Warnings about join column inconsistencies now contain the column names
  (#2728).

* `inner_join()`, `left_join()`, `right_join()`, and `full_join()` gain a
  `suffix` argument which allows you to control what suffix duplicated variable
  names recieve (#1296).

* Set operations (`intersect()`, `union()` etc) respect coercion rules
  (#799). `setdiff()` handles factors with `NA` levels (#1526).

* There were a number of fixes to enable joining of data frames that don't
  have the same encoding of column names (#1513), including working around
  bug 16885 regarding `match()` in R 3.3.0 (#1806, #1810,
  @krlmlr).

### Vector functions

* `combine()` silently drops `NULL` inputs (#1596).

* Hybrid `cummean()` is more stable against floating point errors (#1387).

* Hybrid `lead()` and `lag()` received a considerable overhaul. They are more
  careful about more complicated expressions (#1588), and falls back more
  readily to pure R evaluation (#1411). They behave correctly in `summarise()`
  (#1434). and handle default values for string columns.

* Hybrid `min()` and `max()` handle empty sets (#1481).

* `n_distinct()` uses multiple arguments for data frames (#1084), falls back to R
  evaluation when needed (#1657), reverting decision made in (#567).
  Passing no arguments gives an error (#1957, #1959, @krlmlr).

* `nth()` now supports negative indices to select from end, e.g. `nth(x, -2)`
  selects the 2nd value from the end of `x` (#1584).

* `top_n()` can now also select bottom `n` values by passing a negative value
  to `n` (#1008, #1352).

* Hybrid evaluation leaves formulas untouched (#1447).


# dplyr 0.4.3

## Improved encoding support

Until now, dplyr's support for non-UTF8 encodings has been rather shaky. This release brings a number of improvement to fix these problems: it's probably not perfect, but should be a lot better than the previously version. This includes fixes to `arrange()` (#1280), `bind_rows()` (#1265), `distinct()` (#1179), and joins (#1315). `print.tbl_df()` also recieved a fix for strings with invalid encodings (#851).

## Other minor improvements and bug fixes

* `frame_data()` provides a means for constructing `data_frame`s using
  a simple row-wise language. (#1358, @kevinushey)

* `all.equal()` no longer runs all outputs together (#1130).

* `as_data_frame()` gives better error message with NA column names (#1101).

* `[.tbl_df` is more careful about subsetting column names (#1245).

* `arrange()` and `mutate()` work on empty data frames (#1142).

* `arrange()`, `filter()`, `slice()`, and `summarise()` preserve data frame
  meta attributes (#1064).

* `bind_rows()` and `bind_cols()` accept lists (#1104): during initial data
  cleaning you no longer need to convert lists to data frames, but can
  instead feed them to `bind_rows()` directly.

* `bind_rows()` gains a `.id` argument. When supplied, it creates a
  new column that gives the name of each data frame (#1337, @lionel-).

* `bind_rows()` respects the `ordered` attribute of factors (#1112), and
  does better at comparing `POSIXct`s (#1125). The `tz` attribute is ignored
  when determining if two `POSIXct` vectors are comparable. If the `tz` of
  all inputs is the same, it's used, otherwise its set to `UTC`.

* `data_frame()` always produces a `tbl_df` (#1151, @kevinushey)

* `filter(x, TRUE, TRUE)` now just returns `x` (#1210),
  it doesn't internally modify the first argument (#971), and
  it now works with rowwise data (#1099). It once again works with
  data tables (#906).

* `glimpse()` also prints out the number of variables in addition to the number
  of observations (@ilarischeinin, #988).

* Joins handles matrix columns better (#1230), and can join `Date` objects
  with heterogenous representations (some `Date`s are integers, while other
  are numeric). This also improves `all.equal()` (#1204).

* Fixed `percent_rank()` and `cume_dist()` so that missing values no longer
  affect denominator (#1132).

* `print.tbl_df()` now displays the class for all variables, not just those
  that don't fit on the screen (#1276). It also displays duplicated column
  names correctly (#1159).

* `print.grouped_df()` now tells you how many groups there are.

* `mutate()` can set to `NULL` the first column (used to segfault, #1329) and
  it better protects intermediary results (avoiding random segfaults, #1231).

* `mutate()` on grouped data handles the special case where for the first few
  groups, the result consists of a `logical` vector with only `NA`. This can
  happen when the condition of an `ifelse` is an all `NA` logical vector (#958).

* `mutate.rowwise_df()` handles factors (#886) and correctly handles
  0-row inputs (#1300).

* `n_distinct()` gains an `na_rm` argument (#1052).

* The `Progress` bar used by `do()` now respects global option
  `dplyr.show_progress` (default is TRUE) so you can turn it off globally
  (@jimhester #1264, #1226).

* `summarise()` handles expressions that returning heterogenous outputs,
  e.g. `median()`, which that sometimes returns an integer, and other times a
  numeric (#893).

* `slice()` silently drops columns corresponding to an NA (#1235).

* `ungroup.rowwise_df()` gives a `tbl_df` (#936).

* More explicit duplicated column name error message (#996).

* When "," is already being used as the decimal point (`getOption("OutDec")`),
  use "." as the thousands separator when printing out formatted numbers
  (@ilarischeinin, #988).

## Databases

* `db_query_fields.SQLiteConnection` uses `build_sql` rather than `paste0`
  (#926, @NikNakk)

* Improved handling of `log()` (#1330).

* `n_distinct(x)` is translated to `COUNT(DISTINCT(x))` (@skparkes, #873).

* `print(n = Inf)` now works for remote sources (#1310).

## Hybrid evaluation

* Hybrid evaluation does not take place for objects with a class (#1237).

* Improved `$` handling (#1134).

* Simplified code for `lead()` and `lag()` and make sure they work properly on
  factors (#955). Both repsect the `default` argument (#915).

* `mutate` can set to `NULL` the first column (used to segfault, #1329).

* `filter` on grouped data handles indices correctly (#880).

* `sum()` issues a warning about integer overflow (#1108).

# dplyr 0.4.2

This is a minor release containing fixes for a number of crashes and issues identified by R CMD CHECK. There is one new "feature": dplyr no longer complains about unrecognised attributes, and instead just copies them over to the output.

* `lag()` and `lead()` for grouped data were confused about indices and therefore
  produced wrong results (#925, #937). `lag()` once again overrides `lag()`
  instead of just the default method `lag.default()`. This is necesary due to
  changes in R CMD check. To use the lag function provided by another package,
  use `pkg::lag`.

* Fixed a number of memory issues identified by valgrind.

* Improved performance when working with large number of columns (#879).

* Lists-cols that contain data frames now print a slightly nicer summary
  (#1147)

* Set operations give more useful error message on incompatible data frames
  (#903).

* `all.equal()` gives the correct result when `ignore_row_order` is `TRUE`
  (#1065) and `all.equal()` correctly handles character missing values (#1095).

* `bind_cols()` always produces a `tbl_df` (#779).

* `bind_rows()` gains a test for a form of data frame corruption (#1074).

* `bind_rows()` and `summarise()` now handles complex columns (#933).

* Workaround for using the constructor of `DataFrame` on an unprotected object
  (#998)

* Improved performance when working with large number of columns (#879).

# dplyr 0.4.1

* Don't assume that RPostgreSQL is available.

# dplyr 0.4.0

## New features

* `add_rownames()` turns row names into an explicit variable (#639).

* `as_data_frame()` efficiently coerces a list into a data frame (#749).

* `bind_rows()` and `bind_cols()` efficiently bind a list of data frames by
  row or column. `combine()` applies the same coercion rules to vectors
  (it works like `c()` or `unlist()` but is consistent with the `bind_rows()`
  rules).

* `right_join()` (include all rows in `y`, and matching rows in `x`) and
  `full_join()` (include all rows in `x` and `y`) complete the family of
  mutating joins (#96).

* `group_indices()` computes a unique integer id for each group (#771). It
  can be called on a grouped_df without any arguments or on a data frame
  with same arguments as `group_by()`.

## New vignettes

* `vignette("data_frames")` describes dplyr functions that make it easier
  and faster to create and coerce data frames. It subsumes the old `memory`
  vignette.

* `vignette("two-table")` describes how two-table verbs work in dplyr.

## Minor improvements

* `data_frame()` (and `as_data_frame()` & `tbl_df()`) now explicitly
  forbid columns that are data frames or matrices (#775). All columns
  must be either a 1d atomic vector or a 1d list.

* `do()` uses lazyeval to correctly evaluate its arguments in the correct
  environment (#744), and new `do_()` is the SE equivalent of `do()` (#718).
  You can modify grouped data in place: this is probably a bad idea but it's
  sometimes convenient (#737). `do()` on grouped data tables now passes in all
  columns (not all columns except grouping vars) (#735, thanks to @kismsu).
  `do()` with database tables no longer potentially includes grouping
  variables twice (#673). Finally, `do()` gives more consistent outputs when
  there are no rows or no groups (#625).

* `first()` and `last()` preserve factors, dates and times (#509).

* Overhaul of single table verbs for data.table backend. They now all use
  a consistent (and simpler) code base. This ensures that (e.g.) `n()`
  now works in all verbs (#579).

* In `*_join()`, you can now name only those variables that are different between
  the two tables, e.g. `inner_join(x, y, c("a", "b", "c" = "d"))` (#682).
  If non-join colums are the same, dplyr will add `.x` and `.y`
  suffixes to distinguish the source (#655).

* `mutate()` handles complex vectors (#436) and forbids `POSIXlt` results
  (instead of crashing) (#670).

* `select()` now implements a more sophisticated algorithm so if you're
  doing multiples includes and excludes with and without names, you're more
  likely to get what you expect (#644). You'll also get a better error
  message if you supply an input that doesn't resolve to an integer
  column position (#643).

* Printing has recieved a number of small tweaks. All `print()` method methods
  invisibly return their input so you can interleave `print()` statements into a
  pipeline to see interim results. `print()` will column names of 0 row data
  frames (#652), and will never print more 20 rows (i.e.
  `options(dplyr.print_max)` is now 20), not 100 (#710). Row names are no
  never printed since no dplyr method is guaranteed to preserve them (#669).

    `glimpse()` prints the number of observations (#692)

    `type_sum()` gains a data frame method.

* `summarise()` handles list output columns (#832)

* `slice()` works for data tables (#717). Documentation clarifies that
  slice can't work with relational databases, and the examples show
  how to achieve the same results using `filter()` (#720).

* dplyr now requires RSQLite >= 1.0. This shouldn't affect your code
  in any way (except that RSQLite now doesn't need to be attached) but does
  simplify the internals (#622).

* Functions that need to combine multiple results into a single column
  (e.g. `join()`, `bind_rows()` and `summarise()`) are more careful about
  coercion.

    Joining factors with the same levels in the same order preserves the
    original levels (#675). Joining factors with non-identical levels
    generates a warning and coerces to character (#684). Joining a character
    to a factor (or vice versa) generates a warning and coerces to character.
    Avoid these warnings by ensuring your data is compatible before joining.

    `rbind_list()` will throw an error if you attempt to combine an integer and
    factor (#751). `rbind()`ing a column full of `NA`s is allowed and just
    collects the appropriate missing value for the column type being collected
    (#493).

    `summarise()` is more careful about `NA`, e.g. the decision on the result
    type will be delayed until the first non NA value is returned (#599).
    It will complain about loss of precision coercions, which can happen for
    expressions that return integers for some groups and a doubles for others
    (#599).

* A number of functions gained new or improved hybrid handlers: `first()`,
  `last()`, `nth()` (#626), `lead()` & `lag()` (#683), `%in%` (#126). That means
  when you use these functions in a dplyr verb, we handle them in C++, rather
  than calling back to R, and hence improving performance.

    Hybrid `min_rank()` correctly handles `NaN` values (#726). Hybrid
    implementation of `nth()` falls back to R evaluation when `n` is not
    a length one integer or numeric, e.g. when it's an expression (#734).

    Hybrid `dense_rank()`, `min_rank()`, `cume_dist()`, `ntile()`, `row_number()`
    and `percent_rank()` now preserve NAs (#774)

* `filter` returns its input when it has no rows or no columns (#782).

* Join functions keep attributes (e.g. time zone information) from the
  left argument for `POSIXct` and `Date` objects (#819), and only
  only warn once about each incompatibility (#798).

## Bug fixes

* `[.tbl_df` correctly computes row names for 0-column data frames, avoiding
  problems with xtable (#656). `[.grouped_df` will silently drop grouping
  if you don't include the grouping columns (#733).

* `data_frame()` now acts correctly if the first argument is a vector to be
  recycled. (#680 thanks @jimhester)

* `filter.data.table()` works if the table has a variable called "V1" (#615).

* `*_join()` keeps columns in original order (#684).
  Joining a factor to a character vector doesn't segfault (#688).
  `*_join` functions can now deal with multiple encodings (#769),
  and correctly name results (#855).

* `*_join.data.table()` works when data.table isn't attached (#786).

* `group_by()` on a data table preserves original order of the rows (#623).
  `group_by()` supports variables with more than 39 characters thanks to
  a fix in lazyeval (#705). It gives meaninful error message when a variable
  is not found in the data frame (#716).

* `grouped_df()` requires `vars` to be a list of symbols (#665).

* `min(.,na.rm = TRUE)` works with `Date`s built on numeric vectors (#755).

* `rename_()` generic gets missing `.dots` argument (#708).

* `row_number()`, `min_rank()`, `percent_rank()`, `dense_rank()`, `ntile()` and
  `cume_dist()` handle data frames with 0 rows (#762). They all preserve
  missing values (#774). `row_number()` doesn't segfault when giving an external
  variable with the wrong number of variables (#781).

* `group_indices` handles the edge case when there are no variables (#867).

* Removed bogus `NAs introduced by coercion to integer range` on 32-bit Windows (#2708).

# dplyr 0.3.0.1

* Fixed problem with test script on Windows.

# dplyr 0.3

## New functions

* `between()` vector function efficiently determines if numeric values fall
  in a range, and is translated to special form for SQL (#503).

* `count()` makes it even easier to do (weighted) counts (#358).

* `data_frame()` by @kevinushey is a nicer way of creating data frames.
  It never coerces column types (no more `stringsAsFactors = FALSE`!),
  never munges column names, and never adds row names. You can use previously
  defined columns to compute new columns (#376).

* `distinct()` returns distinct (unique) rows of a tbl (#97). Supply
  additional variables to return the first row for each unique combination
  of variables.

* Set operations, `intersect()`, `union()` and `setdiff()` now have methods
  for data frames, data tables and SQL database tables (#93). They pass their
  arguments down to the base functions, which will ensure they raise errors if
  you pass in two many arguments.

* Joins (e.g. `left_join()`, `inner_join()`, `semi_join()`, `anti_join()`)
  now allow you to join on different variables in `x` and `y` tables by
  supplying a named vector to `by`. For example, `by = c("a" = "b")` joins
  `x.a` to `y.b`.

* `n_groups()` function tells you how many groups in a tbl. It returns
  1 for ungrouped data. (#477)

* `transmute()` works like `mutate()` but drops all variables that you didn't
  explicitly refer to (#302).

* `rename()` makes it easy to rename variables - it works similarly to
  `select()` but it preserves columns that you didn't otherwise touch.

* `slice()` allows you to selecting rows by position (#226). It includes
  positive integers, drops negative integers and you can use expression like
  `n()`.

## Programming with dplyr (non-standard evaluation)

* You can now program with dplyr - every function that does non-standard
  evaluation (NSE) has a standard evaluation (SE) version ending in `_`.
  This is powered by the new lazyeval package which provides all the tools
  needed to implement NSE consistently and correctly.

* See `vignette("nse")` for full details.

* `regroup()` is deprecated. Please use the more flexible `group_by_()`
  instead.

* `summarise_each_q()` and `mutate_each_q()` are deprecated. Please use
  `summarise_each_()` and `mutate_each_()` instead.

* `funs_q` has been replaced with `funs_`.

## Removed and deprecated features

* `%.%` has been deprecated: please use `%>%` instead. `chain()` is
  defunct. (#518)

* `filter.numeric()` removed. Need to figure out how to reimplement with
  new lazy eval system.

* The `Progress` refclass is no longer exported to avoid conflicts with shiny.
  Instead use `progress_estimated()` (#535).

* `src_monetdb()` is now implemented in MonetDB.R, not dplyr.

* `show_sql()` and `explain_sql()` and matching global options `dplyr.show_sql`
  and `dplyr.explain_sql` have been removed. Instead use `show_query()` and
  `explain()`.

## Minor improvements and bug fixes

* Main verbs now have individual documentation pages (#519).

* `%>%` is simply re-exported from magrittr, instead of creating a local copy
  (#496, thanks to @jimhester)

* Examples now use `nycflights13` instead of `hflights` because it the variables
  have better names and there are a few interlinked tables (#562). `Lahman` and
  `nycflights13` are (once again) suggested packages. This means many examples
  will not work unless you explicitly install them with
  `install.packages(c("Lahman", "nycflights13"))` (#508). dplyr now depends on
  Lahman 3.0.1. A number of examples have been updated to reflect modified
  field names (#586).

* `do()` now displays the progress bar only when used in interactive prompts
  and not when knitting (#428, @jimhester).

* `glimpse()` now prints a trailing new line (#590).

* `group_by()` has more consistent behaviour when grouping by constants:
  it creates a new column with that value (#410). It renames grouping
  variables (#410). The first argument is now `.data` so you can create
  new groups with name x (#534).

* Now instead of overriding `lag()`, dplyr overrides `lag.default()`,
  which should avoid clobbering lag methods added by other packages.
  (#277).

* `mutate(data, a = NULL)` removes the variable `a` from the returned
  dataset (#462).

* `trunc_mat()` and hence `print.tbl_df()` and friends gets a `width` argument
  to control the deafult output width. Set `options(dplyr.width = Inf)` to
  always show all columns (#589).

* `select()` gains `one_of()` selector: this allows you to select variables
  provided by a character vector (#396). It fails immediately if you give an
  empty pattern to `starts_with()`,  `ends_with()`, `contains()` or `matches()`
  (#481, @leondutoit). Fixed buglet in `select()` so that you can now create
  variables called `val` (#564).

* Switched from RC to R6.

* `tally()` and `top_n()` work consistently: neither accidentally
  evaluates the the `wt` param. (#426, @mnel)

* `rename` handles grouped data (#640).

## Minor improvements and bug fixes by backend

### Databases

* Correct SQL generation for `paste()` when used with the collapse parameter
  targeting a Postgres database. (@rbdixon, #1357)

* The db backend system has been completely overhauled in order to make
  it possible to add backends in other packages, and to support a much
  wider range of databases. See `vignette("new-sql-backend")` for instruction
  on how to create your own (#568).

* `src_mysql()` gains a method for `explain()`.

* When `mutate()` creates a new variable that uses a window function,
  automatically wrap the result in a subquery (#484).

* Correct SQL generation for `first()` and `last()` (#531).

* `order_by()` now works in conjunction with window functions in databases
  that support them.

### Data frames/`tbl_df`

* All verbs now understand how to work with `difftime()` (#390) and
  `AsIs` (#453) objects. They all check that colnames are unique (#483), and
  are more robust when columns are not present (#348, #569, #600).

* Hybrid evaluation bugs fixed:

    * Call substitution stopped too early when a sub expression contained a
      `$` (#502).

    * Handle `::` and `:::` (#412).

    * `cumany()` and `cumall()` properly handle `NA` (#408).

    * `nth()` now correctly preserve the class when using dates, times and
      factors (#509).

    * no longer substitutes within `order_by()` because `order_by()` needs to do
      its own NSE (#169).

* `[.tbl_df` always returns a tbl_df (i.e. `drop = FALSE` is the default)
  (#587, #610). `[.grouped_df` preserves important output attributes (#398).

* `arrange()` keeps the grouping structure of grouped data (#491, #605),
  and preserves input classes (#563).

* `contains()` accidentally matched regular expressions, now it passes
  `fixed = TRUE` to `grep()` (#608).

* `filter()` asserts all variables are white listed (#566).

* `mutate()` makes a `rowwise_df` when given a `rowwise_df` (#463).

* `rbind_all()` creates `tbl_df` objects instead of raw `data.frame`s.

* If `select()` doesn't match any variables, it returns a 0-column data frame,
  instead of the original (#498). It no longer fails when if some columns
  are not named (#492)

* `sample_n()` and `sample_frac()` methods for data.frames exported.
  (#405, @alyst)

* A grouped data frame may have 0 groups (#486). Grouped df objects
  gain some basic validity checking, which should prevent some crashes
  related to corrupt `grouped_df` objects made by `rbind()` (#606).

* More coherence when joining columns of compatible but different types,
  e.g. when joining a character vector and a factor (#455),
  or a numeric and integer (#450)

* `mutate()` works for on zero-row grouped data frame, and
  with list columns (#555).

* `LazySubset` was confused about input data size (#452).

* Internal `n_distinct()` is stricter about it's inputs: it requires one symbol
  which must be from the data frame (#567).

* `rbind_*()` handle data frames with 0 rows (#597). They fill character
  vector columns with `NA` instead of blanks (#595).  They work with
  list columns (#463).

* Improved handling of encoding for column names (#636).

* Improved handling of hybrid evaluation re $ and @ (#645).

### Data tables

* Fix major omission in `tbl_dt()` and `grouped_dt()` methods - I was
  accidentally doing a deep copy on every result :(

* `summarise()` and `group_by()` now retain over-allocation when working with
  data.tables (#475, @arunsrinivasan).

* joining two data.tables now correctly dispatches to data table methods,
  and result is a data table (#470)

### Cubes

* `summarise.tbl_cube()` works with single grouping variable (#480).

# dplyr 0.2

## Piping

dplyr now imports `%>%` from magrittr (#330). I recommend that you use this instead of `%.%` because it is easier to type (since you can hold down the shift key) and is more flexible. With you `%>%`, you can control which argument on the RHS recieves the LHS by using the pronoun `.`. This makes `%>%` more useful with base R functions because they don't always take the data frame as the first argument. For example you could pipe `mtcars` to `xtabs()` with:

    mtcars %>% xtabs( ~ cyl + vs, data = .)

Thanks to @smbache for the excellent magrittr package. dplyr only provides `%>%` from magrittr, but it contains many other useful functions. To use them, load `magrittr` explicitly: `library(magrittr)`. For more details, see `vignette("magrittr")`.

`%.%` will be deprecated in a future version of dplyr, but it won't happen for a while. I've also deprecated `chain()` to encourage a single style of dplyr usage: please use `%>%` instead.

## Do

`do()` has been completely overhauled. There are now two ways to use it, either with multiple named arguments or a single unnamed arguments. `group_by()` + `do()` is equivalent to `plyr::dlply`, except it always returns a data frame.

If you use named arguments, each argument becomes a list-variable in the output. A list-variable can contain any arbitrary R object so it's particularly well suited for storing models.

    library(dplyr)
    models <- mtcars %>% group_by(cyl) %>% do(lm = lm(mpg ~ wt, data = .))
    models %>% summarise(rsq = summary(lm)$r.squared)

If you use an unnamed argument, the result should be a data frame. This allows you to apply arbitrary functions to each group.

    mtcars %>% group_by(cyl) %>% do(head(., 1))

Note the use of the `.` pronoun to refer to the data in the current group.

`do()` also has an automatic progress bar. It appears if the computation takes longer than 5 seconds and lets you know (approximately) how much longer the job will take to complete.

## New verbs

dplyr 0.2 adds three new verbs:

* `glimpse()` makes it possible to see all the columns in a tbl,
  displaying as much data for each variable as can be fit on a single line.

* `sample_n()` randomly samples a fixed number of rows from a tbl;
  `sample_frac()` randomly samples a fixed fraction of rows. Only works
  for local data frames and data tables (#202).

* `summarise_each()` and `mutate_each()` make it easy to apply one or more
  functions to multiple columns in a tbl (#178).

## Minor improvements

* If you load plyr after dplyr, you'll get a message suggesting that you
  load plyr first (#347).

* `as.tbl_cube()` gains a method for matrices (#359, @paulstaab)

* `compute()` gains `temporary` argument so you can control whether the
  results are temporary or permanent (#382, @cpsievert)

* `group_by()` now defaults to `add = FALSE` so that it sets the grouping
  variables rather than adding to the existing list. I think this is how
  most people expected `group_by` to work anyway, so it's unlikely to
  cause problems (#385).

* Support for [MonetDB](http://www.monetdb.org) tables with `src_monetdb()`
  (#8, thanks to @hannesmuehleisen).

* New vignettes:

    * `memory` vignette which discusses how dplyr minimises memory usage
      for local data frames (#198).

    *  `new-sql-backend` vignette which discusses how to add a new
       SQL backend/source to dplyr.

* `changes()` output more clearly distinguishes which columns were added or
  deleted.

* `explain()` is now generic.

* dplyr is more careful when setting the keys of data tables, so it never
  accidentally modifies an object that it doesn't own. It also avoids
  unnecessary key setting which negatively affected performance.
  (#193, #255).

* `print()` methods for `tbl_df`, `tbl_dt` and `tbl_sql` gain `n` argument to
  control the number of rows printed (#362). They also works better when you have
  columns containing lists of complex objects.

* `row_number()` can be called without arguments, in which case it returns
  the same as `1:n()` (#303).

* `"comment"` attribute is allowed (white listed) as well as names (#346).

* hybrid versions of `min`, `max`, `mean`, `var`, `sd` and `sum`
  handle the `na.rm` argument (#168). This should yield substantial
  performance improvements for those functions.

* Special case for call to `arrange()` on a grouped data frame with no arguments. (#369)

## Bug fixes

* Code adapted to Rcpp > 0.11.1

* internal `DataDots` class protects against missing variables in verbs (#314),
  including the case where `...` is missing. (#338)

* `all.equal.data.frame` from base is no longer bypassed. we now have
  `all.equal.tbl_df` and `all.equal.tbl_dt` methods (#332).

* `arrange()` correctly handles NA in numeric vectors (#331) and 0 row
  data frames (#289).

* `copy_to.src_mysql()` now works on windows (#323)

* `*_join()` doesn't reorder column names (#324).

* `rbind_all()` is stricter and only accepts list of data frames (#288)

* `rbind_*` propagates time zone information for `POSIXct` columns (#298).

* `rbind_*` is less strict about type promotion. The numeric `Collecter` allows
  collection of integer and logical vectors. The integer `Collecter` also collects
  logical values (#321).

* internal `sum` correctly handles integer (under/over)flow (#308).

* `summarise()` checks consistency of outputs (#300) and drops `names`
  attribute of output columns (#357).

* join functions throw error instead of crashing when there are no common
  variables between the data frames, and also give a better error message when
  only one data frame has a by variable (#371).

* `top_n()` returns `n` rows instead of `n - 1` (@leondutoit, #367).

* SQL translation always evaluates subsetting operators (`$`, `[`, `[[`)
  locally. (#318).

* `select()` now renames variables in remote sql tbls (#317) and
  implicitly adds grouping variables (#170).

* internal `grouped_df_impl` function errors if there are no variables to group by (#398).

* `n_distinct` did not treat NA correctly in the numeric case #384.

* Some compiler warnings triggered by -Wall or -pedantic have been eliminated.

* `group_by` only creates one group for NA (#401).

* Hybrid evaluator did not evaluate expression in correct environment (#403).

# dplyr 0.1.3

## Bug fixes

* `select()` actually renames columns in a data table (#284).

* `rbind_all()` and `rbind_list()` now handle missing values in factors (#279).

* SQL joins now work better if names duplicated in both x and y tables (#310).

* Builds against Rcpp 0.11.1

* `select()` correctly works with the vars attribute (#309).

* Internal code is stricter when deciding if a data frame is grouped (#308):
  this avoids a number of situations which previously causedd .

* More data frame joins work with missing values in keys (#306).

# dplyr 0.1.2

## New features

* `select()` is substantially more powerful. You can use named arguments to
  rename existing variables, and new functions `starts_with()`, `ends_with()`,
  `contains()`, `matches()` and `num_range()` to select variables based on
  their names. It now also makes a shallow copy, substantially reducing its
  memory impact (#158, #172, #192, #232).

* `summarize()` added as alias for `summarise()` for people from countries
  that don't don't spell things correctly ;) (#245)

## Bug fixes

* `filter()` now fails when given anything other than a logical vector, and
  correctly handles missing values (#249). `filter.numeric()` proxies
  `stats::filter()` so you can continue to use `filter()` function with
  numeric inputs (#264).

* `summarise()` correctly uses newly created variables (#259).

* `mutate()` correctly propagates attributes (#265) and `mutate.data.frame()`
  correctly mutates the same variable repeatedly (#243).

* `lead()` and `lag()` preserve attributes, so they now work with
  dates, times and factors (#166).

* `n()` never accepts arguments (#223).

* `row_number()` gives correct results (#227).

* `rbind_all()` silently ignores data frames with 0 rows or 0 columns (#274).

* `group_by()` orders the result (#242). It also checks that columns
  are of supported types (#233, #276).

* The hybrid evaluator did not handle some expressions correctly, for
  example in `if(n() > 5) 1 else 2` the subexpression `n()` was not
  substituted correctly. It also correctly processes `$` (#278).

* `arrange()` checks that all columns are of supported types (#266). It also
  handles list columns (#282).

* Working towards Solaris compatibility.

* Benchmarking vignette temporarily disabled due to microbenchmark
  problems reported by BDR.

# dplyr 0.1.1

## Improvements

* new `location()` and `changes()` functions which provide more information
  about how data frames are stored in memory so that you can see what
  gets copied.

* renamed `explain_tbl()` to `explain()` (#182).

* `tally()` gains `sort` argument to sort output so highest counts
  come first (#173).

* `ungroup.grouped_df()`, `tbl_df()`, `as.data.frame.tbl_df()` now only
  make shallow copies of their inputs (#191).

* The `benchmark-baseball` vignette now contains fairer (including grouping
  times) comparisons with `data.table`. (#222)

## Bug fixes

* `filter()` (#221) and `summarise()` (#194) correctly propagate attributes.

* `summarise()` throws an error when asked to summarise an unknown variable
  instead of crashing (#208).

* `group_by()` handles factors with missing values (#183).

* `filter()` handles scalar results (#217) and better handles scoping, e.g.
  `filter(., variable)` where `variable` is defined in the function that calls
  `filter`. It also handles `T` and `F` as aliases to `TRUE` and `FALSE`
  if there are no `T` or `F` variables in the data or in the scope.

* `select.grouped_df` fails when the grouping variables are not included
  in the selected variables (#170)

* `all.equal.data.frame()` handles a corner case where the data frame has
  `NULL` names (#217)

* `mutate()` gives informative error message on unsupported types (#179)

* dplyr source package no longer includes pandas benchmark, reducing
  download size from 2.8 MB to 0.5 MB.<|MERGE_RESOLUTION|>--- conflicted
+++ resolved
@@ -1,10 +1,10 @@
-# dplyr (development version)
-
-<<<<<<< HEAD
+# dplyr 0.9.0 (in development)
+
 * `group_by()` uses hashing from the `vctrs` package. 
-=======
+
+# dplyr 0.8.4 (development version)
+
 * Better performance for extracting slices of factors and ordered factors (#4501).
->>>>>>> ec094925
 
 * `group_by()` does not create an arbitrary NA group when grouping by factors with `drop = TRUE` (#4460).
 
