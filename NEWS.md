--- conflicted
+++ resolved
@@ -1,10 +1,10 @@
 # dplyr (development version)
 
-<<<<<<< HEAD
+
 * `slice()` helpers again produce output equivalent to `slice(.data, 0)` when
   the `n` or `prop` argument is 0, fixing a bug introduced in the previous
   version (@eutwt, #6184).
-=======
+
 * `na_if()` has been rewritten to utilize vctrs. This comes with the following
   improvements (#6329):
 
@@ -103,7 +103,6 @@
 
   * The error thrown when types or lengths were incorrect has been improved
     (#6261, #6206).
->>>>>>> b52b766e
 
 * `arrange()` now uses a faster algorithm for sorting character vectors, which
   is heavily inspired by data.table's `forder()`. Additionally, the default
