# dplyr (development version)

<<<<<<< HEAD
* `all_equal()` is formally deprecated. We've advised against it for
  some time, and we explicitly recommend you use `all.equal()`,
  manually reordering the rows and columns (#6324).
=======
* `distinct()` returns columns ordered the way you request, not the same
  as the input data (#6156).

* The `.keep`, `.before`, and `.after` arguments to `mutate()` 
  are no longer experimental.
  
* The `rows_*()` family of functions are no longer experimental.

* `desc()` gives a useful error message if you give it a non-vector (#6028).

* `slice_sample()` returns a data frame or group with the same number of rows as 
  the input when `replace = FALSE` and `n` is larger than the number of rows or 
  `prop` is larger than 1. This reverts a change made in 1.0.8, returning to the 
  behavior of 1.0.7 (#6185)
>>>>>>> 444c139c

* `slice()` helpers again produce output equivalent to `slice(.data, 0)` when
  the `n` or `prop` argument is 0, fixing a bug introduced in the previous
  version (@eutwt, #6184).

* Fixed an issue with latest rlang that caused internal tools (such as
  `mask$eval_all_summarise()`) to be mentioned in error messages (#6308).

* `distinct()` now retains attributes of bare data frames (#6318).

* dplyr no longer provides `count()` and `tally()` methods for `tbl_sql`.
  These methods have been accidentally overriding the `tbl_lazy` methods that
  dbplyr provides, which has resulted in issues with the grouping structure of
  the output (#6338, tidyverse/dbplyr#940).

* `relocate()` now retains the last name change when a single column is renamed
  multiple times while it is being moved. This better matches the behavior of
  `rename()` (#6209, with help from @eutwt).

* `na_if()` has been rewritten to utilize vctrs. This comes with the following
  improvements (#6329):

  * It now casts `y` to the type of `x` before comparing them, which makes it
    clearer that this function is type and size stable on `x`. In particular,
    this means that you can no longer do `na_if(<tibble>, 0)`, which previously
    accidentally allowed you to replace any instance of `0` across every column
    of the tibble with `NA`. `na_if()` was never intended to work this way, and
    this is considered off-label usage.
    
  * You can now replace `NaN` values in `x` with `NA` through `na_if(x, NaN)`.

* `first()`, `last()`, and `nth()` have been rewritten to use vctrs. This comes
  with the following improvements (#6331):
  
  * When used on a data frame, these functions now return a single row rather
    than a single column. This is more consistent with the vctrs principle that
    a data frame is generally treated as a vector of rows.
    
  * The `default` is no longer "guessed", and will always automatically be set
    to a missing value appropriate for the type of `x`.
    
  * Fractional values of `n` are no longer truncated to integers, and will now
    cause an error. For example, `nth(x, n = 2)` is fine, but
    `nth(x, n = 2.5)` is now an error.

* `lag()` and `lead()` now cast `default` to the type of `x`, rather than taking
  the common type. This ensures that these functions are type stable on `x`
  (#6330).

* `with_order()` now checks that the size of `order_by` is the same size as `x`.

* `with_order()` now works correctly when data frames are used as the `order_by`
  value (#6334).

* `coalesce()` now more fully embraces the principles of vctrs (#6265).

  * `.ptype` and `.size` arguments have been added to allow you to explicitly
    enforce an output type and size.
    
  * `NULL` inputs are now discarded up front.

  * `coalesce()` no longer iterates over the columns of data frame input.
    Instead, a row is now only coalesced if it is entirely missing, which is
    consistent with `vctrs::vec_equal_na()` and greatly simplifies the
    implementation.

* `group_by()` now uses a new algorithm for computing groups. It is often faster
  than the previous approach (especially when there are many groups), and in
  most cases there should be no changes. The exception is with character vector
  group columns, which are now internally ordered in the C locale rather than
  the system locale and may result in differently ordered results when you
  follow up a `group_by()` with functions that use the group data, such as
  `summarise()` or `group_split()` (#4406, #6297).
  
  See the Ordering section of `?group_by()` for more information. For a full
  explanation of this change, refer to this
  [tidyup](https://github.com/tidyverse/tidyups/blob/main/006-dplyr-group-by-ordering.md).

* `if_else()` has been rewritten to utilize vctrs. This comes with most of the
  same benefits as the `case_when()` rewrite. In particular, `if_else()` now
  takes the common type of `true`, `false`, and `missing` when determining what
  the output type should be, meaning that you no longer have to be quite as
  strict about types when supplying values for them (for example, you no longer
  need to supply typed `NA` values, like `NA_character_`) (#6243).

* `case_when()` has been rewritten to utilize vctrs (#5106). This comes with a
  number of useful improvements:
  
  * There is a new `.default` argument that is intended to replace usage of
    `TRUE ~ default_value` as a more explicit and readable way to specify
    a default value. In the future, we will deprecate the unsafe recycling of
    the LHS inputs that allows `TRUE ~` to work, so we encourage you to switch
    over to using `.default` instead.
  
  * The types of the RHS inputs no longer have to match exactly. For example,
    the following no longer requires you to use `NA_character_` instead of just
    `NA`.

    ```
    x <- c("little", "unknown", "small", "missing", "large")
    
    case_when(
      x %in% c("little", "small") ~ "one",
      x %in% c("big", "large") ~ "two",
      x %in% c("missing", "unknown") ~ NA
    )
    ```
    
  * `case_when()` now supports a larger variety of value types. For example,
     you can use a data frame to create multiple columns at once.
     
  * There are new `.ptype` and `.size` arguments which allow you to enforce
    a particular output type and size. This allows you to construct a completely
    type and size stable call to `case_when()`.

  * The error thrown when types or lengths were incorrect has been improved
    (#6261, #6206).

* `arrange()` now uses a faster algorithm for sorting character vectors, which
  is heavily inspired by data.table's `forder()`. Additionally, the default
  locale for sorting character vectors is now the C locale, which is a breaking
  change from the previous behavior that utilized the system locale. The new
  `.locale` argument can be used to adjust this to, say, the American English
  locale, which is an optional feature that requires the stringi package. This
  change improves reproducibility across R sessions and operating systems. For a
  fuller explanation, refer to this
  [tidyup](https://github.com/tidyverse/tidyups/blob/main/003-dplyr-radix-ordering.md)
  which outlines and justifies this change (#4962).

* `tbl_sum()` is no longer reexported from tibble (#6284).

* `slice_sample()` now gives a more informative error when `replace = FALSE` and
  the number of rows requested in the sample exceeds the number of rows in the
  data (#6271).

* `frame_data()` is no longer reexported from tibble (#6278).

* `lst_()` is no longer reexported from tibble (#6276).

* `data_frame_()` is no longer reexported from tibble (#6277).

* `between()` has been rewritten to utilize vctrs. This means that it is no
  longer restricted to just numeric and date-time vectors. Additionally, `left`
  and `right` are no longer required to be scalars, they can now also be vectors
  with the same length as `x`. Finally, `left` and `right` are now cast to the
  type of `x` before the comparison is made. This last change means that you
  can no longer make comparisons like `between(<int>, 0, 2.5)`, as `2.5` can't
  be cast to integer without losing information. We recommend that you convert
  the `<int>` vector to double before calling `between()` if you require this
  (#6183, #6260).

* Joins have undergone a complete overhaul. The purpose of this overhaul is to
  enable more flexible join operations, while also providing tools to perform
  quality control checks directly in the join call. Many of these changes are
  inspired by data.table's join syntax (#5914, #5661, #5413, #2240).

  * A _join specification_ can now be created through `join_by()`. This allows
    you to specify both the left and right hand side of a join using unquoted
    column names, such as `join_by(sale_date == commercial_date)`. Join
    specifications can be supplied to any `*_join()` function as the `by`
    argument.
    
  * Join specifications allow for various new types of joins:
  
    * Equi joins: The most common join, specified by `==`. For example,
      `join_by(sale_date == commercial_date)`.
      
    * Non-equi joins: For joining on conditions other than equality, specified
      by `>=`, `>`, `<`, and `<=`. For example,
      `join_by(sale_date >= commercial_date)` to find every commercial that
      aired before a particular sale.
      
    * Rolling joins: For "rolling" the preceding value forward or the following
      value backwards when there isn't an exact match, specified by using one of
      the rolling helpers: `preceding()` or `following()`. For example,
      `join_by(preceding(sale_date, commercial_date))` to find only the most
      recent commercial that aired before a particular sale.
      
    * Overlap joins: For detecting overlaps between sets of columns, specified
      by using one of the overlap helpers: `between()`, `within()`, or
      `overlaps()`. For example,
      `join_by(between(commercial_date, sale_date_lower, sale_date))` to
      find commercials that aired before a particular sale, as long as they
      occurred after some lower bound, such as 40 days before the sale was made.
      
    Note that you cannot use arbitrary expressions in the join conditions, like
    `join_by(sale_date - 40 >= commercial_date)`. Instead, use `mutate()` to
    create a new column containing the result of `sale_date - 40` and refer
    to that by name in `join_by()`.
    
  * `multiple` is a new argument for controlling what happens when a row
    in `x` matches multiple rows in `y`. For equi joins and rolling joins,
    where this is usually surprising, this defaults to signaling a `"warning"`,
    but still returns all of the matches. For non-equi joins and cross joins,
    where multiple matches are usually expected, this defaults to returning
    `"all"` of the matches. You can also return only the `"first"` or `"last"`
    match, `"any"` of the matches, or you can `"error"`.
    
  * `keep` now defaults to `NULL` rather than `FALSE`. `NULL` implies
    `keep = FALSE` for equi-join conditions, but `keep = TRUE` for non-equi
    join conditions, since you generally want to preserve both sides of a
    non-equi join.
    
  * `unmatched` is a new argument for controlling what happens when a row
    would be dropped because it doesn't have a match. For backwards
    compatibility, the default is `"drop"`, but you can also choose to
    `"error"` if dropped rows would be surprising.

* `nest_join()` has gained the `na_matches` argument that all other joins have.

# dplyr 1.0.9

* New `rows_append()` which works like `rows_insert()` but ignores keys and
  allows you to insert arbitrary rows with a guarantee that the type of `x`
  won't change (#6249, thanks to @krlmlr for the implementation and @mgirlich
  for the idea).

* The `rows_*()` functions no longer require that the key values in `x` uniquely
  identify each row. Additionally, `rows_insert()` and `rows_delete()` no
  longer require that the key values in `y` uniquely identify each row. Relaxing
  this restriction should make these functions more practically useful for
  data frames, and alternative backends can enforce this in other ways as needed
  (i.e. through primary keys) (#5553).
  
* `rows_insert()` gained a new `conflict` argument allowing you greater control
  over rows in `y` with keys that conflict with keys in `x`. A conflict arises
  if a key in `y` already exists in `x`. By default, a conflict results in an
  error, but you can now also `"ignore"` these `y` rows. This is very similar to
  the `ON CONFLICT DO NOTHING` command from SQL (#5588, with helpful additions
  from @mgirlich and @krlmlr).

* `rows_update()`, `rows_patch()`, and `rows_delete()` gained a new `unmatched`
  argument allowing you greater control over rows in `y` with keys that are
  unmatched by the keys in `x`. By default, an unmatched key results in an
  error, but you can now also `"ignore"` these `y` rows (#5984, #5699).
  
* `rows_delete()` no longer requires that the columns of `y` be a strict subset
  of `x`. Only the columns specified through `by` will be utilized from `y`,
  all others will be dropped with a message.

* The `rows_*()` functions now always retain the column types of `x`. This
  behavior was documented, but previously wasn't being applied correctly
  (#6240).
  
* The `rows_*()` functions now fail elegantly if `y` is a zero column data frame
  and `by` isn't specified (#6179).

# dplyr 1.0.8

* Better display of error messages thanks to rlang 1.0.0.

* `mutate(.keep = "none")` is no longer identical to `transmute()`.
  `transmute()` has not been changed, and completely ignores the column ordering
  of the existing data, instead relying on the ordering of expressions
  supplied through `...`. `mutate(.keep = "none")` has been changed to ensure
  that pre-existing columns are never moved, which aligns more closely with the
  other `.keep` options (#6086).

* `filter()` forbids matrix results (#5973) and warns about data frame 
  results, especially data frames created from `across()` with a hint 
  to use `if_any()` or `if_all()`. 

* `slice()` helpers (`slice_head()`, `slice_tail()`, `slice_min()`, `slice_max()`) 
  now accept negative values for `n` and `prop` (#5961).

* `slice()` now indicates which group produces an error (#5931).

* `cur_data()` and `cur_data_all()` don't simplify list columns in rowwise data frames (#5901).

* dplyr now uses `rlang::check_installed()` to prompt you whether to install
  required packages that are missing.

* `storms` data updated to 2020 (@steveharoz, #5899).

* `coalesce()` accepts 1-D arrays (#5557).

* The deprecated `trunc_mat()` is no longer reexported from dplyr (#6141).

# dplyr 1.0.7

* `across()` uses the formula environment when inlining them (#5886).

* `summarise.rowwise_df()` is quiet when the result is ungrouped (#5875).

* `c_across()` and `across()` key deparsing not confused by long calls (#5883).

* `across()` handles named selections (#5207).

# dplyr 1.0.6

* `add_count()` is now generic (#5837).

* `if_any()` and `if_all()` abort when a predicate is mistakingly used as `.cols=` (#5732).

* Multiple calls to `if_any()` and/or `if_all()` in the same expression are now
  properly disambiguated (#5782). 

* `filter()` now inlines `if_any()` and `if_all()` expressions. This greatly
  improves performance with grouped data frames.

* Fixed behaviour of `...` in top-level `across()` calls (#5813, #5832).

* `across()` now inlines lambda-formulas. This is slightly more performant and
  will allow more optimisations in the future.

* Fixed issue in `bind_rows()` causing lists to be incorrectly transformed as
  data frames (#5417, #5749).

* `select()` no longer creates duplicate variables when renaming a variable 
  to the same name as a grouping variable (#5841).

* `dplyr_col_select()` keeps attributes for bare data frames (#5294, #5831).

* Fixed quosure handling in `dplyr::group_by()` that caused issues with extra
  arguments (tidyverse/lubridate#959).

* Removed the `name` argument from the `compute()` generic (@ianmcook, #5783).

* row-wise data frames of 0 rows and list columns are supported again (#5804).

# dplyr 1.0.5

* Fixed edge case of `slice_sample()` when `weight_by=` is used and there 
  0 rows (#5729). 
  
* `across()` can again use columns in functions defined inline (#5734). 

* Using testthat 3rd edition. 

* Fixed bugs introduced in `across()` in previous version (#5765).

* `group_by()` keeps attributes unrelated to the grouping (#5760).

* The `.cols=` argument of `if_any()` and `if_all()` defaults to `everything()`. 

# dplyr 1.0.4

* Improved performance for `across()`. This makes `summarise(across())` and 
  `mutate(across())` perform as well as the superseded colwise equivalents (#5697). 

* New functions `if_any()` and `if_all()` (#4770, #5713).

* `summarise()` silently ignores NULL results (#5708).

* Fixed a performance regression in `mutate()` when warnings occur once per
  group (#5675). We no longer instrument warnings with debugging information
  when `mutate()` is called within `suppressWarnings()`.

# dplyr 1.0.3

* `summarise()` no longer informs when the result is ungrouped (#5633).

* `group_by(.drop = FALSE)` preserves ordered factors (@brianrice2, #5545).

* `count()` and `tally()` are now generic. 

* Removed default fallbacks to lazyeval methods; this will yield better error messages when 
  you call a dplyr function with the wrong input, and is part of our long term 
  plan to remove the deprecated lazyeval interface. 

* `inner_join()` gains a `keep` parameter for consistency with the other
  mutating joins (@patrickbarks, #5581).

* Improved performance with many columns, with a dynamic data mask using active
  bindings and lazy chops (#5017). 

* `mutate()` and friends preserves row names in data frames once more (#5418).

* `group_by()` uses the ungrouped data for the implicit mutate step (#5598). 
  You might have to define an `ungroup()` method for custom classes.
  For example, see https://github.com/hadley/cubelyr/pull/3. 
  
* `relocate()` can rename columns it relocates (#5569).

* `distinct()` and `group_by()` have better error messages when the mutate step fails (#5060).

* Clarify that `between()` is not vectorised (#5493).

* Fixed `across()` issue where data frame columns would could not be referred to
  with `all_of()` in the nested case (`mutate()` within `mutate()`) (#5498).
  
* `across()` handles data frames with 0 columns (#5523). 

* `mutate()` always keeps grouping variables, unconditional to `.keep=` (#5582).

* dplyr now depends on R 3.3.0


# dplyr 1.0.2

* Fixed `across()` issue where data frame columns would mask objects referred to
  from `all_of()` (#5460).

* `bind_cols()` gains a `.name_repair` argument, passed to `vctrs::vec_cbind()` (#5451)

* `summarise(.groups = "rowwise")` makes a rowwise data frame even if the input data 
  is not grouped (#5422). 

# dplyr 1.0.1

* New function `cur_data_all()` similar to `cur_data()` but includes the grouping variables (#5342). 

* `count()` and `tally()` no longer automatically weights by column `n` if 
  present (#5298). dplyr 1.0.0 introduced this behaviour because of Hadley's
  faulty memory. Historically `tally()` automatically weighted and `count()` 
  did not, but this behaviour was accidentally changed in 0.8.2 (#4408) so that 
  neither automatically weighted by `n`. Since 0.8.2 is almost a year old,
  and the automatically weighting behaviour was a little confusing anyway,
  we've removed it from both `count()` and `tally()`.
  
    Use of `wt = n()` is now deprecated; now just omit the `wt` argument.

* `coalesce()` now supports data frames correctly (#5326).

* `cummean()` no longer has off-by-one indexing problem (@cropgen, #5287).

* The call stack is preserved on error. This makes it possible to `recover()`
  into problematic code called from dplyr verbs (#5308).


# dplyr 1.0.0

## Breaking changes

* `bind_cols()` no longer converts to a tibble, returns a data frame if the input is a data frame.

* `bind_rows()`, `*_join()`, `summarise()` and `mutate()` use vctrs coercion 
  rules. There are two main user facing changes:

    * Combining factor and character vectors silently creates a character 
      vector; previously it created a character vector with a warning.
      
    * Combining multiple factors creates a factor with combined levels;
      previously it created a character vector with a warning.

* `bind_rows()` and other functions use vctrs name repair, see `?vctrs::vec_as_names`.

* `all.equal.tbl_df()` removed.

    * Data frames, tibbles and grouped data frames are no longer considered equal, even if the data is the same.
    
    * Equality checks for data frames no longer ignore row order or groupings.

    * `expect_equal()` uses `all.equal()` internally. When comparing data frames, tests that used to pass may now fail.

* `distinct()` keeps the original column order.

* `distinct()` on missing columns now raises an error, it has been a compatibility warning for a long time.

* `group_modify()` puts the grouping variable to the front.

* `n()` and `row_number()` can no longer be called directly when dplyr is not loaded, 
  and this now generates an error: `dplyr::mutate(mtcars, x = n())`. 
  
  Fix by prefixing with `dplyr::` as in `dplyr::mutate(mtcars, x = dplyr::n())`
  
* The old data format for `grouped_df` is no longer supported. This may affect you if you have serialized grouped data frames to disk, e.g. with `saveRDS()` or when using knitr caching.

* `lead()` and `lag()` are stricter about their inputs. 

* Extending data frames requires that the extra class or classes are added first, not last. 
  Having the extra class at the end causes some vctrs operations to fail with a message like:
  
  ```
  Input must be a vector, not a `<data.frame/...>` object
  ```

* `right_join()` no longer sorts the rows of the resulting tibble according to the order of the RHS `by` argument in tibble `y`.

## New features

* The `cur_` functions (`cur_data()`, `cur_group()`, `cur_group_id()`, 
  `cur_group_rows()`) provide a full set of options to you access information 
  about the "current" group in dplyr verbs. They are inspired by 
  data.table's `.SD`, `.GRP`, `.BY`, and `.I`.

* The `rows_` functions (`rows_insert()`, `rows_update()`, `rows_upsert()`, `rows_patch()`, `rows_delete()`) provide a new API to insert and delete rows from a second data frame or table. Support for updating mutable backends is planned (#4654).

* `mutate()` and `summarise()` create multiple columns from a single expression
  if you return a data frame (#2326).

* `select()` and `rename()` use the latest version of the tidyselect interface.
  Practically, this means that you can now combine selections using Boolean
  logic (i.e. `!`, `&` and `|`), and use predicate functions with `where()` 
  (e.g. `where(is.character)`) to select variables by type (#4680). It also makes
  it possible to use `select()` and `rename()` to repair data frames with
  duplicated names (#4615) and prevents you from accidentally introducing
  duplicate names (#4643). This also means that dplyr now re-exports `any_of()`
  and `all_of()` (#5036).

* `slice()` gains a new set of helpers:

  * `slice_head()` and `slice_tail()` select the first and last rows, like
    `head()` and `tail()`, but return `n` rows _per group_.
    
  * `slice_sample()` randomly selects rows, taking over from `sample_frac()` 
     and `sample_n()`.
  
  * `slice_min()` and `slice_max()` select the rows with the minimum or 
    maximum values of a variable, taking over from the confusing `top_n()`.

* `summarise()` can create summaries of greater than length 1 if you use a
  summary function that returns multiple values.

* `summarise()` gains a `.groups=` argument to control the grouping structure. 

* New `relocate()` verb makes it easy to move columns around within a data 
  frame (#4598).
  
* New `rename_with()` is designed specifically for the purpose of renaming
  selected columns with a function (#4771).

* `ungroup()` can now selectively remove grouping variables (#3760).

* `pull()` can now return named vectors by specifying an additional column name
  (@ilarischeinin, #4102).

## Experimental features

* `mutate()` (for data frames only), gains experimental new arguments
  `.before` and `.after` that allow you to control where the new columns are
  placed (#2047).

* `mutate()` (for data frames only), gains an experimental new argument 
  called `.keep` that allows you to control which variables are kept from
  the input `.data`. `.keep = "all"` is the default; it keeps all variables.
  `.keep = "none"` retains no input variables (except for grouping keys), 
  so behaves like `transmute()`. `.keep = "unused"` keeps only variables 
  not used to make new columns. `.keep = "used"` keeps only the input variables
  used to create new columns; it's useful for double checking your work (#3721).

* New, experimental, `with_groups()` makes it easy to temporarily group or
  ungroup (#4711).

## across()

* New function `across()` that can be used inside `summarise()`, `mutate()`,
  and other verbs to apply a function (or a set of functions) to a selection of 
  columns. See `vignette("colwise")` for more details.
  
* New function `c_across()` that can be used inside `summarise()` and `mutate()`
  in row-wise data frames to easily (e.g.) compute a row-wise mean of all
  numeric variables. See `vignette("rowwise")` for more details.

## rowwise()

* `rowwise()` is no longer questioning; we now understand that it's an
  important tool when you don't have vectorised code. It now also allows you to
  specify additional variables that should be preserved in the output when 
  summarising (#4723). The rowwise-ness is preserved by all operations;
  you need to explicit drop it with `as_tibble()` or `group_by()`.

* New, experimental, `nest_by()`. It has the same interface as `group_by()`,
  but returns a rowwise data frame of grouping keys, supplemental with a 
  list-column of data frames containing the rest of the data.

## vctrs

* The implementation of all dplyr verbs have been changed to use primitives
  provided by the vctrs package. This makes it easier to add support for 
  new types of vector, radically simplifies the implementation, and makes
  all dplyr verbs more consistent.

* The place where you are mostly likely to be impacted by the coercion
  changes is when working with factors in joins or grouped mutates:
  now when combining factors with different levels, dplyr creates a new
  factor with the union of the levels. This matches base R more closely, 
  and while perhaps strictly less correct, is much more convenient.

* dplyr dropped its two heaviest dependencies: Rcpp and BH. This should make
  it considerably easier and faster to build from source.
  
* The implementation of all verbs has been carefully thought through. This 
  mostly makes implementation simpler but should hopefully increase consistency,
  and also makes it easier to adapt to dplyr to new data structures in the 
  new future. Pragmatically, the biggest difference for most people will be
  that each verb documents its return value in terms of rows, columns, groups,
  and data frame attributes.

* Row names are now preserved when working with data frames.


## Grouping

* `group_by()` uses hashing from the `vctrs` package.

* Grouped data frames now have `names<-`, `[[<-`, `[<-` and `$<-` methods that
  re-generate the underlying grouping. Note that modifying grouping variables
  in multiple steps (i.e. `df$grp1 <- 1; df$grp2 <- 1`) will be inefficient
  since the data frame will be regrouped after each modification.

* `[.grouped_df` now regroups to respect any grouping columns that have
  been removed (#4708).

* `mutate()` and `summarise()` can now modify grouping variables (#4709).

* `group_modify()` works with additional arguments (@billdenney and @cderv, #4509)

* `group_by()` does not create an arbitrary NA group when grouping by factors
  with `drop = TRUE` (#4460).


## Lifecycle changes

* All deprecations now use the [lifecycle](https://lifecycle.r-lib.org), 
  that means by default you'll only see a deprecation warning once per session,
  and you can control with `options(lifecycle_verbosity = x)` where
  `x` is one of NULL, "quiet", "warning", and "error".

### Removed

* `id()`, deprecated in dplyr 0.5.0, is now defunct.

* `failwith()`, deprecated in dplyr 0.7.0, is now defunct.

* `tbl_cube()` and `nasa` have been pulled out into a separate cubelyr package
  (#4429).

* `rbind_all()` and `rbind_list()` have been removed (@bjungbogati, #4430).

* `dr_dplyr()` has been removed as it is no longer needed (#4433, @smwindecker).


### Deprecated

* Use of pkgconfig for setting `na_matches` argument to join functions is now
  deprecated (#4914). This was rarely used, and I'm now confident that the 
  default is correct for R.

* In `add_count()`, the `drop` argument has been deprecated because it didn't 
  actually affect the output.

* `add_rownames()`: please use `tibble::rownames_to_column()` instead.

* `as.tbl()` and `tbl_df()`: please use `as_tibble()` instead.

* `bench_tbls()`, `compare_tbls()`, `compare_tbls2()`, `eval_tbls()` and 
  `eval_tbls2()` are now deprecated. That were only used in a handful of 
  packages, and we now believe that you're better off performing comparisons 
  more directly (#4675).

* `combine()`: please use `vctrs::vec_c()` instead.

* `funs()`: please use `list()` instead.

* `group_by(add = )`: please use `.add`
  instead.

* `group_by(.dots = )`/`group_by_prepare(.dots = )`: please use `!!!` 
  instead (#4734).

* The use of zero-arg `group_indices()` to retrieve the group id for the
  "current" group is deprecated; instead use `cur_group_id()`.

* Passing arguments to `group_keys()` or `group_indices()` to change the
  grouping has been deprecated, instead do grouping first yourself.

* `location()` and `changes()`: please use `lobstr::ref()` instead.

* `progress_estimated()` is soft deprecated; it's not the responsibility of
  dplyr to provide progress bars (#4935).

* `src_local()` has been deprecated; it was part of an approach to testing
  dplyr backends that didn't pan out.

* `src_mysql()`, `src_postgres()`, and `src_sqlite()` has been deprecated. 
  We've recommended against them for some time. Instead please use the approach 
  described at <https://dbplyr.tidyverse.org/>.

* `select_vars()`, `rename_vars()`, `select_var()`, `current_vars()` are now
  deprecated (@perezp44, #4432)


### Superseded

* The scoped helpers (all functions ending in `_if`, `_at`, or `_all`) have
  been superseded by `across()`. This dramatically reduces the API surface for 
  dplyr, while at the same providing providing a more flexible and less 
  error-prone interface (#4769).
  
    `rename_*()` and `select_*()` have been superseded by `rename_with()`.

* `do()` is superseded in favour of `summarise()`.

* `sample_n()` and `sample_frac()` have been superseded by `slice_sample()`. 
  See `?sample_n` for details about why, and for examples converting from 
  old to new usage.

* `top_n()` has been superseded by`slice_min()`/`slice_max()`. See `?top_n` 
  for details about why, and how to convert old to new usage (#4494).

### Questioning

* `all_equal()` is questioning; it solves a problem that no longer seems 
  important.

### Stable

* `rowwise()` is no longer questioning.
  
## Documentation improvements

* New `vignette("base")` which describes how dplyr verbs relate to the
  base R equivalents (@sastoudt, #4755)

* New `vignette("grouping")` gives more details about how dplyr verbs change
  when applied to grouped data frames (#4779, @MikeKSmith).

* `vignette("programming")` has been completely rewritten to reflect our
  latest vocabulary, the most recent rlang features, and our current 
  recommendations. It should now be substantially easier to program with
  dplyr.

## Minor improvements and bug fixes
  
* dplyr now has a rudimentary, experimental, and stop-gap, extension mechanism
  documented in `?dplyr_extending`

* dplyr no longer provides a `all.equal.tbl_df()` method. It never should have
  done so in the first place because it owns neither the generic nor the class.
  It also provided a problematic implementation because, by default, it 
  ignored the order of the rows and the columns which is usually important.
  This is likely to cause new test failures in downstream packages; but on
  the whole we believe those failures to either reflect unexpected behaviour
  or tests that need to be strengthened (#2751).

* `coalesce()` now uses vctrs recycling and common type coercion rules (#5186).

* `count()` and `add_count()` do a better job of preserving input class
  and attributes (#4086).

* `distinct()` errors if you request it use variables that don't exist
  (this was previously a warning) (#4656).

* `filter()`, `mutate()` and  `summarise()` get better error messages. 

* `filter()` handles data frame results when all columns are logical vectors
  by reducing them with `&` (#4678). In particular this means `across()` can 
  be used in `filter()`. 

* `left_join()`, `right_join()`, and `full_join()` gain a `keep` argument so
  that you can optionally choose to keep both sets of join keys (#4589). This is
  useful when you want to figure out which rows were missing from either side.

* Join functions can now perform a cross-join by specifying `by = character()`
  (#4206.)

* `groups()` now returns `list()` for ungrouped data; previously it returned
  `NULL` which was type-unstable (when there are groups it returns a list
  of symbols).

* The first argument of `group_map()`, `group_modify()` and `group_walk()`
  has been changed to `.data` for consistency with other generics.

* `group_keys.rowwise_df()` gives a 0 column data frame with `n()` rows. 

* `group_map()` is now a generic (#4576).

* `group_by(..., .add = TRUE)` replaces `group_by(..., add = TRUE)`,
  with a deprecation message. The old argument name was a mistake because
  it prevents you from creating a new grouping var called `add` and
  it violates our naming conventions (#4137).

* `intersect()`, `union()`, `setdiff()` and `setequal()` generics are now
  imported from the generics package. This reduces a conflict with lubridate.

* `order_by()` gives an informative hint if you accidentally call it instead
  of `arrange()` #3357.

* `tally()` and `count()` now message if the default output `name` (n), already
  exists in the data frame. To quiet the message, you'll need to supply an 
  explicit `name` (#4284). You can override the default weighting to using a
  constant by setting `wt = 1`.

* `starwars` dataset now does a better job of separating biological sex from
  gender identity. The previous `gender` column has been renamed to `sex`,
  since it actually describes the individual's biological sex. A new `gender`
  column encodes the actual gender identity using other information about
  the Star Wars universe (@MeganBeckett, #4456).

* `src_tbls()` accepts `...` arguments (#4485, @ianmcook). This could be a
  breaking change for some dplyr backend packages that implement `src_tbls()`.

* Better performance for extracting slices of factors and ordered factors (#4501).

* `rename_at()` and `rename_all()` call the function with a simple character
  vector, not a `dplyr_sel_vars` (#4459).

* `ntile()` is now more consistent with database implementations if the buckets have irregular size (#4495).

# dplyr 0.8.5 (2020-03-07)

* Maintenance release for compatibility with R-devel.


# dplyr 0.8.4 (2020-01-30)

* Adapt tests to changes in dependent packages.


# dplyr 0.8.3 (2019-07-04)

* Fixed performance regression introduced in version 0.8.2 (#4458).


# dplyr 0.8.2 (2019-06-28)

## New functions

* `top_frac(data, proportion)` is a shorthand for `top_n(data, proportion * n())` (#4017).  

## colwise changes

* Using quosures in colwise verbs is deprecated (#4330).

* Updated `distinct_if()`, `distinct_at()` and `distinct_all()` to include `.keep_all` argument (@beansrowning, #4343).

* `rename_at()` handles empty selection (#4324). 

* `*_if()` functions correctly handle columns with special names (#4380).

* colwise functions support constants in formulas (#4374). 

## Hybrid evaluation changes

* hybrid rank functions correctly handle NA (#4427). 

* `first()`, `last()` and `nth()` hybrid version handles factors (#4295).

## Minor changes

* `top_n()` quotes its `n` argument, `n` no longer needs to be constant for all groups (#4017).  

* `tbl_vars()` keeps information on grouping columns by returning a `dplyr_sel_vars` object (#4106). 

* `group_split()` always sets the `ptype` attribute, which make it more robust in the case where there
  are 0 groups. 

* `group_map()` and `group_modify()` work in the 0 group edge case (#4421)

* `select.list()` method added so that `select()` does not dispatch on lists (#4279). 

* `view()` is reexported from tibble (#4423). 

* `group_by()` puts NA groups last in character vectors (#4227).

* `arrange()` handles integer64 objects (#4366). 

* `summarise()` correctly resolves summarised list columns (#4349). 

# dplyr 0.8.1 (2019-05-14)

## Breaking changes

* `group_modify()` is the new name of the function previously known as `group_map()`

## New functions

* `group_map()` now only calls the function on each group and return a list. 

* `group_by_drop_default()`, previously known as `dplyr:::group_drops()` is exported (#4245).

## Minor changes

* Lists of formulas passed to colwise verbs are now automatically named.

* `group_by()` does a shallow copy even in the no groups case (#4221).

* Fixed `mutate()` on rowwise data frames with 0 rows (#4224).

* Fixed handling of bare formulas in colwise verbs (#4183).

* Fixed performance of `n_distinct()` (#4202). 

* `group_indices()` now ignores empty groups by default for `data.frame`, which is
  consistent with the default of `group_by()` (@yutannihilation, #4208). 

* Fixed integer overflow in hybrid `ntile()` (#4186). 

* colwise functions `summarise_at()` ... can rename vars in the case of multiple functions (#4180).

* `select_if()` and `rename_if()` handle logical vector predicate (#4213). 

* hybrid `min()` and `max()` cast to integer when possible (#4258).

* `bind_rows()` correctly handles the cases where there are multiple consecutive `NULL` (#4296). 

* Support for R 3.1.* has been dropped. The minimal R version supported is now 3.2.0. 
  https://www.tidyverse.org/articles/2019/04/r-version-support/

* `rename_at()` handles empty selection (#4324). 

# dplyr 0.8.0.1 (2019-02-15)

* Fixed integer C/C++ division, forced released by CRAN (#4185). 

# dplyr 0.8.0 (2019-02-14)

## Breaking changes

* The error `could not find function "n"` or the warning 
  ```Calling `n()` without importing or prefixing it is deprecated, use `dplyr::n()` ``` 
  
  indicates when functions like `n()`, `row_number()`, ... are not imported or prefixed. 
  
  The easiest fix is to import dplyr with `import(dplyr)` in your `NAMESPACE` or
  `#' @import dplyr` in a roxygen comment, alternatively such functions can be 
  imported selectively as any other function with `importFrom(dplyr, n)` in the 
  `NAMESPACE` or `#' @importFrom dplyr n` in a roxygen comment. The third option is 
  to prefix them, i.e. use `dplyr::n()`
   
* If you see `checking S3 generic/method consistency` in R CMD check for your 
  package, note that : 
  
  - `sample_n()` and `sample_frac()` have gained `...`
  - `filter()` and `slice()` have gained `.preserve`
  - `group_by()` has gained `.drop`

* ```Error: `.data` is a corrupt grouped_df, ...```  signals code that makes 
  wrong assumptions about the internals of a grouped data frame. 

## New functions

* New selection helpers `group_cols()`. It can be called in selection contexts
  such as `select()` and matches the grouping variables of grouped tibbles.

* `last_col()` is re-exported from tidyselect (#3584). 

* `group_trim()` drops unused levels of factors that are used as grouping variables. 

* `nest_join()` creates a list column of the matching rows. `nest_join()` + `tidyr::unnest()` 
   is equivalent to `inner_join`  (#3570). 

    ```r
    band_members %>% 
      nest_join(band_instruments)
    ```
    
* `group_nest()` is similar to `tidyr::nest()` but focusing on the variables to nest by 
  instead of the nested columns. 
 
    ```r
    starwars %>%
      group_by(species, homeworld) %>% 
      group_nest()
      
    starwars %>%
      group_nest(species, homeworld)
    ```
    
* `group_split()` is similar to `base::split()` but operating on existing groups when 
  applied to a grouped data frame, or subject to the data mask on ungrouped data frames

    ```r
    starwars %>%
      group_by(species, homeworld) %>%   
      group_split()
    
    starwars %>%
      group_split(species, homeworld)
    ```
    
* `group_map()` and `group_walk()` are purrr-like functions to iterate on groups 
  of a grouped data frame, jointly identified by the data subset (exposed as `.x`) and the 
  data key (a one row tibble, exposed as `.y`). `group_map()` returns a grouped data frame that 
  combines the results of the function, `group_walk()` is only used for side effects and returns 
  its input invisibly. 
  
  ```r
  mtcars %>%
    group_by(cyl) %>%
    group_map(~ head(.x, 2L))
  ```

* `distinct_prepare()`, previously known as `distinct_vars()` is exported. This is mostly useful for
  alternative backends (e.g. `dbplyr`). 

## Major changes

* `group_by()` gains the `.drop` argument. When set to `FALSE` the groups are generated 
  based on factor levels, hence some groups may be empty (#341). 

    ```r
    # 3 groups
    tibble(
      x = 1:2, 
      f = factor(c("a", "b"), levels = c("a", "b", "c"))
    ) %>% 
      group_by(f, .drop = FALSE)
      
    # the order of the grouping variables matter
    df <- tibble(
      x = c(1,2,1,2), 
      f = factor(c("a", "b", "a", "b"), levels = c("a", "b", "c"))
    )
    df %>% group_by(f, x, .drop = FALSE)
    df %>% group_by(x, f, .drop = FALSE)
    ```
    
  The default behaviour drops the empty groups as in the previous versions. 
  
  ```r
  tibble(
      x = 1:2, 
      f = factor(c("a", "b"), levels = c("a", "b", "c"))
    ) %>% 
      group_by(f)
  ```

* `filter()` and `slice()` gain a `.preserve` argument to control which groups it should keep. The default 
  `filter(.preserve = FALSE)` recalculates the grouping structure based on the resulting data, 
  otherwise it is kept as is.

    ```r
    df <- tibble(
      x = c(1,2,1,2), 
      f = factor(c("a", "b", "a", "b"), levels = c("a", "b", "c"))
    ) %>% 
      group_by(x, f, .drop = FALSE)
    
    df %>% filter(x == 1)
    df %>% filter(x == 1, .preserve = TRUE)
    ```

* The notion of lazily grouped data frames have disappeared. All dplyr verbs now recalculate 
  immediately the grouping structure, and respect the levels of factors. 

* Subsets of columns now properly dispatch to the `[` or `[[` method when the column 
  is an object (a vector with a class) instead of making assumptions on how the 
  column should be handled. The `[` method must handle integer indices, including 
  `NA_integer_`, i.e. `x[NA_integer_]` should produce a vector of the same class
  as `x` with whatever represents a missing value.  

## Minor changes

* `tally()` works correctly on non-data frame table sources such as `tbl_sql` (#3075).

* `sample_n()` and `sample_frac()` can use `n()` (#3527)

* `distinct()` respects the order of the variables provided (#3195, @foo-bar-baz-qux)
  and handles the 0 rows and 0 columns special case (#2954).

* `combine()` uses tidy dots (#3407).

* `group_indices()` can be used without argument in expressions in verbs (#1185).

* Using `mutate_all()`, `transmute_all()`, `mutate_if()` and `transmute_if()`
  with grouped tibbles now informs you that the grouping variables are
  ignored. In the case of the `_all()` verbs, the message invites you to use
  `mutate_at(df, vars(-group_cols()))` (or the equivalent `transmute_at()` call)
  instead if you'd like to make it explicit in your code that the operation is
  not applied on the grouping variables.

* Scoped variants of `arrange()` respect the `.by_group` argument (#3504).

* `first()` and `last()` hybrid functions fall back to R evaluation when given no arguments (#3589). 

* `mutate()` removes a column when the expression evaluates to `NULL` for all groups (#2945).

* grouped data frames support `[, drop = TRUE]` (#3714). 

* New low-level constructor `new_grouped_df()` and validator `validate_grouped_df` (#3837). 

* `glimpse()` prints group information on grouped tibbles (#3384).

* `sample_n()` and `sample_frac()` gain `...` (#2888). 

* Scoped filter variants now support functions and purrr-like lambdas:

  ```r
  mtcars %>% filter_at(vars(hp, vs), ~ . %% 2 == 0)
  ```

## Lifecycle

* `do()`, `rowwise()` and `combine()` are questioning (#3494). 

* `funs()` is soft-deprecated and will start issuing warnings in a future version.

## Changes to column wise functions

* Scoped variants for `distinct()`: `distinct_at()`, `distinct_if()`, `distinct_all()` (#2948).

* `summarise_at()` excludes the grouping variables (#3613). 

* `mutate_all()`, `mutate_at()`, `summarise_all()` and `summarise_at()` handle utf-8 names (#2967).

## Performance

* R expressions that cannot be handled with native code are now evaluated with
  unwind-protection when available (on R 3.5 and later). This improves the
  performance of dplyr on data frames with many groups (and hence many
  expressions to evaluate). We benchmarked that computing a grouped average is
  consistently twice as fast with unwind-protection enabled.

  Unwind-protection also makes dplyr more robust in corner cases because it
  ensures the C++ destructors are correctly called in all circumstances
  (debugger exit, captured condition, restart invokation).

* `sample_n()` and `sample_frac()` gain `...` (#2888). 
* Improved performance for wide tibbles (#3335).

* Faster hybrid `sum()`, `mean()`, `var()` and `sd()` for logical vectors (#3189).

* Hybrid version of `sum(na.rm = FALSE)` exits early when there are missing values. 
  This considerably improves performance when there are missing values early in the vector (#3288). 

* `group_by()` does not trigger the additional `mutate()` on simple uses of the `.data` pronoun (#3533). 

## Internal

* The grouping metadata of grouped data frame has been reorganized in a single tidy tibble, that can be accessed
  with the new `group_data()` function. The grouping tibble consists of one column per grouping variable, 
  followed by a list column of the (1-based) indices of the groups. The new `group_rows()` function retrieves
  that list of indices (#3489). 
  
    ```r
    # the grouping metadata, as a tibble
    group_by(starwars, homeworld) %>% 
      group_data()
    
    # the indices
    group_by(starwars, homeworld) %>% 
      group_data() %>% 
      pull(.rows)
      
    group_by(starwars, homeworld) %>% 
      group_rows()
    ```

* Hybrid evaluation has been completely redesigned for better performance and stability. 

## Documentation

* Add documentation example for moving variable to back in `?select` (#3051).

* column wise functions are better documented, in particular explaining when 
  grouping variables are included as part of the selection. 

### Deprecated and defunct functions

* `mutate_each()` and `summarise_each()` are deprecated. 

# dplyr 0.7.6

* `exprs()` is no longer exported to avoid conflicts with `Biobase::exprs()`
  (#3638).

* The MASS package is explicitly suggested to fix CRAN warnings on R-devel
  (#3657).

* Set operations like `intersect()` and `setdiff()` reconstruct groups metadata (#3587) and keep the order of the rows (#3839).

* Using namespaced calls to `base::sort()` and `base::unique()` from C++ code
  to avoid ambiguities when these functions are overridden (#3644).

* Fix rchk errors (#3693).

# dplyr 0.7.5 (2018-04-14)

## Breaking changes for package developers

* The major change in this version is that dplyr now depends on the selecting
  backend of the tidyselect package. If you have been linking to
  `dplyr::select_helpers` documentation topic, you should update the link to
  point to `tidyselect::select_helpers`.

* Another change that causes warnings in packages is that dplyr now exports the
  `exprs()` function. This causes a collision with `Biobase::exprs()`. Either
  import functions from dplyr selectively rather than in bulk, or do not import
  `Biobase::exprs()` and refer to it with a namespace qualifier.

## Bug fixes

* `distinct(data, "string")` now returns a one-row data frame again. (The
  previous behavior was to return the data unchanged.)

* `do()` operations with more than one named argument can access `.` (#2998).

* Reindexing grouped data frames (e.g. after `filter()` or `..._join()`)
  never updates the `"class"` attribute. This also avoids unintended updates
  to the original object (#3438).

* Fixed rare column name clash in `..._join()` with non-join
  columns of the same name in both tables (#3266).

*  Fix `ntile()` and `row_number()` ordering to use the locale-dependent
  ordering functions in R when dealing with character vectors, rather than
  always using the C-locale ordering function in C (#2792, @foo-bar-baz-qux).

* Summaries of summaries (such as `summarise(b = sum(a), c = sum(b))`) are
  now computed using standard evaluation for simplicity and correctness, but
  slightly slower (#3233).

* Fixed `summarise()` for empty data frames with zero columns (#3071).

## Major changes

* `enexpr()`, `expr()`, `exprs()`, `sym()` and `syms()` are now
  exported. `sym()` and `syms()` construct symbols from strings or character
  vectors. The `expr()` variants are equivalent to `quo()`, `quos()` and
  `enquo()` but return simple expressions rather than quosures. They support
  quasiquotation.

* dplyr now depends on the new tidyselect package to power `select()`,
  `rename()`, `pull()` and their variants (#2896). Consequently
  `select_vars()`, `select_var()` and `rename_vars()` are
  soft-deprecated and will start issuing warnings in a future version.

  Following the switch to tidyselect, `select()` and `rename()` fully support
  character vectors. You can now unquote variables like this:

  ```
  vars <- c("disp", "cyl")
  select(mtcars, !! vars)
  select(mtcars, -(!! vars))
  ```

  Note that this only works in selecting functions because in other contexts
  strings and character vectors are ambiguous. For instance strings are a valid
  input in mutating operations and `mutate(df, "foo")` creates a new column by
  recycling "foo" to the number of rows.

## Minor changes

* Support for raw vector columns in `arrange()`, `group_by()`, `mutate()`,
  `summarise()` and `..._join()` (minimal `raw` x `raw` support initially) (#1803). 

* `bind_cols()` handles unnamed list (#3402).

* `bind_rows()` works around corrupt columns that have the object bit set
  while having no class attribute (#3349). 

* `combine()` returns `logical()` when all inputs are `NULL` (or when there
  are no inputs) (#3365, @zeehio).

*  `distinct()` now supports renaming columns (#3234).

* Hybrid evaluation simplifies `dplyr::foo()` to `foo()` (#3309). Hybrid
  functions can now be masked by regular R functions to turn off hybrid
  evaluation (#3255). The hybrid evaluator finds functions from dplyr even if
  dplyr is not attached (#3456).

* In `mutate()` it is now illegal to use `data.frame` in the rhs (#3298). 

* Support `!!!` in `recode_factor()` (#3390).

* `row_number()` works on empty subsets (#3454).

* `select()` and `vars()` now treat `NULL` as empty inputs (#3023).

* Scoped select and rename functions (`select_all()`, `rename_if()` etc.)
  now work with grouped data frames, adapting the grouping as necessary
  (#2947, #3410). `group_by_at()` can group by an existing grouping variable
  (#3351). `arrange_at()` can use grouping variables (#3332). 

* `slice()` no longer enforce tibble classes when input is a simple
  `data.frame`, and ignores 0 (#3297, #3313).

* `transmute()` no longer prints a message when including a group variable.

## Documentation

* Improved documentation for `funs()` (#3094) and set operations (e.g. `union()`) (#3238, @edublancas).

## Error messages

* Better error message if dbplyr is not installed when accessing database
  backends (#3225).

* `arrange()` fails gracefully on `data.frame` columns (#3153).

* Corrected error message when calling `cbind()` with an object of wrong
  length (#3085).

* Add warning with explanation to `distinct()` if any of the selected columns
  are of type `list` (#3088, @foo-bar-baz-qux), or when used on unknown columns
  (#2867, @foo-bar-baz-qux).

* Show clear error message for bad arguments to `funs()` (#3368).

* Better error message in `..._join()` when joining data frames with duplicate
  or `NA` column names. Joining such data frames with a semi- or anti-join
  now gives a warning, which may be converted to an error in future versions
  (#3243, #3417).

* Dedicated error message when trying to use columns of the `Interval`
  or `Period` classes (#2568).

* Added an `.onDetach()` hook that allows for plyr to be loaded and attached
  without the warning message that says functions in dplyr will be masked,
  since dplyr is no longer attached (#3359, @jwnorman).

## Performance

* `sample_n()` and `sample_frac()` on grouped data frame are now faster
  especially for those with large number of groups (#3193, @saurfang).

## Internal

* Compute variable names for joins in R (#3430).

* Bumped Rcpp dependency to 0.12.15 to avoid imperfect detection of `NA`
  values in hybrid evaluation fixed in RcppCore/Rcpp#790 (#2919).

* Avoid cleaning the data mask, a temporary environment used to evaluate
  expressions. If the environment, in which e.g. a `mutate()` expression
  is evaluated, is preserved until after the operation, accessing variables
  from that environment now gives a warning but still returns `NULL` (#3318).

# dplyr 0.7.4

* Fix recent Fedora and ASAN check errors (#3098).

* Avoid dependency on Rcpp 0.12.10 (#3106).

# dplyr 0.7.3

* Fixed protection error that occurred when creating a character column using grouped `mutate()` (#2971).

* Fixed a rare problem with accessing variable values in `summarise()` when all groups have size one (#3050).
* `distinct()` now throws an error when used on unknown columns
  (#2867, @foo-bar-baz-qux).


* Fixed rare out-of-bounds memory write in `slice()` when negative indices beyond the number of rows were involved (#3073).

* `select()`, `rename()` and `summarise()` no longer change the grouped vars of the original data (#3038).

* `nth(default = var)`, `first(default = var)` and `last(default = var)` fall back to standard evaluation in a grouped operation instead of triggering an error (#3045).

* `case_when()` now works if all LHS are atomic (#2909), or when LHS or RHS values are zero-length vectors (#3048).

* `case_when()` accepts `NA` on the LHS (#2927).

* Semi- and anti-joins now preserve the order of left-hand-side data frame (#3089).

* Improved error message for invalid list arguments to `bind_rows()` (#3068).

* Grouping by character vectors is now faster (#2204).

* Fixed a crash that occurred when an unexpected input was supplied to
  the `call` argument of `order_by()` (#3065).


# dplyr 0.7.2

* Move build-time vs. run-time checks out of `.onLoad()` and into `dr_dplyr()`.


# dplyr 0.7.1

* Use new versions of bindrcpp and glue to avoid protection problems.
  Avoid wrapping arguments to internal error functions (#2877). Fix
  two protection mistakes found by rchk (#2868).

* Fix C++ error that caused compilation to fail on mac cran (#2862)

* Fix undefined behaviour in `between()`, where `NA_REAL` were
  assigned instead of `NA_LOGICAL`. (#2855, @zeehio)

* `top_n()` now executes operations lazily for compatibility with
  database backends (#2848).

* Reuse of new variables created in ungrouped `mutate()` possible
  again, regression introduced in dplyr 0.7.0 (#2869).

* Quosured symbols do not prevent hybrid handling anymore. This should
  fix many performance issues introduced with tidyeval (#2822).


# dplyr 0.7.0

## New data, functions, and features

* Five new datasets provide some interesting built-in datasets to demonstrate
  dplyr verbs (#2094):

  * `starwars` dataset about starwars characters; has list columns
  * `storms` has the trajectories of ~200 tropical storms
  * `band_members`, `band_instruments` and `band_instruments2`
    has some simple data to demonstrate joins.

* New `add_count()` and `add_tally()` for adding an `n` column within groups
  (#2078, @dgrtwo).

* `arrange()` for grouped data frames gains a `.by_group` argument so you
  can choose to sort by groups if you want to (defaults to `FALSE`) (#2318)

* New `pull()` generic for extracting a single column either by name or position
  (either from the left or the right). Thanks to @paulponcet for the idea (#2054).

  This verb is powered with the new `select_var()` internal helper,
  which is exported as well. It is like `select_vars()` but returns a
  single variable.

* `as_tibble()` is re-exported from tibble. This is the recommend way to create
  tibbles from existing data frames. `tbl_df()` has been softly deprecated.
  `tribble()` is now imported from tibble (#2336, @chrMongeau); this
  is now preferred to `frame_data()`.

## Deprecated and defunct

* dplyr no longer messages that you need dtplyr to work with data.table (#2489).

* Long deprecated `regroup()`, `mutate_each_q()` and
  `summarise_each_q()` functions have been removed.

* Deprecated `failwith()`. I'm not even sure why it was here.

* Soft-deprecated `mutate_each()` and `summarise_each()`, these functions
  print a message which will be changed to a warning in the next release.

* The `.env` argument to `sample_n()` and `sample_frac()` is defunct,
  passing a value to this argument print a message which will be changed to a
  warning in the next release.

## Databases

This version of dplyr includes some major changes to how database connections work. By and large, you should be able to continue using your existing dplyr database code without modification, but there are two big changes that you should be aware of:

* Almost all database related code has been moved out of dplyr and into a
  new package, [dbplyr](https://github.com/tidyverse/dbplyr/). This makes dplyr
  simpler, and will make it easier to release fixes for bugs that only affect
  databases. `src_mysql()`, `src_postgres()`, and `src_sqlite()` will still
  live dplyr so your existing code continues to work.

* It is no longer necessary to create a remote "src". Instead you can work
  directly with the database connection returned by DBI. This reflects the
  maturity of the DBI ecosystem. Thanks largely to the work of Kirill Muller
  (funded by the R Consortium) DBI backends are now much more consistent,
  comprehensive, and easier to use. That means that there's no longer a
  need for a layer in between you and DBI.

You can continue to use `src_mysql()`, `src_postgres()`, and `src_sqlite()`, but I recommend a new style that makes the connection to DBI more clear:

```R
library(dplyr)

con <- DBI::dbConnect(RSQLite::SQLite(), ":memory:")
DBI::dbWriteTable(con, "mtcars", mtcars)

mtcars2 <- tbl(con, "mtcars")
mtcars2
```

This is particularly useful if you want to perform non-SELECT queries as you can do whatever you want with `DBI::dbGetQuery()` and `DBI::dbExecute()`.

If you've implemented a database backend for dplyr, please read the [backend news](https://github.com/tidyverse/dbplyr/blob/main/NEWS.md#backends) to see what's changed from your perspective (not much). If you want to ensure your package works with both the current and previous version of dplyr, see `wrap_dbplyr_obj()` for helpers.

## UTF-8

* Internally, column names are always represented as character vectors,
  and not as language symbols, to avoid encoding problems on Windows
  (#1950, #2387, #2388).

* Error messages and explanations of data frame inequality are now encoded in
  UTF-8, also on Windows (#2441).

* Joins now always reencode character columns to UTF-8 if necessary. This gives
  a nice speedup, because now pointer comparison can be used instead of string
  comparison, but relies on a proper encoding tag for all strings (#2514).

* Fixed problems when joining factor or character encodings with a mix of
  native and UTF-8 encoded values (#1885, #2118, #2271, #2451).

* Fix `group_by()` for data frames that have UTF-8 encoded names (#2284, #2382).

* New `group_vars()` generic that returns the grouping as character vector, to
  avoid the potentially lossy conversion to language symbols. The list returned
  by `group_by_prepare()` now has a new `group_names` component (#1950, #2384).

## Colwise functions

* `rename()`, `select()`, `group_by()`, `filter()`, `arrange()` and
  `transmute()` now have scoped variants (verbs suffixed with `_if()`,
  `_at()` and `_all()`). Like `mutate_all()`, `summarise_if()`, etc,
  these variants apply an operation to a selection of variables.

* The scoped verbs taking predicates (`mutate_if()`, `summarise_if()`,
  etc) now support S3 objects and lazy tables. S3 objects should
  implement methods for `length()`, `[[` and `tbl_vars()`. For lazy
  tables, the first 100 rows are collected and the predicate is
  applied on this subset of the data. This is robust for the common
  case of checking the type of a column (#2129).

* Summarise and mutate colwise functions pass `...` on the the manipulation
  functions.

* The performance of colwise verbs like `mutate_all()` is now back to
  where it was in `mutate_each()`.

* `funs()` has better handling of namespaced functions (#2089).

* Fix issue with `mutate_if()` and `summarise_if()` when a predicate
  function returns a vector of `FALSE` (#1989, #2009, #2011).

## Tidyeval

dplyr has a new approach to non-standard evaluation (NSE) called tidyeval.
It is described in detail in `vignette("programming")` but, in brief, gives you
the ability to interpolate values in contexts where dplyr usually works with expressions:

```{r}
my_var <- quo(homeworld)

starwars %>%
  group_by(!!my_var) %>%
  summarise_at(vars(height:mass), mean, na.rm = TRUE)
```

This means that the underscored version of each main verb is no longer needed,
and so these functions have been deprecated (but remain around for backward compatibility).

* `order_by()`, `top_n()`, `sample_n()` and `sample_frac()` now use
  tidyeval to capture their arguments by expression. This makes it
  possible to use unquoting idioms (see `vignette("programming")`) and
  fixes scoping issues (#2297).

* Most verbs taking dots now ignore the last argument if empty. This
  makes it easier to copy lines of code without having to worry about
  deleting trailing commas (#1039).

* [API] The new `.data` and `.env` environments can be used inside
  all verbs that operate on data: `.data$column_name` accesses the column
  `column_name`, whereas `.env$var` accesses the external variable `var`.
  Columns or external variables named `.data` or `.env` are shadowed, use
  `.data$...` and/or `.env$...` to access them.  (`.data` implements strict
  matching also for the `$` operator (#2591).)

    The `column()` and `global()` functions have been removed. They were never
    documented officially. Use the new `.data` and `.env` environments instead.

* Expressions in verbs are now interpreted correctly in many cases that
  failed before (e.g., use of `$`, `case_when()`, nonstandard evaluation, ...).
  These expressions are now evaluated in a specially constructed temporary
  environment that retrieves column data on demand with the help of the
  `bindrcpp` package (#2190). This temporary environment poses restrictions on
  assignments using `<-` inside verbs. To prevent leaking of broken bindings,
  the temporary environment is cleared after the evaluation (#2435).

## Verbs

### Joins

* [API] `xxx_join.tbl_df(na_matches = "never")` treats all `NA` values as
  different from each other (and from any other value), so that they never
  match.  This corresponds to the behavior of joins for database sources,
  and of database joins in general.  To match `NA` values, pass
  `na_matches = "na"` to the join verbs; this is only supported for data frames.
  The default is `na_matches = "na"`, kept for the sake of compatibility
  to v0.5.0. It can be tweaked by calling
  `pkgconfig::set_config("dplyr::na_matches", "na")` (#2033).

* `common_by()` gets a better error message for unexpected inputs (#2091)

* Fix groups when joining grouped data frames with duplicate columns
  (#2330, #2334, @davidkretch).

* One of the two join suffixes can now be an empty string, dplyr no longer
  hangs (#2228, #2445).

* Anti- and semi-joins warn if factor levels are inconsistent (#2741).

* Warnings about join column inconsistencies now contain the column names
  (#2728).

### Select

* For selecting variables, the first selector decides if it's an inclusive
  selection (i.e., the initial column list is empty), or an exclusive selection
  (i.e., the initial column list contains all columns). This means that
  `select(mtcars, contains("am"), contains("FOO"), contains("vs"))` now returns
  again both `am` and `vs` columns like in dplyr 0.4.3 (#2275, #2289, @r2evans).

* Select helpers now throw an error if called when no variables have been
  set (#2452)

* Helper functions in `select()` (and related verbs) are now evaluated
  in a context where column names do not exist (#2184).

* `select()` (and the internal function `select_vars()`) now support
  column names in addition to column positions. As a result,
  expressions like `select(mtcars, "cyl")` are now allowed.

### Other

* `recode()`, `case_when()` and `coalesce()` now support splicing of
  arguments with rlang's `!!!` operator.

* `count()` now preserves the grouping of its input (#2021).

* `distinct()` no longer duplicates variables (#2001).

* Empty `distinct()` with a grouped data frame works the same way as
  an empty `distinct()` on an ungrouped data frame, namely it uses all
  variables (#2476).

* `copy_to()` now returns it's output invisibly (since you're often just
   calling for the side-effect).

* `filter()` and `lag()` throw informative error if used with ts objects (#2219)

* `mutate()` recycles list columns of length 1 (#2171).

* `mutate()` gives better error message when attempting to add a non-vector
  column (#2319), or attempting to remove a column with `NULL` (#2187, #2439).

* `summarise()` now correctly evaluates newly created factors (#2217), and
  can create ordered factors (#2200).

* Ungrouped `summarise()` uses summary variables correctly (#2404, #2453).

* Grouped `summarise()` no longer converts character `NA` to empty strings (#1839).

## Combining and comparing

* `all_equal()` now reports multiple problems as a character vector (#1819, #2442).

* `all_equal()` checks that factor levels are equal (#2440, #2442).

* `bind_rows()` and `bind_cols()` give an error for database tables (#2373).

* `bind_rows()` works correctly with `NULL` arguments and an `.id` argument
  (#2056), and also for zero-column data frames (#2175).

* Breaking change: `bind_rows()` and `combine()` are more strict when coercing.
  Logical values are no longer coerced to integer and numeric. Date, POSIXct
  and other integer or double-based classes are no longer coerced to integer or
  double as there is chance of attributes or information being lost
  (#2209, @zeehio).

* `bind_cols()` now calls `tibble::repair_names()` to ensure that all
  names are unique (#2248).

* `bind_cols()` handles empty argument list (#2048).

* `bind_cols()` better handles `NULL` inputs (#2303, #2443).

* `bind_rows()` explicitly rejects columns containing data frames
  (#2015, #2446).

* `bind_rows()` and `bind_cols()` now accept vectors. They are treated
  as rows by the former and columns by the latter. Rows require inner
  names like `c(col1 = 1, col2 = 2)`, while columns require outer
  names: `col1 = c(1, 2)`. Lists are still treated as data frames but
  can be spliced explicitly with `!!!`, e.g. `bind_rows(!!! x)` (#1676).

* `rbind_list()` and `rbind_all()` now call `.Deprecated()`, they will be removed
  in the next CRAN release. Please use `bind_rows()` instead.

* `combine()` accepts `NA` values (#2203, @zeehio)

* `combine()` and `bind_rows()` with character and factor types now always warn
  about the coercion to character (#2317, @zeehio)

* `combine()` and `bind_rows()` accept `difftime` objects.

* `mutate` coerces results from grouped dataframes accepting combinable data
  types (such as `integer` and `numeric`). (#1892, @zeehio)

## Vector functions

* `%in%` gets new hybrid handler (#126).

* `between()` returns NA if `left` or `right` is `NA` (fixes #2562).

* `case_when()` supports `NA` values (#2000, @tjmahr).

* `first()`, `last()`, and `nth()` have better default values for factor,
  Dates, POSIXct, and data frame inputs (#2029).

* Fixed segmentation faults in hybrid evaluation of `first()`, `last()`,
  `nth()`,  `lead()`, and `lag()`. These functions now always fall back to the R
  implementation if called with arguments that the hybrid evaluator cannot
  handle (#948, #1980).

* `n_distinct()` gets larger hash tables given slightly better performance (#977).

* `nth()` and `ntile()` are more careful about proper data types of their return values (#2306).

* `ntile()` ignores `NA` when computing group membership (#2564).

* `lag()` enforces integer `n` (#2162, @kevinushey).

* hybrid `min()` and `max()` now always return a `numeric` and work correctly
  in edge cases (empty input, all `NA`, ...) (#2305, #2436).

* `min_rank("string")` no longer segfaults in hybrid evaluation (#2279, #2444).

* `recode()` can now recode a factor to other types (#2268)

* `recode()` gains `.dots` argument to support passing replacements as list
  (#2110, @jlegewie).

## Other minor changes and bug fixes

* Many error messages are more helpful by referring to a column name or a
  position in the argument list (#2448).

* New `is_grouped_df()` alias to `is.grouped_df()`.

* `tbl_vars()` now has a `group_vars` argument set to `TRUE` by
  default. If `FALSE`, group variables are not returned.

* Fixed segmentation fault after calling `rename()` on an invalid grouped
  data frame (#2031).

* `rename_vars()` gains a `strict` argument to control if an
  error is thrown when you try and rename a variable that doesn't
  exist.

* Fixed undefined behavior for `slice()` on a zero-column data frame (#2490).

* Fixed very rare case of false match during join (#2515).

* Restricted workaround for `match()` to R 3.3.0. (#1858).

* dplyr now warns on load when the version of R or Rcpp during installation is
  different to the currently installed version (#2514).

* Fixed improper reuse of attributes when creating a list column in `summarise()`
  and perhaps `mutate()` (#2231).

* `mutate()` and `summarise()` always strip the `names` attribute from new
  or updated columns, even for ungrouped operations (#1689).

* Fixed rare error that could lead to a segmentation fault in
  `all_equal(ignore_col_order = FALSE)` (#2502).

* The "dim" and "dimnames" attributes are always stripped when copying a
  vector (#1918, #2049).

* `grouped_df` and `rowwise` are registered officially as S3 classes.
  This makes them easier to use with S4 (#2276, @joranE, #2789).

* All operations that return tibbles now include the `"tbl"` class.
  This is important for correct printing with tibble 1.3.1 (#2789).

* Makeflags uses PKG_CPPFLAGS for defining preprocessor macros.

* astyle formatting for C++ code, tested but not changed as part of the tests
  (#2086, #2103).

* Update RStudio project settings to install tests (#1952).

* Using `Rcpp::interfaces()` to register C callable interfaces, and registering all native exported functions via `R_registerRoutines()` and `useDynLib(.registration = TRUE)` (#2146).

* Formatting of grouped data frames now works by overriding the `tbl_sum()` generic instead of `print()`. This means that the output is more consistent with tibble, and that `format()` is now supported also for SQL sources (#2781).


# dplyr 0.5.0

## Breaking changes

### Existing functions

* `arrange()` once again ignores grouping (#1206).

* `distinct()` now only keeps the distinct variables. If you want to return
  all variables (using the first row for non-distinct values) use
  `.keep_all = TRUE` (#1110). For SQL sources, `.keep_all = FALSE` is
  implemented using `GROUP BY`, and `.keep_all = TRUE` raises an error
  (#1937, #1942, @krlmlr). (The default behaviour of using all variables
  when none are specified remains - this note only applies if you select
  some variables).

* The select helper functions `starts_with()`, `ends_with()` etc are now
  real exported functions. This means that you'll need to import those
  functions if you're using from a package where dplyr is not attached.
  i.e. `dplyr::select(mtcars, starts_with("m"))` used to work, but
  now you'll need `dplyr::select(mtcars, dplyr::starts_with("m"))`.

### Deprecated and defunct functions

* The long deprecated `chain()`, `chain_q()` and `%.%` have been removed.
  Please use `%>%` instead.

* `id()` has been deprecated. Please use `group_indices()` instead
  (#808).

* `rbind_all()` and `rbind_list()` are formally deprecated. Please use
  `bind_rows()` instead (#803).

* Outdated benchmarking demos have been removed (#1487).

* Code related to starting and signalling clusters has been moved out to
  [multidplyr](https://github.com/tidyverse/multidplyr).

## New functions

* `coalesce()` finds the first non-missing value from a set of vectors.
  (#1666, thanks to @krlmlr for initial implementation).

* `case_when()` is a general vectorised if + else if (#631).

* `if_else()` is a vectorised if statement: it's a stricter (type-safe),
  faster, and more predictable version of `ifelse()`. In SQL it is
  translated to a `CASE` statement.

* `na_if()` makes it easy to replace a certain value with an `NA` (#1707).
  In SQL it is translated to `NULL_IF`.

* `near(x, y)` is a helper for `abs(x - y) < tol` (#1607).

* `recode()` is vectorised equivalent to `switch()` (#1710).

* `union_all()` method. Maps to `UNION ALL` for SQL sources, `bind_rows()`
  for data frames/tbl\_dfs, and `combine()` for vectors (#1045).

* A new family of functions replace `summarise_each()` and
  `mutate_each()` (which will thus be deprecated in a future release).
  `summarise_all()` and `mutate_all()` apply a function to all columns
  while `summarise_at()` and `mutate_at()` operate on a subset of
  columns. These columns are selected with either a character vector
  of columns names, a numeric vector of column positions, or a column
  specification with `select()` semantics generated by the new
  `columns()` helper. In addition, `summarise_if()` and `mutate_if()`
  take a predicate function or a logical vector (these verbs currently
  require local sources). All these functions can now take ordinary
  functions instead of a list of functions generated by `funs()`
  (though this is only useful for local sources). (#1845, @lionel-)

* `select_if()` lets you select columns with a predicate function.
  Only compatible with local sources. (#497, #1569, @lionel-)

## Local backends

### dtplyr

All data table related code has been separated out in to a new dtplyr package. This decouples the development of the data.table interface from the development of the dplyr package. If both data.table and dplyr are loaded, you'll get a message reminding you to load dtplyr.

### Tibble

Functions related to the creation and coercion of `tbl_df`s, now live in their own package: [tibble](https://www.rstudio.com/blog/tibble-1-0-0/). See `vignette("tibble")` for more details.

* `$` and `[[` methods that never do partial matching (#1504), and throw
  an error if the variable does not exist.

* `all_equal()` allows to compare data frames ignoring row and column order,
  and optionally ignoring minor differences in type (e.g. int vs. double)
  (#821). The test handles the case where the df has 0 columns (#1506).
  The test fails fails when convert is `FALSE` and types don't match (#1484).

* `all_equal()` shows better error message when comparing raw values
  or when types are incompatible and `convert = TRUE` (#1820, @krlmlr).

* `add_row()` makes it easy to add a new row to data frame (#1021)

* `as_data_frame()` is now an S3 generic with methods for lists (the old
  `as_data_frame()`), data frames (trivial), and matrices (with efficient
  C++ implementation) (#876). It no longer strips subclasses.

* The internals of `data_frame()` and `as_data_frame()` have been aligned,
  so `as_data_frame()` will now automatically recycle length-1 vectors.
  Both functions give more informative error messages if you attempting to
  create an invalid data frame. You can no longer create a data frame with
  duplicated names (#820). Both check for `POSIXlt` columns, and tell you to
  use `POSIXct` instead (#813).

* `frame_data()` properly constructs rectangular tables (#1377, @kevinushey),
  and supports list-cols.

* `glimpse()` is now a generic. The default method dispatches to `str()`
  (#1325).  It now (invisibly) returns its first argument (#1570).

*  `lst()` and `lst_()` which create lists in the same way that
  `data_frame()` and `data_frame_()` create data frames (#1290).

* `print.tbl_df()` is considerably faster if you have very wide data frames.
  It will now also only list the first 100 additional variables not already
  on screen - control this with the new `n_extra` parameter to `print()`
  (#1161). When printing a grouped data frame the number of groups is now
  printed with thousands separators (#1398). The type of list columns
  is correctly printed (#1379)

* Package includes `setOldClass(c("tbl_df", "tbl", "data.frame"))` to help
  with S4 dispatch (#969).

* `tbl_df` automatically generates column names (#1606).

### tbl_cube

* new `as_data_frame.tbl_cube()` (#1563, @krlmlr).

* `tbl_cube`s are now constructed correctly from data frames, duplicate
  dimension values are detected, missing dimension values are filled
  with `NA`. The construction from data frames now guesses the measure
  variables by default, and allows specification of dimension and/or
  measure variables (#1568, @krlmlr).

* Swap order of `dim_names` and `met_name` arguments in `as.tbl_cube`
  (for `array`, `table` and `matrix`) for consistency with `tbl_cube` and
  `as.tbl_cube.data.frame`. Also, the `met_name` argument to
  `as.tbl_cube.table` now defaults to `"Freq"` for consistency with
  `as.data.frame.table` (@krlmlr, #1374).

## Remote backends

* `as_data_frame()` on SQL sources now returns all rows (#1752, #1821,
  @krlmlr).

* `compute()` gets new parameters `indexes` and `unique_indexes` that make
  it easier to add indexes (#1499, @krlmlr).

* `db_explain()` gains a default method for DBIConnections (#1177).

* The backend testing system has been improved. This lead to the removal of
  `temp_srcs()`. In the unlikely event that you were using this function,
  you can instead use `test_register_src()`, `test_load()`, and `test_frame()`.

* You can now use `right_join()` and `full_join()` with remote tables (#1172).

### SQLite

* `src_memdb()` is a session-local in-memory SQLite database.
  `memdb_frame()` works like `data_frame()`, but creates a new table in
  that database.

* `src_sqlite()` now uses a stricter quoting character, `` ` ``, instead of
  `"`. SQLite "helpfully" will convert `"x"` into a string if there is
  no identifier called x in the current scope (#1426).

* `src_sqlite()` throws errors if you try and use it with window functions
  (#907).

### SQL translation

* `filter.tbl_sql()` now puts parens around each argument (#934).

* Unary `-` is better translated (#1002).

* `escape.POSIXt()` method makes it easier to use date times. The date is
  rendered in ISO 8601 format in UTC, which should work in most databases
  (#857).

* `is.na()` gets a missing space (#1695).

* `if`, `is.na()`, and `is.null()` get extra parens to make precedence
  more clear (#1695).

* `pmin()` and `pmax()` are translated to `MIN()` and `MAX()` (#1711).

* Window functions:

    * Work on ungrouped data (#1061).

    * Warning if order is not set on cumulative window functions.

    * Multiple partitions or ordering variables in windowed functions no
      longer generate extra parentheses, so should work for more databases
      (#1060)

### Internals

This version includes an almost total rewrite of how dplyr verbs are translated into SQL. Previously, I used a rather ad-hoc approach, which tried to guess when a new subquery was needed. Unfortunately this approach was fraught with bugs, so in this version I've implemented a much richer internal data model. Now there is a three step process:

1.  When applied to a `tbl_lazy`, each dplyr verb captures its inputs
    and stores in a `op` (short for operation) object.

2.  `sql_build()` iterates through the operations building to build up an
    object that represents a SQL query. These objects are convenient for
    testing as they are lists, and are backend agnostics.

3.  `sql_render()` iterates through the queries and generates the SQL,
    using generics (like `sql_select()`) that can vary based on the
    backend.

In the short-term, this increased abstraction is likely to lead to some minor performance decreases, but the chance of dplyr generating correct SQL is much much higher. In the long-term, these abstractions will make it possible to write a query optimiser/compiler in dplyr, which would make it possible to generate much more succinct queries.

If you have written a dplyr backend, you'll need to make some minor changes to your package:

* `sql_join()` has been considerably simplified - it is now only responsible
  for generating the join query, not for generating the intermediate selects
  that rename the variable. Similarly for `sql_semi_join()`. If you've
  provided new methods in your backend, you'll need to rewrite.

* `select_query()` gains a distinct argument which is used for generating
  queries for `distinct()`. It loses the `offset` argument which was
  never used (and hence never tested).

* `src_translate_env()` has been replaced by `sql_translate_env()` which
  should have methods for the connection object.

There were two other tweaks to the exported API, but these are less likely to affect anyone.

* `translate_sql()` and `partial_eval()` got a new API: now use connection +
  variable names, rather than a `tbl`. This makes testing considerably easier.
  `translate_sql_q()` has been renamed to `translate_sql_()`.

* Also note that the sql generation generics now have a default method, instead
  methods for DBIConnection and NULL.

## Minor improvements and bug fixes

### Single table verbs

* Avoiding segfaults in presence of `raw` columns (#1803, #1817, @krlmlr).

* `arrange()` fails gracefully on list columns (#1489) and matrices
  (#1870, #1945, @krlmlr).

* `count()` now adds additional grouping variables, rather than overriding
  existing (#1703). `tally()` and `count()` can now count a variable
  called `n` (#1633). Weighted `count()`/`tally()` ignore `NA`s (#1145).

* The progress bar in `do()` is now updated at most 20 times per second,
  avoiding unneccessary redraws (#1734, @mkuhn)

* `distinct()` doesn't crash when given a 0-column data frame (#1437).

* `filter()` throws an error if you supply an named arguments. This is usually
  a type: `filter(df, x = 1)` instead of `filter(df, x == 1)` (#1529).

* `summarise()` correctly coerces factors with different levels (#1678),
  handles min/max of already summarised variable (#1622), and
  supports data frames as columns (#1425).

* `select()` now informs you that it adds missing grouping variables
  (#1511). It works even if the grouping variable has a non-syntactic name
  (#1138). Negating a failed match (e.g. `select(mtcars, -contains("x"))`)
  returns all columns, instead of no columns (#1176)

    The `select()` helpers are now exported and have their own
    documentation (#1410). `one_of()` gives a useful error message if
    variables names are not found in data frame (#1407).

* The naming behaviour of `summarise_each()` and `mutate_each()` has been
  tweaked so that you can force inclusion of both the function and the
  variable name: `summarise_each(mtcars, funs(mean = mean), everything())`
  (#442).

* `mutate()` handles factors that are all `NA` (#1645), or have different
  levels in different groups (#1414). It disambiguates `NA` and `NaN` (#1448),
  and silently promotes groups that only contain `NA` (#1463). It deep copies
  data in list columns (#1643), and correctly fails on incompatible columns
  (#1641). `mutate()` on a grouped data no longer groups grouping attributes
  (#1120). `rowwise()` mutate gives expected results (#1381).

* `one_of()` tolerates unknown variables in `vars`, but warns (#1848, @jennybc).

* `print.grouped_df()` passes on `...` to `print()` (#1893).

* `slice()` correctly handles grouped attributes (#1405).

* `ungroup()` generic gains `...` (#922).

### Dual table verbs
* `bind_cols()` matches the behaviour of `bind_rows()` and ignores `NULL`
  inputs (#1148). It also handles `POSIXct`s with integer base type (#1402).

* `bind_rows()` handles 0-length named lists (#1515), promotes factors to
  characters (#1538), and warns when binding factor and character (#1485).
  bind_rows()` is more flexible in the way it can accept data frames,
  lists, list of data frames, and list of lists (#1389).

* `bind_rows()` rejects `POSIXlt` columns (#1875, @krlmlr).

* Both `bind_cols()` and `bind_rows()` infer classes and grouping information
  from the first data frame (#1692).

* `rbind()` and `cbind()` get `grouped_df()` methods that make it harder to
  create corrupt data frames (#1385). You should still prefer `bind_rows()`
  and `bind_cols()`.

* Joins now use correct class when joining on `POSIXct` columns
  (#1582, @joel23888), and consider time zones (#819). Joins handle a `by`
  that is empty (#1496), or has duplicates (#1192). Suffixes grow progressively
  to avoid creating repeated column names (#1460).  Joins on string columns
  should be substantially faster (#1386). Extra attributes are ok if they are
  identical (#1636). Joins work correct when factor levels not equal
  (#1712, #1559). Anti- and semi-joins give correct result when by variable
  is a factor (#1571), but warn if factor levels are inconsistent (#2741).
  A clear error message is given for joins where an
  explicit `by` contains unavailable columns (#1928, #1932).
  Warnings about join column inconsistencies now contain the column names
  (#2728).

* `inner_join()`, `left_join()`, `right_join()`, and `full_join()` gain a
  `suffix` argument which allows you to control what suffix duplicated variable
  names receive (#1296).

* Set operations (`intersect()`, `union()` etc) respect coercion rules
  (#799). `setdiff()` handles factors with `NA` levels (#1526).

* There were a number of fixes to enable joining of data frames that don't
  have the same encoding of column names (#1513), including working around
  bug 16885 regarding `match()` in R 3.3.0 (#1806, #1810,
  @krlmlr).

### Vector functions

* `combine()` silently drops `NULL` inputs (#1596).

* Hybrid `cummean()` is more stable against floating point errors (#1387).

* Hybrid `lead()` and `lag()` received a considerable overhaul. They are more
  careful about more complicated expressions (#1588), and falls back more
  readily to pure R evaluation (#1411). They behave correctly in `summarise()`
  (#1434). and handle default values for string columns.

* Hybrid `min()` and `max()` handle empty sets (#1481).

* `n_distinct()` uses multiple arguments for data frames (#1084), falls back to R
  evaluation when needed (#1657), reverting decision made in (#567).
  Passing no arguments gives an error (#1957, #1959, @krlmlr).

* `nth()` now supports negative indices to select from end, e.g. `nth(x, -2)`
  selects the 2nd value from the end of `x` (#1584).

* `top_n()` can now also select bottom `n` values by passing a negative value
  to `n` (#1008, #1352).

* Hybrid evaluation leaves formulas untouched (#1447).


# dplyr 0.4.3

## Improved encoding support

Until now, dplyr's support for non-UTF8 encodings has been rather shaky. This release brings a number of improvement to fix these problems: it's probably not perfect, but should be a lot better than the previously version. This includes fixes to `arrange()` (#1280), `bind_rows()` (#1265), `distinct()` (#1179), and joins (#1315). `print.tbl_df()` also received a fix for strings with invalid encodings (#851).

## Other minor improvements and bug fixes

* `frame_data()` provides a means for constructing `data_frame`s using
  a simple row-wise language. (#1358, @kevinushey)

* `all.equal()` no longer runs all outputs together (#1130).

* `as_data_frame()` gives better error message with NA column names (#1101).

* `[.tbl_df` is more careful about subsetting column names (#1245).

* `arrange()` and `mutate()` work on empty data frames (#1142).

* `arrange()`, `filter()`, `slice()`, and `summarise()` preserve data frame
  meta attributes (#1064).

* `bind_rows()` and `bind_cols()` accept lists (#1104): during initial data
  cleaning you no longer need to convert lists to data frames, but can
  instead feed them to `bind_rows()` directly.

* `bind_rows()` gains a `.id` argument. When supplied, it creates a
  new column that gives the name of each data frame (#1337, @lionel-).

* `bind_rows()` respects the `ordered` attribute of factors (#1112), and
  does better at comparing `POSIXct`s (#1125). The `tz` attribute is ignored
  when determining if two `POSIXct` vectors are comparable. If the `tz` of
  all inputs is the same, it's used, otherwise its set to `UTC`.

* `data_frame()` always produces a `tbl_df` (#1151, @kevinushey)

* `filter(x, TRUE, TRUE)` now just returns `x` (#1210),
  it doesn't internally modify the first argument (#971), and
  it now works with rowwise data (#1099). It once again works with
  data tables (#906).

* `glimpse()` also prints out the number of variables in addition to the number
  of observations (@ilarischeinin, #988).

* Joins handles matrix columns better (#1230), and can join `Date` objects
  with heterogenous representations (some `Date`s are integers, while other
  are numeric). This also improves `all.equal()` (#1204).

* Fixed `percent_rank()` and `cume_dist()` so that missing values no longer
  affect denominator (#1132).

* `print.tbl_df()` now displays the class for all variables, not just those
  that don't fit on the screen (#1276). It also displays duplicated column
  names correctly (#1159).

* `print.grouped_df()` now tells you how many groups there are.

* `mutate()` can set to `NULL` the first column (used to segfault, #1329) and
  it better protects intermediary results (avoiding random segfaults, #1231).

* `mutate()` on grouped data handles the special case where for the first few
  groups, the result consists of a `logical` vector with only `NA`. This can
  happen when the condition of an `ifelse` is an all `NA` logical vector (#958).

* `mutate.rowwise_df()` handles factors (#886) and correctly handles
  0-row inputs (#1300).

* `n_distinct()` gains an `na_rm` argument (#1052).

* The `Progress` bar used by `do()` now respects global option
  `dplyr.show_progress` (default is TRUE) so you can turn it off globally
  (@jimhester #1264, #1226).

* `summarise()` handles expressions that returning heterogenous outputs,
  e.g. `median()`, which that sometimes returns an integer, and other times a
  numeric (#893).

* `slice()` silently drops columns corresponding to an NA (#1235).

* `ungroup.rowwise_df()` gives a `tbl_df` (#936).

* More explicit duplicated column name error message (#996).

* When "," is already being used as the decimal point (`getOption("OutDec")`),
  use "." as the thousands separator when printing out formatted numbers
  (@ilarischeinin, #988).

## Databases

* `db_query_fields.SQLiteConnection` uses `build_sql` rather than `paste0`
  (#926, @NikNakk)

* Improved handling of `log()` (#1330).

* `n_distinct(x)` is translated to `COUNT(DISTINCT(x))` (@skparkes, #873).

* `print(n = Inf)` now works for remote sources (#1310).

## Hybrid evaluation

* Hybrid evaluation does not take place for objects with a class (#1237).

* Improved `$` handling (#1134).

* Simplified code for `lead()` and `lag()` and make sure they work properly on
  factors (#955). Both respect the `default` argument (#915).

* `mutate` can set to `NULL` the first column (used to segfault, #1329).

* `filter` on grouped data handles indices correctly (#880).

* `sum()` issues a warning about integer overflow (#1108).

# dplyr 0.4.2

This is a minor release containing fixes for a number of crashes and issues identified by R CMD CHECK. There is one new "feature": dplyr no longer complains about unrecognised attributes, and instead just copies them over to the output.

* `lag()` and `lead()` for grouped data were confused about indices and therefore
  produced wrong results (#925, #937). `lag()` once again overrides `lag()`
  instead of just the default method `lag.default()`. This is necessary due to
  changes in R CMD check. To use the lag function provided by another package,
  use `pkg::lag`.

* Fixed a number of memory issues identified by valgrind.

* Improved performance when working with large number of columns (#879).

* Lists-cols that contain data frames now print a slightly nicer summary
  (#1147)

* Set operations give more useful error message on incompatible data frames
  (#903).

* `all.equal()` gives the correct result when `ignore_row_order` is `TRUE`
  (#1065) and `all.equal()` correctly handles character missing values (#1095).

* `bind_cols()` always produces a `tbl_df` (#779).

* `bind_rows()` gains a test for a form of data frame corruption (#1074).

* `bind_rows()` and `summarise()` now handles complex columns (#933).

* Workaround for using the constructor of `DataFrame` on an unprotected object
  (#998)

* Improved performance when working with large number of columns (#879).

# dplyr 0.4.1

* Don't assume that RPostgreSQL is available.

# dplyr 0.4.0

## New features

* `add_rownames()` turns row names into an explicit variable (#639).

* `as_data_frame()` efficiently coerces a list into a data frame (#749).

* `bind_rows()` and `bind_cols()` efficiently bind a list of data frames by
  row or column. `combine()` applies the same coercion rules to vectors
  (it works like `c()` or `unlist()` but is consistent with the `bind_rows()`
  rules).

* `right_join()` (include all rows in `y`, and matching rows in `x`) and
  `full_join()` (include all rows in `x` and `y`) complete the family of
  mutating joins (#96).

* `group_indices()` computes a unique integer id for each group (#771). It
  can be called on a grouped_df without any arguments or on a data frame
  with same arguments as `group_by()`.

## New vignettes

* `vignette("data_frames")` describes dplyr functions that make it easier
  and faster to create and coerce data frames. It subsumes the old `memory`
  vignette.

* `vignette("two-table")` describes how two-table verbs work in dplyr.

## Minor improvements

* `data_frame()` (and `as_data_frame()` & `tbl_df()`) now explicitly
  forbid columns that are data frames or matrices (#775). All columns
  must be either a 1d atomic vector or a 1d list.

* `do()` uses lazyeval to correctly evaluate its arguments in the correct
  environment (#744), and new `do_()` is the SE equivalent of `do()` (#718).
  You can modify grouped data in place: this is probably a bad idea but it's
  sometimes convenient (#737). `do()` on grouped data tables now passes in all
  columns (not all columns except grouping vars) (#735, thanks to @kismsu).
  `do()` with database tables no longer potentially includes grouping
  variables twice (#673). Finally, `do()` gives more consistent outputs when
  there are no rows or no groups (#625).

* `first()` and `last()` preserve factors, dates and times (#509).

* Overhaul of single table verbs for data.table backend. They now all use
  a consistent (and simpler) code base. This ensures that (e.g.) `n()`
  now works in all verbs (#579).

* In `*_join()`, you can now name only those variables that are different between
  the two tables, e.g. `inner_join(x, y, c("a", "b", "c" = "d"))` (#682).
  If non-join columns are the same, dplyr will add `.x` and `.y`
  suffixes to distinguish the source (#655).

* `mutate()` handles complex vectors (#436) and forbids `POSIXlt` results
  (instead of crashing) (#670).

* `select()` now implements a more sophisticated algorithm so if you're
  doing multiples includes and excludes with and without names, you're more
  likely to get what you expect (#644). You'll also get a better error
  message if you supply an input that doesn't resolve to an integer
  column position (#643).

* Printing has received a number of small tweaks. All `print()` methods
  invisibly return their input so you can interleave `print()` statements into a
  pipeline to see interim results. `print()` will column names of 0 row data
  frames (#652), and will never print more 20 rows (i.e.
  `options(dplyr.print_max)` is now 20), not 100 (#710). Row names are no
  never printed since no dplyr method is guaranteed to preserve them (#669).

    `glimpse()` prints the number of observations (#692)

    `type_sum()` gains a data frame method.

* `summarise()` handles list output columns (#832)

* `slice()` works for data tables (#717). Documentation clarifies that
  slice can't work with relational databases, and the examples show
  how to achieve the same results using `filter()` (#720).

* dplyr now requires RSQLite >= 1.0. This shouldn't affect your code
  in any way (except that RSQLite now doesn't need to be attached) but does
  simplify the internals (#622).

* Functions that need to combine multiple results into a single column
  (e.g. `join()`, `bind_rows()` and `summarise()`) are more careful about
  coercion.

    Joining factors with the same levels in the same order preserves the
    original levels (#675). Joining factors with non-identical levels
    generates a warning and coerces to character (#684). Joining a character
    to a factor (or vice versa) generates a warning and coerces to character.
    Avoid these warnings by ensuring your data is compatible before joining.

    `rbind_list()` will throw an error if you attempt to combine an integer and
    factor (#751). `rbind()`ing a column full of `NA`s is allowed and just
    collects the appropriate missing value for the column type being collected
    (#493).

    `summarise()` is more careful about `NA`, e.g. the decision on the result
    type will be delayed until the first non NA value is returned (#599).
    It will complain about loss of precision coercions, which can happen for
    expressions that return integers for some groups and a doubles for others
    (#599).

* A number of functions gained new or improved hybrid handlers: `first()`,
  `last()`, `nth()` (#626), `lead()` & `lag()` (#683), `%in%` (#126). That means
  when you use these functions in a dplyr verb, we handle them in C++, rather
  than calling back to R, and hence improving performance.

    Hybrid `min_rank()` correctly handles `NaN` values (#726). Hybrid
    implementation of `nth()` falls back to R evaluation when `n` is not
    a length one integer or numeric, e.g. when it's an expression (#734).

    Hybrid `dense_rank()`, `min_rank()`, `cume_dist()`, `ntile()`, `row_number()`
    and `percent_rank()` now preserve NAs (#774)

* `filter` returns its input when it has no rows or no columns (#782).

* Join functions keep attributes (e.g. time zone information) from the
  left argument for `POSIXct` and `Date` objects (#819), and only
  only warn once about each incompatibility (#798).

## Bug fixes

* `[.tbl_df` correctly computes row names for 0-column data frames, avoiding
  problems with xtable (#656). `[.grouped_df` will silently drop grouping
  if you don't include the grouping columns (#733).

* `data_frame()` now acts correctly if the first argument is a vector to be
  recycled. (#680 thanks @jimhester)

* `filter.data.table()` works if the table has a variable called "V1" (#615).

* `*_join()` keeps columns in original order (#684).
  Joining a factor to a character vector doesn't segfault (#688).
  `*_join` functions can now deal with multiple encodings (#769),
  and correctly name results (#855).

* `*_join.data.table()` works when data.table isn't attached (#786).

* `group_by()` on a data table preserves original order of the rows (#623).
  `group_by()` supports variables with more than 39 characters thanks to
  a fix in lazyeval (#705). It gives meaningful error message when a variable
  is not found in the data frame (#716).

* `grouped_df()` requires `vars` to be a list of symbols (#665).

* `min(.,na.rm = TRUE)` works with `Date`s built on numeric vectors (#755).

* `rename_()` generic gets missing `.dots` argument (#708).

* `row_number()`, `min_rank()`, `percent_rank()`, `dense_rank()`, `ntile()` and
  `cume_dist()` handle data frames with 0 rows (#762). They all preserve
  missing values (#774). `row_number()` doesn't segfault when giving an external
  variable with the wrong number of variables (#781).

* `group_indices` handles the edge case when there are no variables (#867).

* Removed bogus `NAs introduced by coercion to integer range` on 32-bit Windows (#2708).

# dplyr 0.3.0.1

* Fixed problem with test script on Windows.

# dplyr 0.3

## New functions

* `between()` vector function efficiently determines if numeric values fall
  in a range, and is translated to special form for SQL (#503).

* `count()` makes it even easier to do (weighted) counts (#358).

* `data_frame()` by @kevinushey is a nicer way of creating data frames.
  It never coerces column types (no more `stringsAsFactors = FALSE`!),
  never munges column names, and never adds row names. You can use previously
  defined columns to compute new columns (#376).

* `distinct()` returns distinct (unique) rows of a tbl (#97). Supply
  additional variables to return the first row for each unique combination
  of variables.

* Set operations, `intersect()`, `union()` and `setdiff()` now have methods
  for data frames, data tables and SQL database tables (#93). They pass their
  arguments down to the base functions, which will ensure they raise errors if
  you pass in two many arguments.

* Joins (e.g. `left_join()`, `inner_join()`, `semi_join()`, `anti_join()`)
  now allow you to join on different variables in `x` and `y` tables by
  supplying a named vector to `by`. For example, `by = c("a" = "b")` joins
  `x.a` to `y.b`.

* `n_groups()` function tells you how many groups in a tbl. It returns
  1 for ungrouped data. (#477)

* `transmute()` works like `mutate()` but drops all variables that you didn't
  explicitly refer to (#302).

* `rename()` makes it easy to rename variables - it works similarly to
  `select()` but it preserves columns that you didn't otherwise touch.

* `slice()` allows you to selecting rows by position (#226). It includes
  positive integers, drops negative integers and you can use expression like
  `n()`.

## Programming with dplyr (non-standard evaluation)

* You can now program with dplyr - every function that does non-standard
  evaluation (NSE) has a standard evaluation (SE) version ending in `_`.
  This is powered by the new lazyeval package which provides all the tools
  needed to implement NSE consistently and correctly.

* See `vignette("nse")` for full details.

* `regroup()` is deprecated. Please use the more flexible `group_by_()`
  instead.

* `summarise_each_q()` and `mutate_each_q()` are deprecated. Please use
  `summarise_each_()` and `mutate_each_()` instead.

* `funs_q` has been replaced with `funs_`.

## Removed and deprecated features

* `%.%` has been deprecated: please use `%>%` instead. `chain()` is
  defunct. (#518)

* `filter.numeric()` removed. Need to figure out how to reimplement with
  new lazy eval system.

* The `Progress` refclass is no longer exported to avoid conflicts with shiny.
  Instead use `progress_estimated()` (#535).

* `src_monetdb()` is now implemented in MonetDB.R, not dplyr.

* `show_sql()` and `explain_sql()` and matching global options `dplyr.show_sql`
  and `dplyr.explain_sql` have been removed. Instead use `show_query()` and
  `explain()`.

## Minor improvements and bug fixes

* Main verbs now have individual documentation pages (#519).

* `%>%` is simply re-exported from magrittr, instead of creating a local copy
  (#496, thanks to @jimhester)

* Examples now use `nycflights13` instead of `hflights` because it the variables
  have better names and there are a few interlinked tables (#562). `Lahman` and
  `nycflights13` are (once again) suggested packages. This means many examples
  will not work unless you explicitly install them with
  `install.packages(c("Lahman", "nycflights13"))` (#508). dplyr now depends on
  Lahman 3.0.1. A number of examples have been updated to reflect modified
  field names (#586).

* `do()` now displays the progress bar only when used in interactive prompts
  and not when knitting (#428, @jimhester).

* `glimpse()` now prints a trailing new line (#590).

* `group_by()` has more consistent behaviour when grouping by constants:
  it creates a new column with that value (#410). It renames grouping
  variables (#410). The first argument is now `.data` so you can create
  new groups with name x (#534).

* Now instead of overriding `lag()`, dplyr overrides `lag.default()`,
  which should avoid clobbering lag methods added by other packages.
  (#277).

* `mutate(data, a = NULL)` removes the variable `a` from the returned
  dataset (#462).

* `trunc_mat()` and hence `print.tbl_df()` and friends gets a `width` argument
  to control the default output width. Set `options(dplyr.width = Inf)` to
  always show all columns (#589).

* `select()` gains `one_of()` selector: this allows you to select variables
  provided by a character vector (#396). It fails immediately if you give an
  empty pattern to `starts_with()`,  `ends_with()`, `contains()` or `matches()`
  (#481, @leondutoit). Fixed buglet in `select()` so that you can now create
  variables called `val` (#564).

* Switched from RC to R6.

* `tally()` and `top_n()` work consistently: neither accidentally
  evaluates the the `wt` param. (#426, @mnel)

* `rename` handles grouped data (#640).

## Minor improvements and bug fixes by backend

### Databases

* Correct SQL generation for `paste()` when used with the collapse parameter
  targeting a Postgres database. (@rbdixon, #1357)

* The db backend system has been completely overhauled in order to make
  it possible to add backends in other packages, and to support a much
  wider range of databases. See `vignette("new-sql-backend")` for instruction
  on how to create your own (#568).

* `src_mysql()` gains a method for `explain()`.

* When `mutate()` creates a new variable that uses a window function,
  automatically wrap the result in a subquery (#484).

* Correct SQL generation for `first()` and `last()` (#531).

* `order_by()` now works in conjunction with window functions in databases
  that support them.

### Data frames/`tbl_df`

* All verbs now understand how to work with `difftime()` (#390) and
  `AsIs` (#453) objects. They all check that colnames are unique (#483), and
  are more robust when columns are not present (#348, #569, #600).

* Hybrid evaluation bugs fixed:

    * Call substitution stopped too early when a sub expression contained a
      `$` (#502).

    * Handle `::` and `:::` (#412).

    * `cumany()` and `cumall()` properly handle `NA` (#408).

    * `nth()` now correctly preserve the class when using dates, times and
      factors (#509).

    * no longer substitutes within `order_by()` because `order_by()` needs to do
      its own NSE (#169).

* `[.tbl_df` always returns a tbl_df (i.e. `drop = FALSE` is the default)
  (#587, #610). `[.grouped_df` preserves important output attributes (#398).

* `arrange()` keeps the grouping structure of grouped data (#491, #605),
  and preserves input classes (#563).

* `contains()` accidentally matched regular expressions, now it passes
  `fixed = TRUE` to `grep()` (#608).

* `filter()` asserts all variables are white listed (#566).

* `mutate()` makes a `rowwise_df` when given a `rowwise_df` (#463).

* `rbind_all()` creates `tbl_df` objects instead of raw `data.frame`s.

* If `select()` doesn't match any variables, it returns a 0-column data frame,
  instead of the original (#498). It no longer fails when if some columns
  are not named (#492)

* `sample_n()` and `sample_frac()` methods for data.frames exported.
  (#405, @alyst)

* A grouped data frame may have 0 groups (#486). Grouped df objects
  gain some basic validity checking, which should prevent some crashes
  related to corrupt `grouped_df` objects made by `rbind()` (#606).

* More coherence when joining columns of compatible but different types,
  e.g. when joining a character vector and a factor (#455),
  or a numeric and integer (#450)

* `mutate()` works for on zero-row grouped data frame, and
  with list columns (#555).

* `LazySubset` was confused about input data size (#452).

* Internal `n_distinct()` is stricter about it's inputs: it requires one symbol
  which must be from the data frame (#567).

* `rbind_*()` handle data frames with 0 rows (#597). They fill character
  vector columns with `NA` instead of blanks (#595).  They work with
  list columns (#463).

* Improved handling of encoding for column names (#636).

* Improved handling of hybrid evaluation re $ and @ (#645).

### Data tables

* Fix major omission in `tbl_dt()` and `grouped_dt()` methods - I was
  accidentally doing a deep copy on every result :(

* `summarise()` and `group_by()` now retain over-allocation when working with
  data.tables (#475, @arunsrinivasan).

* joining two data.tables now correctly dispatches to data table methods,
  and result is a data table (#470)

### Cubes

* `summarise.tbl_cube()` works with single grouping variable (#480).

# dplyr 0.2

## Piping

dplyr now imports `%>%` from magrittr (#330). I recommend that you use this instead of `%.%` because it is easier to type (since you can hold down the shift key) and is more flexible. With you `%>%`, you can control which argument on the RHS recieves the LHS by using the pronoun `.`. This makes `%>%` more useful with base R functions because they don't always take the data frame as the first argument. For example you could pipe `mtcars` to `xtabs()` with:

    mtcars %>% xtabs( ~ cyl + vs, data = .)

Thanks to @smbache for the excellent magrittr package. dplyr only provides `%>%` from magrittr, but it contains many other useful functions. To use them, load `magrittr` explicitly: `library(magrittr)`. For more details, see `vignette("magrittr")`.

`%.%` will be deprecated in a future version of dplyr, but it won't happen for a while. I've also deprecated `chain()` to encourage a single style of dplyr usage: please use `%>%` instead.

## Do

`do()` has been completely overhauled. There are now two ways to use it, either with multiple named arguments or a single unnamed arguments. `group_by()` + `do()` is equivalent to `plyr::dlply`, except it always returns a data frame.

If you use named arguments, each argument becomes a list-variable in the output. A list-variable can contain any arbitrary R object so it's particularly well suited for storing models.

    library(dplyr)
    models <- mtcars %>% group_by(cyl) %>% do(lm = lm(mpg ~ wt, data = .))
    models %>% summarise(rsq = summary(lm)$r.squared)

If you use an unnamed argument, the result should be a data frame. This allows you to apply arbitrary functions to each group.

    mtcars %>% group_by(cyl) %>% do(head(., 1))

Note the use of the `.` pronoun to refer to the data in the current group.

`do()` also has an automatic progress bar. It appears if the computation takes longer than 5 seconds and lets you know (approximately) how much longer the job will take to complete.

## New verbs

dplyr 0.2 adds three new verbs:

* `glimpse()` makes it possible to see all the columns in a tbl,
  displaying as much data for each variable as can be fit on a single line.

* `sample_n()` randomly samples a fixed number of rows from a tbl;
  `sample_frac()` randomly samples a fixed fraction of rows. Only works
  for local data frames and data tables (#202).

* `summarise_each()` and `mutate_each()` make it easy to apply one or more
  functions to multiple columns in a tbl (#178).

## Minor improvements

* If you load plyr after dplyr, you'll get a message suggesting that you
  load plyr first (#347).

* `as.tbl_cube()` gains a method for matrices (#359, @paulstaab)

* `compute()` gains `temporary` argument so you can control whether the
  results are temporary or permanent (#382, @cpsievert)

* `group_by()` now defaults to `add = FALSE` so that it sets the grouping
  variables rather than adding to the existing list. I think this is how
  most people expected `group_by` to work anyway, so it's unlikely to
  cause problems (#385).

* Support for [MonetDB](http://www.monetdb.org) tables with `src_monetdb()`
  (#8, thanks to @hannesmuehleisen).

* New vignettes:

    * `memory` vignette which discusses how dplyr minimises memory usage
      for local data frames (#198).

    *  `new-sql-backend` vignette which discusses how to add a new
       SQL backend/source to dplyr.

* `changes()` output more clearly distinguishes which columns were added or
  deleted.

* `explain()` is now generic.

* dplyr is more careful when setting the keys of data tables, so it never
  accidentally modifies an object that it doesn't own. It also avoids
  unnecessary key setting which negatively affected performance.
  (#193, #255).

* `print()` methods for `tbl_df`, `tbl_dt` and `tbl_sql` gain `n` argument to
  control the number of rows printed (#362). They also works better when you have
  columns containing lists of complex objects.

* `row_number()` can be called without arguments, in which case it returns
  the same as `1:n()` (#303).

* `"comment"` attribute is allowed (white listed) as well as names (#346).

* hybrid versions of `min`, `max`, `mean`, `var`, `sd` and `sum`
  handle the `na.rm` argument (#168). This should yield substantial
  performance improvements for those functions.

* Special case for call to `arrange()` on a grouped data frame with no arguments. (#369)

## Bug fixes

* Code adapted to Rcpp > 0.11.1

* internal `DataDots` class protects against missing variables in verbs (#314),
  including the case where `...` is missing. (#338)

* `all.equal.data.frame` from base is no longer bypassed. we now have
  `all.equal.tbl_df` and `all.equal.tbl_dt` methods (#332).

* `arrange()` correctly handles NA in numeric vectors (#331) and 0 row
  data frames (#289).

* `copy_to.src_mysql()` now works on windows (#323)

* `*_join()` doesn't reorder column names (#324).

* `rbind_all()` is stricter and only accepts list of data frames (#288)

* `rbind_*` propagates time zone information for `POSIXct` columns (#298).

* `rbind_*` is less strict about type promotion. The numeric `Collecter` allows
  collection of integer and logical vectors. The integer `Collecter` also collects
  logical values (#321).

* internal `sum` correctly handles integer (under/over)flow (#308).

* `summarise()` checks consistency of outputs (#300) and drops `names`
  attribute of output columns (#357).

* join functions throw error instead of crashing when there are no common
  variables between the data frames, and also give a better error message when
  only one data frame has a by variable (#371).

* `top_n()` returns `n` rows instead of `n - 1` (@leondutoit, #367).

* SQL translation always evaluates subsetting operators (`$`, `[`, `[[`)
  locally. (#318).

* `select()` now renames variables in remote sql tbls (#317) and
  implicitly adds grouping variables (#170).

* internal `grouped_df_impl` function errors if there are no variables to group by (#398).

* `n_distinct` did not treat NA correctly in the numeric case #384.

* Some compiler warnings triggered by -Wall or -pedantic have been eliminated.

* `group_by` only creates one group for NA (#401).

* Hybrid evaluator did not evaluate expression in correct environment (#403).

# dplyr 0.1.3

## Bug fixes

* `select()` actually renames columns in a data table (#284).

* `rbind_all()` and `rbind_list()` now handle missing values in factors (#279).

* SQL joins now work better if names duplicated in both x and y tables (#310).

* Builds against Rcpp 0.11.1

* `select()` correctly works with the vars attribute (#309).

* Internal code is stricter when deciding if a data frame is grouped (#308):
  this avoids a number of situations which previously caused problems.

* More data frame joins work with missing values in keys (#306).

# dplyr 0.1.2

## New features

* `select()` is substantially more powerful. You can use named arguments to
  rename existing variables, and new functions `starts_with()`, `ends_with()`,
  `contains()`, `matches()` and `num_range()` to select variables based on
  their names. It now also makes a shallow copy, substantially reducing its
  memory impact (#158, #172, #192, #232).

* `summarize()` added as alias for `summarise()` for people from countries
  that don't don't spell things correctly ;) (#245)

## Bug fixes

* `filter()` now fails when given anything other than a logical vector, and
  correctly handles missing values (#249). `filter.numeric()` proxies
  `stats::filter()` so you can continue to use `filter()` function with
  numeric inputs (#264).

* `summarise()` correctly uses newly created variables (#259).

* `mutate()` correctly propagates attributes (#265) and `mutate.data.frame()`
  correctly mutates the same variable repeatedly (#243).

* `lead()` and `lag()` preserve attributes, so they now work with
  dates, times and factors (#166).

* `n()` never accepts arguments (#223).

* `row_number()` gives correct results (#227).

* `rbind_all()` silently ignores data frames with 0 rows or 0 columns (#274).

* `group_by()` orders the result (#242). It also checks that columns
  are of supported types (#233, #276).

* The hybrid evaluator did not handle some expressions correctly, for
  example in `if(n() > 5) 1 else 2` the subexpression `n()` was not
  substituted correctly. It also correctly processes `$` (#278).

* `arrange()` checks that all columns are of supported types (#266). It also
  handles list columns (#282).

* Working towards Solaris compatibility.

* Benchmarking vignette temporarily disabled due to microbenchmark
  problems reported by BDR.

# dplyr 0.1.1

## Improvements

* new `location()` and `changes()` functions which provide more information
  about how data frames are stored in memory so that you can see what
  gets copied.

* renamed `explain_tbl()` to `explain()` (#182).

* `tally()` gains `sort` argument to sort output so highest counts
  come first (#173).

* `ungroup.grouped_df()`, `tbl_df()`, `as.data.frame.tbl_df()` now only
  make shallow copies of their inputs (#191).

* The `benchmark-baseball` vignette now contains fairer (including grouping
  times) comparisons with `data.table`. (#222)

## Bug fixes

* `filter()` (#221) and `summarise()` (#194) correctly propagate attributes.

* `summarise()` throws an error when asked to summarise an unknown variable
  instead of crashing (#208).

* `group_by()` handles factors with missing values (#183).

* `filter()` handles scalar results (#217) and better handles scoping, e.g.
  `filter(., variable)` where `variable` is defined in the function that calls
  `filter`. It also handles `T` and `F` as aliases to `TRUE` and `FALSE`
  if there are no `T` or `F` variables in the data or in the scope.

* `select.grouped_df` fails when the grouping variables are not included
  in the selected variables (#170)

* `all.equal.data.frame()` handles a corner case where the data frame has
  `NULL` names (#217)

* `mutate()` gives informative error message on unsupported types (#179)

* dplyr source package no longer includes pandas benchmark, reducing
  download size from 2.8 MB to 0.5 MB.<|MERGE_RESOLUTION|>--- conflicted
+++ resolved
@@ -1,10 +1,9 @@
 # dplyr (development version)
 
-<<<<<<< HEAD
 * `all_equal()` is formally deprecated. We've advised against it for
   some time, and we explicitly recommend you use `all.equal()`,
   manually reordering the rows and columns (#6324).
-=======
+
 * `distinct()` returns columns ordered the way you request, not the same
   as the input data (#6156).
 
@@ -19,7 +18,6 @@
   the input when `replace = FALSE` and `n` is larger than the number of rows or 
   `prop` is larger than 1. This reverts a change made in 1.0.8, returning to the 
   behavior of 1.0.7 (#6185)
->>>>>>> 444c139c
 
 * `slice()` helpers again produce output equivalent to `slice(.data, 0)` when
   the `n` or `prop` argument is 0, fixing a bug introduced in the previous
