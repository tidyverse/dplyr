# dplyr (development version)

<<<<<<< HEAD
* `count()` is now generic. 
=======
* Removed default fallbacks to lazyeval methods; this will yield better error messages when 
  you call a dplyr function with the wrong input, and is part of our long term 
  plan to remove the deprecated lazyeval interface. 
>>>>>>> 1be8cfa4

* `inner_join()` gains a `keep` parameter for consistency with the other
  mutating joins (@patrickbarks, #5581).

* Improved performance with many columns, with a dynamic data mask using active
  bindings and lazy chops (#5017). 

* `mutate()` and friends preserves row names in data frames once more (#5418).

* `group_by()` uses the ungrouped data for the implicit mutate step (#5598). 
  You might have to define an `ungroup()` method for custom classes.
  For example, see https://github.com/hadley/cubelyr/pull/3. 

* `relocate()` can rename columns it relocates (#5569).

* `distinct()` and `group_by()` have better error messages when the mutate step fails (#5060).

* Clarify that `between()` is not vectorised (#5493).

* Fixed `across()` issue where data frame columns would could not be referred to
  with `all_of()` in the nested case (`mutate()` within `mutate()`) (#5498).
  
* `across()` handles data frames with 0 columns (#5523). 

* `mutate()` always keeps grouping variables, unconditional to `.keep=` (#5582).

* dplyr now depends on R 3.3.0

# dplyr 1.0.2

* Fixed `across()` issue where data frame columns would mask objects referred to
  from `all_of()` (#5460).

* `bind_cols()` gains a `.name_repair` argument, passed to `vctrs::vec_cbind()` (#5451)

* `summarise(.groups = "rowwise")` makes a rowwise data frame even if the input data 
  is not grouped (#5422). 

# dplyr 1.0.1

* New function `cur_data_all()` similar to `cur_data()` but includes the grouping variables (#5342). 

* `count()` and `tally()` no longer automatically weights by column `n` if 
  present (#5298). dplyr 1.0.0 introduced this behaviour because of Hadley's
  faulty memory. Historically `tally()` automatically weighted and `count()` 
  did not, but this behaviour was accidentally changed in 0.8.2 (#4408) so that 
  neither automatically weighted by `n`. Since 0.8.2 is almost a year old,
  and the automatically weighting behaviour was a little confusing anyway,
  we've removed it from both `count()` and `tally()`.
  
    Use of `wt = n()` is now deprecated; now just omit the `wt` argument.

* `coalesce()` now supports data frames correctly (#5326).

* `cummean()` no longer has off-by-one indexing problem (@cropgen, #5287).

* The call stack is preserved on error. This makes it possible to `recover()`
  into problematic code called from dplyr verbs (#5308).


# dplyr 1.0.0

## Breaking changes

* `bind_cols()` no longer converts to a tibble, returns a data frame if the input is a data frame.

* `bind_rows()`, `*_join()`, `summarise()` and `mutate()` use vctrs coercion 
  rules. There are two main user facing changes:

    * Combining factor and character vectors silently creates a character 
      vector; previously it created a character vector with a warning.
      
    * Combining multiple factors creates a factor with combined levels;
      previously it created a character vector with a warning.

* `bind_rows()` and other functions use vctrs name repair, see `?vctrs::vec_as_names`.

* `all.equal.tbl_df()` removed.

    * Data frames, tibbles and grouped data frames are no longer considered equal, even if the data is the same.
    
    * Equality checks for data frames no longer ignore row order or groupings.

    * `expect_equal()` uses `all.equal()` internally. When comparing data frames, tests that used to pass may now fail.

* `distinct()` keeps the original column order.

* `distinct()` on missing columns now raises an error, it has been a compatibility warning for a long time.

* `group_modify()` puts the grouping variable to the front.

* `n()` and `row_number()` can no longer be called directly when dplyr is not loaded, 
  and this now generates an error: `dplyr::mutate(mtcars, x = n())`. 
  
  Fix by prefixing with `dplyr::` as in `dplyr::mutate(mtcars, x = dplyr::n())`
  
* The old data format for `grouped_df` is no longer supported. This may affect you if you have serialized grouped data frames to disk, e.g. with `saveRDS()` or when using knitr caching.

* `lead()` and `lag()` are stricter about their inputs. 

* Extending data frames requires that the extra class or classes are added first, not last. 
  Having the extra class at the end causes some vctrs operations to fail with a message like:
  
  ```
  Input must be a vector, not a `<data.frame/...>` object
  ```

* `right_join()` no longer sorts the rows of the resulting tibble according to the order of the RHS `by` argument in tibble `y`.

## New features

* The `cur_` functions (`cur_data()`, `cur_group()`, `cur_group_id()`, 
  `cur_group_rows()`) provide a full set of options to you access information 
  about the "current" group in dplyr verbs. They are inspired by 
  data.table's `.SD`, `.GRP`, `.BY`, and `.I`.

* The `rows_` functions (`rows_insert()`, `rows_update()`, `rows_upsert()`, `rows_patch()`, `rows_delete()`) provide a new API to insert and delete rows from a second data frame or table. Support for updating mutable backends is planned (#4654).

* `mutate()` and `summarise()` create multiple columns from a single expression
  if you return a data frame (#2326).

* `select()` and `rename()` use the latest version of the tidyselect interface.
  Practically, this means that you can now combine selections using Boolean
  logic (i.e. `!`, `&` and `|`), and use predicate functions with `where()` 
  (e.g. `where(is.character)`) to select variables by type (#4680). It also makes
  it possible to use `select()` and `rename()` to repair data frames with
  duplicated names (#4615) and prevents you from accidentally introducing
  duplicate names (#4643). This also means that dplyr now re-exports `any_of()`
  and `all_of()` (#5036).

* `slice()` gains a new set of helpers:

  * `slice_head()` and `slice_tail()` select the first and last rows, like
    `head()` and `tail()`, but return `n` rows _per group_.
    
  * `slice_sample()` randomly selects rows, taking over from `sample_frac()` 
     and `sample_n()`.
  
  * `slice_min()` and `slice_max()` select the rows with the minimum or 
    maximum values of a variable, taking over from the confusing `top_n()`.

* `summarise()` can create summaries of greater than length 1 if you use a
  summary function that returns multiple values.

* `summarise()` gains a `.groups=` argument to control the grouping structure. 

* New `relocate()` verb makes it easy to move columns around within a data 
  frame (#4598).
  
* New `rename_with()` is designed specifically for the purpose of renaming
  selected columns with a function (#4771).

* `ungroup()` can now selectively remove grouping variables (#3760).

* `pull()` can now return named vectors by specifying an additional column name
  (@ilarischeinin, #4102).

## Experimental features

* `mutate()` (for data frames only), gains experimental new arguments
  `.before` and `.after` that allow you to control where the new columns are
  placed (#2047).

* `mutate()` (for data frames only), gains an experimental new argument 
  called `.keep` that allows you to control which variables are kept from
  the input `.data`. `.keep = "all"` is the default; it keeps all variables.
  `.keep = "none"` retains no input variables (except for grouping keys), 
  so behaves like `transmute()`. `.keep = "unused"` keeps only variables 
  not used to make new columns. `.keep = "used"` keeps only the input variables
  used to create new columns; it's useful for double checking your work (#3721).

* New, experimental, `with_groups()` makes it easy to temporarily group or
  ungroup (#4711).

## across()

* New function `across()` that can be used inside `summarise()`, `mutate()`,
  and other verbs to apply a function (or a set of functions) to a selection of 
  columns. See `vignette("colwise")` for more details.
  
* New function `c_across()` that can be used inside `summarise()` and `mutate()`
  in row-wise data frames to easily (e.g.) compute a row-wise mean of all
  numeric variables. See `vignette("rowwise")` for more details.

## rowwise()

* `rowwise()` is no longer questioning; we now understand that it's an
  important tool when you don't have vectorised code. It now also allows you to
  specify additional variables that should be preserved in the output when 
  summarising (#4723). The rowwise-ness is preserved by all operations;
  you need to explicit drop it with `as_tibble()` or `group_by()`.

* New, experimental, `nest_by()`. It has the same interface as `group_by()`,
  but returns a rowwise data frame of grouping keys, supplemental with a 
  list-column of data frames containing the rest of the data.

## vctrs

* The implementation of all dplyr verbs have been changed to use primitives
  provided by the vctrs package. This makes it easier to add support for 
  new types of vector, radically simplifies the implementation, and makes
  all dplyr verbs more consistent.

* The place where you are mostly likely to be impacted by the coercion
  changes is when working with factors in joins or grouped mutates:
  now when combining factors with different levels, dplyr creates a new
  factor with the union of the levels. This matches base R more closely, 
  and while perhaps strictly less correct, is much more convenient.

* dplyr dropped its two heaviest dependencies: Rcpp and BH. This should make
  it considerably easier and faster to build from source.
  
* The implementation of all verbs has been carefully thought through. This 
  mostly makes implementation simpler but should hopefully increase consistency,
  and also makes it easier to adapt to dplyr to new data structures in the 
  new future. Pragmatically, the biggest difference for most people will be
  that each verb documents its return value in terms of rows, columns, groups,
  and data frame attributes.

* Row names are now preserved when working with data frames.


## Grouping

* `group_by()` uses hashing from the `vctrs` package.

* Grouped data frames now have `names<-`, `[[<-`, `[<-` and `$<-` methods that
  re-generate the underlying grouping. Note that modifying grouping variables
  in multiple steps (i.e. `df$grp1 <- 1; df$grp2 <- 1`) will be inefficient
  since the data frame will be regrouped after each modification.

* `[.grouped_df` now regroups to respect any grouping columns that have
  been removed (#4708).

* `mutate()` and `summarise()` can now modify grouping variables (#4709).

* `group_modify()` works with additional arguments (@billdenney and @cderv, #4509)

* `group_by()` does not create an arbitrary NA group when grouping by factors
  with `drop = TRUE` (#4460).


## Lifecycle changes

* All deprecations now use the [lifecycle](https://lifecycle.r-lib.org), 
  that means by default you'll only see a deprecation warning once per session,
  and you can control with `options(lifecycle_verbosity = x)` where
  `x` is one of NULL, "quiet", "warning", and "error".

### Removed

* `id()`, deprecated in dplyr 0.5.0, is now defunct.

* `failwith()`, deprecated in dplyr 0.7.0, is now defunct.

* `tbl_cube()` and `nasa` have been pulled out into a separate cubelyr package
  (#4429).

* `rbind_all()` and `rbind_list()` have been removed (@bjungbogati, #4430).

* `dr_dplyr()` has been removed as it is no longer needed (#4433, @smwindecker).


### Deprecated

* Use of pkgconfig for setting `na_matches` argument to join functions is now
  deprecated (#4914). This was rarely used, and I'm now confident that the 
  default is correct for R.

* In `add_count()`, the `drop` argument has been deprecated because it didn't 
  actually affect the output.

* `add_rownames()`: please use `tibble::rownames_to_column()` instead.

* `as.tbl()` and `tbl_df()`: please use `as_tibble()` instead.

* `bench_tbls()`, `compare_tbls()`, `compare_tbls2()`, `eval_tbls()` and 
  `eval_tbls2()` are now deprecated. That were only used in a handful of 
  packages, and we now believe that you're better off performing comparisons 
  more directly (#4675).

* `combine()`: please use `vctrs::vec_c()` instead.

* `funs()`: please use `list()` instead.

* `group_by(add = )`: please use `.add`
  instead.

* `group_by(.dots = )`/`group_by_prepare(.dots = )`: please use `!!!` 
  instead (#4734).

* The use of zero-arg `group_indices()` to retrieve the group id for the
  "current" group is deprecated; instead use `cur_group_id()`.

* Passing arguments to `group_keys()` or `group_indices()` to change the
  grouping has been deprecated, instead do grouping first yourself.

* `location()` and `changes()`: please use `lobstr::ref()` instead.

* `progress_estimated()` is soft deprecated; it's not the responsibility of
  dplyr to provide progress bars (#4935).

* `src_local()` has been deprecated; it was part of an approach to testing
  dplyr backends that didn't pan out.

* `src_mysql()`, `src_postgres()`, and `src_sqlite()` has been deprecated. 
  We've recommended against them for some time. Instead please use the approach 
  described at <https://dbplyr.tidyverse.org/>.

* `select_vars()`, `rename_vars()`, `select_var()`, `current_vars()` are now
  deprecated (@perezp44, #4432)


### Superseded

* The scoped helpers (all functions ending in `_if`, `_at`, or `_all`) have
  been superseded by `across()`. This dramatically reduces the API surface for 
  dplyr, while at the same providing providing a more flexible and less 
  error-prone interface (#4769).
  
    `rename_*()` and `select_*()` have been superseded by `rename_with()`.

* `do()` is superseded in favour of `summarise()`.

* `sample_n()` and `sample_frac()` have been superseded by `slice_sample()`. 
  See `?sample_n` for details about why, and for examples converting from 
  old to new usage.

* `top_n()` has been superseded by`slice_min()`/`slice_max()`. See `?top_n` 
  for details about why, and how to convert old to new usage (#4494).

### Questioning

* `all_equal()` is questioning; it solves a problem that no longer seems 
  important.

### Stable

* `rowwise()` is no longer questioning.
  
## Documentation improvements

* New `vignette("base")` which describes how dplyr verbs relate to the
  base R equivalents (@sastoudt, #4755)

* New `vignette("grouping")` gives more details about how dplyr verbs change
  when applied to grouped data frames (#4779, @MikeKSmith).

* `vignette("programming")` has been completely rewritten to reflect our
  latest vocabulary, the most recent rlang features, and our current 
  recommendations. It should now be substantially easier to program with
  dplyr.

## Minor improvements and bug fixes
  
* dplyr now has a rudimentary, experimental, and stop-gap, extension mechanism
  documented in `?dplyr_extending`

* dplyr no longer provides a `all.equal.tbl_df()` method. It never should have
  done so in the first place because it owns neither the generic nor the class.
  It also provided a problematic implementation because, by default, it 
  ignored the order of the rows and the columns which is usually important.
  This is likely to cause new test failures in downstream packages; but on
  the whole we believe those failures to either reflect unexpected behaviour
  or tests that need to be strengthened (#2751).

* `coalesce()` now uses vctrs recycling and common type coercion rules (#5186).

* `count()` and `add_count()` do a better job of preserving input class
  and attributes (#4086).

* `distinct()` errors if you request it use variables that don't exist
  (this was previously a warning) (#4656).

* `filter()`, `mutate()` and  `summarise()` get better error messages. 

* `filter()` handles data frame results when all columns are logical vectors
  by reducing them with `&` (#4678). In particular this means `across()` can 
  be used in `filter()`. 

* `left_join()`, `right_join()`, and `full_join()` gain a `keep` argument so
  that you can optionally choose to keep both sets of join keys (#4589). This is
  useful when you want to figure out which rows were missing from either side.

* Join functions can now perform a cross-join by specifying `by = character()`
  (#4206.)

* `groups()` now returns `list()` for ungrouped data; previously it returned
  `NULL` which was type-unstable (when there are groups it returns a list
  of symbols).

* The first argument of `group_map()`, `group_modify()` and `group_walk()`
  has been changed to `.data` for consistency with other generics.

* `group_keys.rowwise_df()` gives a 0 column data frame with `n()` rows. 

* `group_map()` is now a generic (#4576).

* `group_by(..., .add = TRUE)` replaces `group_by(..., add = TRUE)`,
  with a deprecation message. The old argument name was a mistake because
  it prevents you from creating a new grouping var called `add` and
  it violates our naming conventions (#4137).

* `intersect()`, `union()`, `setdiff()` and `setequal()` generics are now
  imported from the generics package. This reduces a conflict with lubridate.

* `order_by()` gives an informative hint if you accidentally call it instead
  of `arrange()` #3357.

* `tally()` and `count()` now message if the default output `name` (n), already
  exists in the data frame. To quiet the message, you'll need to supply an 
  explicit `name` (#4284). You can override the default weighting to using a
  constant by setting `wt = 1`.

* `starwars` dataset now does a better job of separating biological sex from
  gender identity. The previous `gender` column has been renamed to `sex`,
  since it actually describes the individual's biological sex. A new `gender`
  column encodes the actual gender identity using other information about
  the Star Wars universe (@MeganBeckett, #4456).

* `src_tbls()` accepts `...` arguments (#4485, @ianmcook). This could be a
  breaking change for some dplyr backend packages that implement `src_tbls()`.

* Better performance for extracting slices of factors and ordered factors (#4501).

* `rename_at()` and `rename_all()` call the function with a simple character
  vector, not a `dplyr_sel_vars` (#4459).

* `ntile()` is now more consistent with database implementations if the buckets have irregular size (#4495).

# dplyr 0.8.5 (2020-03-07)

* Maintenance release for compatibility with R-devel.


# dplyr 0.8.4 (2020-01-30)

* Adapt tests to changes in dependent packages.


# dplyr 0.8.3 (2019-07-04)

* Fixed performance regression introduced in version 0.8.2 (#4458).


# dplyr 0.8.2 (2019-06-28)

## New functions

* `top_frac(data, proportion)` is a shorthand for `top_n(data, proportion * n())` (#4017).  

## colwise changes

* Using quosures in colwise verbs is deprecated (#4330).

* Updated `distinct_if()`, `distinct_at()` and `distinct_all()` to include `.keep_all` argument (@beansrowning, #4343).

* `rename_at()` handles empty selection (#4324). 

* `*_if()` functions correctly handle columns with special names (#4380).

* colwise functions support constants in formulas (#4374). 

## Hybrid evaluation changes

* hybrid rank functions correctly handle NA (#4427). 

* `first()`, `last()` and `nth()` hybrid version handles factors (#4295).

## Minor changes

* `top_n()` quotes its `n` argument, `n` no longer needs to be constant for all groups (#4017).  

* `tbl_vars()` keeps information on grouping columns by returning a `dplyr_sel_vars` object (#4106). 

* `group_split()` always sets the `ptype` attribute, which make it more robust in the case where there
  are 0 groups. 

* `group_map()` and `group_modify()` work in the 0 group edge case (#4421)

* `select.list()` method added so that `select()` does not dispatch on lists (#4279). 

* `view()` is reexported from tibble (#4423). 

* `group_by()` puts NA groups last in character vectors (#4227).

* `arrange()` handles integer64 objects (#4366). 

* `summarise()` correctly resolves summarised list columns (#4349). 

# dplyr 0.8.1 (2019-05-14)

## Breaking changes

* `group_modify()` is the new name of the function previously known as `group_map()`

## New functions

* `group_map()` now only calls the function on each group and return a list. 

* `group_by_drop_default()`, previously known as `dplyr:::group_drops()` is exported (#4245).

## Minor changes

* Lists of formulas passed to colwise verbs are now automatically named.

* `group_by()` does a shallow copy even in the no groups case (#4221).

* Fixed `mutate()` on rowwise data frames with 0 rows (#4224).

* Fixed handling of bare formulas in colwise verbs (#4183).

* Fixed performance of `n_distinct()` (#4202). 

* `group_indices()` now ignores empty groups by default for `data.frame`, which is
  consistent with the default of `group_by()` (@yutannihilation, #4208). 

* Fixed integer overflow in hybrid `ntile()` (#4186). 

* colwise functions `summarise_at()` ... can rename vars in the case of multiple functions (#4180).

* `select_if()` and `rename_if()` handle logical vector predicate (#4213). 

* hybrid `min()` and `max()` cast to integer when possible (#4258).

* `bind_rows()` correctly handles the cases where there are multiple consecutive `NULL` (#4296). 

* Support for R 3.1.* has been dropped. The minimal R version supported is now 3.2.0. 
  https://www.tidyverse.org/articles/2019/04/r-version-support/

* `rename_at()` handles empty selection (#4324). 

# dplyr 0.8.0.1 (2019-02-15)

* Fixed integer C/C++ division, forced released by CRAN (#4185). 

# dplyr 0.8.0 (2019-02-14)

## Breaking changes

* The error `could not find function "n"` or the warning 
  ```Calling `n()` without importing or prefixing it is deprecated, use `dplyr::n()` ``` 
  
  indicates when functions like `n()`, `row_number()`, ... are not imported or prefixed. 
  
  The easiest fix is to import dplyr with `import(dplyr)` in your `NAMESPACE` or
  `#' @import dplyr` in a roxygen comment, alternatively such functions can be 
  imported selectively as any other function with `importFrom(dplyr, n)` in the 
  `NAMESPACE` or `#' @importFrom dplyr n` in a roxygen comment. The third option is 
  to prefix them, i.e. use `dplyr::n()`
   
* If you see `checking S3 generic/method consistency` in R CMD check for your 
  package, note that : 
  
  - `sample_n()` and `sample_frac()` have gained `...`
  - `filter()` and `slice()` have gained `.preserve`
  - `group_by()` has gained `.drop`

* ```Error: `.data` is a corrupt grouped_df, ...```  signals code that makes 
  wrong assumptions about the internals of a grouped data frame. 

## New functions

* New selection helpers `group_cols()`. It can be called in selection contexts
  such as `select()` and matches the grouping variables of grouped tibbles.

* `last_col()` is re-exported from tidyselect (#3584). 

* `group_trim()` drops unused levels of factors that are used as grouping variables. 

* `nest_join()` creates a list column of the matching rows. `nest_join()` + `tidyr::unnest()` 
   is equivalent to `inner_join`  (#3570). 

    ```r
    band_members %>% 
      nest_join(band_instruments)
    ```
    
* `group_nest()` is similar to `tidyr::nest()` but focusing on the variables to nest by 
  instead of the nested columns. 
 
    ```r
    starwars %>%
      group_by(species, homeworld) %>% 
      group_nest()
      
    starwars %>%
      group_nest(species, homeworld)
    ```
    
* `group_split()` is similar to `base::split()` but operating on existing groups when 
  applied to a grouped data frame, or subject to the data mask on ungrouped data frames

    ```r
    starwars %>%
      group_by(species, homeworld) %>%   
      group_split()
    
    starwars %>%
      group_split(species, homeworld)
    ```
    
* `group_map()` and `group_walk()` are purrr-like functions to iterate on groups 
  of a grouped data frame, jointly identified by the data subset (exposed as `.x`) and the 
  data key (a one row tibble, exposed as `.y`). `group_map()` returns a grouped data frame that 
  combines the results of the function, `group_walk()` is only used for side effects and returns 
  its input invisibly. 
  
  ```r
  mtcars %>%
    group_by(cyl) %>%
    group_map(~ head(.x, 2L))
  ```

* `distinct_prepare()`, previously known as `distinct_vars()` is exported. This is mostly useful for
  alternative backends (e.g. `dbplyr`). 

## Major changes

* `group_by()` gains the `.drop` argument. When set to `FALSE` the groups are generated 
  based on factor levels, hence some groups may be empty (#341). 

    ```r
    # 3 groups
    tibble(
      x = 1:2, 
      f = factor(c("a", "b"), levels = c("a", "b", "c"))
    ) %>% 
      group_by(f, .drop = FALSE)
      
    # the order of the grouping variables matter
    df <- tibble(
      x = c(1,2,1,2), 
      f = factor(c("a", "b", "a", "b"), levels = c("a", "b", "c"))
    )
    df %>% group_by(f, x, .drop = FALSE)
    df %>% group_by(x, f, .drop = FALSE)
    ```
    
  The default behaviour drops the empty groups as in the previous versions. 
  
  ```r
  tibble(
      x = 1:2, 
      f = factor(c("a", "b"), levels = c("a", "b", "c"))
    ) %>% 
      group_by(f)
  ```

* `filter()` and `slice()` gain a `.preserve` argument to control which groups it should keep. The default 
  `filter(.preserve = FALSE)` recalculates the grouping structure based on the resulting data, 
  otherwise it is kept as is.

    ```r
    df <- tibble(
      x = c(1,2,1,2), 
      f = factor(c("a", "b", "a", "b"), levels = c("a", "b", "c"))
    ) %>% 
      group_by(x, f, .drop = FALSE)
    
    df %>% filter(x == 1)
    df %>% filter(x == 1, .preserve = TRUE)
    ```

* The notion of lazily grouped data frames have disappeared. All dplyr verbs now recalculate 
  immediately the grouping structure, and respect the levels of factors. 

* Subsets of columns now properly dispatch to the `[` or `[[` method when the column 
  is an object (a vector with a class) instead of making assumptions on how the 
  column should be handled. The `[` method must handle integer indices, including 
  `NA_integer_`, i.e. `x[NA_integer_]` should produce a vector of the same class
  as `x` with whatever represents a missing value.  

## Minor changes

* `tally()` works correctly on non-data frame table sources such as `tbl_sql` (#3075).

* `sample_n()` and `sample_frac()` can use `n()` (#3527)

* `distinct()` respects the order of the variables provided (#3195, @foo-bar-baz-qux)
  and handles the 0 rows and 0 columns special case (#2954).

* `combine()` uses tidy dots (#3407).

* `group_indices()` can be used without argument in expressions in verbs (#1185).

* Using `mutate_all()`, `transmute_all()`, `mutate_if()` and `transmute_if()`
  with grouped tibbles now informs you that the grouping variables are
  ignored. In the case of the `_all()` verbs, the message invites you to use
  `mutate_at(df, vars(-group_cols()))` (or the equivalent `transmute_at()` call)
  instead if you'd like to make it explicit in your code that the operation is
  not applied on the grouping variables.

* Scoped variants of `arrange()` respect the `.by_group` argument (#3504).

* `first()` and `last()` hybrid functions fall back to R evaluation when given no arguments (#3589). 

* `mutate()` removes a column when the expression evaluates to `NULL` for all groups (#2945).

* grouped data frames support `[, drop = TRUE]` (#3714). 

* New low-level constructor `new_grouped_df()` and validator `validate_grouped_df` (#3837). 

* `glimpse()` prints group information on grouped tibbles (#3384).

* `sample_n()` and `sample_frac()` gain `...` (#2888). 

* Scoped filter variants now support functions and purrr-like lambdas:

  ```r
  mtcars %>% filter_at(vars(hp, vs), ~ . %% 2 == 0)
  ```

## Lifecycle

* `do()`, `rowwise()` and `combine()` are questioning (#3494). 

* `funs()` is soft-deprecated and will start issuing warnings in a future version.

## Changes to column wise functions

* Scoped variants for `distinct()`: `distinct_at()`, `distinct_if()`, `distinct_all()` (#2948).

* `summarise_at()` excludes the grouping variables (#3613). 

* `mutate_all()`, `mutate_at()`, `summarise_all()` and `summarise_at()` handle utf-8 names (#2967).

## Performance

* R expressions that cannot be handled with native code are now evaluated with
  unwind-protection when available (on R 3.5 and later). This improves the
  performance of dplyr on data frames with many groups (and hence many
  expressions to evaluate). We benchmarked that computing a grouped average is
  consistently twice as fast with unwind-protection enabled.

  Unwind-protection also makes dplyr more robust in corner cases because it
  ensures the C++ destructors are correctly called in all circumstances
  (debugger exit, captured condition, restart invokation).

* `sample_n()` and `sample_frac()` gain `...` (#2888). 
* Improved performance for wide tibbles (#3335).

* Faster hybrid `sum()`, `mean()`, `var()` and `sd()` for logical vectors (#3189).

* Hybrid version of `sum(na.rm = FALSE)` exits early when there are missing values. 
  This considerably improves performance when there are missing values early in the vector (#3288). 

* `group_by()` does not trigger the additional `mutate()` on simple uses of the `.data` pronoun (#3533). 

## Internal

* The grouping metadata of grouped data frame has been reorganized in a single tidy tibble, that can be accessed
  with the new `group_data()` function. The grouping tibble consists of one column per grouping variable, 
  followed by a list column of the (1-based) indices of the groups. The new `group_rows()` function retrieves
  that list of indices (#3489). 
  
    ```r
    # the grouping metadata, as a tibble
    group_by(starwars, homeworld) %>% 
      group_data()
    
    # the indices
    group_by(starwars, homeworld) %>% 
      group_data() %>% 
      pull(.rows)
      
    group_by(starwars, homeworld) %>% 
      group_rows()
    ```

* Hybrid evaluation has been completely redesigned for better performance and stability. 

## Documentation

* Add documentation example for moving variable to back in `?select` (#3051).

* column wise functions are better documented, in particular explaining when 
  grouping variables are included as part of the selection. 

### Deprecated and defunct functions

* `mutate_each()` and `summarise_each()` are deprecated. 

# dplyr 0.7.6

* `exprs()` is no longer exported to avoid conflicts with `Biobase::exprs()`
  (#3638).

* The MASS package is explicitly suggested to fix CRAN warnings on R-devel
  (#3657).

* Set operations like `intersect()` and `setdiff()` reconstruct groups metadata (#3587) and keep the order of the rows (#3839).

* Using namespaced calls to `base::sort()` and `base::unique()` from C++ code
  to avoid ambiguities when these functions are overridden (#3644).

* Fix rchk errors (#3693).

# dplyr 0.7.5 (2018-04-14)

## Breaking changes for package developers

* The major change in this version is that dplyr now depends on the selecting
  backend of the tidyselect package. If you have been linking to
  `dplyr::select_helpers` documentation topic, you should update the link to
  point to `tidyselect::select_helpers`.

* Another change that causes warnings in packages is that dplyr now exports the
  `exprs()` function. This causes a collision with `Biobase::exprs()`. Either
  import functions from dplyr selectively rather than in bulk, or do not import
  `Biobase::exprs()` and refer to it with a namespace qualifier.

## Bug fixes

* `distinct(data, "string")` now returns a one-row data frame again. (The
  previous behavior was to return the data unchanged.)

* `do()` operations with more than one named argument can access `.` (#2998).

* Reindexing grouped data frames (e.g. after `filter()` or `..._join()`)
  never updates the `"class"` attribute. This also avoids unintended updates
  to the original object (#3438).

* Fixed rare column name clash in `..._join()` with non-join
  columns of the same name in both tables (#3266).

*  Fix `ntile()` and `row_number()` ordering to use the locale-dependent
  ordering functions in R when dealing with character vectors, rather than
  always using the C-locale ordering function in C (#2792, @foo-bar-baz-qux).

* Summaries of summaries (such as `summarise(b = sum(a), c = sum(b))`) are
  now computed using standard evaluation for simplicity and correctness, but
  slightly slower (#3233).

* Fixed `summarise()` for empty data frames with zero columns (#3071).

## Major changes

* `enexpr()`, `expr()`, `exprs()`, `sym()` and `syms()` are now
  exported. `sym()` and `syms()` construct symbols from strings or character
  vectors. The `expr()` variants are equivalent to `quo()`, `quos()` and
  `enquo()` but return simple expressions rather than quosures. They support
  quasiquotation.

* dplyr now depends on the new tidyselect package to power `select()`,
  `rename()`, `pull()` and their variants (#2896). Consequently
  `select_vars()`, `select_var()` and `rename_vars()` are
  soft-deprecated and will start issuing warnings in a future version.

  Following the switch to tidyselect, `select()` and `rename()` fully support
  character vectors. You can now unquote variables like this:

  ```
  vars <- c("disp", "cyl")
  select(mtcars, !! vars)
  select(mtcars, -(!! vars))
  ```

  Note that this only works in selecting functions because in other contexts
  strings and character vectors are ambiguous. For instance strings are a valid
  input in mutating operations and `mutate(df, "foo")` creates a new column by
  recycling "foo" to the number of rows.

## Minor changes

* Support for raw vector columns in `arrange()`, `group_by()`, `mutate()`,
  `summarise()` and `..._join()` (minimal `raw` x `raw` support initially) (#1803). 

* `bind_cols()` handles unnamed list (#3402).

* `bind_rows()` works around corrupt columns that have the object bit set
  while having no class attribute (#3349). 

* `combine()` returns `logical()` when all inputs are `NULL` (or when there
  are no inputs) (#3365, @zeehio).

*  `distinct()` now supports renaming columns (#3234).

* Hybrid evaluation simplifies `dplyr::foo()` to `foo()` (#3309). Hybrid
  functions can now be masked by regular R functions to turn off hybrid
  evaluation (#3255). The hybrid evaluator finds functions from dplyr even if
  dplyr is not attached (#3456).

* In `mutate()` it is now illegal to use `data.frame` in the rhs (#3298). 

* Support `!!!` in `recode_factor()` (#3390).

* `row_number()` works on empty subsets (#3454).

* `select()` and `vars()` now treat `NULL` as empty inputs (#3023).

* Scoped select and rename functions (`select_all()`, `rename_if()` etc.)
  now work with grouped data frames, adapting the grouping as necessary
  (#2947, #3410). `group_by_at()` can group by an existing grouping variable
  (#3351). `arrange_at()` can use grouping variables (#3332). 

* `slice()` no longer enforce tibble classes when input is a simple
  `data.frame`, and ignores 0 (#3297, #3313).

* `transmute()` no longer prints a message when including a group variable.

## Documentation

* Improved documentation for `funs()` (#3094) and set operations (e.g. `union()`) (#3238, @edublancas).

## Error messages

* Better error message if dbplyr is not installed when accessing database
  backends (#3225).

* `arrange()` fails gracefully on `data.frame` columns (#3153).

* Corrected error message when calling `cbind()` with an object of wrong
  length (#3085).

* Add warning with explanation to `distinct()` if any of the selected columns
  are of type `list` (#3088, @foo-bar-baz-qux), or when used on unknown columns
  (#2867, @foo-bar-baz-qux).

* Show clear error message for bad arguments to `funs()` (#3368).

* Better error message in `..._join()` when joining data frames with duplicate
  or `NA` column names. Joining such data frames with a semi- or anti-join
  now gives a warning, which may be converted to an error in future versions
  (#3243, #3417).

* Dedicated error message when trying to use columns of the `Interval`
  or `Period` classes (#2568).

* Added an `.onDetach()` hook that allows for plyr to be loaded and attached
  without the warning message that says functions in dplyr will be masked,
  since dplyr is no longer attached (#3359, @jwnorman).

## Performance

* `sample_n()` and `sample_frac()` on grouped data frame are now faster
  especially for those with large number of groups (#3193, @saurfang).

## Internal

* Compute variable names for joins in R (#3430).

* Bumped Rcpp dependency to 0.12.15 to avoid imperfect detection of `NA`
  values in hybrid evaluation fixed in RcppCore/Rcpp#790 (#2919).

* Avoid cleaning the data mask, a temporary environment used to evaluate
  expressions. If the environment, in which e.g. a `mutate()` expression
  is evaluated, is preserved until after the operation, accessing variables
  from that environment now gives a warning but still returns `NULL` (#3318).

# dplyr 0.7.4

* Fix recent Fedora and ASAN check errors (#3098).

* Avoid dependency on Rcpp 0.12.10 (#3106).

# dplyr 0.7.3

* Fixed protection error that occurred when creating a character column using grouped `mutate()` (#2971).

* Fixed a rare problem with accessing variable values in `summarise()` when all groups have size one (#3050).
* `distinct()` now throws an error when used on unknown columns
  (#2867, @foo-bar-baz-qux).


* Fixed rare out-of-bounds memory write in `slice()` when negative indices beyond the number of rows were involved (#3073).

* `select()`, `rename()` and `summarise()` no longer change the grouped vars of the original data (#3038).

* `nth(default = var)`, `first(default = var)` and `last(default = var)` fall back to standard evaluation in a grouped operation instead of triggering an error (#3045).

* `case_when()` now works if all LHS are atomic (#2909), or when LHS or RHS values are zero-length vectors (#3048).

* `case_when()` accepts `NA` on the LHS (#2927).

* Semi- and anti-joins now preserve the order of left-hand-side data frame (#3089).

* Improved error message for invalid list arguments to `bind_rows()` (#3068).

* Grouping by character vectors is now faster (#2204).

* Fixed a crash that occurred when an unexpected input was supplied to
  the `call` argument of `order_by()` (#3065).


# dplyr 0.7.2

* Move build-time vs. run-time checks out of `.onLoad()` and into `dr_dplyr()`.


# dplyr 0.7.1

* Use new versions of bindrcpp and glue to avoid protection problems.
  Avoid wrapping arguments to internal error functions (#2877). Fix
  two protection mistakes found by rchk (#2868).

* Fix C++ error that caused compilation to fail on mac cran (#2862)

* Fix undefined behaviour in `between()`, where `NA_REAL` were
  assigned instead of `NA_LOGICAL`. (#2855, @zeehio)

* `top_n()` now executes operations lazily for compatibility with
  database backends (#2848).

* Reuse of new variables created in ungrouped `mutate()` possible
  again, regression introduced in dplyr 0.7.0 (#2869).

* Quosured symbols do not prevent hybrid handling anymore. This should
  fix many performance issues introduced with tidyeval (#2822).


# dplyr 0.7.0

## New data, functions, and features

* Five new datasets provide some interesting built-in datasets to demonstrate
  dplyr verbs (#2094):

  * `starwars` dataset about starwars characters; has list columns
  * `storms` has the trajectories of ~200 tropical storms
  * `band_members`, `band_instruments` and `band_instruments2`
    has some simple data to demonstrate joins.

* New `add_count()` and `add_tally()` for adding an `n` column within groups
  (#2078, @dgrtwo).

* `arrange()` for grouped data frames gains a `.by_group` argument so you
  can choose to sort by groups if you want to (defaults to `FALSE`) (#2318)

* New `pull()` generic for extracting a single column either by name or position
  (either from the left or the right). Thanks to @paulponcet for the idea (#2054).

  This verb is powered with the new `select_var()` internal helper,
  which is exported as well. It is like `select_vars()` but returns a
  single variable.

* `as_tibble()` is re-exported from tibble. This is the recommend way to create
  tibbles from existing data frames. `tbl_df()` has been softly deprecated.
  `tribble()` is now imported from tibble (#2336, @chrMongeau); this
  is now preferred to `frame_data()`.

## Deprecated and defunct

* dplyr no longer messages that you need dtplyr to work with data.table (#2489).

* Long deprecated `regroup()`, `mutate_each_q()` and
  `summarise_each_q()` functions have been removed.

* Deprecated `failwith()`. I'm not even sure why it was here.

* Soft-deprecated `mutate_each()` and `summarise_each()`, these functions
  print a message which will be changed to a warning in the next release.

* The `.env` argument to `sample_n()` and `sample_frac()` is defunct,
  passing a value to this argument print a message which will be changed to a
  warning in the next release.

## Databases

This version of dplyr includes some major changes to how database connections work. By and large, you should be able to continue using your existing dplyr database code without modification, but there are two big changes that you should be aware of:

* Almost all database related code has been moved out of dplyr and into a
  new package, [dbplyr](https://github.com/tidyverse/dbplyr/). This makes dplyr
  simpler, and will make it easier to release fixes for bugs that only affect
  databases. `src_mysql()`, `src_postgres()`, and `src_sqlite()` will still
  live dplyr so your existing code continues to work.

* It is no longer necessary to create a remote "src". Instead you can work
  directly with the database connection returned by DBI. This reflects the
  maturity of the DBI ecosystem. Thanks largely to the work of Kirill Muller
  (funded by the R Consortium) DBI backends are now much more consistent,
  comprehensive, and easier to use. That means that there's no longer a
  need for a layer in between you and DBI.

You can continue to use `src_mysql()`, `src_postgres()`, and `src_sqlite()`, but I recommend a new style that makes the connection to DBI more clear:

```R
library(dplyr)

con <- DBI::dbConnect(RSQLite::SQLite(), ":memory:")
DBI::dbWriteTable(con, "mtcars", mtcars)

mtcars2 <- tbl(con, "mtcars")
mtcars2
```

This is particularly useful if you want to perform non-SELECT queries as you can do whatever you want with `DBI::dbGetQuery()` and `DBI::dbExecute()`.

If you've implemented a database backend for dplyr, please read the [backend news](https://github.com/tidyverse/dbplyr/blob/master/NEWS.md#backends) to see what's changed from your perspective (not much). If you want to ensure your package works with both the current and previous version of dplyr, see `wrap_dbplyr_obj()` for helpers.

## UTF-8

* Internally, column names are always represented as character vectors,
  and not as language symbols, to avoid encoding problems on Windows
  (#1950, #2387, #2388).

* Error messages and explanations of data frame inequality are now encoded in
  UTF-8, also on Windows (#2441).

* Joins now always reencode character columns to UTF-8 if necessary. This gives
  a nice speedup, because now pointer comparison can be used instead of string
  comparison, but relies on a proper encoding tag for all strings (#2514).

* Fixed problems when joining factor or character encodings with a mix of
  native and UTF-8 encoded values (#1885, #2118, #2271, #2451).

* Fix `group_by()` for data frames that have UTF-8 encoded names (#2284, #2382).

* New `group_vars()` generic that returns the grouping as character vector, to
  avoid the potentially lossy conversion to language symbols. The list returned
  by `group_by_prepare()` now has a new `group_names` component (#1950, #2384).

## Colwise functions

* `rename()`, `select()`, `group_by()`, `filter()`, `arrange()` and
  `transmute()` now have scoped variants (verbs suffixed with `_if()`,
  `_at()` and `_all()`). Like `mutate_all()`, `summarise_if()`, etc,
  these variants apply an operation to a selection of variables.

* The scoped verbs taking predicates (`mutate_if()`, `summarise_if()`,
  etc) now support S3 objects and lazy tables. S3 objects should
  implement methods for `length()`, `[[` and `tbl_vars()`. For lazy
  tables, the first 100 rows are collected and the predicate is
  applied on this subset of the data. This is robust for the common
  case of checking the type of a column (#2129).

* Summarise and mutate colwise functions pass `...` on the the manipulation
  functions.

* The performance of colwise verbs like `mutate_all()` is now back to
  where it was in `mutate_each()`.

* `funs()` has better handling of namespaced functions (#2089).

* Fix issue with `mutate_if()` and `summarise_if()` when a predicate
  function returns a vector of `FALSE` (#1989, #2009, #2011).

## Tidyeval

dplyr has a new approach to non-standard evaluation (NSE) called tidyeval.
It is described in detail in `vignette("programming")` but, in brief, gives you
the ability to interpolate values in contexts where dplyr usually works with expressions:

```{r}
my_var <- quo(homeworld)

starwars %>%
  group_by(!!my_var) %>%
  summarise_at(vars(height:mass), mean, na.rm = TRUE)
```

This means that the underscored version of each main verb is no longer needed,
and so these functions have been deprecated (but remain around for backward compatibility).

* `order_by()`, `top_n()`, `sample_n()` and `sample_frac()` now use
  tidyeval to capture their arguments by expression. This makes it
  possible to use unquoting idioms (see `vignette("programming")`) and
  fixes scoping issues (#2297).

* Most verbs taking dots now ignore the last argument if empty. This
  makes it easier to copy lines of code without having to worry about
  deleting trailing commas (#1039).

* [API] The new `.data` and `.env` environments can be used inside
  all verbs that operate on data: `.data$column_name` accesses the column
  `column_name`, whereas `.env$var` accesses the external variable `var`.
  Columns or external variables named `.data` or `.env` are shadowed, use
  `.data$...` and/or `.env$...` to access them.  (`.data` implements strict
  matching also for the `$` operator (#2591).)

    The `column()` and `global()` functions have been removed. They were never
    documented officially. Use the new `.data` and `.env` environments instead.

* Expressions in verbs are now interpreted correctly in many cases that
  failed before (e.g., use of `$`, `case_when()`, nonstandard evaluation, ...).
  These expressions are now evaluated in a specially constructed temporary
  environment that retrieves column data on demand with the help of the
  `bindrcpp` package (#2190). This temporary environment poses restrictions on
  assignments using `<-` inside verbs. To prevent leaking of broken bindings,
  the temporary environment is cleared after the evaluation (#2435).

## Verbs

### Joins

* [API] `xxx_join.tbl_df(na_matches = "never")` treats all `NA` values as
  different from each other (and from any other value), so that they never
  match.  This corresponds to the behavior of joins for database sources,
  and of database joins in general.  To match `NA` values, pass
  `na_matches = "na"` to the join verbs; this is only supported for data frames.
  The default is `na_matches = "na"`, kept for the sake of compatibility
  to v0.5.0. It can be tweaked by calling
  `pkgconfig::set_config("dplyr::na_matches", "na")` (#2033).

* `common_by()` gets a better error message for unexpected inputs (#2091)

* Fix groups when joining grouped data frames with duplicate columns
  (#2330, #2334, @davidkretch).

* One of the two join suffixes can now be an empty string, dplyr no longer
  hangs (#2228, #2445).

* Anti- and semi-joins warn if factor levels are inconsistent (#2741).

* Warnings about join column inconsistencies now contain the column names
  (#2728).

### Select

* For selecting variables, the first selector decides if it's an inclusive
  selection (i.e., the initial column list is empty), or an exclusive selection
  (i.e., the initial column list contains all columns). This means that
  `select(mtcars, contains("am"), contains("FOO"), contains("vs"))` now returns
  again both `am` and `vs` columns like in dplyr 0.4.3 (#2275, #2289, @r2evans).

* Select helpers now throw an error if called when no variables have been
  set (#2452)

* Helper functions in `select()` (and related verbs) are now evaluated
  in a context where column names do not exist (#2184).

* `select()` (and the internal function `select_vars()`) now support
  column names in addition to column positions. As a result,
  expressions like `select(mtcars, "cyl")` are now allowed.

### Other

* `recode()`, `case_when()` and `coalesce()` now support splicing of
  arguments with rlang's `!!!` operator.

* `count()` now preserves the grouping of its input (#2021).

* `distinct()` no longer duplicates variables (#2001).

* Empty `distinct()` with a grouped data frame works the same way as
  an empty `distinct()` on an ungrouped data frame, namely it uses all
  variables (#2476).

* `copy_to()` now returns it's output invisibly (since you're often just
   calling for the side-effect).

* `filter()` and `lag()` throw informative error if used with ts objects (#2219)

* `mutate()` recycles list columns of length 1 (#2171).

* `mutate()` gives better error message when attempting to add a non-vector
  column (#2319), or attempting to remove a column with `NULL` (#2187, #2439).

* `summarise()` now correctly evaluates newly created factors (#2217), and
  can create ordered factors (#2200).

* Ungrouped `summarise()` uses summary variables correctly (#2404, #2453).

* Grouped `summarise()` no longer converts character `NA` to empty strings (#1839).

## Combining and comparing

* `all_equal()` now reports multiple problems as a character vector (#1819, #2442).

* `all_equal()` checks that factor levels are equal (#2440, #2442).

* `bind_rows()` and `bind_cols()` give an error for database tables (#2373).

* `bind_rows()` works correctly with `NULL` arguments and an `.id` argument
  (#2056), and also for zero-column data frames (#2175).

* Breaking change: `bind_rows()` and `combine()` are more strict when coercing.
  Logical values are no longer coerced to integer and numeric. Date, POSIXct
  and other integer or double-based classes are no longer coerced to integer or
  double as there is chance of attributes or information being lost
  (#2209, @zeehio).

* `bind_cols()` now calls `tibble::repair_names()` to ensure that all
  names are unique (#2248).

* `bind_cols()` handles empty argument list (#2048).

* `bind_cols()` better handles `NULL` inputs (#2303, #2443).

* `bind_rows()` explicitly rejects columns containing data frames
  (#2015, #2446).

* `bind_rows()` and `bind_cols()` now accept vectors. They are treated
  as rows by the former and columns by the latter. Rows require inner
  names like `c(col1 = 1, col2 = 2)`, while columns require outer
  names: `col1 = c(1, 2)`. Lists are still treated as data frames but
  can be spliced explicitly with `!!!`, e.g. `bind_rows(!!! x)` (#1676).

* `rbind_list()` and `rbind_all()` now call `.Deprecated()`, they will be removed
  in the next CRAN release. Please use `bind_rows()` instead.

* `combine()` accepts `NA` values (#2203, @zeehio)

* `combine()` and `bind_rows()` with character and factor types now always warn
  about the coercion to character (#2317, @zeehio)

* `combine()` and `bind_rows()` accept `difftime` objects.

* `mutate` coerces results from grouped dataframes accepting combinable data
  types (such as `integer` and `numeric`). (#1892, @zeehio)

## Vector functions

* `%in%` gets new hybrid handler (#126).

* `between()` returns NA if `left` or `right` is `NA` (fixes #2562).

* `case_when()` supports `NA` values (#2000, @tjmahr).

* `first()`, `last()`, and `nth()` have better default values for factor,
  Dates, POSIXct, and data frame inputs (#2029).

* Fixed segmentation faults in hybrid evaluation of `first()`, `last()`,
  `nth()`,  `lead()`, and `lag()`. These functions now always fall back to the R
  implementation if called with arguments that the hybrid evaluator cannot
  handle (#948, #1980).

* `n_distinct()` gets larger hash tables given slightly better performance (#977).

* `nth()` and `ntile()` are more careful about proper data types of their return values (#2306).

* `ntile()` ignores `NA` when computing group membership (#2564).

* `lag()` enforces integer `n` (#2162, @kevinushey).

* hybrid `min()` and `max()` now always return a `numeric` and work correctly
  in edge cases (empty input, all `NA`, ...) (#2305, #2436).

* `min_rank("string")` no longer segfaults in hybrid evaluation (#2279, #2444).

* `recode()` can now recode a factor to other types (#2268)

* `recode()` gains `.dots` argument to support passing replacements as list
  (#2110, @jlegewie).

## Other minor changes and bug fixes

* Many error messages are more helpful by referring to a column name or a
  position in the argument list (#2448).

* New `is_grouped_df()` alias to `is.grouped_df()`.

* `tbl_vars()` now has a `group_vars` argument set to `TRUE` by
  default. If `FALSE`, group variables are not returned.

* Fixed segmentation fault after calling `rename()` on an invalid grouped
  data frame (#2031).

* `rename_vars()` gains a `strict` argument to control if an
  error is thrown when you try and rename a variable that doesn't
  exist.

* Fixed undefined behavior for `slice()` on a zero-column data frame (#2490).

* Fixed very rare case of false match during join (#2515).

* Restricted workaround for `match()` to R 3.3.0. (#1858).

* dplyr now warns on load when the version of R or Rcpp during installation is
  different to the currently installed version (#2514).

* Fixed improper reuse of attributes when creating a list column in `summarise()`
  and perhaps `mutate()` (#2231).

* `mutate()` and `summarise()` always strip the `names` attribute from new
  or updated columns, even for ungrouped operations (#1689).

* Fixed rare error that could lead to a segmentation fault in
  `all_equal(ignore_col_order = FALSE)` (#2502).

* The "dim" and "dimnames" attributes are always stripped when copying a
  vector (#1918, #2049).

* `grouped_df` and `rowwise` are registered officially as S3 classes.
  This makes them easier to use with S4 (#2276, @joranE, #2789).

* All operations that return tibbles now include the `"tbl"` class.
  This is important for correct printing with tibble 1.3.1 (#2789).

* Makeflags uses PKG_CPPFLAGS for defining preprocessor macros.

* astyle formatting for C++ code, tested but not changed as part of the tests
  (#2086, #2103).

* Update RStudio project settings to install tests (#1952).

* Using `Rcpp::interfaces()` to register C callable interfaces, and registering all native exported functions via `R_registerRoutines()` and `useDynLib(.registration = TRUE)` (#2146).

* Formatting of grouped data frames now works by overriding the `tbl_sum()` generic instead of `print()`. This means that the output is more consistent with tibble, and that `format()` is now supported also for SQL sources (#2781).


# dplyr 0.5.0

## Breaking changes

### Existing functions

* `arrange()` once again ignores grouping (#1206).

* `distinct()` now only keeps the distinct variables. If you want to return
  all variables (using the first row for non-distinct values) use
  `.keep_all = TRUE` (#1110). For SQL sources, `.keep_all = FALSE` is
  implemented using `GROUP BY`, and `.keep_all = TRUE` raises an error
  (#1937, #1942, @krlmlr). (The default behaviour of using all variables
  when none are specified remains - this note only applies if you select
  some variables).

* The select helper functions `starts_with()`, `ends_with()` etc are now
  real exported functions. This means that you'll need to import those
  functions if you're using from a package where dplyr is not attached.
  i.e. `dplyr::select(mtcars, starts_with("m"))` used to work, but
  now you'll need `dplyr::select(mtcars, dplyr::starts_with("m"))`.

### Deprecated and defunct functions

* The long deprecated `chain()`, `chain_q()` and `%.%` have been removed.
  Please use `%>%` instead.

* `id()` has been deprecated. Please use `group_indices()` instead
  (#808).

* `rbind_all()` and `rbind_list()` are formally deprecated. Please use
  `bind_rows()` instead (#803).

* Outdated benchmarking demos have been removed (#1487).

* Code related to starting and signalling clusters has been moved out to
  [multidplyr](https://github.com/tidyverse/multidplyr).

## New functions

* `coalesce()` finds the first non-missing value from a set of vectors.
  (#1666, thanks to @krlmlr for initial implementation).

* `case_when()` is a general vectorised if + else if (#631).

* `if_else()` is a vectorised if statement: it's a stricter (type-safe),
  faster, and more predictable version of `ifelse()`. In SQL it is
  translated to a `CASE` statement.

* `na_if()` makes it easy to replace a certain value with an `NA` (#1707).
  In SQL it is translated to `NULL_IF`.

* `near(x, y)` is a helper for `abs(x - y) < tol` (#1607).

* `recode()` is vectorised equivalent to `switch()` (#1710).

* `union_all()` method. Maps to `UNION ALL` for SQL sources, `bind_rows()`
  for data frames/tbl\_dfs, and `combine()` for vectors (#1045).

* A new family of functions replace `summarise_each()` and
  `mutate_each()` (which will thus be deprecated in a future release).
  `summarise_all()` and `mutate_all()` apply a function to all columns
  while `summarise_at()` and `mutate_at()` operate on a subset of
  columns. These columns are selected with either a character vector
  of columns names, a numeric vector of column positions, or a column
  specification with `select()` semantics generated by the new
  `columns()` helper. In addition, `summarise_if()` and `mutate_if()`
  take a predicate function or a logical vector (these verbs currently
  require local sources). All these functions can now take ordinary
  functions instead of a list of functions generated by `funs()`
  (though this is only useful for local sources). (#1845, @lionel-)

* `select_if()` lets you select columns with a predicate function.
  Only compatible with local sources. (#497, #1569, @lionel-)

## Local backends

### dtplyr

All data table related code has been separated out in to a new dtplyr package. This decouples the development of the data.table interface from the development of the dplyr package. If both data.table and dplyr are loaded, you'll get a message reminding you to load dtplyr.

### Tibble

Functions related to the creation and coercion of `tbl_df`s, now live in their own package: [tibble](https://blog.rstudio.org/2016/03/24/tibble-1-0-0/). See `vignette("tibble")` for more details.

* `$` and `[[` methods that never do partial matching (#1504), and throw
  an error if the variable does not exist.

* `all_equal()` allows to compare data frames ignoring row and column order,
  and optionally ignoring minor differences in type (e.g. int vs. double)
  (#821). The test handles the case where the df has 0 columns (#1506).
  The test fails fails when convert is `FALSE` and types don't match (#1484).

* `all_equal()` shows better error message when comparing raw values
  or when types are incompatible and `convert = TRUE` (#1820, @krlmlr).

* `add_row()` makes it easy to add a new row to data frame (#1021)

* `as_data_frame()` is now an S3 generic with methods for lists (the old
  `as_data_frame()`), data frames (trivial), and matrices (with efficient
  C++ implementation) (#876). It no longer strips subclasses.

* The internals of `data_frame()` and `as_data_frame()` have been aligned,
  so `as_data_frame()` will now automatically recycle length-1 vectors.
  Both functions give more informative error messages if you attempting to
  create an invalid data frame. You can no longer create a data frame with
  duplicated names (#820). Both check for `POSIXlt` columns, and tell you to
  use `POSIXct` instead (#813).

* `frame_data()` properly constructs rectangular tables (#1377, @kevinushey),
  and supports list-cols.

* `glimpse()` is now a generic. The default method dispatches to `str()`
  (#1325).  It now (invisibly) returns its first argument (#1570).

*  `lst()` and `lst_()` which create lists in the same way that
  `data_frame()` and `data_frame_()` create data frames (#1290).

* `print.tbl_df()` is considerably faster if you have very wide data frames.
  It will now also only list the first 100 additional variables not already
  on screen - control this with the new `n_extra` parameter to `print()`
  (#1161). When printing a grouped data frame the number of groups is now
  printed with thousands separators (#1398). The type of list columns
  is correctly printed (#1379)

* Package includes `setOldClass(c("tbl_df", "tbl", "data.frame"))` to help
  with S4 dispatch (#969).

* `tbl_df` automatically generates column names (#1606).

### tbl_cube

* new `as_data_frame.tbl_cube()` (#1563, @krlmlr).

* `tbl_cube`s are now constructed correctly from data frames, duplicate
  dimension values are detected, missing dimension values are filled
  with `NA`. The construction from data frames now guesses the measure
  variables by default, and allows specification of dimension and/or
  measure variables (#1568, @krlmlr).

* Swap order of `dim_names` and `met_name` arguments in `as.tbl_cube`
  (for `array`, `table` and `matrix`) for consistency with `tbl_cube` and
  `as.tbl_cube.data.frame`. Also, the `met_name` argument to
  `as.tbl_cube.table` now defaults to `"Freq"` for consistency with
  `as.data.frame.table` (@krlmlr, #1374).

## Remote backends

* `as_data_frame()` on SQL sources now returns all rows (#1752, #1821,
  @krlmlr).

* `compute()` gets new parameters `indexes` and `unique_indexes` that make
  it easier to add indexes (#1499, @krlmlr).

* `db_explain()` gains a default method for DBIConnections (#1177).

* The backend testing system has been improved. This lead to the removal of
  `temp_srcs()`. In the unlikely event that you were using this function,
  you can instead use `test_register_src()`, `test_load()`, and `test_frame()`.

* You can now use `right_join()` and `full_join()` with remote tables (#1172).

### SQLite

* `src_memdb()` is a session-local in-memory SQLite database.
  `memdb_frame()` works like `data_frame()`, but creates a new table in
  that database.

* `src_sqlite()` now uses a stricter quoting character, `` ` ``, instead of
  `"`. SQLite "helpfully" will convert `"x"` into a string if there is
  no identifier called x in the current scope (#1426).

* `src_sqlite()` throws errors if you try and use it with window functions
  (#907).

### SQL translation

* `filter.tbl_sql()` now puts parens around each argument (#934).

* Unary `-` is better translated (#1002).

* `escape.POSIXt()` method makes it easier to use date times. The date is
  rendered in ISO 8601 format in UTC, which should work in most databases
  (#857).

* `is.na()` gets a missing space (#1695).

* `if`, `is.na()`, and `is.null()` get extra parens to make precedence
  more clear (#1695).

* `pmin()` and `pmax()` are translated to `MIN()` and `MAX()` (#1711).

* Window functions:

    * Work on ungrouped data (#1061).

    * Warning if order is not set on cumulative window functions.

    * Multiple partitions or ordering variables in windowed functions no
      longer generate extra parentheses, so should work for more databases
      (#1060)

### Internals

This version includes an almost total rewrite of how dplyr verbs are translated into SQL. Previously, I used a rather ad-hoc approach, which tried to guess when a new subquery was needed. Unfortunately this approach was fraught with bugs, so in this version I've implemented a much richer internal data model. Now there is a three step process:

1.  When applied to a `tbl_lazy`, each dplyr verb captures its inputs
    and stores in a `op` (short for operation) object.

2.  `sql_build()` iterates through the operations building to build up an
    object that represents a SQL query. These objects are convenient for
    testing as they are lists, and are backend agnostics.

3.  `sql_render()` iterates through the queries and generates the SQL,
    using generics (like `sql_select()`) that can vary based on the
    backend.

In the short-term, this increased abstraction is likely to lead to some minor performance decreases, but the chance of dplyr generating correct SQL is much much higher. In the long-term, these abstractions will make it possible to write a query optimiser/compiler in dplyr, which would make it possible to generate much more succinct queries.

If you have written a dplyr backend, you'll need to make some minor changes to your package:

* `sql_join()` has been considerably simplified - it is now only responsible
  for generating the join query, not for generating the intermediate selects
  that rename the variable. Similarly for `sql_semi_join()`. If you've
  provided new methods in your backend, you'll need to rewrite.

* `select_query()` gains a distinct argument which is used for generating
  queries for `distinct()`. It loses the `offset` argument which was
  never used (and hence never tested).

* `src_translate_env()` has been replaced by `sql_translate_env()` which
  should have methods for the connection object.

There were two other tweaks to the exported API, but these are less likely to affect anyone.

* `translate_sql()` and `partial_eval()` got a new API: now use connection +
  variable names, rather than a `tbl`. This makes testing considerably easier.
  `translate_sql_q()` has been renamed to `translate_sql_()`.

* Also note that the sql generation generics now have a default method, instead
  methods for DBIConnection and NULL.

## Minor improvements and bug fixes

### Single table verbs

* Avoiding segfaults in presence of `raw` columns (#1803, #1817, @krlmlr).

* `arrange()` fails gracefully on list columns (#1489) and matrices
  (#1870, #1945, @krlmlr).

* `count()` now adds additional grouping variables, rather than overriding
  existing (#1703). `tally()` and `count()` can now count a variable
  called `n` (#1633). Weighted `count()`/`tally()` ignore `NA`s (#1145).

* The progress bar in `do()` is now updated at most 20 times per second,
  avoiding unneccessary redraws (#1734, @mkuhn)

* `distinct()` doesn't crash when given a 0-column data frame (#1437).

* `filter()` throws an error if you supply an named arguments. This is usually
  a type: `filter(df, x = 1)` instead of `filter(df, x == 1)` (#1529).

* `summarise()` correctly coerces factors with different levels (#1678),
  handles min/max of already summarised variable (#1622), and
  supports data frames as columns (#1425).

* `select()` now informs you that it adds missing grouping variables
  (#1511). It works even if the grouping variable has a non-syntactic name
  (#1138). Negating a failed match (e.g. `select(mtcars, -contains("x"))`)
  returns all columns, instead of no columns (#1176)

    The `select()` helpers are now exported and have their own
    documentation (#1410). `one_of()` gives a useful error message if
    variables names are not found in data frame (#1407).

* The naming behaviour of `summarise_each()` and `mutate_each()` has been
  tweaked so that you can force inclusion of both the function and the
  variable name: `summarise_each(mtcars, funs(mean = mean), everything())`
  (#442).

* `mutate()` handles factors that are all `NA` (#1645), or have different
  levels in different groups (#1414). It disambiguates `NA` and `NaN` (#1448),
  and silently promotes groups that only contain `NA` (#1463). It deep copies
  data in list columns (#1643), and correctly fails on incompatible columns
  (#1641). `mutate()` on a grouped data no longer groups grouping attributes
  (#1120). `rowwise()` mutate gives expected results (#1381).

* `one_of()` tolerates unknown variables in `vars`, but warns (#1848, @jennybc).

* `print.grouped_df()` passes on `...` to `print()` (#1893).

* `slice()` correctly handles grouped attributes (#1405).

* `ungroup()` generic gains `...` (#922).

### Dual table verbs
* `bind_cols()` matches the behaviour of `bind_rows()` and ignores `NULL`
  inputs (#1148). It also handles `POSIXct`s with integer base type (#1402).

* `bind_rows()` handles 0-length named lists (#1515), promotes factors to
  characters (#1538), and warns when binding factor and character (#1485).
  bind_rows()` is more flexible in the way it can accept data frames,
  lists, list of data frames, and list of lists (#1389).

* `bind_rows()` rejects `POSIXlt` columns (#1875, @krlmlr).

* Both `bind_cols()` and `bind_rows()` infer classes and grouping information
  from the first data frame (#1692).

* `rbind()` and `cbind()` get `grouped_df()` methods that make it harder to
  create corrupt data frames (#1385). You should still prefer `bind_rows()`
  and `bind_cols()`.

* Joins now use correct class when joining on `POSIXct` columns
  (#1582, @joel23888), and consider time zones (#819). Joins handle a `by`
  that is empty (#1496), or has duplicates (#1192). Suffixes grow progressively
  to avoid creating repeated column names (#1460).  Joins on string columns
  should be substantially faster (#1386). Extra attributes are ok if they are
  identical (#1636). Joins work correct when factor levels not equal
  (#1712, #1559). Anti- and semi-joins give correct result when by variable
  is a factor (#1571), but warn if factor levels are inconsistent (#2741).
  A clear error message is given for joins where an
  explicit `by` contains unavailable columns (#1928, #1932).
  Warnings about join column inconsistencies now contain the column names
  (#2728).

* `inner_join()`, `left_join()`, `right_join()`, and `full_join()` gain a
  `suffix` argument which allows you to control what suffix duplicated variable
  names receive (#1296).

* Set operations (`intersect()`, `union()` etc) respect coercion rules
  (#799). `setdiff()` handles factors with `NA` levels (#1526).

* There were a number of fixes to enable joining of data frames that don't
  have the same encoding of column names (#1513), including working around
  bug 16885 regarding `match()` in R 3.3.0 (#1806, #1810,
  @krlmlr).

### Vector functions

* `combine()` silently drops `NULL` inputs (#1596).

* Hybrid `cummean()` is more stable against floating point errors (#1387).

* Hybrid `lead()` and `lag()` received a considerable overhaul. They are more
  careful about more complicated expressions (#1588), and falls back more
  readily to pure R evaluation (#1411). They behave correctly in `summarise()`
  (#1434). and handle default values for string columns.

* Hybrid `min()` and `max()` handle empty sets (#1481).

* `n_distinct()` uses multiple arguments for data frames (#1084), falls back to R
  evaluation when needed (#1657), reverting decision made in (#567).
  Passing no arguments gives an error (#1957, #1959, @krlmlr).

* `nth()` now supports negative indices to select from end, e.g. `nth(x, -2)`
  selects the 2nd value from the end of `x` (#1584).

* `top_n()` can now also select bottom `n` values by passing a negative value
  to `n` (#1008, #1352).

* Hybrid evaluation leaves formulas untouched (#1447).


# dplyr 0.4.3

## Improved encoding support

Until now, dplyr's support for non-UTF8 encodings has been rather shaky. This release brings a number of improvement to fix these problems: it's probably not perfect, but should be a lot better than the previously version. This includes fixes to `arrange()` (#1280), `bind_rows()` (#1265), `distinct()` (#1179), and joins (#1315). `print.tbl_df()` also received a fix for strings with invalid encodings (#851).

## Other minor improvements and bug fixes

* `frame_data()` provides a means for constructing `data_frame`s using
  a simple row-wise language. (#1358, @kevinushey)

* `all.equal()` no longer runs all outputs together (#1130).

* `as_data_frame()` gives better error message with NA column names (#1101).

* `[.tbl_df` is more careful about subsetting column names (#1245).

* `arrange()` and `mutate()` work on empty data frames (#1142).

* `arrange()`, `filter()`, `slice()`, and `summarise()` preserve data frame
  meta attributes (#1064).

* `bind_rows()` and `bind_cols()` accept lists (#1104): during initial data
  cleaning you no longer need to convert lists to data frames, but can
  instead feed them to `bind_rows()` directly.

* `bind_rows()` gains a `.id` argument. When supplied, it creates a
  new column that gives the name of each data frame (#1337, @lionel-).

* `bind_rows()` respects the `ordered` attribute of factors (#1112), and
  does better at comparing `POSIXct`s (#1125). The `tz` attribute is ignored
  when determining if two `POSIXct` vectors are comparable. If the `tz` of
  all inputs is the same, it's used, otherwise its set to `UTC`.

* `data_frame()` always produces a `tbl_df` (#1151, @kevinushey)

* `filter(x, TRUE, TRUE)` now just returns `x` (#1210),
  it doesn't internally modify the first argument (#971), and
  it now works with rowwise data (#1099). It once again works with
  data tables (#906).

* `glimpse()` also prints out the number of variables in addition to the number
  of observations (@ilarischeinin, #988).

* Joins handles matrix columns better (#1230), and can join `Date` objects
  with heterogenous representations (some `Date`s are integers, while other
  are numeric). This also improves `all.equal()` (#1204).

* Fixed `percent_rank()` and `cume_dist()` so that missing values no longer
  affect denominator (#1132).

* `print.tbl_df()` now displays the class for all variables, not just those
  that don't fit on the screen (#1276). It also displays duplicated column
  names correctly (#1159).

* `print.grouped_df()` now tells you how many groups there are.

* `mutate()` can set to `NULL` the first column (used to segfault, #1329) and
  it better protects intermediary results (avoiding random segfaults, #1231).

* `mutate()` on grouped data handles the special case where for the first few
  groups, the result consists of a `logical` vector with only `NA`. This can
  happen when the condition of an `ifelse` is an all `NA` logical vector (#958).

* `mutate.rowwise_df()` handles factors (#886) and correctly handles
  0-row inputs (#1300).

* `n_distinct()` gains an `na_rm` argument (#1052).

* The `Progress` bar used by `do()` now respects global option
  `dplyr.show_progress` (default is TRUE) so you can turn it off globally
  (@jimhester #1264, #1226).

* `summarise()` handles expressions that returning heterogenous outputs,
  e.g. `median()`, which that sometimes returns an integer, and other times a
  numeric (#893).

* `slice()` silently drops columns corresponding to an NA (#1235).

* `ungroup.rowwise_df()` gives a `tbl_df` (#936).

* More explicit duplicated column name error message (#996).

* When "," is already being used as the decimal point (`getOption("OutDec")`),
  use "." as the thousands separator when printing out formatted numbers
  (@ilarischeinin, #988).

## Databases

* `db_query_fields.SQLiteConnection` uses `build_sql` rather than `paste0`
  (#926, @NikNakk)

* Improved handling of `log()` (#1330).

* `n_distinct(x)` is translated to `COUNT(DISTINCT(x))` (@skparkes, #873).

* `print(n = Inf)` now works for remote sources (#1310).

## Hybrid evaluation

* Hybrid evaluation does not take place for objects with a class (#1237).

* Improved `$` handling (#1134).

* Simplified code for `lead()` and `lag()` and make sure they work properly on
  factors (#955). Both respect the `default` argument (#915).

* `mutate` can set to `NULL` the first column (used to segfault, #1329).

* `filter` on grouped data handles indices correctly (#880).

* `sum()` issues a warning about integer overflow (#1108).

# dplyr 0.4.2

This is a minor release containing fixes for a number of crashes and issues identified by R CMD CHECK. There is one new "feature": dplyr no longer complains about unrecognised attributes, and instead just copies them over to the output.

* `lag()` and `lead()` for grouped data were confused about indices and therefore
  produced wrong results (#925, #937). `lag()` once again overrides `lag()`
  instead of just the default method `lag.default()`. This is necessary due to
  changes in R CMD check. To use the lag function provided by another package,
  use `pkg::lag`.

* Fixed a number of memory issues identified by valgrind.

* Improved performance when working with large number of columns (#879).

* Lists-cols that contain data frames now print a slightly nicer summary
  (#1147)

* Set operations give more useful error message on incompatible data frames
  (#903).

* `all.equal()` gives the correct result when `ignore_row_order` is `TRUE`
  (#1065) and `all.equal()` correctly handles character missing values (#1095).

* `bind_cols()` always produces a `tbl_df` (#779).

* `bind_rows()` gains a test for a form of data frame corruption (#1074).

* `bind_rows()` and `summarise()` now handles complex columns (#933).

* Workaround for using the constructor of `DataFrame` on an unprotected object
  (#998)

* Improved performance when working with large number of columns (#879).

# dplyr 0.4.1

* Don't assume that RPostgreSQL is available.

# dplyr 0.4.0

## New features

* `add_rownames()` turns row names into an explicit variable (#639).

* `as_data_frame()` efficiently coerces a list into a data frame (#749).

* `bind_rows()` and `bind_cols()` efficiently bind a list of data frames by
  row or column. `combine()` applies the same coercion rules to vectors
  (it works like `c()` or `unlist()` but is consistent with the `bind_rows()`
  rules).

* `right_join()` (include all rows in `y`, and matching rows in `x`) and
  `full_join()` (include all rows in `x` and `y`) complete the family of
  mutating joins (#96).

* `group_indices()` computes a unique integer id for each group (#771). It
  can be called on a grouped_df without any arguments or on a data frame
  with same arguments as `group_by()`.

## New vignettes

* `vignette("data_frames")` describes dplyr functions that make it easier
  and faster to create and coerce data frames. It subsumes the old `memory`
  vignette.

* `vignette("two-table")` describes how two-table verbs work in dplyr.

## Minor improvements

* `data_frame()` (and `as_data_frame()` & `tbl_df()`) now explicitly
  forbid columns that are data frames or matrices (#775). All columns
  must be either a 1d atomic vector or a 1d list.

* `do()` uses lazyeval to correctly evaluate its arguments in the correct
  environment (#744), and new `do_()` is the SE equivalent of `do()` (#718).
  You can modify grouped data in place: this is probably a bad idea but it's
  sometimes convenient (#737). `do()` on grouped data tables now passes in all
  columns (not all columns except grouping vars) (#735, thanks to @kismsu).
  `do()` with database tables no longer potentially includes grouping
  variables twice (#673). Finally, `do()` gives more consistent outputs when
  there are no rows or no groups (#625).

* `first()` and `last()` preserve factors, dates and times (#509).

* Overhaul of single table verbs for data.table backend. They now all use
  a consistent (and simpler) code base. This ensures that (e.g.) `n()`
  now works in all verbs (#579).

* In `*_join()`, you can now name only those variables that are different between
  the two tables, e.g. `inner_join(x, y, c("a", "b", "c" = "d"))` (#682).
  If non-join columns are the same, dplyr will add `.x` and `.y`
  suffixes to distinguish the source (#655).

* `mutate()` handles complex vectors (#436) and forbids `POSIXlt` results
  (instead of crashing) (#670).

* `select()` now implements a more sophisticated algorithm so if you're
  doing multiples includes and excludes with and without names, you're more
  likely to get what you expect (#644). You'll also get a better error
  message if you supply an input that doesn't resolve to an integer
  column position (#643).

* Printing has received a number of small tweaks. All `print()` methods
  invisibly return their input so you can interleave `print()` statements into a
  pipeline to see interim results. `print()` will column names of 0 row data
  frames (#652), and will never print more 20 rows (i.e.
  `options(dplyr.print_max)` is now 20), not 100 (#710). Row names are no
  never printed since no dplyr method is guaranteed to preserve them (#669).

    `glimpse()` prints the number of observations (#692)

    `type_sum()` gains a data frame method.

* `summarise()` handles list output columns (#832)

* `slice()` works for data tables (#717). Documentation clarifies that
  slice can't work with relational databases, and the examples show
  how to achieve the same results using `filter()` (#720).

* dplyr now requires RSQLite >= 1.0. This shouldn't affect your code
  in any way (except that RSQLite now doesn't need to be attached) but does
  simplify the internals (#622).

* Functions that need to combine multiple results into a single column
  (e.g. `join()`, `bind_rows()` and `summarise()`) are more careful about
  coercion.

    Joining factors with the same levels in the same order preserves the
    original levels (#675). Joining factors with non-identical levels
    generates a warning and coerces to character (#684). Joining a character
    to a factor (or vice versa) generates a warning and coerces to character.
    Avoid these warnings by ensuring your data is compatible before joining.

    `rbind_list()` will throw an error if you attempt to combine an integer and
    factor (#751). `rbind()`ing a column full of `NA`s is allowed and just
    collects the appropriate missing value for the column type being collected
    (#493).

    `summarise()` is more careful about `NA`, e.g. the decision on the result
    type will be delayed until the first non NA value is returned (#599).
    It will complain about loss of precision coercions, which can happen for
    expressions that return integers for some groups and a doubles for others
    (#599).

* A number of functions gained new or improved hybrid handlers: `first()`,
  `last()`, `nth()` (#626), `lead()` & `lag()` (#683), `%in%` (#126). That means
  when you use these functions in a dplyr verb, we handle them in C++, rather
  than calling back to R, and hence improving performance.

    Hybrid `min_rank()` correctly handles `NaN` values (#726). Hybrid
    implementation of `nth()` falls back to R evaluation when `n` is not
    a length one integer or numeric, e.g. when it's an expression (#734).

    Hybrid `dense_rank()`, `min_rank()`, `cume_dist()`, `ntile()`, `row_number()`
    and `percent_rank()` now preserve NAs (#774)

* `filter` returns its input when it has no rows or no columns (#782).

* Join functions keep attributes (e.g. time zone information) from the
  left argument for `POSIXct` and `Date` objects (#819), and only
  only warn once about each incompatibility (#798).

## Bug fixes

* `[.tbl_df` correctly computes row names for 0-column data frames, avoiding
  problems with xtable (#656). `[.grouped_df` will silently drop grouping
  if you don't include the grouping columns (#733).

* `data_frame()` now acts correctly if the first argument is a vector to be
  recycled. (#680 thanks @jimhester)

* `filter.data.table()` works if the table has a variable called "V1" (#615).

* `*_join()` keeps columns in original order (#684).
  Joining a factor to a character vector doesn't segfault (#688).
  `*_join` functions can now deal with multiple encodings (#769),
  and correctly name results (#855).

* `*_join.data.table()` works when data.table isn't attached (#786).

* `group_by()` on a data table preserves original order of the rows (#623).
  `group_by()` supports variables with more than 39 characters thanks to
  a fix in lazyeval (#705). It gives meaningful error message when a variable
  is not found in the data frame (#716).

* `grouped_df()` requires `vars` to be a list of symbols (#665).

* `min(.,na.rm = TRUE)` works with `Date`s built on numeric vectors (#755).

* `rename_()` generic gets missing `.dots` argument (#708).

* `row_number()`, `min_rank()`, `percent_rank()`, `dense_rank()`, `ntile()` and
  `cume_dist()` handle data frames with 0 rows (#762). They all preserve
  missing values (#774). `row_number()` doesn't segfault when giving an external
  variable with the wrong number of variables (#781).

* `group_indices` handles the edge case when there are no variables (#867).

* Removed bogus `NAs introduced by coercion to integer range` on 32-bit Windows (#2708).

# dplyr 0.3.0.1

* Fixed problem with test script on Windows.

# dplyr 0.3

## New functions

* `between()` vector function efficiently determines if numeric values fall
  in a range, and is translated to special form for SQL (#503).

* `count()` makes it even easier to do (weighted) counts (#358).

* `data_frame()` by @kevinushey is a nicer way of creating data frames.
  It never coerces column types (no more `stringsAsFactors = FALSE`!),
  never munges column names, and never adds row names. You can use previously
  defined columns to compute new columns (#376).

* `distinct()` returns distinct (unique) rows of a tbl (#97). Supply
  additional variables to return the first row for each unique combination
  of variables.

* Set operations, `intersect()`, `union()` and `setdiff()` now have methods
  for data frames, data tables and SQL database tables (#93). They pass their
  arguments down to the base functions, which will ensure they raise errors if
  you pass in two many arguments.

* Joins (e.g. `left_join()`, `inner_join()`, `semi_join()`, `anti_join()`)
  now allow you to join on different variables in `x` and `y` tables by
  supplying a named vector to `by`. For example, `by = c("a" = "b")` joins
  `x.a` to `y.b`.

* `n_groups()` function tells you how many groups in a tbl. It returns
  1 for ungrouped data. (#477)

* `transmute()` works like `mutate()` but drops all variables that you didn't
  explicitly refer to (#302).

* `rename()` makes it easy to rename variables - it works similarly to
  `select()` but it preserves columns that you didn't otherwise touch.

* `slice()` allows you to selecting rows by position (#226). It includes
  positive integers, drops negative integers and you can use expression like
  `n()`.

## Programming with dplyr (non-standard evaluation)

* You can now program with dplyr - every function that does non-standard
  evaluation (NSE) has a standard evaluation (SE) version ending in `_`.
  This is powered by the new lazyeval package which provides all the tools
  needed to implement NSE consistently and correctly.

* See `vignette("nse")` for full details.

* `regroup()` is deprecated. Please use the more flexible `group_by_()`
  instead.

* `summarise_each_q()` and `mutate_each_q()` are deprecated. Please use
  `summarise_each_()` and `mutate_each_()` instead.

* `funs_q` has been replaced with `funs_`.

## Removed and deprecated features

* `%.%` has been deprecated: please use `%>%` instead. `chain()` is
  defunct. (#518)

* `filter.numeric()` removed. Need to figure out how to reimplement with
  new lazy eval system.

* The `Progress` refclass is no longer exported to avoid conflicts with shiny.
  Instead use `progress_estimated()` (#535).

* `src_monetdb()` is now implemented in MonetDB.R, not dplyr.

* `show_sql()` and `explain_sql()` and matching global options `dplyr.show_sql`
  and `dplyr.explain_sql` have been removed. Instead use `show_query()` and
  `explain()`.

## Minor improvements and bug fixes

* Main verbs now have individual documentation pages (#519).

* `%>%` is simply re-exported from magrittr, instead of creating a local copy
  (#496, thanks to @jimhester)

* Examples now use `nycflights13` instead of `hflights` because it the variables
  have better names and there are a few interlinked tables (#562). `Lahman` and
  `nycflights13` are (once again) suggested packages. This means many examples
  will not work unless you explicitly install them with
  `install.packages(c("Lahman", "nycflights13"))` (#508). dplyr now depends on
  Lahman 3.0.1. A number of examples have been updated to reflect modified
  field names (#586).

* `do()` now displays the progress bar only when used in interactive prompts
  and not when knitting (#428, @jimhester).

* `glimpse()` now prints a trailing new line (#590).

* `group_by()` has more consistent behaviour when grouping by constants:
  it creates a new column with that value (#410). It renames grouping
  variables (#410). The first argument is now `.data` so you can create
  new groups with name x (#534).

* Now instead of overriding `lag()`, dplyr overrides `lag.default()`,
  which should avoid clobbering lag methods added by other packages.
  (#277).

* `mutate(data, a = NULL)` removes the variable `a` from the returned
  dataset (#462).

* `trunc_mat()` and hence `print.tbl_df()` and friends gets a `width` argument
  to control the default output width. Set `options(dplyr.width = Inf)` to
  always show all columns (#589).

* `select()` gains `one_of()` selector: this allows you to select variables
  provided by a character vector (#396). It fails immediately if you give an
  empty pattern to `starts_with()`,  `ends_with()`, `contains()` or `matches()`
  (#481, @leondutoit). Fixed buglet in `select()` so that you can now create
  variables called `val` (#564).

* Switched from RC to R6.

* `tally()` and `top_n()` work consistently: neither accidentally
  evaluates the the `wt` param. (#426, @mnel)

* `rename` handles grouped data (#640).

## Minor improvements and bug fixes by backend

### Databases

* Correct SQL generation for `paste()` when used with the collapse parameter
  targeting a Postgres database. (@rbdixon, #1357)

* The db backend system has been completely overhauled in order to make
  it possible to add backends in other packages, and to support a much
  wider range of databases. See `vignette("new-sql-backend")` for instruction
  on how to create your own (#568).

* `src_mysql()` gains a method for `explain()`.

* When `mutate()` creates a new variable that uses a window function,
  automatically wrap the result in a subquery (#484).

* Correct SQL generation for `first()` and `last()` (#531).

* `order_by()` now works in conjunction with window functions in databases
  that support them.

### Data frames/`tbl_df`

* All verbs now understand how to work with `difftime()` (#390) and
  `AsIs` (#453) objects. They all check that colnames are unique (#483), and
  are more robust when columns are not present (#348, #569, #600).

* Hybrid evaluation bugs fixed:

    * Call substitution stopped too early when a sub expression contained a
      `$` (#502).

    * Handle `::` and `:::` (#412).

    * `cumany()` and `cumall()` properly handle `NA` (#408).

    * `nth()` now correctly preserve the class when using dates, times and
      factors (#509).

    * no longer substitutes within `order_by()` because `order_by()` needs to do
      its own NSE (#169).

* `[.tbl_df` always returns a tbl_df (i.e. `drop = FALSE` is the default)
  (#587, #610). `[.grouped_df` preserves important output attributes (#398).

* `arrange()` keeps the grouping structure of grouped data (#491, #605),
  and preserves input classes (#563).

* `contains()` accidentally matched regular expressions, now it passes
  `fixed = TRUE` to `grep()` (#608).

* `filter()` asserts all variables are white listed (#566).

* `mutate()` makes a `rowwise_df` when given a `rowwise_df` (#463).

* `rbind_all()` creates `tbl_df` objects instead of raw `data.frame`s.

* If `select()` doesn't match any variables, it returns a 0-column data frame,
  instead of the original (#498). It no longer fails when if some columns
  are not named (#492)

* `sample_n()` and `sample_frac()` methods for data.frames exported.
  (#405, @alyst)

* A grouped data frame may have 0 groups (#486). Grouped df objects
  gain some basic validity checking, which should prevent some crashes
  related to corrupt `grouped_df` objects made by `rbind()` (#606).

* More coherence when joining columns of compatible but different types,
  e.g. when joining a character vector and a factor (#455),
  or a numeric and integer (#450)

* `mutate()` works for on zero-row grouped data frame, and
  with list columns (#555).

* `LazySubset` was confused about input data size (#452).

* Internal `n_distinct()` is stricter about it's inputs: it requires one symbol
  which must be from the data frame (#567).

* `rbind_*()` handle data frames with 0 rows (#597). They fill character
  vector columns with `NA` instead of blanks (#595).  They work with
  list columns (#463).

* Improved handling of encoding for column names (#636).

* Improved handling of hybrid evaluation re $ and @ (#645).

### Data tables

* Fix major omission in `tbl_dt()` and `grouped_dt()` methods - I was
  accidentally doing a deep copy on every result :(

* `summarise()` and `group_by()` now retain over-allocation when working with
  data.tables (#475, @arunsrinivasan).

* joining two data.tables now correctly dispatches to data table methods,
  and result is a data table (#470)

### Cubes

* `summarise.tbl_cube()` works with single grouping variable (#480).

# dplyr 0.2

## Piping

dplyr now imports `%>%` from magrittr (#330). I recommend that you use this instead of `%.%` because it is easier to type (since you can hold down the shift key) and is more flexible. With you `%>%`, you can control which argument on the RHS recieves the LHS by using the pronoun `.`. This makes `%>%` more useful with base R functions because they don't always take the data frame as the first argument. For example you could pipe `mtcars` to `xtabs()` with:

    mtcars %>% xtabs( ~ cyl + vs, data = .)

Thanks to @smbache for the excellent magrittr package. dplyr only provides `%>%` from magrittr, but it contains many other useful functions. To use them, load `magrittr` explicitly: `library(magrittr)`. For more details, see `vignette("magrittr")`.

`%.%` will be deprecated in a future version of dplyr, but it won't happen for a while. I've also deprecated `chain()` to encourage a single style of dplyr usage: please use `%>%` instead.

## Do

`do()` has been completely overhauled. There are now two ways to use it, either with multiple named arguments or a single unnamed arguments. `group_by()` + `do()` is equivalent to `plyr::dlply`, except it always returns a data frame.

If you use named arguments, each argument becomes a list-variable in the output. A list-variable can contain any arbitrary R object so it's particularly well suited for storing models.

    library(dplyr)
    models <- mtcars %>% group_by(cyl) %>% do(lm = lm(mpg ~ wt, data = .))
    models %>% summarise(rsq = summary(lm)$r.squared)

If you use an unnamed argument, the result should be a data frame. This allows you to apply arbitrary functions to each group.

    mtcars %>% group_by(cyl) %>% do(head(., 1))

Note the use of the `.` pronoun to refer to the data in the current group.

`do()` also has an automatic progress bar. It appears if the computation takes longer than 5 seconds and lets you know (approximately) how much longer the job will take to complete.

## New verbs

dplyr 0.2 adds three new verbs:

* `glimpse()` makes it possible to see all the columns in a tbl,
  displaying as much data for each variable as can be fit on a single line.

* `sample_n()` randomly samples a fixed number of rows from a tbl;
  `sample_frac()` randomly samples a fixed fraction of rows. Only works
  for local data frames and data tables (#202).

* `summarise_each()` and `mutate_each()` make it easy to apply one or more
  functions to multiple columns in a tbl (#178).

## Minor improvements

* If you load plyr after dplyr, you'll get a message suggesting that you
  load plyr first (#347).

* `as.tbl_cube()` gains a method for matrices (#359, @paulstaab)

* `compute()` gains `temporary` argument so you can control whether the
  results are temporary or permanent (#382, @cpsievert)

* `group_by()` now defaults to `add = FALSE` so that it sets the grouping
  variables rather than adding to the existing list. I think this is how
  most people expected `group_by` to work anyway, so it's unlikely to
  cause problems (#385).

* Support for [MonetDB](http://www.monetdb.org) tables with `src_monetdb()`
  (#8, thanks to @hannesmuehleisen).

* New vignettes:

    * `memory` vignette which discusses how dplyr minimises memory usage
      for local data frames (#198).

    *  `new-sql-backend` vignette which discusses how to add a new
       SQL backend/source to dplyr.

* `changes()` output more clearly distinguishes which columns were added or
  deleted.

* `explain()` is now generic.

* dplyr is more careful when setting the keys of data tables, so it never
  accidentally modifies an object that it doesn't own. It also avoids
  unnecessary key setting which negatively affected performance.
  (#193, #255).

* `print()` methods for `tbl_df`, `tbl_dt` and `tbl_sql` gain `n` argument to
  control the number of rows printed (#362). They also works better when you have
  columns containing lists of complex objects.

* `row_number()` can be called without arguments, in which case it returns
  the same as `1:n()` (#303).

* `"comment"` attribute is allowed (white listed) as well as names (#346).

* hybrid versions of `min`, `max`, `mean`, `var`, `sd` and `sum`
  handle the `na.rm` argument (#168). This should yield substantial
  performance improvements for those functions.

* Special case for call to `arrange()` on a grouped data frame with no arguments. (#369)

## Bug fixes

* Code adapted to Rcpp > 0.11.1

* internal `DataDots` class protects against missing variables in verbs (#314),
  including the case where `...` is missing. (#338)

* `all.equal.data.frame` from base is no longer bypassed. we now have
  `all.equal.tbl_df` and `all.equal.tbl_dt` methods (#332).

* `arrange()` correctly handles NA in numeric vectors (#331) and 0 row
  data frames (#289).

* `copy_to.src_mysql()` now works on windows (#323)

* `*_join()` doesn't reorder column names (#324).

* `rbind_all()` is stricter and only accepts list of data frames (#288)

* `rbind_*` propagates time zone information for `POSIXct` columns (#298).

* `rbind_*` is less strict about type promotion. The numeric `Collecter` allows
  collection of integer and logical vectors. The integer `Collecter` also collects
  logical values (#321).

* internal `sum` correctly handles integer (under/over)flow (#308).

* `summarise()` checks consistency of outputs (#300) and drops `names`
  attribute of output columns (#357).

* join functions throw error instead of crashing when there are no common
  variables between the data frames, and also give a better error message when
  only one data frame has a by variable (#371).

* `top_n()` returns `n` rows instead of `n - 1` (@leondutoit, #367).

* SQL translation always evaluates subsetting operators (`$`, `[`, `[[`)
  locally. (#318).

* `select()` now renames variables in remote sql tbls (#317) and
  implicitly adds grouping variables (#170).

* internal `grouped_df_impl` function errors if there are no variables to group by (#398).

* `n_distinct` did not treat NA correctly in the numeric case #384.

* Some compiler warnings triggered by -Wall or -pedantic have been eliminated.

* `group_by` only creates one group for NA (#401).

* Hybrid evaluator did not evaluate expression in correct environment (#403).

# dplyr 0.1.3

## Bug fixes

* `select()` actually renames columns in a data table (#284).

* `rbind_all()` and `rbind_list()` now handle missing values in factors (#279).

* SQL joins now work better if names duplicated in both x and y tables (#310).

* Builds against Rcpp 0.11.1

* `select()` correctly works with the vars attribute (#309).

* Internal code is stricter when deciding if a data frame is grouped (#308):
  this avoids a number of situations which previously caused problems.

* More data frame joins work with missing values in keys (#306).

# dplyr 0.1.2

## New features

* `select()` is substantially more powerful. You can use named arguments to
  rename existing variables, and new functions `starts_with()`, `ends_with()`,
  `contains()`, `matches()` and `num_range()` to select variables based on
  their names. It now also makes a shallow copy, substantially reducing its
  memory impact (#158, #172, #192, #232).

* `summarize()` added as alias for `summarise()` for people from countries
  that don't don't spell things correctly ;) (#245)

## Bug fixes

* `filter()` now fails when given anything other than a logical vector, and
  correctly handles missing values (#249). `filter.numeric()` proxies
  `stats::filter()` so you can continue to use `filter()` function with
  numeric inputs (#264).

* `summarise()` correctly uses newly created variables (#259).

* `mutate()` correctly propagates attributes (#265) and `mutate.data.frame()`
  correctly mutates the same variable repeatedly (#243).

* `lead()` and `lag()` preserve attributes, so they now work with
  dates, times and factors (#166).

* `n()` never accepts arguments (#223).

* `row_number()` gives correct results (#227).

* `rbind_all()` silently ignores data frames with 0 rows or 0 columns (#274).

* `group_by()` orders the result (#242). It also checks that columns
  are of supported types (#233, #276).

* The hybrid evaluator did not handle some expressions correctly, for
  example in `if(n() > 5) 1 else 2` the subexpression `n()` was not
  substituted correctly. It also correctly processes `$` (#278).

* `arrange()` checks that all columns are of supported types (#266). It also
  handles list columns (#282).

* Working towards Solaris compatibility.

* Benchmarking vignette temporarily disabled due to microbenchmark
  problems reported by BDR.

# dplyr 0.1.1

## Improvements

* new `location()` and `changes()` functions which provide more information
  about how data frames are stored in memory so that you can see what
  gets copied.

* renamed `explain_tbl()` to `explain()` (#182).

* `tally()` gains `sort` argument to sort output so highest counts
  come first (#173).

* `ungroup.grouped_df()`, `tbl_df()`, `as.data.frame.tbl_df()` now only
  make shallow copies of their inputs (#191).

* The `benchmark-baseball` vignette now contains fairer (including grouping
  times) comparisons with `data.table`. (#222)

## Bug fixes

* `filter()` (#221) and `summarise()` (#194) correctly propagate attributes.

* `summarise()` throws an error when asked to summarise an unknown variable
  instead of crashing (#208).

* `group_by()` handles factors with missing values (#183).

* `filter()` handles scalar results (#217) and better handles scoping, e.g.
  `filter(., variable)` where `variable` is defined in the function that calls
  `filter`. It also handles `T` and `F` as aliases to `TRUE` and `FALSE`
  if there are no `T` or `F` variables in the data or in the scope.

* `select.grouped_df` fails when the grouping variables are not included
  in the selected variables (#170)

* `all.equal.data.frame()` handles a corner case where the data frame has
  `NULL` names (#217)

* `mutate()` gives informative error message on unsupported types (#179)

* dplyr source package no longer includes pandas benchmark, reducing
  download size from 2.8 MB to 0.5 MB.<|MERGE_RESOLUTION|>--- conflicted
+++ resolved
@@ -1,12 +1,10 @@
 # dplyr (development version)
 
-<<<<<<< HEAD
-* `count()` is now generic. 
-=======
+* `count()` and `tally()` are now generic. 
+
 * Removed default fallbacks to lazyeval methods; this will yield better error messages when 
   you call a dplyr function with the wrong input, and is part of our long term 
   plan to remove the deprecated lazyeval interface. 
->>>>>>> 1be8cfa4
 
 * `inner_join()` gains a `keep` parameter for consistency with the other
   mutating joins (@patrickbarks, #5581).
