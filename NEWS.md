--- conflicted
+++ resolved
@@ -1,8 +1,7 @@
 # dplyr (development version)
 
-<<<<<<< HEAD
 * `transmute()` is superseded in favour of `mutate(keep = "none")`
-=======
+
 * `recode()` is superseded in favor of `case_match()`. `recode_factor()` is
   superseded as well, but we don't have a direct replacement for it yet. We plan
   to add one to forcats, but in the meantime you can often use a pattern of
@@ -20,7 +19,6 @@
 * `slice_sample()` now accepts negative `n` and `prop` values (#6402).
 
 * `slice_*()` now requires `n` to be an integer.
->>>>>>> c114384e
 
 * New `case_match()` function that is a "vectorised switch" variant of
   `case_when()` that matches on values rather than logical expressions. It is
