# dplyr (development version)

<<<<<<< HEAD
* `group_walk()` gains an explict `.keep` argument (#6530).

=======
* `.by` is a new experimental inline alternative to `group_by()` that supports
  _temporary_ grouping in the following key dplyr verbs: `mutate()`,
  `summarise()`, `filter()`, and the `slice()` family (#6528).
  
  Rather than:
  
  ```
  starwars %>%
    group_by(species, homeworld) %>%
    summarise(mean_height = mean(height))
  ```
  
  You can now write:
  
  ```
  starwars %>%
    summarise(
      mean_height = mean(height),
      .by = c(species, homeworld)
    )
  ```
  
  The most useful reason to do this is because grouping with `.by` is
  _temporary_ and only affects the verb it is being applied to. An ungrouped
  data frame went into the `summarise()` call, so an ungrouped data frame will
  come out; with `.by`, you never need to remember to `ungroup()` afterwards.
  
  Additionally, using `summarise()` or `slice()` with `.by` will never sort the
  results by the group key, unlike with `group_by()`. Instead, the results are
  returned using the existing ordering of the groups from the original data. We
  feel this is more predictable, better maintains any ordering you might have
  already applied with a previous call to `arrange()`, and provides a way to
  maintain the current ordering without having to resort to factors.
  
  This exciting feature was inspired by
  [data.table](https://CRAN.R-project.org/package=data.table), where the
  equivalent syntax looks like:
  
  ```
  starwars[, .(mean_height = mean(height)), by = .(species, homeworld)]
  ```
  
>>>>>>> 0a55cf59
* `summarise()` now correctly recycles named 0-column data frames (#6509).

* `.cols` and `.fns` are now required arguments in `across()`, `c_across()`,
  `if_any()`, and `if_all()`. In general, we now recommend that you use `pick()`
  instead of empty calls to `across()` (i.e. with no arguments) or
  `across(c(x, y))` (i.e. with no `.fns`) to select a subset of columns without
  applying any transformation (#6523).
  
  * Relying on the previous default of `.cols = everything()` is deprecated.
    We have skipped the soft-deprecation stage in this case, because indirect
    usage of `across()` and friends in this way is rare.
  
  * Relying on the previous default of `.fns = NULL` is not yet formally
    soft-deprecated, because there was no good alternative until now, but is
    discouraged and will be soft-deprecated in the next minor release.

* `cur_data()` and `cur_data_all()` are now soft-deprecated in favor of
  `pick()` (#6204).

* New `pick()` to access a subset of columns from the current group. `pick()`
  is intended as a replacement for `across(.fns = NULL)`, `cur_data()`, and
  `cur_data_all()`. We feel that `pick()` is a much more evocative name when you
  are just trying to select a subset of columns from your data (#6204).

* `arrange()` now works correctly when `across()` calls are used as the 2nd
  (or more) ordering expression (#6495).

* Joins now reference the correct column in `y` when a type error is thrown
  while joining on two columns with different names (#6465).

* Warnings are now enriched with contextualised information in `summarise()` and
  `filter()` just like they have been in `mutate()` and `arrange()`.

* Using 1 column matrices in `filter()` is now deprecated (#6091).

* Warnings emitted inside `mutate()` and variants are now collected and stashed
  away. Run the new `last_dplyr_warnings()` function to see the warnings emitted
  within dplyr verbs during the last top-level command.

  This fixes performance issues when thousands of warnings are emitted with
  rowwise and grouped data frames (#6005, #6236).

* `group_by_prepare()` loses the `caller_env` argument. It was rarely used
  and it is no longer needed (#6444).

* `nth()`, `first()`, `last()`, and `with_order()` now sort character `order_by`
  vectors in the C locale. Using character vectors for `order_by` is rare, so we
  expect this to have little practical impact (#6451).

* `slice()`ing with a 1-column matrix is now deprecated.

* `row_number()`, `min_rank()`, `dense_rank()`, `ntile()`, `cume_dist()`, and
  `percent_rank()` are now powered by vctrs, meaning that they are faster and
  work for more types. You can now also rank by multiple columns at once by
  supplying a data frame to these functions (#6428).
  
* `ntile()` now requires `n` to be a single positive integer.

* `transmute()` is superseded in favour of `mutate(.keep = "none")`

* `recode()` is superseded in favor of `case_match()`. `recode_factor()` is
  superseded as well, but we don't have a direct replacement for it yet. We plan
  to add one to forcats, but in the meantime you can often use a pattern of
  `case_match(.ptype = factor(levels = ))` instead (#6433).

* `across()` has gained a new experimental `.unpack` argument to optionally
  unpack (as in, `tidyr::unpack()`) data frames returned by functions in `.fns`
  (#6360).

* `cur_group()` now works correctly with zero row grouped data frames (#6304).

* Error messages in `group_by()`, `distinct()`, `tally()`, and `count()` are now
  more relevant (#6139).

* `slice_sample()` now accepts negative `n` and `prop` values (#6402).

* `slice_*()` now requires `n` to be an integer.

* New `case_match()` function that is a "vectorised switch" variant of
  `case_when()` that matches on values rather than logical expressions. It is
  like a SQL "simple" `CASE WHEN` statement, whereas `case_when()` is like a SQL
  "searched" `CASE WHEN` statement (#6328).

* `storms` has been updated to include 2021 data and some missing storms that 
   were omitted due to an error (@steveharoz, #6320).

* `progress_estimate()` is deprecated for all uses (#6387).

* `funs()`, deprecated in 0.8.0, is now defunct (#6387).

* `select_vars()`, `rename_vars()`, `select_var()` and `current_var()`, 
  deprecated in 0.8.4, are now defunct (#6387).

* `bench_tbls()`, `compare_tbls()`, `compare_tbls2()`, `eval_tbls()`, and
  `eval_tbl()`, deprecated in 1.0.0, are now defunct (#6387).

* `location()` and `changes()`, deprecated in 1.0.0, are now defunct (#6387).

* All other functions deprecated in 1.0.0 and earlier now warn every time you 
  use them (#6387). They are likely to be made defunct in the next major 
  version (but not before mid 2024).

* `nth()`, `first()`, and `last()` have gained an `na_rm` argument since they
  are summary functions (#6242, with contributions from @tnederlof).

* `slice_*()` generics now perform argument validation. This should make 
  methods more consistent and simpler to implement (#6361).

* New `symdiff()` function computes the symmetric difference (#4811).

* `slice_min()` and `slice_max()` can `order_by` multiple variables if you
  supply them as a data.frame or tibble (#6176).

* `slice_min()` and `slice_max()` now consistently include missing values in
  the result if necessary (i.e. there aren't enough non-missing values to 
  reach the `n` or `prop` you have selected). If you don't want missing values
  to be included at all, set `na_rm = TRUE` (#6177).

* `relocate()` now works correctly with empty data frames and when `.before` or
  `.after` result in empty selections (#6167).

* `relocate()` no longer drops attributes of bare data frames (#6341).

* `across()` used without functions inside a rowwise-data frame no longer
   generates an invalid data frame (#6264).

* New `consecutive_id()` for creating groups based on contiguous runs of the
  same values, like `data.table::rleid()` (#1534).

* `nest_join()` now preserves the type of `y` (#6295).

* Passing `...` to `across()` is now deprecated because the evaluation timing of
  `...` is ambiguous. Now instead of (e.g.) `across(a:b, mean, na.rm = TRUE)`
  you should write `across(a:b, ~ mean(.x, na.rm = TRUE))` (#6073).

* Rowwise-`mutate()` behaves a little better with 0-row inputs (#6303).

* A rowwise `mutate()` now automatically unlists list-columns containing 
  length 1 vectors (#6302).

* `arrange()` now correctly ignores `NULL` inputs (#6193).

* `*_join()` now error if you supply them with additional arguments that
  aren't used (#6228).

* `df |> arrange(mydesc::desc(x))` works correctly when the mydesc re-exports
   `dplyr::desc()` (#6231).

* `union_all()`, like `union()`, now requires that data frames be compatible:
  i.e. they have the same columns, and the columns have compatible types.

* `setequal()` ignores differences between freely coercible types (e.g. integer 
  and double) (#6114) and ignores duplicated rows (#6057).

* `all_equal()` is formally deprecated. We've advised against it for
  some time, and we explicitly recommend you use `all.equal()`,
  manually reordering the rows and columns (#6324).

* `distinct()` returns columns ordered the way you request, not the same
  as the input data (#6156).

* The `.keep`, `.before`, and `.after` arguments to `mutate()` 
  are no longer experimental.
  
* The `rows_*()` family of functions are no longer experimental.

* `desc()` gives a useful error message if you give it a non-vector (#6028).

* `slice_sample()` returns a data frame or group with the same number of rows as 
  the input when `replace = FALSE` and `n` is larger than the number of rows or 
  `prop` is larger than 1. This reverts a change made in 1.0.8, returning to the 
  behavior of 1.0.7 (#6185)

* `slice()` helpers again produce output equivalent to `slice(.data, 0)` when
  the `n` or `prop` argument is 0, fixing a bug introduced in the previous
  version (@eutwt, #6184).

* Fixed an issue with latest rlang that caused internal tools (such as
  `mask$eval_all_summarise()`) to be mentioned in error messages (#6308).

* `distinct()` now retains attributes of bare data frames (#6318).

* dplyr no longer provides `count()` and `tally()` methods for `tbl_sql`.
  These methods have been accidentally overriding the `tbl_lazy` methods that
  dbplyr provides, which has resulted in issues with the grouping structure of
  the output (#6338, tidyverse/dbplyr#940).

* `relocate()` now retains the last name change when a single column is renamed
  multiple times while it is being moved. This better matches the behavior of
  `rename()` (#6209, with help from @eutwt).

* `na_if()` has been rewritten to utilize vctrs. This comes with the following
  improvements (#6329):

  * It now casts `y` to the type of `x` before comparing them, which makes it
    clearer that this function is type and size stable on `x`. In particular,
    this means that you can no longer do `na_if(<tibble>, 0)`, which previously
    accidentally allowed you to replace any instance of `0` across every column
    of the tibble with `NA`. `na_if()` was never intended to work this way, and
    this is considered off-label usage.
    
  * You can now replace `NaN` values in `x` with `NA` through `na_if(x, NaN)`.

* `first()`, `last()`, and `nth()` have been rewritten to use vctrs. This comes
  with the following improvements (#6331):
  
  * When used on a data frame, these functions now return a single row rather
    than a single column. This is more consistent with the vctrs principle that
    a data frame is generally treated as a vector of rows.
    
  * The `default` is no longer "guessed", and will always automatically be set
    to a missing value appropriate for the type of `x`.
    
  * Fractional values of `n` are no longer truncated to integers, and will now
    cause an error. For example, `nth(x, n = 2)` is fine, but
    `nth(x, n = 2.5)` is now an error.

* `lag()` and `lead()` now cast `default` to the type of `x`, rather than taking
  the common type. This ensures that these functions are type stable on `x`
  (#6330).

* `with_order()` now checks that the size of `order_by` is the same size as `x`.

* `with_order()` now works correctly when data frames are used as the `order_by`
  value (#6334).

* `coalesce()` now more fully embraces the principles of vctrs (#6265).

  * `.ptype` and `.size` arguments have been added to allow you to explicitly
    enforce an output type and size.
    
  * `NULL` inputs are now discarded up front.

  * `coalesce()` no longer iterates over the columns of data frame input.
    Instead, a row is now only coalesced if it is entirely missing, which is
    consistent with `vctrs::vec_equal_na()` and greatly simplifies the
    implementation.

* `group_by()` now uses a new algorithm for computing groups. It is often faster
  than the previous approach (especially when there are many groups), and in
  most cases there should be no changes. The one exception is with character
  vectors, see the C locale news bullet below for more details (#4406, #6297).

* `arrange()` now uses a faster algorithm for sorting character vectors, which
  is heavily inspired by data.table's `forder()`. See the C locale news bullet
  below for more details (#4962).

* `arrange()` and `group_by()` now both default to using the C locale when
  ordering or grouping character vectors rather than the system locale. This
  brings _substantial_ performance improvements, increases reproducibility
  across R sessions, makes dplyr more consistent with data.table, and we believe
  it should affect little existing code. If it does affect your code, you can
  use `options(dplyr.legacy_locale = TRUE)` to quickly revert to the previous
  behavior. In general, we instead recommend that you use the new `.locale`
  argument of `arrange()` when the locale matters. For a full explanation of
  this change, please read the associated
  [grouping](https://github.com/tidyverse/tidyups/blob/main/006-dplyr-group-by-ordering.md)
  and [ordering](https://github.com/tidyverse/tidyups/blob/main/003-dplyr-radix-ordering.md)
  tidyups.

* `if_else()` has been rewritten to utilize vctrs. This comes with most of the
  same benefits as the `case_when()` rewrite. In particular, `if_else()` now
  takes the common type of `true`, `false`, and `missing` when determining what
  the output type should be, meaning that you no longer have to be quite as
  strict about types when supplying values for them (for example, you no longer
  need to supply typed `NA` values, like `NA_character_`) (#6243).

* `case_when()` has been rewritten to utilize vctrs (#5106). This comes with a
  number of useful improvements:
  
  * There is a new `.default` argument that is intended to replace usage of
    `TRUE ~ default_value` as a more explicit and readable way to specify
    a default value. In the future, we will deprecate the unsafe recycling of
    the LHS inputs that allows `TRUE ~` to work, so we encourage you to switch
    over to using `.default` instead.
  
  * The types of the RHS inputs no longer have to match exactly. For example,
    the following no longer requires you to use `NA_character_` instead of just
    `NA`.

    ```
    x <- c("little", "unknown", "small", "missing", "large")
    
    case_when(
      x %in% c("little", "small") ~ "one",
      x %in% c("big", "large") ~ "two",
      x %in% c("missing", "unknown") ~ NA
    )
    ```
    
  * `case_when()` now supports a larger variety of value types. For example,
     you can use a data frame to create multiple columns at once.
     
  * There are new `.ptype` and `.size` arguments which allow you to enforce
    a particular output type and size. This allows you to construct a completely
    type and size stable call to `case_when()`.

  * The error thrown when types or lengths were incorrect has been improved
    (#6261, #6206).

* `tbl_sum()` is no longer reexported from tibble (#6284).

* `slice_sample()` now gives a more informative error when `replace = FALSE` and
  the number of rows requested in the sample exceeds the number of rows in the
  data (#6271).

* `frame_data()` is no longer reexported from tibble (#6278).

* `lst_()` is no longer reexported from tibble (#6276).

* `data_frame_()` is no longer reexported from tibble (#6277).

* `between()` has been rewritten to utilize vctrs. This means that it is no
  longer restricted to just numeric and date-time vectors. Additionally, `left`
  and `right` are no longer required to be scalars, they can now also be vectors
  with the same length as `x`. Finally, `x`, `left`, and `right` are now cast to
  their common type before the comparison is made (#6183, #6260, #6478).

* Joins have undergone a complete overhaul. The purpose of this overhaul is to
  enable more flexible join operations, while also providing tools to perform
  quality control checks directly in the join call. Many of these changes are
  inspired by data.table's join syntax (#5914, #5661, #5413, #2240).

  * A _join specification_ can now be created through `join_by()`. This allows
    you to specify both the left and right hand side of a join using unquoted
    column names, such as `join_by(sale_date == commercial_date)`. Join
    specifications can be supplied to any `*_join()` function as the `by`
    argument.
    
  * Join specifications allow for various new types of joins:
  
    * Equi joins: The most common join, specified by `==`. For example,
      `join_by(sale_date == commercial_date)`.
      
    * Non-equi joins: For joining on conditions other than equality, specified
      by `>=`, `>`, `<`, and `<=`. For example,
      `join_by(sale_date >= commercial_date)` to find every commercial that
      aired before a particular sale.
      
    * Rolling joins: For "rolling" the closest match forward or backwards when
      there isn't an exact match, specified by using the rolling helper,
      `closest()`. For example,
      `join_by(closest(sale_date >= commercial_date))` to find only the most
      recent commercial that aired before a particular sale.
      
    * Overlap joins: For detecting overlaps between sets of columns, specified
      by using one of the overlap helpers: `between()`, `within()`, or
      `overlaps()`. For example,
      `join_by(between(commercial_date, sale_date_lower, sale_date))` to
      find commercials that aired before a particular sale, as long as they
      occurred after some lower bound, such as 40 days before the sale was made.
      
    Note that you cannot use arbitrary expressions in the join conditions, like
    `join_by(sale_date - 40 >= commercial_date)`. Instead, use `mutate()` to
    create a new column containing the result of `sale_date - 40` and refer
    to that by name in `join_by()`.
    
  * `multiple` is a new argument for controlling what happens when a row
    in `x` matches multiple rows in `y`. For equi joins and rolling joins,
    where this is usually surprising, this defaults to signaling a `"warning"`,
    but still returns all of the matches. For non-equi joins and cross joins,
    where multiple matches are usually expected, this defaults to returning
    `"all"` of the matches. You can also return only the `"first"` or `"last"`
    match, `"any"` of the matches, or you can `"error"`.
    
  * `keep` now defaults to `NULL` rather than `FALSE`. `NULL` implies
    `keep = FALSE` for equi-join conditions, but `keep = TRUE` for non-equi
    join conditions, since you generally want to preserve both sides of a
    non-equi join.
    
  * `unmatched` is a new argument for controlling what happens when a row
    would be dropped because it doesn't have a match. For backwards
    compatibility, the default is `"drop"`, but you can also choose to
    `"error"` if dropped rows would be surprising.

* `nest_join()` has gained the `na_matches` argument that all other joins have.

# dplyr 1.0.10

Hot patch release to resolve R CMD check failures.

# dplyr 1.0.9

* New `rows_append()` which works like `rows_insert()` but ignores keys and
  allows you to insert arbitrary rows with a guarantee that the type of `x`
  won't change (#6249, thanks to @krlmlr for the implementation and @mgirlich
  for the idea).

* The `rows_*()` functions no longer require that the key values in `x` uniquely
  identify each row. Additionally, `rows_insert()` and `rows_delete()` no
  longer require that the key values in `y` uniquely identify each row. Relaxing
  this restriction should make these functions more practically useful for
  data frames, and alternative backends can enforce this in other ways as needed
  (i.e. through primary keys) (#5553).
  
* `rows_insert()` gained a new `conflict` argument allowing you greater control
  over rows in `y` with keys that conflict with keys in `x`. A conflict arises
  if a key in `y` already exists in `x`. By default, a conflict results in an
  error, but you can now also `"ignore"` these `y` rows. This is very similar to
  the `ON CONFLICT DO NOTHING` command from SQL (#5588, with helpful additions
  from @mgirlich and @krlmlr).

* `rows_update()`, `rows_patch()`, and `rows_delete()` gained a new `unmatched`
  argument allowing you greater control over rows in `y` with keys that are
  unmatched by the keys in `x`. By default, an unmatched key results in an
  error, but you can now also `"ignore"` these `y` rows (#5984, #5699).
  
* `rows_delete()` no longer requires that the columns of `y` be a strict subset
  of `x`. Only the columns specified through `by` will be utilized from `y`,
  all others will be dropped with a message.

* The `rows_*()` functions now always retain the column types of `x`. This
  behavior was documented, but previously wasn't being applied correctly
  (#6240).
  
* The `rows_*()` functions now fail elegantly if `y` is a zero column data frame
  and `by` isn't specified (#6179).

# dplyr 1.0.8

* Better display of error messages thanks to rlang 1.0.0.

* `mutate(.keep = "none")` is no longer identical to `transmute()`.
  `transmute()` has not been changed, and completely ignores the column ordering
  of the existing data, instead relying on the ordering of expressions
  supplied through `...`. `mutate(.keep = "none")` has been changed to ensure
  that pre-existing columns are never moved, which aligns more closely with the
  other `.keep` options (#6086).

* `filter()` forbids matrix results (#5973) and warns about data frame 
  results, especially data frames created from `across()` with a hint 
  to use `if_any()` or `if_all()`. 

* `slice()` helpers (`slice_head()`, `slice_tail()`, `slice_min()`, `slice_max()`) 
  now accept negative values for `n` and `prop` (#5961).

* `slice()` now indicates which group produces an error (#5931).

* `cur_data()` and `cur_data_all()` don't simplify list columns in rowwise data frames (#5901).

* dplyr now uses `rlang::check_installed()` to prompt you whether to install
  required packages that are missing.

* `storms` data updated to 2020 (@steveharoz, #5899).

* `coalesce()` accepts 1-D arrays (#5557).

* The deprecated `trunc_mat()` is no longer reexported from dplyr (#6141).

# dplyr 1.0.7

* `across()` uses the formula environment when inlining them (#5886).

* `summarise.rowwise_df()` is quiet when the result is ungrouped (#5875).

* `c_across()` and `across()` key deparsing not confused by long calls (#5883).

* `across()` handles named selections (#5207).

# dplyr 1.0.6

* `add_count()` is now generic (#5837).

* `if_any()` and `if_all()` abort when a predicate is mistakingly used as `.cols=` (#5732).

* Multiple calls to `if_any()` and/or `if_all()` in the same expression are now
  properly disambiguated (#5782). 

* `filter()` now inlines `if_any()` and `if_all()` expressions. This greatly
  improves performance with grouped data frames.

* Fixed behaviour of `...` in top-level `across()` calls (#5813, #5832).

* `across()` now inlines lambda-formulas. This is slightly more performant and
  will allow more optimisations in the future.

* Fixed issue in `bind_rows()` causing lists to be incorrectly transformed as
  data frames (#5417, #5749).

* `select()` no longer creates duplicate variables when renaming a variable 
  to the same name as a grouping variable (#5841).

* `dplyr_col_select()` keeps attributes for bare data frames (#5294, #5831).

* Fixed quosure handling in `dplyr::group_by()` that caused issues with extra
  arguments (tidyverse/lubridate#959).

* Removed the `name` argument from the `compute()` generic (@ianmcook, #5783).

* row-wise data frames of 0 rows and list columns are supported again (#5804).

# dplyr 1.0.5

* Fixed edge case of `slice_sample()` when `weight_by=` is used and there 
  0 rows (#5729). 
  
* `across()` can again use columns in functions defined inline (#5734). 

* Using testthat 3rd edition. 

* Fixed bugs introduced in `across()` in previous version (#5765).

* `group_by()` keeps attributes unrelated to the grouping (#5760).

* The `.cols=` argument of `if_any()` and `if_all()` defaults to `everything()`. 

# dplyr 1.0.4

* Improved performance for `across()`. This makes `summarise(across())` and 
  `mutate(across())` perform as well as the superseded colwise equivalents (#5697). 

* New functions `if_any()` and `if_all()` (#4770, #5713).

* `summarise()` silently ignores NULL results (#5708).

* Fixed a performance regression in `mutate()` when warnings occur once per
  group (#5675). We no longer instrument warnings with debugging information
  when `mutate()` is called within `suppressWarnings()`.

# dplyr 1.0.3

* `summarise()` no longer informs when the result is ungrouped (#5633).

* `group_by(.drop = FALSE)` preserves ordered factors (@brianrice2, #5545).

* `count()` and `tally()` are now generic. 

* Removed default fallbacks to lazyeval methods; this will yield better error messages when 
  you call a dplyr function with the wrong input, and is part of our long term 
  plan to remove the deprecated lazyeval interface. 

* `inner_join()` gains a `keep` parameter for consistency with the other
  mutating joins (@patrickbarks, #5581).

* Improved performance with many columns, with a dynamic data mask using active
  bindings and lazy chops (#5017). 

* `mutate()` and friends preserves row names in data frames once more (#5418).

* `group_by()` uses the ungrouped data for the implicit mutate step (#5598). 
  You might have to define an `ungroup()` method for custom classes.
  For example, see https://github.com/hadley/cubelyr/pull/3. 
  
* `relocate()` can rename columns it relocates (#5569).

* `distinct()` and `group_by()` have better error messages when the mutate step fails (#5060).

* Clarify that `between()` is not vectorised (#5493).

* Fixed `across()` issue where data frame columns would could not be referred to
  with `all_of()` in the nested case (`mutate()` within `mutate()`) (#5498).
  
* `across()` handles data frames with 0 columns (#5523). 

* `mutate()` always keeps grouping variables, unconditional to `.keep=` (#5582).

* dplyr now depends on R 3.3.0


# dplyr 1.0.2

* Fixed `across()` issue where data frame columns would mask objects referred to
  from `all_of()` (#5460).

* `bind_cols()` gains a `.name_repair` argument, passed to `vctrs::vec_cbind()` (#5451)

* `summarise(.groups = "rowwise")` makes a rowwise data frame even if the input data 
  is not grouped (#5422). 

# dplyr 1.0.1

* New function `cur_data_all()` similar to `cur_data()` but includes the grouping variables (#5342). 

* `count()` and `tally()` no longer automatically weights by column `n` if 
  present (#5298). dplyr 1.0.0 introduced this behaviour because of Hadley's
  faulty memory. Historically `tally()` automatically weighted and `count()` 
  did not, but this behaviour was accidentally changed in 0.8.2 (#4408) so that 
  neither automatically weighted by `n`. Since 0.8.2 is almost a year old,
  and the automatically weighting behaviour was a little confusing anyway,
  we've removed it from both `count()` and `tally()`.
  
    Use of `wt = n()` is now deprecated; now just omit the `wt` argument.

* `coalesce()` now supports data frames correctly (#5326).

* `cummean()` no longer has off-by-one indexing problem (@cropgen, #5287).

* The call stack is preserved on error. This makes it possible to `recover()`
  into problematic code called from dplyr verbs (#5308).


# dplyr 1.0.0

## Breaking changes

* `bind_cols()` no longer converts to a tibble, returns a data frame if the input is a data frame.

* `bind_rows()`, `*_join()`, `summarise()` and `mutate()` use vctrs coercion 
  rules. There are two main user facing changes:

    * Combining factor and character vectors silently creates a character 
      vector; previously it created a character vector with a warning.
      
    * Combining multiple factors creates a factor with combined levels;
      previously it created a character vector with a warning.

* `bind_rows()` and other functions use vctrs name repair, see `?vctrs::vec_as_names`.

* `all.equal.tbl_df()` removed.

    * Data frames, tibbles and grouped data frames are no longer considered equal, even if the data is the same.
    
    * Equality checks for data frames no longer ignore row order or groupings.

    * `expect_equal()` uses `all.equal()` internally. When comparing data frames, tests that used to pass may now fail.

* `distinct()` keeps the original column order.

* `distinct()` on missing columns now raises an error, it has been a compatibility warning for a long time.

* `group_modify()` puts the grouping variable to the front.

* `n()` and `row_number()` can no longer be called directly when dplyr is not loaded, 
  and this now generates an error: `dplyr::mutate(mtcars, x = n())`. 
  
  Fix by prefixing with `dplyr::` as in `dplyr::mutate(mtcars, x = dplyr::n())`
  
* The old data format for `grouped_df` is no longer supported. This may affect you if you have serialized grouped data frames to disk, e.g. with `saveRDS()` or when using knitr caching.

* `lead()` and `lag()` are stricter about their inputs. 

* Extending data frames requires that the extra class or classes are added first, not last. 
  Having the extra class at the end causes some vctrs operations to fail with a message like:
  
  ```
  Input must be a vector, not a `<data.frame/...>` object
  ```

* `right_join()` no longer sorts the rows of the resulting tibble according to the order of the RHS `by` argument in tibble `y`.

## New features

* The `cur_` functions (`cur_data()`, `cur_group()`, `cur_group_id()`, 
  `cur_group_rows()`) provide a full set of options to you access information 
  about the "current" group in dplyr verbs. They are inspired by 
  data.table's `.SD`, `.GRP`, `.BY`, and `.I`.

* The `rows_` functions (`rows_insert()`, `rows_update()`, `rows_upsert()`, `rows_patch()`, `rows_delete()`) provide a new API to insert and delete rows from a second data frame or table. Support for updating mutable backends is planned (#4654).

* `mutate()` and `summarise()` create multiple columns from a single expression
  if you return a data frame (#2326).

* `select()` and `rename()` use the latest version of the tidyselect interface.
  Practically, this means that you can now combine selections using Boolean
  logic (i.e. `!`, `&` and `|`), and use predicate functions with `where()` 
  (e.g. `where(is.character)`) to select variables by type (#4680). It also makes
  it possible to use `select()` and `rename()` to repair data frames with
  duplicated names (#4615) and prevents you from accidentally introducing
  duplicate names (#4643). This also means that dplyr now re-exports `any_of()`
  and `all_of()` (#5036).

* `slice()` gains a new set of helpers:

  * `slice_head()` and `slice_tail()` select the first and last rows, like
    `head()` and `tail()`, but return `n` rows _per group_.
    
  * `slice_sample()` randomly selects rows, taking over from `sample_frac()` 
     and `sample_n()`.
  
  * `slice_min()` and `slice_max()` select the rows with the minimum or 
    maximum values of a variable, taking over from the confusing `top_n()`.

* `summarise()` can create summaries of greater than length 1 if you use a
  summary function that returns multiple values.

* `summarise()` gains a `.groups=` argument to control the grouping structure. 

* New `relocate()` verb makes it easy to move columns around within a data 
  frame (#4598).
  
* New `rename_with()` is designed specifically for the purpose of renaming
  selected columns with a function (#4771).

* `ungroup()` can now selectively remove grouping variables (#3760).

* `pull()` can now return named vectors by specifying an additional column name
  (@ilarischeinin, #4102).

## Experimental features

* `mutate()` (for data frames only), gains experimental new arguments
  `.before` and `.after` that allow you to control where the new columns are
  placed (#2047).

* `mutate()` (for data frames only), gains an experimental new argument 
  called `.keep` that allows you to control which variables are kept from
  the input `.data`. `.keep = "all"` is the default; it keeps all variables.
  `.keep = "none"` retains no input variables (except for grouping keys), 
  so behaves like `transmute()`. `.keep = "unused"` keeps only variables 
  not used to make new columns. `.keep = "used"` keeps only the input variables
  used to create new columns; it's useful for double checking your work (#3721).

* New, experimental, `with_groups()` makes it easy to temporarily group or
  ungroup (#4711).

## across()

* New function `across()` that can be used inside `summarise()`, `mutate()`,
  and other verbs to apply a function (or a set of functions) to a selection of 
  columns. See `vignette("colwise")` for more details.
  
* New function `c_across()` that can be used inside `summarise()` and `mutate()`
  in row-wise data frames to easily (e.g.) compute a row-wise mean of all
  numeric variables. See `vignette("rowwise")` for more details.

## rowwise()

* `rowwise()` is no longer questioning; we now understand that it's an
  important tool when you don't have vectorised code. It now also allows you to
  specify additional variables that should be preserved in the output when 
  summarising (#4723). The rowwise-ness is preserved by all operations;
  you need to explicit drop it with `as_tibble()` or `group_by()`.

* New, experimental, `nest_by()`. It has the same interface as `group_by()`,
  but returns a rowwise data frame of grouping keys, supplemental with a 
  list-column of data frames containing the rest of the data.

## vctrs

* The implementation of all dplyr verbs have been changed to use primitives
  provided by the vctrs package. This makes it easier to add support for 
  new types of vector, radically simplifies the implementation, and makes
  all dplyr verbs more consistent.

* The place where you are mostly likely to be impacted by the coercion
  changes is when working with factors in joins or grouped mutates:
  now when combining factors with different levels, dplyr creates a new
  factor with the union of the levels. This matches base R more closely, 
  and while perhaps strictly less correct, is much more convenient.

* dplyr dropped its two heaviest dependencies: Rcpp and BH. This should make
  it considerably easier and faster to build from source.
  
* The implementation of all verbs has been carefully thought through. This 
  mostly makes implementation simpler but should hopefully increase consistency,
  and also makes it easier to adapt to dplyr to new data structures in the 
  new future. Pragmatically, the biggest difference for most people will be
  that each verb documents its return value in terms of rows, columns, groups,
  and data frame attributes.

* Row names are now preserved when working with data frames.


## Grouping

* `group_by()` uses hashing from the `vctrs` package.

* Grouped data frames now have `names<-`, `[[<-`, `[<-` and `$<-` methods that
  re-generate the underlying grouping. Note that modifying grouping variables
  in multiple steps (i.e. `df$grp1 <- 1; df$grp2 <- 1`) will be inefficient
  since the data frame will be regrouped after each modification.

* `[.grouped_df` now regroups to respect any grouping columns that have
  been removed (#4708).

* `mutate()` and `summarise()` can now modify grouping variables (#4709).

* `group_modify()` works with additional arguments (@billdenney and @cderv, #4509)

* `group_by()` does not create an arbitrary NA group when grouping by factors
  with `drop = TRUE` (#4460).


## Lifecycle changes

* All deprecations now use the [lifecycle](https://lifecycle.r-lib.org), 
  that means by default you'll only see a deprecation warning once per session,
  and you can control with `options(lifecycle_verbosity = x)` where
  `x` is one of NULL, "quiet", "warning", and "error".

### Removed

* `id()`, deprecated in dplyr 0.5.0, is now defunct.

* `failwith()`, deprecated in dplyr 0.7.0, is now defunct.

* `tbl_cube()` and `nasa` have been pulled out into a separate cubelyr package
  (#4429).

* `rbind_all()` and `rbind_list()` have been removed (@bjungbogati, #4430).

* `dr_dplyr()` has been removed as it is no longer needed (#4433, @smwindecker).


### Deprecated

* Use of pkgconfig for setting `na_matches` argument to join functions is now
  deprecated (#4914). This was rarely used, and I'm now confident that the 
  default is correct for R.

* In `add_count()`, the `drop` argument has been deprecated because it didn't 
  actually affect the output.

* `add_rownames()`: please use `tibble::rownames_to_column()` instead.

* `as.tbl()` and `tbl_df()`: please use `as_tibble()` instead.

* `bench_tbls()`, `compare_tbls()`, `compare_tbls2()`, `eval_tbls()` and 
  `eval_tbls2()` are now deprecated. That were only used in a handful of 
  packages, and we now believe that you're better off performing comparisons 
  more directly (#4675).

* `combine()`: please use `vctrs::vec_c()` instead.

* `funs()`: please use `list()` instead.

* `group_by(add = )`: please use `.add`
  instead.

* `group_by(.dots = )`/`group_by_prepare(.dots = )`: please use `!!!` 
  instead (#4734).

* The use of zero-arg `group_indices()` to retrieve the group id for the
  "current" group is deprecated; instead use `cur_group_id()`.

* Passing arguments to `group_keys()` or `group_indices()` to change the
  grouping has been deprecated, instead do grouping first yourself.

* `location()` and `changes()`: please use `lobstr::ref()` instead.

* `progress_estimated()` is soft deprecated; it's not the responsibility of
  dplyr to provide progress bars (#4935).

* `src_local()` has been deprecated; it was part of an approach to testing
  dplyr backends that didn't pan out.

* `src_mysql()`, `src_postgres()`, and `src_sqlite()` has been deprecated. 
  We've recommended against them for some time. Instead please use the approach 
  described at <https://dbplyr.tidyverse.org/>.

* `select_vars()`, `rename_vars()`, `select_var()`, `current_vars()` are now
  deprecated (@perezp44, #4432)


### Superseded

* The scoped helpers (all functions ending in `_if`, `_at`, or `_all`) have
  been superseded by `across()`. This dramatically reduces the API surface for 
  dplyr, while at the same providing providing a more flexible and less 
  error-prone interface (#4769).
  
    `rename_*()` and `select_*()` have been superseded by `rename_with()`.

* `do()` is superseded in favour of `summarise()`.

* `sample_n()` and `sample_frac()` have been superseded by `slice_sample()`. 
  See `?sample_n` for details about why, and for examples converting from 
  old to new usage.

* `top_n()` has been superseded by`slice_min()`/`slice_max()`. See `?top_n` 
  for details about why, and how to convert old to new usage (#4494).

### Questioning

* `all_equal()` is questioning; it solves a problem that no longer seems 
  important.

### Stable

* `rowwise()` is no longer questioning.
  
## Documentation improvements

* New `vignette("base")` which describes how dplyr verbs relate to the
  base R equivalents (@sastoudt, #4755)

* New `vignette("grouping")` gives more details about how dplyr verbs change
  when applied to grouped data frames (#4779, @MikeKSmith).

* `vignette("programming")` has been completely rewritten to reflect our
  latest vocabulary, the most recent rlang features, and our current 
  recommendations. It should now be substantially easier to program with
  dplyr.

## Minor improvements and bug fixes
  
* dplyr now has a rudimentary, experimental, and stop-gap, extension mechanism
  documented in `?dplyr_extending`

* dplyr no longer provides a `all.equal.tbl_df()` method. It never should have
  done so in the first place because it owns neither the generic nor the class.
  It also provided a problematic implementation because, by default, it 
  ignored the order of the rows and the columns which is usually important.
  This is likely to cause new test failures in downstream packages; but on
  the whole we believe those failures to either reflect unexpected behaviour
  or tests that need to be strengthened (#2751).

* `coalesce()` now uses vctrs recycling and common type coercion rules (#5186).

* `count()` and `add_count()` do a better job of preserving input class
  and attributes (#4086).

* `distinct()` errors if you request it use variables that don't exist
  (this was previously a warning) (#4656).

* `filter()`, `mutate()` and  `summarise()` get better error messages. 

* `filter()` handles data frame results when all columns are logical vectors
  by reducing them with `&` (#4678). In particular this means `across()` can 
  be used in `filter()`. 

* `left_join()`, `right_join()`, and `full_join()` gain a `keep` argument so
  that you can optionally choose to keep both sets of join keys (#4589). This is
  useful when you want to figure out which rows were missing from either side.

* Join functions can now perform a cross-join by specifying `by = character()`
  (#4206.)

* `groups()` now returns `list()` for ungrouped data; previously it returned
  `NULL` which was type-unstable (when there are groups it returns a list
  of symbols).

* The first argument of `group_map()`, `group_modify()` and `group_walk()`
  has been changed to `.data` for consistency with other generics.

* `group_keys.rowwise_df()` gives a 0 column data frame with `n()` rows. 

* `group_map()` is now a generic (#4576).

* `group_by(..., .add = TRUE)` replaces `group_by(..., add = TRUE)`,
  with a deprecation message. The old argument name was a mistake because
  it prevents you from creating a new grouping var called `add` and
  it violates our naming conventions (#4137).

* `intersect()`, `union()`, `setdiff()` and `setequal()` generics are now
  imported from the generics package. This reduces a conflict with lubridate.

* `order_by()` gives an informative hint if you accidentally call it instead
  of `arrange()` #3357.

* `tally()` and `count()` now message if the default output `name` (n), already
  exists in the data frame. To quiet the message, you'll need to supply an 
  explicit `name` (#4284). You can override the default weighting to using a
  constant by setting `wt = 1`.

* `starwars` dataset now does a better job of separating biological sex from
  gender identity. The previous `gender` column has been renamed to `sex`,
  since it actually describes the individual's biological sex. A new `gender`
  column encodes the actual gender identity using other information about
  the Star Wars universe (@MeganBeckett, #4456).

* `src_tbls()` accepts `...` arguments (#4485, @ianmcook). This could be a
  breaking change for some dplyr backend packages that implement `src_tbls()`.

* Better performance for extracting slices of factors and ordered factors (#4501).

* `rename_at()` and `rename_all()` call the function with a simple character
  vector, not a `dplyr_sel_vars` (#4459).

* `ntile()` is now more consistent with database implementations if the buckets have irregular size (#4495).

# dplyr 0.8.5 (2020-03-07)

* Maintenance release for compatibility with R-devel.


# dplyr 0.8.4 (2020-01-30)

* Adapt tests to changes in dependent packages.


# dplyr 0.8.3 (2019-07-04)

* Fixed performance regression introduced in version 0.8.2 (#4458).


# dplyr 0.8.2 (2019-06-28)

## New functions

* `top_frac(data, proportion)` is a shorthand for `top_n(data, proportion * n())` (#4017).  

## colwise changes

* Using quosures in colwise verbs is deprecated (#4330).

* Updated `distinct_if()`, `distinct_at()` and `distinct_all()` to include `.keep_all` argument (@beansrowning, #4343).

* `rename_at()` handles empty selection (#4324). 

* `*_if()` functions correctly handle columns with special names (#4380).

* colwise functions support constants in formulas (#4374). 

## Hybrid evaluation changes

* hybrid rank functions correctly handle NA (#4427). 

* `first()`, `last()` and `nth()` hybrid version handles factors (#4295).

## Minor changes

* `top_n()` quotes its `n` argument, `n` no longer needs to be constant for all groups (#4017).  

* `tbl_vars()` keeps information on grouping columns by returning a `dplyr_sel_vars` object (#4106). 

* `group_split()` always sets the `ptype` attribute, which make it more robust in the case where there
  are 0 groups. 

* `group_map()` and `group_modify()` work in the 0 group edge case (#4421)

* `select.list()` method added so that `select()` does not dispatch on lists (#4279). 

* `view()` is reexported from tibble (#4423). 

* `group_by()` puts NA groups last in character vectors (#4227).

* `arrange()` handles integer64 objects (#4366). 

* `summarise()` correctly resolves summarised list columns (#4349). 

# dplyr 0.8.1 (2019-05-14)

## Breaking changes

* `group_modify()` is the new name of the function previously known as `group_map()`

## New functions

* `group_map()` now only calls the function on each group and return a list. 

* `group_by_drop_default()`, previously known as `dplyr:::group_drops()` is exported (#4245).

## Minor changes

* Lists of formulas passed to colwise verbs are now automatically named.

* `group_by()` does a shallow copy even in the no groups case (#4221).

* Fixed `mutate()` on rowwise data frames with 0 rows (#4224).

* Fixed handling of bare formulas in colwise verbs (#4183).

* Fixed performance of `n_distinct()` (#4202). 

* `group_indices()` now ignores empty groups by default for `data.frame`, which is
  consistent with the default of `group_by()` (@yutannihilation, #4208). 

* Fixed integer overflow in hybrid `ntile()` (#4186). 

* colwise functions `summarise_at()` ... can rename vars in the case of multiple functions (#4180).

* `select_if()` and `rename_if()` handle logical vector predicate (#4213). 

* hybrid `min()` and `max()` cast to integer when possible (#4258).

* `bind_rows()` correctly handles the cases where there are multiple consecutive `NULL` (#4296). 

* Support for R 3.1.* has been dropped. The minimal R version supported is now 3.2.0. 
  https://www.tidyverse.org/articles/2019/04/r-version-support/

* `rename_at()` handles empty selection (#4324). 

# dplyr 0.8.0.1 (2019-02-15)

* Fixed integer C/C++ division, forced released by CRAN (#4185). 

# dplyr 0.8.0 (2019-02-14)

## Breaking changes

* The error `could not find function "n"` or the warning 
  ```Calling `n()` without importing or prefixing it is deprecated, use `dplyr::n()` ``` 
  
  indicates when functions like `n()`, `row_number()`, ... are not imported or prefixed. 
  
  The easiest fix is to import dplyr with `import(dplyr)` in your `NAMESPACE` or
  `#' @import dplyr` in a roxygen comment, alternatively such functions can be 
  imported selectively as any other function with `importFrom(dplyr, n)` in the 
  `NAMESPACE` or `#' @importFrom dplyr n` in a roxygen comment. The third option is 
  to prefix them, i.e. use `dplyr::n()`
   
* If you see `checking S3 generic/method consistency` in R CMD check for your 
  package, note that : 
  
  - `sample_n()` and `sample_frac()` have gained `...`
  - `filter()` and `slice()` have gained `.preserve`
  - `group_by()` has gained `.drop`

* ```Error: `.data` is a corrupt grouped_df, ...```  signals code that makes 
  wrong assumptions about the internals of a grouped data frame. 

## New functions

* New selection helpers `group_cols()`. It can be called in selection contexts
  such as `select()` and matches the grouping variables of grouped tibbles.

* `last_col()` is re-exported from tidyselect (#3584). 

* `group_trim()` drops unused levels of factors that are used as grouping variables. 

* `nest_join()` creates a list column of the matching rows. `nest_join()` + `tidyr::unnest()` 
   is equivalent to `inner_join`  (#3570). 

    ```r
    band_members %>% 
      nest_join(band_instruments)
    ```
    
* `group_nest()` is similar to `tidyr::nest()` but focusing on the variables to nest by 
  instead of the nested columns. 
 
    ```r
    starwars %>%
      group_by(species, homeworld) %>% 
      group_nest()
      
    starwars %>%
      group_nest(species, homeworld)
    ```
    
* `group_split()` is similar to `base::split()` but operating on existing groups when 
  applied to a grouped data frame, or subject to the data mask on ungrouped data frames

    ```r
    starwars %>%
      group_by(species, homeworld) %>%   
      group_split()
    
    starwars %>%
      group_split(species, homeworld)
    ```
    
* `group_map()` and `group_walk()` are purrr-like functions to iterate on groups 
  of a grouped data frame, jointly identified by the data subset (exposed as `.x`) and the 
  data key (a one row tibble, exposed as `.y`). `group_map()` returns a grouped data frame that 
  combines the results of the function, `group_walk()` is only used for side effects and returns 
  its input invisibly. 
  
  ```r
  mtcars %>%
    group_by(cyl) %>%
    group_map(~ head(.x, 2L))
  ```

* `distinct_prepare()`, previously known as `distinct_vars()` is exported. This is mostly useful for
  alternative backends (e.g. `dbplyr`). 

## Major changes

* `group_by()` gains the `.drop` argument. When set to `FALSE` the groups are generated 
  based on factor levels, hence some groups may be empty (#341). 

    ```r
    # 3 groups
    tibble(
      x = 1:2, 
      f = factor(c("a", "b"), levels = c("a", "b", "c"))
    ) %>% 
      group_by(f, .drop = FALSE)
      
    # the order of the grouping variables matter
    df <- tibble(
      x = c(1,2,1,2), 
      f = factor(c("a", "b", "a", "b"), levels = c("a", "b", "c"))
    )
    df %>% group_by(f, x, .drop = FALSE)
    df %>% group_by(x, f, .drop = FALSE)
    ```
    
  The default behaviour drops the empty groups as in the previous versions. 
  
  ```r
  tibble(
      x = 1:2, 
      f = factor(c("a", "b"), levels = c("a", "b", "c"))
    ) %>% 
      group_by(f)
  ```

* `filter()` and `slice()` gain a `.preserve` argument to control which groups it should keep. The default 
  `filter(.preserve = FALSE)` recalculates the grouping structure based on the resulting data, 
  otherwise it is kept as is.

    ```r
    df <- tibble(
      x = c(1,2,1,2), 
      f = factor(c("a", "b", "a", "b"), levels = c("a", "b", "c"))
    ) %>% 
      group_by(x, f, .drop = FALSE)
    
    df %>% filter(x == 1)
    df %>% filter(x == 1, .preserve = TRUE)
    ```

* The notion of lazily grouped data frames have disappeared. All dplyr verbs now recalculate 
  immediately the grouping structure, and respect the levels of factors. 

* Subsets of columns now properly dispatch to the `[` or `[[` method when the column 
  is an object (a vector with a class) instead of making assumptions on how the 
  column should be handled. The `[` method must handle integer indices, including 
  `NA_integer_`, i.e. `x[NA_integer_]` should produce a vector of the same class
  as `x` with whatever represents a missing value.  

## Minor changes

* `tally()` works correctly on non-data frame table sources such as `tbl_sql` (#3075).

* `sample_n()` and `sample_frac()` can use `n()` (#3527)

* `distinct()` respects the order of the variables provided (#3195, @foo-bar-baz-qux)
  and handles the 0 rows and 0 columns special case (#2954).

* `combine()` uses tidy dots (#3407).

* `group_indices()` can be used without argument in expressions in verbs (#1185).

* Using `mutate_all()`, `transmute_all()`, `mutate_if()` and `transmute_if()`
  with grouped tibbles now informs you that the grouping variables are
  ignored. In the case of the `_all()` verbs, the message invites you to use
  `mutate_at(df, vars(-group_cols()))` (or the equivalent `transmute_at()` call)
  instead if you'd like to make it explicit in your code that the operation is
  not applied on the grouping variables.

* Scoped variants of `arrange()` respect the `.by_group` argument (#3504).

* `first()` and `last()` hybrid functions fall back to R evaluation when given no arguments (#3589). 

* `mutate()` removes a column when the expression evaluates to `NULL` for all groups (#2945).

* grouped data frames support `[, drop = TRUE]` (#3714). 

* New low-level constructor `new_grouped_df()` and validator `validate_grouped_df` (#3837). 

* `glimpse()` prints group information on grouped tibbles (#3384).

* `sample_n()` and `sample_frac()` gain `...` (#2888). 

* Scoped filter variants now support functions and purrr-like lambdas:

  ```r
  mtcars %>% filter_at(vars(hp, vs), ~ . %% 2 == 0)
  ```

## Lifecycle

* `do()`, `rowwise()` and `combine()` are questioning (#3494). 

* `funs()` is soft-deprecated and will start issuing warnings in a future version.

## Changes to column wise functions

* Scoped variants for `distinct()`: `distinct_at()`, `distinct_if()`, `distinct_all()` (#2948).

* `summarise_at()` excludes the grouping variables (#3613). 

* `mutate_all()`, `mutate_at()`, `summarise_all()` and `summarise_at()` handle utf-8 names (#2967).

## Performance

* R expressions that cannot be handled with native code are now evaluated with
  unwind-protection when available (on R 3.5 and later). This improves the
  performance of dplyr on data frames with many groups (and hence many
  expressions to evaluate). We benchmarked that computing a grouped average is
  consistently twice as fast with unwind-protection enabled.

  Unwind-protection also makes dplyr more robust in corner cases because it
  ensures the C++ destructors are correctly called in all circumstances
  (debugger exit, captured condition, restart invokation).

* `sample_n()` and `sample_frac()` gain `...` (#2888). 
* Improved performance for wide tibbles (#3335).

* Faster hybrid `sum()`, `mean()`, `var()` and `sd()` for logical vectors (#3189).

* Hybrid version of `sum(na.rm = FALSE)` exits early when there are missing values. 
  This considerably improves performance when there are missing values early in the vector (#3288). 

* `group_by()` does not trigger the additional `mutate()` on simple uses of the `.data` pronoun (#3533). 

## Internal

* The grouping metadata of grouped data frame has been reorganized in a single tidy tibble, that can be accessed
  with the new `group_data()` function. The grouping tibble consists of one column per grouping variable, 
  followed by a list column of the (1-based) indices of the groups. The new `group_rows()` function retrieves
  that list of indices (#3489). 
  
    ```r
    # the grouping metadata, as a tibble
    group_by(starwars, homeworld) %>% 
      group_data()
    
    # the indices
    group_by(starwars, homeworld) %>% 
      group_data() %>% 
      pull(.rows)
      
    group_by(starwars, homeworld) %>% 
      group_rows()
    ```

* Hybrid evaluation has been completely redesigned for better performance and stability. 

## Documentation

* Add documentation example for moving variable to back in `?select` (#3051).

* column wise functions are better documented, in particular explaining when 
  grouping variables are included as part of the selection. 

### Deprecated and defunct functions

* `mutate_each()` and `summarise_each()` are deprecated. 

# dplyr 0.7.6

* `exprs()` is no longer exported to avoid conflicts with `Biobase::exprs()`
  (#3638).

* The MASS package is explicitly suggested to fix CRAN warnings on R-devel
  (#3657).

* Set operations like `intersect()` and `setdiff()` reconstruct groups metadata (#3587) and keep the order of the rows (#3839).

* Using namespaced calls to `base::sort()` and `base::unique()` from C++ code
  to avoid ambiguities when these functions are overridden (#3644).

* Fix rchk errors (#3693).

# dplyr 0.7.5 (2018-04-14)

## Breaking changes for package developers

* The major change in this version is that dplyr now depends on the selecting
  backend of the tidyselect package. If you have been linking to
  `dplyr::select_helpers` documentation topic, you should update the link to
  point to `tidyselect::select_helpers`.

* Another change that causes warnings in packages is that dplyr now exports the
  `exprs()` function. This causes a collision with `Biobase::exprs()`. Either
  import functions from dplyr selectively rather than in bulk, or do not import
  `Biobase::exprs()` and refer to it with a namespace qualifier.

## Bug fixes

* `distinct(data, "string")` now returns a one-row data frame again. (The
  previous behavior was to return the data unchanged.)

* `do()` operations with more than one named argument can access `.` (#2998).

* Reindexing grouped data frames (e.g. after `filter()` or `..._join()`)
  never updates the `"class"` attribute. This also avoids unintended updates
  to the original object (#3438).

* Fixed rare column name clash in `..._join()` with non-join
  columns of the same name in both tables (#3266).

*  Fix `ntile()` and `row_number()` ordering to use the locale-dependent
  ordering functions in R when dealing with character vectors, rather than
  always using the C-locale ordering function in C (#2792, @foo-bar-baz-qux).

* Summaries of summaries (such as `summarise(b = sum(a), c = sum(b))`) are
  now computed using standard evaluation for simplicity and correctness, but
  slightly slower (#3233).

* Fixed `summarise()` for empty data frames with zero columns (#3071).

## Major changes

* `enexpr()`, `expr()`, `exprs()`, `sym()` and `syms()` are now
  exported. `sym()` and `syms()` construct symbols from strings or character
  vectors. The `expr()` variants are equivalent to `quo()`, `quos()` and
  `enquo()` but return simple expressions rather than quosures. They support
  quasiquotation.

* dplyr now depends on the new tidyselect package to power `select()`,
  `rename()`, `pull()` and their variants (#2896). Consequently
  `select_vars()`, `select_var()` and `rename_vars()` are
  soft-deprecated and will start issuing warnings in a future version.

  Following the switch to tidyselect, `select()` and `rename()` fully support
  character vectors. You can now unquote variables like this:

  ```
  vars <- c("disp", "cyl")
  select(mtcars, !! vars)
  select(mtcars, -(!! vars))
  ```

  Note that this only works in selecting functions because in other contexts
  strings and character vectors are ambiguous. For instance strings are a valid
  input in mutating operations and `mutate(df, "foo")` creates a new column by
  recycling "foo" to the number of rows.

## Minor changes

* Support for raw vector columns in `arrange()`, `group_by()`, `mutate()`,
  `summarise()` and `..._join()` (minimal `raw` x `raw` support initially) (#1803). 

* `bind_cols()` handles unnamed list (#3402).

* `bind_rows()` works around corrupt columns that have the object bit set
  while having no class attribute (#3349). 

* `combine()` returns `logical()` when all inputs are `NULL` (or when there
  are no inputs) (#3365, @zeehio).

*  `distinct()` now supports renaming columns (#3234).

* Hybrid evaluation simplifies `dplyr::foo()` to `foo()` (#3309). Hybrid
  functions can now be masked by regular R functions to turn off hybrid
  evaluation (#3255). The hybrid evaluator finds functions from dplyr even if
  dplyr is not attached (#3456).

* In `mutate()` it is now illegal to use `data.frame` in the rhs (#3298). 

* Support `!!!` in `recode_factor()` (#3390).

* `row_number()` works on empty subsets (#3454).

* `select()` and `vars()` now treat `NULL` as empty inputs (#3023).

* Scoped select and rename functions (`select_all()`, `rename_if()` etc.)
  now work with grouped data frames, adapting the grouping as necessary
  (#2947, #3410). `group_by_at()` can group by an existing grouping variable
  (#3351). `arrange_at()` can use grouping variables (#3332). 

* `slice()` no longer enforce tibble classes when input is a simple
  `data.frame`, and ignores 0 (#3297, #3313).

* `transmute()` no longer prints a message when including a group variable.

## Documentation

* Improved documentation for `funs()` (#3094) and set operations (e.g. `union()`) (#3238, @edublancas).

## Error messages

* Better error message if dbplyr is not installed when accessing database
  backends (#3225).

* `arrange()` fails gracefully on `data.frame` columns (#3153).

* Corrected error message when calling `cbind()` with an object of wrong
  length (#3085).

* Add warning with explanation to `distinct()` if any of the selected columns
  are of type `list` (#3088, @foo-bar-baz-qux), or when used on unknown columns
  (#2867, @foo-bar-baz-qux).

* Show clear error message for bad arguments to `funs()` (#3368).

* Better error message in `..._join()` when joining data frames with duplicate
  or `NA` column names. Joining such data frames with a semi- or anti-join
  now gives a warning, which may be converted to an error in future versions
  (#3243, #3417).

* Dedicated error message when trying to use columns of the `Interval`
  or `Period` classes (#2568).

* Added an `.onDetach()` hook that allows for plyr to be loaded and attached
  without the warning message that says functions in dplyr will be masked,
  since dplyr is no longer attached (#3359, @jwnorman).

## Performance

* `sample_n()` and `sample_frac()` on grouped data frame are now faster
  especially for those with large number of groups (#3193, @saurfang).

## Internal

* Compute variable names for joins in R (#3430).

* Bumped Rcpp dependency to 0.12.15 to avoid imperfect detection of `NA`
  values in hybrid evaluation fixed in RcppCore/Rcpp#790 (#2919).

* Avoid cleaning the data mask, a temporary environment used to evaluate
  expressions. If the environment, in which e.g. a `mutate()` expression
  is evaluated, is preserved until after the operation, accessing variables
  from that environment now gives a warning but still returns `NULL` (#3318).

# dplyr 0.7.4

* Fix recent Fedora and ASAN check errors (#3098).

* Avoid dependency on Rcpp 0.12.10 (#3106).

# dplyr 0.7.3

* Fixed protection error that occurred when creating a character column using grouped `mutate()` (#2971).

* Fixed a rare problem with accessing variable values in `summarise()` when all groups have size one (#3050).
* `distinct()` now throws an error when used on unknown columns
  (#2867, @foo-bar-baz-qux).


* Fixed rare out-of-bounds memory write in `slice()` when negative indices beyond the number of rows were involved (#3073).

* `select()`, `rename()` and `summarise()` no longer change the grouped vars of the original data (#3038).

* `nth(default = var)`, `first(default = var)` and `last(default = var)` fall back to standard evaluation in a grouped operation instead of triggering an error (#3045).

* `case_when()` now works if all LHS are atomic (#2909), or when LHS or RHS values are zero-length vectors (#3048).

* `case_when()` accepts `NA` on the LHS (#2927).

* Semi- and anti-joins now preserve the order of left-hand-side data frame (#3089).

* Improved error message for invalid list arguments to `bind_rows()` (#3068).

* Grouping by character vectors is now faster (#2204).

* Fixed a crash that occurred when an unexpected input was supplied to
  the `call` argument of `order_by()` (#3065).


# dplyr 0.7.2

* Move build-time vs. run-time checks out of `.onLoad()` and into `dr_dplyr()`.


# dplyr 0.7.1

* Use new versions of bindrcpp and glue to avoid protection problems.
  Avoid wrapping arguments to internal error functions (#2877). Fix
  two protection mistakes found by rchk (#2868).

* Fix C++ error that caused compilation to fail on mac cran (#2862)

* Fix undefined behaviour in `between()`, where `NA_REAL` were
  assigned instead of `NA_LOGICAL`. (#2855, @zeehio)

* `top_n()` now executes operations lazily for compatibility with
  database backends (#2848).

* Reuse of new variables created in ungrouped `mutate()` possible
  again, regression introduced in dplyr 0.7.0 (#2869).

* Quosured symbols do not prevent hybrid handling anymore. This should
  fix many performance issues introduced with tidyeval (#2822).


# dplyr 0.7.0

## New data, functions, and features

* Five new datasets provide some interesting built-in datasets to demonstrate
  dplyr verbs (#2094):

  * `starwars` dataset about starwars characters; has list columns
  * `storms` has the trajectories of ~200 tropical storms
  * `band_members`, `band_instruments` and `band_instruments2`
    has some simple data to demonstrate joins.

* New `add_count()` and `add_tally()` for adding an `n` column within groups
  (#2078, @dgrtwo).

* `arrange()` for grouped data frames gains a `.by_group` argument so you
  can choose to sort by groups if you want to (defaults to `FALSE`) (#2318)

* New `pull()` generic for extracting a single column either by name or position
  (either from the left or the right). Thanks to @paulponcet for the idea (#2054).

  This verb is powered with the new `select_var()` internal helper,
  which is exported as well. It is like `select_vars()` but returns a
  single variable.

* `as_tibble()` is re-exported from tibble. This is the recommend way to create
  tibbles from existing data frames. `tbl_df()` has been softly deprecated.
  `tribble()` is now imported from tibble (#2336, @chrMongeau); this
  is now preferred to `frame_data()`.

## Deprecated and defunct

* dplyr no longer messages that you need dtplyr to work with data.table (#2489).

* Long deprecated `regroup()`, `mutate_each_q()` and
  `summarise_each_q()` functions have been removed.

* Deprecated `failwith()`. I'm not even sure why it was here.

* Soft-deprecated `mutate_each()` and `summarise_each()`, these functions
  print a message which will be changed to a warning in the next release.

* The `.env` argument to `sample_n()` and `sample_frac()` is defunct,
  passing a value to this argument print a message which will be changed to a
  warning in the next release.

## Databases

This version of dplyr includes some major changes to how database connections work. By and large, you should be able to continue using your existing dplyr database code without modification, but there are two big changes that you should be aware of:

* Almost all database related code has been moved out of dplyr and into a
  new package, [dbplyr](https://github.com/tidyverse/dbplyr/). This makes dplyr
  simpler, and will make it easier to release fixes for bugs that only affect
  databases. `src_mysql()`, `src_postgres()`, and `src_sqlite()` will still
  live dplyr so your existing code continues to work.

* It is no longer necessary to create a remote "src". Instead you can work
  directly with the database connection returned by DBI. This reflects the
  maturity of the DBI ecosystem. Thanks largely to the work of Kirill Muller
  (funded by the R Consortium) DBI backends are now much more consistent,
  comprehensive, and easier to use. That means that there's no longer a
  need for a layer in between you and DBI.

You can continue to use `src_mysql()`, `src_postgres()`, and `src_sqlite()`, but I recommend a new style that makes the connection to DBI more clear:

```R
library(dplyr)

con <- DBI::dbConnect(RSQLite::SQLite(), ":memory:")
DBI::dbWriteTable(con, "mtcars", mtcars)

mtcars2 <- tbl(con, "mtcars")
mtcars2
```

This is particularly useful if you want to perform non-SELECT queries as you can do whatever you want with `DBI::dbGetQuery()` and `DBI::dbExecute()`.

If you've implemented a database backend for dplyr, please read the [backend news](https://github.com/tidyverse/dbplyr/blob/main/NEWS.md#backends) to see what's changed from your perspective (not much). If you want to ensure your package works with both the current and previous version of dplyr, see `wrap_dbplyr_obj()` for helpers.

## UTF-8

* Internally, column names are always represented as character vectors,
  and not as language symbols, to avoid encoding problems on Windows
  (#1950, #2387, #2388).

* Error messages and explanations of data frame inequality are now encoded in
  UTF-8, also on Windows (#2441).

* Joins now always reencode character columns to UTF-8 if necessary. This gives
  a nice speedup, because now pointer comparison can be used instead of string
  comparison, but relies on a proper encoding tag for all strings (#2514).

* Fixed problems when joining factor or character encodings with a mix of
  native and UTF-8 encoded values (#1885, #2118, #2271, #2451).

* Fix `group_by()` for data frames that have UTF-8 encoded names (#2284, #2382).

* New `group_vars()` generic that returns the grouping as character vector, to
  avoid the potentially lossy conversion to language symbols. The list returned
  by `group_by_prepare()` now has a new `group_names` component (#1950, #2384).

## Colwise functions

* `rename()`, `select()`, `group_by()`, `filter()`, `arrange()` and
  `transmute()` now have scoped variants (verbs suffixed with `_if()`,
  `_at()` and `_all()`). Like `mutate_all()`, `summarise_if()`, etc,
  these variants apply an operation to a selection of variables.

* The scoped verbs taking predicates (`mutate_if()`, `summarise_if()`,
  etc) now support S3 objects and lazy tables. S3 objects should
  implement methods for `length()`, `[[` and `tbl_vars()`. For lazy
  tables, the first 100 rows are collected and the predicate is
  applied on this subset of the data. This is robust for the common
  case of checking the type of a column (#2129).

* Summarise and mutate colwise functions pass `...` on the the manipulation
  functions.

* The performance of colwise verbs like `mutate_all()` is now back to
  where it was in `mutate_each()`.

* `funs()` has better handling of namespaced functions (#2089).

* Fix issue with `mutate_if()` and `summarise_if()` when a predicate
  function returns a vector of `FALSE` (#1989, #2009, #2011).

## Tidyeval

dplyr has a new approach to non-standard evaluation (NSE) called tidyeval.
It is described in detail in `vignette("programming")` but, in brief, gives you
the ability to interpolate values in contexts where dplyr usually works with expressions:

```{r}
my_var <- quo(homeworld)

starwars %>%
  group_by(!!my_var) %>%
  summarise_at(vars(height:mass), mean, na.rm = TRUE)
```

This means that the underscored version of each main verb is no longer needed,
and so these functions have been deprecated (but remain around for backward compatibility).

* `order_by()`, `top_n()`, `sample_n()` and `sample_frac()` now use
  tidyeval to capture their arguments by expression. This makes it
  possible to use unquoting idioms (see `vignette("programming")`) and
  fixes scoping issues (#2297).

* Most verbs taking dots now ignore the last argument if empty. This
  makes it easier to copy lines of code without having to worry about
  deleting trailing commas (#1039).

* [API] The new `.data` and `.env` environments can be used inside
  all verbs that operate on data: `.data$column_name` accesses the column
  `column_name`, whereas `.env$var` accesses the external variable `var`.
  Columns or external variables named `.data` or `.env` are shadowed, use
  `.data$...` and/or `.env$...` to access them.  (`.data` implements strict
  matching also for the `$` operator (#2591).)

    The `column()` and `global()` functions have been removed. They were never
    documented officially. Use the new `.data` and `.env` environments instead.

* Expressions in verbs are now interpreted correctly in many cases that
  failed before (e.g., use of `$`, `case_when()`, nonstandard evaluation, ...).
  These expressions are now evaluated in a specially constructed temporary
  environment that retrieves column data on demand with the help of the
  `bindrcpp` package (#2190). This temporary environment poses restrictions on
  assignments using `<-` inside verbs. To prevent leaking of broken bindings,
  the temporary environment is cleared after the evaluation (#2435).

## Verbs

### Joins

* [API] `xxx_join.tbl_df(na_matches = "never")` treats all `NA` values as
  different from each other (and from any other value), so that they never
  match.  This corresponds to the behavior of joins for database sources,
  and of database joins in general.  To match `NA` values, pass
  `na_matches = "na"` to the join verbs; this is only supported for data frames.
  The default is `na_matches = "na"`, kept for the sake of compatibility
  to v0.5.0. It can be tweaked by calling
  `pkgconfig::set_config("dplyr::na_matches", "na")` (#2033).

* `common_by()` gets a better error message for unexpected inputs (#2091)

* Fix groups when joining grouped data frames with duplicate columns
  (#2330, #2334, @davidkretch).

* One of the two join suffixes can now be an empty string, dplyr no longer
  hangs (#2228, #2445).

* Anti- and semi-joins warn if factor levels are inconsistent (#2741).

* Warnings about join column inconsistencies now contain the column names
  (#2728).

### Select

* For selecting variables, the first selector decides if it's an inclusive
  selection (i.e., the initial column list is empty), or an exclusive selection
  (i.e., the initial column list contains all columns). This means that
  `select(mtcars, contains("am"), contains("FOO"), contains("vs"))` now returns
  again both `am` and `vs` columns like in dplyr 0.4.3 (#2275, #2289, @r2evans).

* Select helpers now throw an error if called when no variables have been
  set (#2452)

* Helper functions in `select()` (and related verbs) are now evaluated
  in a context where column names do not exist (#2184).

* `select()` (and the internal function `select_vars()`) now support
  column names in addition to column positions. As a result,
  expressions like `select(mtcars, "cyl")` are now allowed.

### Other

* `recode()`, `case_when()` and `coalesce()` now support splicing of
  arguments with rlang's `!!!` operator.

* `count()` now preserves the grouping of its input (#2021).

* `distinct()` no longer duplicates variables (#2001).

* Empty `distinct()` with a grouped data frame works the same way as
  an empty `distinct()` on an ungrouped data frame, namely it uses all
  variables (#2476).

* `copy_to()` now returns it's output invisibly (since you're often just
   calling for the side-effect).

* `filter()` and `lag()` throw informative error if used with ts objects (#2219)

* `mutate()` recycles list columns of length 1 (#2171).

* `mutate()` gives better error message when attempting to add a non-vector
  column (#2319), or attempting to remove a column with `NULL` (#2187, #2439).

* `summarise()` now correctly evaluates newly created factors (#2217), and
  can create ordered factors (#2200).

* Ungrouped `summarise()` uses summary variables correctly (#2404, #2453).

* Grouped `summarise()` no longer converts character `NA` to empty strings (#1839).

## Combining and comparing

* `all_equal()` now reports multiple problems as a character vector (#1819, #2442).

* `all_equal()` checks that factor levels are equal (#2440, #2442).

* `bind_rows()` and `bind_cols()` give an error for database tables (#2373).

* `bind_rows()` works correctly with `NULL` arguments and an `.id` argument
  (#2056), and also for zero-column data frames (#2175).

* Breaking change: `bind_rows()` and `combine()` are more strict when coercing.
  Logical values are no longer coerced to integer and numeric. Date, POSIXct
  and other integer or double-based classes are no longer coerced to integer or
  double as there is chance of attributes or information being lost
  (#2209, @zeehio).

* `bind_cols()` now calls `tibble::repair_names()` to ensure that all
  names are unique (#2248).

* `bind_cols()` handles empty argument list (#2048).

* `bind_cols()` better handles `NULL` inputs (#2303, #2443).

* `bind_rows()` explicitly rejects columns containing data frames
  (#2015, #2446).

* `bind_rows()` and `bind_cols()` now accept vectors. They are treated
  as rows by the former and columns by the latter. Rows require inner
  names like `c(col1 = 1, col2 = 2)`, while columns require outer
  names: `col1 = c(1, 2)`. Lists are still treated as data frames but
  can be spliced explicitly with `!!!`, e.g. `bind_rows(!!! x)` (#1676).

* `rbind_list()` and `rbind_all()` now call `.Deprecated()`, they will be removed
  in the next CRAN release. Please use `bind_rows()` instead.

* `combine()` accepts `NA` values (#2203, @zeehio)

* `combine()` and `bind_rows()` with character and factor types now always warn
  about the coercion to character (#2317, @zeehio)

* `combine()` and `bind_rows()` accept `difftime` objects.

* `mutate` coerces results from grouped dataframes accepting combinable data
  types (such as `integer` and `numeric`). (#1892, @zeehio)

## Vector functions

* `%in%` gets new hybrid handler (#126).

* `between()` returns NA if `left` or `right` is `NA` (fixes #2562).

* `case_when()` supports `NA` values (#2000, @tjmahr).

* `first()`, `last()`, and `nth()` have better default values for factor,
  Dates, POSIXct, and data frame inputs (#2029).

* Fixed segmentation faults in hybrid evaluation of `first()`, `last()`,
  `nth()`,  `lead()`, and `lag()`. These functions now always fall back to the R
  implementation if called with arguments that the hybrid evaluator cannot
  handle (#948, #1980).

* `n_distinct()` gets larger hash tables given slightly better performance (#977).

* `nth()` and `ntile()` are more careful about proper data types of their return values (#2306).

* `ntile()` ignores `NA` when computing group membership (#2564).

* `lag()` enforces integer `n` (#2162, @kevinushey).

* hybrid `min()` and `max()` now always return a `numeric` and work correctly
  in edge cases (empty input, all `NA`, ...) (#2305, #2436).

* `min_rank("string")` no longer segfaults in hybrid evaluation (#2279, #2444).

* `recode()` can now recode a factor to other types (#2268)

* `recode()` gains `.dots` argument to support passing replacements as list
  (#2110, @jlegewie).

## Other minor changes and bug fixes

* Many error messages are more helpful by referring to a column name or a
  position in the argument list (#2448).

* New `is_grouped_df()` alias to `is.grouped_df()`.

* `tbl_vars()` now has a `group_vars` argument set to `TRUE` by
  default. If `FALSE`, group variables are not returned.

* Fixed segmentation fault after calling `rename()` on an invalid grouped
  data frame (#2031).

* `rename_vars()` gains a `strict` argument to control if an
  error is thrown when you try and rename a variable that doesn't
  exist.

* Fixed undefined behavior for `slice()` on a zero-column data frame (#2490).

* Fixed very rare case of false match during join (#2515).

* Restricted workaround for `match()` to R 3.3.0. (#1858).

* dplyr now warns on load when the version of R or Rcpp during installation is
  different to the currently installed version (#2514).

* Fixed improper reuse of attributes when creating a list column in `summarise()`
  and perhaps `mutate()` (#2231).

* `mutate()` and `summarise()` always strip the `names` attribute from new
  or updated columns, even for ungrouped operations (#1689).

* Fixed rare error that could lead to a segmentation fault in
  `all_equal(ignore_col_order = FALSE)` (#2502).

* The "dim" and "dimnames" attributes are always stripped when copying a
  vector (#1918, #2049).

* `grouped_df` and `rowwise` are registered officially as S3 classes.
  This makes them easier to use with S4 (#2276, @joranE, #2789).

* All operations that return tibbles now include the `"tbl"` class.
  This is important for correct printing with tibble 1.3.1 (#2789).

* Makeflags uses PKG_CPPFLAGS for defining preprocessor macros.

* astyle formatting for C++ code, tested but not changed as part of the tests
  (#2086, #2103).

* Update RStudio project settings to install tests (#1952).

* Using `Rcpp::interfaces()` to register C callable interfaces, and registering all native exported functions via `R_registerRoutines()` and `useDynLib(.registration = TRUE)` (#2146).

* Formatting of grouped data frames now works by overriding the `tbl_sum()` generic instead of `print()`. This means that the output is more consistent with tibble, and that `format()` is now supported also for SQL sources (#2781).


# dplyr 0.5.0

## Breaking changes

### Existing functions

* `arrange()` once again ignores grouping (#1206).

* `distinct()` now only keeps the distinct variables. If you want to return
  all variables (using the first row for non-distinct values) use
  `.keep_all = TRUE` (#1110). For SQL sources, `.keep_all = FALSE` is
  implemented using `GROUP BY`, and `.keep_all = TRUE` raises an error
  (#1937, #1942, @krlmlr). (The default behaviour of using all variables
  when none are specified remains - this note only applies if you select
  some variables).

* The select helper functions `starts_with()`, `ends_with()` etc are now
  real exported functions. This means that you'll need to import those
  functions if you're using from a package where dplyr is not attached.
  i.e. `dplyr::select(mtcars, starts_with("m"))` used to work, but
  now you'll need `dplyr::select(mtcars, dplyr::starts_with("m"))`.

### Deprecated and defunct functions

* The long deprecated `chain()`, `chain_q()` and `%.%` have been removed.
  Please use `%>%` instead.

* `id()` has been deprecated. Please use `group_indices()` instead
  (#808).

* `rbind_all()` and `rbind_list()` are formally deprecated. Please use
  `bind_rows()` instead (#803).

* Outdated benchmarking demos have been removed (#1487).

* Code related to starting and signalling clusters has been moved out to
  [multidplyr](https://github.com/tidyverse/multidplyr).

## New functions

* `coalesce()` finds the first non-missing value from a set of vectors.
  (#1666, thanks to @krlmlr for initial implementation).

* `case_when()` is a general vectorised if + else if (#631).

* `if_else()` is a vectorised if statement: it's a stricter (type-safe),
  faster, and more predictable version of `ifelse()`. In SQL it is
  translated to a `CASE` statement.

* `na_if()` makes it easy to replace a certain value with an `NA` (#1707).
  In SQL it is translated to `NULL_IF`.

* `near(x, y)` is a helper for `abs(x - y) < tol` (#1607).

* `recode()` is vectorised equivalent to `switch()` (#1710).

* `union_all()` method. Maps to `UNION ALL` for SQL sources, `bind_rows()`
  for data frames/tbl\_dfs, and `combine()` for vectors (#1045).

* A new family of functions replace `summarise_each()` and
  `mutate_each()` (which will thus be deprecated in a future release).
  `summarise_all()` and `mutate_all()` apply a function to all columns
  while `summarise_at()` and `mutate_at()` operate on a subset of
  columns. These columns are selected with either a character vector
  of columns names, a numeric vector of column positions, or a column
  specification with `select()` semantics generated by the new
  `columns()` helper. In addition, `summarise_if()` and `mutate_if()`
  take a predicate function or a logical vector (these verbs currently
  require local sources). All these functions can now take ordinary
  functions instead of a list of functions generated by `funs()`
  (though this is only useful for local sources). (#1845, @lionel-)

* `select_if()` lets you select columns with a predicate function.
  Only compatible with local sources. (#497, #1569, @lionel-)

## Local backends

### dtplyr

All data table related code has been separated out in to a new dtplyr package. This decouples the development of the data.table interface from the development of the dplyr package. If both data.table and dplyr are loaded, you'll get a message reminding you to load dtplyr.

### Tibble

Functions related to the creation and coercion of `tbl_df`s, now live in their own package: [tibble](https://www.rstudio.com/blog/tibble-1-0-0/). See `vignette("tibble")` for more details.

* `$` and `[[` methods that never do partial matching (#1504), and throw
  an error if the variable does not exist.

* `all_equal()` allows to compare data frames ignoring row and column order,
  and optionally ignoring minor differences in type (e.g. int vs. double)
  (#821). The test handles the case where the df has 0 columns (#1506).
  The test fails fails when convert is `FALSE` and types don't match (#1484).

* `all_equal()` shows better error message when comparing raw values
  or when types are incompatible and `convert = TRUE` (#1820, @krlmlr).

* `add_row()` makes it easy to add a new row to data frame (#1021)

* `as_data_frame()` is now an S3 generic with methods for lists (the old
  `as_data_frame()`), data frames (trivial), and matrices (with efficient
  C++ implementation) (#876). It no longer strips subclasses.

* The internals of `data_frame()` and `as_data_frame()` have been aligned,
  so `as_data_frame()` will now automatically recycle length-1 vectors.
  Both functions give more informative error messages if you attempting to
  create an invalid data frame. You can no longer create a data frame with
  duplicated names (#820). Both check for `POSIXlt` columns, and tell you to
  use `POSIXct` instead (#813).

* `frame_data()` properly constructs rectangular tables (#1377, @kevinushey),
  and supports list-cols.

* `glimpse()` is now a generic. The default method dispatches to `str()`
  (#1325).  It now (invisibly) returns its first argument (#1570).

*  `lst()` and `lst_()` which create lists in the same way that
  `data_frame()` and `data_frame_()` create data frames (#1290).

* `print.tbl_df()` is considerably faster if you have very wide data frames.
  It will now also only list the first 100 additional variables not already
  on screen - control this with the new `n_extra` parameter to `print()`
  (#1161). When printing a grouped data frame the number of groups is now
  printed with thousands separators (#1398). The type of list columns
  is correctly printed (#1379)

* Package includes `setOldClass(c("tbl_df", "tbl", "data.frame"))` to help
  with S4 dispatch (#969).

* `tbl_df` automatically generates column names (#1606).

### tbl_cube

* new `as_data_frame.tbl_cube()` (#1563, @krlmlr).

* `tbl_cube`s are now constructed correctly from data frames, duplicate
  dimension values are detected, missing dimension values are filled
  with `NA`. The construction from data frames now guesses the measure
  variables by default, and allows specification of dimension and/or
  measure variables (#1568, @krlmlr).

* Swap order of `dim_names` and `met_name` arguments in `as.tbl_cube`
  (for `array`, `table` and `matrix`) for consistency with `tbl_cube` and
  `as.tbl_cube.data.frame`. Also, the `met_name` argument to
  `as.tbl_cube.table` now defaults to `"Freq"` for consistency with
  `as.data.frame.table` (@krlmlr, #1374).

## Remote backends

* `as_data_frame()` on SQL sources now returns all rows (#1752, #1821,
  @krlmlr).

* `compute()` gets new parameters `indexes` and `unique_indexes` that make
  it easier to add indexes (#1499, @krlmlr).

* `db_explain()` gains a default method for DBIConnections (#1177).

* The backend testing system has been improved. This lead to the removal of
  `temp_srcs()`. In the unlikely event that you were using this function,
  you can instead use `test_register_src()`, `test_load()`, and `test_frame()`.

* You can now use `right_join()` and `full_join()` with remote tables (#1172).

### SQLite

* `src_memdb()` is a session-local in-memory SQLite database.
  `memdb_frame()` works like `data_frame()`, but creates a new table in
  that database.

* `src_sqlite()` now uses a stricter quoting character, `` ` ``, instead of
  `"`. SQLite "helpfully" will convert `"x"` into a string if there is
  no identifier called x in the current scope (#1426).

* `src_sqlite()` throws errors if you try and use it with window functions
  (#907).

### SQL translation

* `filter.tbl_sql()` now puts parens around each argument (#934).

* Unary `-` is better translated (#1002).

* `escape.POSIXt()` method makes it easier to use date times. The date is
  rendered in ISO 8601 format in UTC, which should work in most databases
  (#857).

* `is.na()` gets a missing space (#1695).

* `if`, `is.na()`, and `is.null()` get extra parens to make precedence
  more clear (#1695).

* `pmin()` and `pmax()` are translated to `MIN()` and `MAX()` (#1711).

* Window functions:

    * Work on ungrouped data (#1061).

    * Warning if order is not set on cumulative window functions.

    * Multiple partitions or ordering variables in windowed functions no
      longer generate extra parentheses, so should work for more databases
      (#1060)

### Internals

This version includes an almost total rewrite of how dplyr verbs are translated into SQL. Previously, I used a rather ad-hoc approach, which tried to guess when a new subquery was needed. Unfortunately this approach was fraught with bugs, so in this version I've implemented a much richer internal data model. Now there is a three step process:

1.  When applied to a `tbl_lazy`, each dplyr verb captures its inputs
    and stores in a `op` (short for operation) object.

2.  `sql_build()` iterates through the operations building to build up an
    object that represents a SQL query. These objects are convenient for
    testing as they are lists, and are backend agnostics.

3.  `sql_render()` iterates through the queries and generates the SQL,
    using generics (like `sql_select()`) that can vary based on the
    backend.

In the short-term, this increased abstraction is likely to lead to some minor performance decreases, but the chance of dplyr generating correct SQL is much much higher. In the long-term, these abstractions will make it possible to write a query optimiser/compiler in dplyr, which would make it possible to generate much more succinct queries.

If you have written a dplyr backend, you'll need to make some minor changes to your package:

* `sql_join()` has been considerably simplified - it is now only responsible
  for generating the join query, not for generating the intermediate selects
  that rename the variable. Similarly for `sql_semi_join()`. If you've
  provided new methods in your backend, you'll need to rewrite.

* `select_query()` gains a distinct argument which is used for generating
  queries for `distinct()`. It loses the `offset` argument which was
  never used (and hence never tested).

* `src_translate_env()` has been replaced by `sql_translate_env()` which
  should have methods for the connection object.

There were two other tweaks to the exported API, but these are less likely to affect anyone.

* `translate_sql()` and `partial_eval()` got a new API: now use connection +
  variable names, rather than a `tbl`. This makes testing considerably easier.
  `translate_sql_q()` has been renamed to `translate_sql_()`.

* Also note that the sql generation generics now have a default method, instead
  methods for DBIConnection and NULL.

## Minor improvements and bug fixes

### Single table verbs

* Avoiding segfaults in presence of `raw` columns (#1803, #1817, @krlmlr).

* `arrange()` fails gracefully on list columns (#1489) and matrices
  (#1870, #1945, @krlmlr).

* `count()` now adds additional grouping variables, rather than overriding
  existing (#1703). `tally()` and `count()` can now count a variable
  called `n` (#1633). Weighted `count()`/`tally()` ignore `NA`s (#1145).

* The progress bar in `do()` is now updated at most 20 times per second,
  avoiding unnecessary redraws (#1734, @mkuhn)

* `distinct()` doesn't crash when given a 0-column data frame (#1437).

* `filter()` throws an error if you supply an named arguments. This is usually
  a type: `filter(df, x = 1)` instead of `filter(df, x == 1)` (#1529).

* `summarise()` correctly coerces factors with different levels (#1678),
  handles min/max of already summarised variable (#1622), and
  supports data frames as columns (#1425).

* `select()` now informs you that it adds missing grouping variables
  (#1511). It works even if the grouping variable has a non-syntactic name
  (#1138). Negating a failed match (e.g. `select(mtcars, -contains("x"))`)
  returns all columns, instead of no columns (#1176)

    The `select()` helpers are now exported and have their own
    documentation (#1410). `one_of()` gives a useful error message if
    variables names are not found in data frame (#1407).

* The naming behaviour of `summarise_each()` and `mutate_each()` has been
  tweaked so that you can force inclusion of both the function and the
  variable name: `summarise_each(mtcars, funs(mean = mean), everything())`
  (#442).

* `mutate()` handles factors that are all `NA` (#1645), or have different
  levels in different groups (#1414). It disambiguates `NA` and `NaN` (#1448),
  and silently promotes groups that only contain `NA` (#1463). It deep copies
  data in list columns (#1643), and correctly fails on incompatible columns
  (#1641). `mutate()` on a grouped data no longer groups grouping attributes
  (#1120). `rowwise()` mutate gives expected results (#1381).

* `one_of()` tolerates unknown variables in `vars`, but warns (#1848, @jennybc).

* `print.grouped_df()` passes on `...` to `print()` (#1893).

* `slice()` correctly handles grouped attributes (#1405).

* `ungroup()` generic gains `...` (#922).

### Dual table verbs
* `bind_cols()` matches the behaviour of `bind_rows()` and ignores `NULL`
  inputs (#1148). It also handles `POSIXct`s with integer base type (#1402).

* `bind_rows()` handles 0-length named lists (#1515), promotes factors to
  characters (#1538), and warns when binding factor and character (#1485).
  bind_rows()` is more flexible in the way it can accept data frames,
  lists, list of data frames, and list of lists (#1389).

* `bind_rows()` rejects `POSIXlt` columns (#1875, @krlmlr).

* Both `bind_cols()` and `bind_rows()` infer classes and grouping information
  from the first data frame (#1692).

* `rbind()` and `cbind()` get `grouped_df()` methods that make it harder to
  create corrupt data frames (#1385). You should still prefer `bind_rows()`
  and `bind_cols()`.

* Joins now use correct class when joining on `POSIXct` columns
  (#1582, @joel23888), and consider time zones (#819). Joins handle a `by`
  that is empty (#1496), or has duplicates (#1192). Suffixes grow progressively
  to avoid creating repeated column names (#1460).  Joins on string columns
  should be substantially faster (#1386). Extra attributes are ok if they are
  identical (#1636). Joins work correct when factor levels not equal
  (#1712, #1559). Anti- and semi-joins give correct result when by variable
  is a factor (#1571), but warn if factor levels are inconsistent (#2741).
  A clear error message is given for joins where an
  explicit `by` contains unavailable columns (#1928, #1932).
  Warnings about join column inconsistencies now contain the column names
  (#2728).

* `inner_join()`, `left_join()`, `right_join()`, and `full_join()` gain a
  `suffix` argument which allows you to control what suffix duplicated variable
  names receive (#1296).

* Set operations (`intersect()`, `union()` etc) respect coercion rules
  (#799). `setdiff()` handles factors with `NA` levels (#1526).

* There were a number of fixes to enable joining of data frames that don't
  have the same encoding of column names (#1513), including working around
  bug 16885 regarding `match()` in R 3.3.0 (#1806, #1810,
  @krlmlr).

### Vector functions

* `combine()` silently drops `NULL` inputs (#1596).

* Hybrid `cummean()` is more stable against floating point errors (#1387).

* Hybrid `lead()` and `lag()` received a considerable overhaul. They are more
  careful about more complicated expressions (#1588), and falls back more
  readily to pure R evaluation (#1411). They behave correctly in `summarise()`
  (#1434). and handle default values for string columns.

* Hybrid `min()` and `max()` handle empty sets (#1481).

* `n_distinct()` uses multiple arguments for data frames (#1084), falls back to R
  evaluation when needed (#1657), reverting decision made in (#567).
  Passing no arguments gives an error (#1957, #1959, @krlmlr).

* `nth()` now supports negative indices to select from end, e.g. `nth(x, -2)`
  selects the 2nd value from the end of `x` (#1584).

* `top_n()` can now also select bottom `n` values by passing a negative value
  to `n` (#1008, #1352).

* Hybrid evaluation leaves formulas untouched (#1447).


# dplyr 0.4.3

## Improved encoding support

Until now, dplyr's support for non-UTF8 encodings has been rather shaky. This release brings a number of improvement to fix these problems: it's probably not perfect, but should be a lot better than the previously version. This includes fixes to `arrange()` (#1280), `bind_rows()` (#1265), `distinct()` (#1179), and joins (#1315). `print.tbl_df()` also received a fix for strings with invalid encodings (#851).

## Other minor improvements and bug fixes

* `frame_data()` provides a means for constructing `data_frame`s using
  a simple row-wise language. (#1358, @kevinushey)

* `all.equal()` no longer runs all outputs together (#1130).

* `as_data_frame()` gives better error message with NA column names (#1101).

* `[.tbl_df` is more careful about subsetting column names (#1245).

* `arrange()` and `mutate()` work on empty data frames (#1142).

* `arrange()`, `filter()`, `slice()`, and `summarise()` preserve data frame
  meta attributes (#1064).

* `bind_rows()` and `bind_cols()` accept lists (#1104): during initial data
  cleaning you no longer need to convert lists to data frames, but can
  instead feed them to `bind_rows()` directly.

* `bind_rows()` gains a `.id` argument. When supplied, it creates a
  new column that gives the name of each data frame (#1337, @lionel-).

* `bind_rows()` respects the `ordered` attribute of factors (#1112), and
  does better at comparing `POSIXct`s (#1125). The `tz` attribute is ignored
  when determining if two `POSIXct` vectors are comparable. If the `tz` of
  all inputs is the same, it's used, otherwise its set to `UTC`.

* `data_frame()` always produces a `tbl_df` (#1151, @kevinushey)

* `filter(x, TRUE, TRUE)` now just returns `x` (#1210),
  it doesn't internally modify the first argument (#971), and
  it now works with rowwise data (#1099). It once again works with
  data tables (#906).

* `glimpse()` also prints out the number of variables in addition to the number
  of observations (@ilarischeinin, #988).

* Joins handles matrix columns better (#1230), and can join `Date` objects
  with heterogenous representations (some `Date`s are integers, while other
  are numeric). This also improves `all.equal()` (#1204).

* Fixed `percent_rank()` and `cume_dist()` so that missing values no longer
  affect denominator (#1132).

* `print.tbl_df()` now displays the class for all variables, not just those
  that don't fit on the screen (#1276). It also displays duplicated column
  names correctly (#1159).

* `print.grouped_df()` now tells you how many groups there are.

* `mutate()` can set to `NULL` the first column (used to segfault, #1329) and
  it better protects intermediary results (avoiding random segfaults, #1231).

* `mutate()` on grouped data handles the special case where for the first few
  groups, the result consists of a `logical` vector with only `NA`. This can
  happen when the condition of an `ifelse` is an all `NA` logical vector (#958).

* `mutate.rowwise_df()` handles factors (#886) and correctly handles
  0-row inputs (#1300).

* `n_distinct()` gains an `na_rm` argument (#1052).

* The `Progress` bar used by `do()` now respects global option
  `dplyr.show_progress` (default is TRUE) so you can turn it off globally
  (@jimhester #1264, #1226).

* `summarise()` handles expressions that returning heterogenous outputs,
  e.g. `median()`, which that sometimes returns an integer, and other times a
  numeric (#893).

* `slice()` silently drops columns corresponding to an NA (#1235).

* `ungroup.rowwise_df()` gives a `tbl_df` (#936).

* More explicit duplicated column name error message (#996).

* When "," is already being used as the decimal point (`getOption("OutDec")`),
  use "." as the thousands separator when printing out formatted numbers
  (@ilarischeinin, #988).

## Databases

* `db_query_fields.SQLiteConnection` uses `build_sql` rather than `paste0`
  (#926, @NikNakk)

* Improved handling of `log()` (#1330).

* `n_distinct(x)` is translated to `COUNT(DISTINCT(x))` (@skparkes, #873).

* `print(n = Inf)` now works for remote sources (#1310).

## Hybrid evaluation

* Hybrid evaluation does not take place for objects with a class (#1237).

* Improved `$` handling (#1134).

* Simplified code for `lead()` and `lag()` and make sure they work properly on
  factors (#955). Both respect the `default` argument (#915).

* `mutate` can set to `NULL` the first column (used to segfault, #1329).

* `filter` on grouped data handles indices correctly (#880).

* `sum()` issues a warning about integer overflow (#1108).

# dplyr 0.4.2

This is a minor release containing fixes for a number of crashes and issues identified by R CMD CHECK. There is one new "feature": dplyr no longer complains about unrecognised attributes, and instead just copies them over to the output.

* `lag()` and `lead()` for grouped data were confused about indices and therefore
  produced wrong results (#925, #937). `lag()` once again overrides `lag()`
  instead of just the default method `lag.default()`. This is necessary due to
  changes in R CMD check. To use the lag function provided by another package,
  use `pkg::lag`.

* Fixed a number of memory issues identified by valgrind.

* Improved performance when working with large number of columns (#879).

* Lists-cols that contain data frames now print a slightly nicer summary
  (#1147)

* Set operations give more useful error message on incompatible data frames
  (#903).

* `all.equal()` gives the correct result when `ignore_row_order` is `TRUE`
  (#1065) and `all.equal()` correctly handles character missing values (#1095).

* `bind_cols()` always produces a `tbl_df` (#779).

* `bind_rows()` gains a test for a form of data frame corruption (#1074).

* `bind_rows()` and `summarise()` now handles complex columns (#933).

* Workaround for using the constructor of `DataFrame` on an unprotected object
  (#998)

* Improved performance when working with large number of columns (#879).

# dplyr 0.4.1

* Don't assume that RPostgreSQL is available.

# dplyr 0.4.0

## New features

* `add_rownames()` turns row names into an explicit variable (#639).

* `as_data_frame()` efficiently coerces a list into a data frame (#749).

* `bind_rows()` and `bind_cols()` efficiently bind a list of data frames by
  row or column. `combine()` applies the same coercion rules to vectors
  (it works like `c()` or `unlist()` but is consistent with the `bind_rows()`
  rules).

* `right_join()` (include all rows in `y`, and matching rows in `x`) and
  `full_join()` (include all rows in `x` and `y`) complete the family of
  mutating joins (#96).

* `group_indices()` computes a unique integer id for each group (#771). It
  can be called on a grouped_df without any arguments or on a data frame
  with same arguments as `group_by()`.

## New vignettes

* `vignette("data_frames")` describes dplyr functions that make it easier
  and faster to create and coerce data frames. It subsumes the old `memory`
  vignette.

* `vignette("two-table")` describes how two-table verbs work in dplyr.

## Minor improvements

* `data_frame()` (and `as_data_frame()` & `tbl_df()`) now explicitly
  forbid columns that are data frames or matrices (#775). All columns
  must be either a 1d atomic vector or a 1d list.

* `do()` uses lazyeval to correctly evaluate its arguments in the correct
  environment (#744), and new `do_()` is the SE equivalent of `do()` (#718).
  You can modify grouped data in place: this is probably a bad idea but it's
  sometimes convenient (#737). `do()` on grouped data tables now passes in all
  columns (not all columns except grouping vars) (#735, thanks to @kismsu).
  `do()` with database tables no longer potentially includes grouping
  variables twice (#673). Finally, `do()` gives more consistent outputs when
  there are no rows or no groups (#625).

* `first()` and `last()` preserve factors, dates and times (#509).

* Overhaul of single table verbs for data.table backend. They now all use
  a consistent (and simpler) code base. This ensures that (e.g.) `n()`
  now works in all verbs (#579).

* In `*_join()`, you can now name only those variables that are different between
  the two tables, e.g. `inner_join(x, y, c("a", "b", "c" = "d"))` (#682).
  If non-join columns are the same, dplyr will add `.x` and `.y`
  suffixes to distinguish the source (#655).

* `mutate()` handles complex vectors (#436) and forbids `POSIXlt` results
  (instead of crashing) (#670).

* `select()` now implements a more sophisticated algorithm so if you're
  doing multiples includes and excludes with and without names, you're more
  likely to get what you expect (#644). You'll also get a better error
  message if you supply an input that doesn't resolve to an integer
  column position (#643).

* Printing has received a number of small tweaks. All `print()` methods
  invisibly return their input so you can interleave `print()` statements into a
  pipeline to see interim results. `print()` will column names of 0 row data
  frames (#652), and will never print more 20 rows (i.e.
  `options(dplyr.print_max)` is now 20), not 100 (#710). Row names are no
  never printed since no dplyr method is guaranteed to preserve them (#669).

    `glimpse()` prints the number of observations (#692)

    `type_sum()` gains a data frame method.

* `summarise()` handles list output columns (#832)

* `slice()` works for data tables (#717). Documentation clarifies that
  slice can't work with relational databases, and the examples show
  how to achieve the same results using `filter()` (#720).

* dplyr now requires RSQLite >= 1.0. This shouldn't affect your code
  in any way (except that RSQLite now doesn't need to be attached) but does
  simplify the internals (#622).

* Functions that need to combine multiple results into a single column
  (e.g. `join()`, `bind_rows()` and `summarise()`) are more careful about
  coercion.

    Joining factors with the same levels in the same order preserves the
    original levels (#675). Joining factors with non-identical levels
    generates a warning and coerces to character (#684). Joining a character
    to a factor (or vice versa) generates a warning and coerces to character.
    Avoid these warnings by ensuring your data is compatible before joining.

    `rbind_list()` will throw an error if you attempt to combine an integer and
    factor (#751). `rbind()`ing a column full of `NA`s is allowed and just
    collects the appropriate missing value for the column type being collected
    (#493).

    `summarise()` is more careful about `NA`, e.g. the decision on the result
    type will be delayed until the first non NA value is returned (#599).
    It will complain about loss of precision coercions, which can happen for
    expressions that return integers for some groups and a doubles for others
    (#599).

* A number of functions gained new or improved hybrid handlers: `first()`,
  `last()`, `nth()` (#626), `lead()` & `lag()` (#683), `%in%` (#126). That means
  when you use these functions in a dplyr verb, we handle them in C++, rather
  than calling back to R, and hence improving performance.

    Hybrid `min_rank()` correctly handles `NaN` values (#726). Hybrid
    implementation of `nth()` falls back to R evaluation when `n` is not
    a length one integer or numeric, e.g. when it's an expression (#734).

    Hybrid `dense_rank()`, `min_rank()`, `cume_dist()`, `ntile()`, `row_number()`
    and `percent_rank()` now preserve NAs (#774)

* `filter` returns its input when it has no rows or no columns (#782).

* Join functions keep attributes (e.g. time zone information) from the
  left argument for `POSIXct` and `Date` objects (#819), and only
  only warn once about each incompatibility (#798).

## Bug fixes

* `[.tbl_df` correctly computes row names for 0-column data frames, avoiding
  problems with xtable (#656). `[.grouped_df` will silently drop grouping
  if you don't include the grouping columns (#733).

* `data_frame()` now acts correctly if the first argument is a vector to be
  recycled. (#680 thanks @jimhester)

* `filter.data.table()` works if the table has a variable called "V1" (#615).

* `*_join()` keeps columns in original order (#684).
  Joining a factor to a character vector doesn't segfault (#688).
  `*_join` functions can now deal with multiple encodings (#769),
  and correctly name results (#855).

* `*_join.data.table()` works when data.table isn't attached (#786).

* `group_by()` on a data table preserves original order of the rows (#623).
  `group_by()` supports variables with more than 39 characters thanks to
  a fix in lazyeval (#705). It gives meaningful error message when a variable
  is not found in the data frame (#716).

* `grouped_df()` requires `vars` to be a list of symbols (#665).

* `min(.,na.rm = TRUE)` works with `Date`s built on numeric vectors (#755).

* `rename_()` generic gets missing `.dots` argument (#708).

* `row_number()`, `min_rank()`, `percent_rank()`, `dense_rank()`, `ntile()` and
  `cume_dist()` handle data frames with 0 rows (#762). They all preserve
  missing values (#774). `row_number()` doesn't segfault when giving an external
  variable with the wrong number of variables (#781).

* `group_indices` handles the edge case when there are no variables (#867).

* Removed bogus `NAs introduced by coercion to integer range` on 32-bit Windows (#2708).

# dplyr 0.3.0.1

* Fixed problem with test script on Windows.

# dplyr 0.3

## New functions

* `between()` vector function efficiently determines if numeric values fall
  in a range, and is translated to special form for SQL (#503).

* `count()` makes it even easier to do (weighted) counts (#358).

* `data_frame()` by @kevinushey is a nicer way of creating data frames.
  It never coerces column types (no more `stringsAsFactors = FALSE`!),
  never munges column names, and never adds row names. You can use previously
  defined columns to compute new columns (#376).

* `distinct()` returns distinct (unique) rows of a tbl (#97). Supply
  additional variables to return the first row for each unique combination
  of variables.

* Set operations, `intersect()`, `union()` and `setdiff()` now have methods
  for data frames, data tables and SQL database tables (#93). They pass their
  arguments down to the base functions, which will ensure they raise errors if
  you pass in two many arguments.

* Joins (e.g. `left_join()`, `inner_join()`, `semi_join()`, `anti_join()`)
  now allow you to join on different variables in `x` and `y` tables by
  supplying a named vector to `by`. For example, `by = c("a" = "b")` joins
  `x.a` to `y.b`.

* `n_groups()` function tells you how many groups in a tbl. It returns
  1 for ungrouped data. (#477)

* `transmute()` works like `mutate()` but drops all variables that you didn't
  explicitly refer to (#302).

* `rename()` makes it easy to rename variables - it works similarly to
  `select()` but it preserves columns that you didn't otherwise touch.

* `slice()` allows you to selecting rows by position (#226). It includes
  positive integers, drops negative integers and you can use expression like
  `n()`.

## Programming with dplyr (non-standard evaluation)

* You can now program with dplyr - every function that does non-standard
  evaluation (NSE) has a standard evaluation (SE) version ending in `_`.
  This is powered by the new lazyeval package which provides all the tools
  needed to implement NSE consistently and correctly.

* See `vignette("nse")` for full details.

* `regroup()` is deprecated. Please use the more flexible `group_by_()`
  instead.

* `summarise_each_q()` and `mutate_each_q()` are deprecated. Please use
  `summarise_each_()` and `mutate_each_()` instead.

* `funs_q` has been replaced with `funs_`.

## Removed and deprecated features

* `%.%` has been deprecated: please use `%>%` instead. `chain()` is
  defunct. (#518)

* `filter.numeric()` removed. Need to figure out how to reimplement with
  new lazy eval system.

* The `Progress` refclass is no longer exported to avoid conflicts with shiny.
  Instead use `progress_estimated()` (#535).

* `src_monetdb()` is now implemented in MonetDB.R, not dplyr.

* `show_sql()` and `explain_sql()` and matching global options `dplyr.show_sql`
  and `dplyr.explain_sql` have been removed. Instead use `show_query()` and
  `explain()`.

## Minor improvements and bug fixes

* Main verbs now have individual documentation pages (#519).

* `%>%` is simply re-exported from magrittr, instead of creating a local copy
  (#496, thanks to @jimhester)

* Examples now use `nycflights13` instead of `hflights` because it the variables
  have better names and there are a few interlinked tables (#562). `Lahman` and
  `nycflights13` are (once again) suggested packages. This means many examples
  will not work unless you explicitly install them with
  `install.packages(c("Lahman", "nycflights13"))` (#508). dplyr now depends on
  Lahman 3.0.1. A number of examples have been updated to reflect modified
  field names (#586).

* `do()` now displays the progress bar only when used in interactive prompts
  and not when knitting (#428, @jimhester).

* `glimpse()` now prints a trailing new line (#590).

* `group_by()` has more consistent behaviour when grouping by constants:
  it creates a new column with that value (#410). It renames grouping
  variables (#410). The first argument is now `.data` so you can create
  new groups with name x (#534).

* Now instead of overriding `lag()`, dplyr overrides `lag.default()`,
  which should avoid clobbering lag methods added by other packages.
  (#277).

* `mutate(data, a = NULL)` removes the variable `a` from the returned
  dataset (#462).

* `trunc_mat()` and hence `print.tbl_df()` and friends gets a `width` argument
  to control the default output width. Set `options(dplyr.width = Inf)` to
  always show all columns (#589).

* `select()` gains `one_of()` selector: this allows you to select variables
  provided by a character vector (#396). It fails immediately if you give an
  empty pattern to `starts_with()`,  `ends_with()`, `contains()` or `matches()`
  (#481, @leondutoit). Fixed buglet in `select()` so that you can now create
  variables called `val` (#564).

* Switched from RC to R6.

* `tally()` and `top_n()` work consistently: neither accidentally
  evaluates the the `wt` param. (#426, @mnel)

* `rename` handles grouped data (#640).

## Minor improvements and bug fixes by backend

### Databases

* Correct SQL generation for `paste()` when used with the collapse parameter
  targeting a Postgres database. (@rbdixon, #1357)

* The db backend system has been completely overhauled in order to make
  it possible to add backends in other packages, and to support a much
  wider range of databases. See `vignette("new-sql-backend")` for instruction
  on how to create your own (#568).

* `src_mysql()` gains a method for `explain()`.

* When `mutate()` creates a new variable that uses a window function,
  automatically wrap the result in a subquery (#484).

* Correct SQL generation for `first()` and `last()` (#531).

* `order_by()` now works in conjunction with window functions in databases
  that support them.

### Data frames/`tbl_df`

* All verbs now understand how to work with `difftime()` (#390) and
  `AsIs` (#453) objects. They all check that colnames are unique (#483), and
  are more robust when columns are not present (#348, #569, #600).

* Hybrid evaluation bugs fixed:

    * Call substitution stopped too early when a sub expression contained a
      `$` (#502).

    * Handle `::` and `:::` (#412).

    * `cumany()` and `cumall()` properly handle `NA` (#408).

    * `nth()` now correctly preserve the class when using dates, times and
      factors (#509).

    * no longer substitutes within `order_by()` because `order_by()` needs to do
      its own NSE (#169).

* `[.tbl_df` always returns a tbl_df (i.e. `drop = FALSE` is the default)
  (#587, #610). `[.grouped_df` preserves important output attributes (#398).

* `arrange()` keeps the grouping structure of grouped data (#491, #605),
  and preserves input classes (#563).

* `contains()` accidentally matched regular expressions, now it passes
  `fixed = TRUE` to `grep()` (#608).

* `filter()` asserts all variables are white listed (#566).

* `mutate()` makes a `rowwise_df` when given a `rowwise_df` (#463).

* `rbind_all()` creates `tbl_df` objects instead of raw `data.frame`s.

* If `select()` doesn't match any variables, it returns a 0-column data frame,
  instead of the original (#498). It no longer fails when if some columns
  are not named (#492)

* `sample_n()` and `sample_frac()` methods for data.frames exported.
  (#405, @alyst)

* A grouped data frame may have 0 groups (#486). Grouped df objects
  gain some basic validity checking, which should prevent some crashes
  related to corrupt `grouped_df` objects made by `rbind()` (#606).

* More coherence when joining columns of compatible but different types,
  e.g. when joining a character vector and a factor (#455),
  or a numeric and integer (#450)

* `mutate()` works for on zero-row grouped data frame, and
  with list columns (#555).

* `LazySubset` was confused about input data size (#452).

* Internal `n_distinct()` is stricter about it's inputs: it requires one symbol
  which must be from the data frame (#567).

* `rbind_*()` handle data frames with 0 rows (#597). They fill character
  vector columns with `NA` instead of blanks (#595).  They work with
  list columns (#463).

* Improved handling of encoding for column names (#636).

* Improved handling of hybrid evaluation re $ and @ (#645).

### Data tables

* Fix major omission in `tbl_dt()` and `grouped_dt()` methods - I was
  accidentally doing a deep copy on every result :(

* `summarise()` and `group_by()` now retain over-allocation when working with
  data.tables (#475, @arunsrinivasan).

* joining two data.tables now correctly dispatches to data table methods,
  and result is a data table (#470)

### Cubes

* `summarise.tbl_cube()` works with single grouping variable (#480).

# dplyr 0.2

## Piping

dplyr now imports `%>%` from magrittr (#330). I recommend that you use this instead of `%.%` because it is easier to type (since you can hold down the shift key) and is more flexible. With you `%>%`, you can control which argument on the RHS receives the LHS by using the pronoun `.`. This makes `%>%` more useful with base R functions because they don't always take the data frame as the first argument. For example you could pipe `mtcars` to `xtabs()` with:

    mtcars %>% xtabs( ~ cyl + vs, data = .)

Thanks to @smbache for the excellent magrittr package. dplyr only provides `%>%` from magrittr, but it contains many other useful functions. To use them, load `magrittr` explicitly: `library(magrittr)`. For more details, see `vignette("magrittr")`.

`%.%` will be deprecated in a future version of dplyr, but it won't happen for a while. I've also deprecated `chain()` to encourage a single style of dplyr usage: please use `%>%` instead.

## Do

`do()` has been completely overhauled. There are now two ways to use it, either with multiple named arguments or a single unnamed arguments. `group_by()` + `do()` is equivalent to `plyr::dlply`, except it always returns a data frame.

If you use named arguments, each argument becomes a list-variable in the output. A list-variable can contain any arbitrary R object so it's particularly well suited for storing models.

    library(dplyr)
    models <- mtcars %>% group_by(cyl) %>% do(lm = lm(mpg ~ wt, data = .))
    models %>% summarise(rsq = summary(lm)$r.squared)

If you use an unnamed argument, the result should be a data frame. This allows you to apply arbitrary functions to each group.

    mtcars %>% group_by(cyl) %>% do(head(., 1))

Note the use of the `.` pronoun to refer to the data in the current group.

`do()` also has an automatic progress bar. It appears if the computation takes longer than 5 seconds and lets you know (approximately) how much longer the job will take to complete.

## New verbs

dplyr 0.2 adds three new verbs:

* `glimpse()` makes it possible to see all the columns in a tbl,
  displaying as much data for each variable as can be fit on a single line.

* `sample_n()` randomly samples a fixed number of rows from a tbl;
  `sample_frac()` randomly samples a fixed fraction of rows. Only works
  for local data frames and data tables (#202).

* `summarise_each()` and `mutate_each()` make it easy to apply one or more
  functions to multiple columns in a tbl (#178).

## Minor improvements

* If you load plyr after dplyr, you'll get a message suggesting that you
  load plyr first (#347).

* `as.tbl_cube()` gains a method for matrices (#359, @paulstaab)

* `compute()` gains `temporary` argument so you can control whether the
  results are temporary or permanent (#382, @cpsievert)

* `group_by()` now defaults to `add = FALSE` so that it sets the grouping
  variables rather than adding to the existing list. I think this is how
  most people expected `group_by` to work anyway, so it's unlikely to
  cause problems (#385).

* Support for [MonetDB](http://www.monetdb.org) tables with `src_monetdb()`
  (#8, thanks to @hannesmuehleisen).

* New vignettes:

    * `memory` vignette which discusses how dplyr minimises memory usage
      for local data frames (#198).

    *  `new-sql-backend` vignette which discusses how to add a new
       SQL backend/source to dplyr.

* `changes()` output more clearly distinguishes which columns were added or
  deleted.

* `explain()` is now generic.

* dplyr is more careful when setting the keys of data tables, so it never
  accidentally modifies an object that it doesn't own. It also avoids
  unnecessary key setting which negatively affected performance.
  (#193, #255).

* `print()` methods for `tbl_df`, `tbl_dt` and `tbl_sql` gain `n` argument to
  control the number of rows printed (#362). They also works better when you have
  columns containing lists of complex objects.

* `row_number()` can be called without arguments, in which case it returns
  the same as `1:n()` (#303).

* `"comment"` attribute is allowed (white listed) as well as names (#346).

* hybrid versions of `min`, `max`, `mean`, `var`, `sd` and `sum`
  handle the `na.rm` argument (#168). This should yield substantial
  performance improvements for those functions.

* Special case for call to `arrange()` on a grouped data frame with no arguments. (#369)

## Bug fixes

* Code adapted to Rcpp > 0.11.1

* internal `DataDots` class protects against missing variables in verbs (#314),
  including the case where `...` is missing. (#338)

* `all.equal.data.frame` from base is no longer bypassed. we now have
  `all.equal.tbl_df` and `all.equal.tbl_dt` methods (#332).

* `arrange()` correctly handles NA in numeric vectors (#331) and 0 row
  data frames (#289).

* `copy_to.src_mysql()` now works on windows (#323)

* `*_join()` doesn't reorder column names (#324).

* `rbind_all()` is stricter and only accepts list of data frames (#288)

* `rbind_*` propagates time zone information for `POSIXct` columns (#298).

* `rbind_*` is less strict about type promotion. The numeric `Collecter` allows
  collection of integer and logical vectors. The integer `Collecter` also collects
  logical values (#321).

* internal `sum` correctly handles integer (under/over)flow (#308).

* `summarise()` checks consistency of outputs (#300) and drops `names`
  attribute of output columns (#357).

* join functions throw error instead of crashing when there are no common
  variables between the data frames, and also give a better error message when
  only one data frame has a by variable (#371).

* `top_n()` returns `n` rows instead of `n - 1` (@leondutoit, #367).

* SQL translation always evaluates subsetting operators (`$`, `[`, `[[`)
  locally. (#318).

* `select()` now renames variables in remote sql tbls (#317) and
  implicitly adds grouping variables (#170).

* internal `grouped_df_impl` function errors if there are no variables to group by (#398).

* `n_distinct` did not treat NA correctly in the numeric case #384.

* Some compiler warnings triggered by -Wall or -pedantic have been eliminated.

* `group_by` only creates one group for NA (#401).

* Hybrid evaluator did not evaluate expression in correct environment (#403).

# dplyr 0.1.3

## Bug fixes

* `select()` actually renames columns in a data table (#284).

* `rbind_all()` and `rbind_list()` now handle missing values in factors (#279).

* SQL joins now work better if names duplicated in both x and y tables (#310).

* Builds against Rcpp 0.11.1

* `select()` correctly works with the vars attribute (#309).

* Internal code is stricter when deciding if a data frame is grouped (#308):
  this avoids a number of situations which previously caused problems.

* More data frame joins work with missing values in keys (#306).

# dplyr 0.1.2

## New features

* `select()` is substantially more powerful. You can use named arguments to
  rename existing variables, and new functions `starts_with()`, `ends_with()`,
  `contains()`, `matches()` and `num_range()` to select variables based on
  their names. It now also makes a shallow copy, substantially reducing its
  memory impact (#158, #172, #192, #232).

* `summarize()` added as alias for `summarise()` for people from countries
  that don't don't spell things correctly ;) (#245)

## Bug fixes

* `filter()` now fails when given anything other than a logical vector, and
  correctly handles missing values (#249). `filter.numeric()` proxies
  `stats::filter()` so you can continue to use `filter()` function with
  numeric inputs (#264).

* `summarise()` correctly uses newly created variables (#259).

* `mutate()` correctly propagates attributes (#265) and `mutate.data.frame()`
  correctly mutates the same variable repeatedly (#243).

* `lead()` and `lag()` preserve attributes, so they now work with
  dates, times and factors (#166).

* `n()` never accepts arguments (#223).

* `row_number()` gives correct results (#227).

* `rbind_all()` silently ignores data frames with 0 rows or 0 columns (#274).

* `group_by()` orders the result (#242). It also checks that columns
  are of supported types (#233, #276).

* The hybrid evaluator did not handle some expressions correctly, for
  example in `if(n() > 5) 1 else 2` the subexpression `n()` was not
  substituted correctly. It also correctly processes `$` (#278).

* `arrange()` checks that all columns are of supported types (#266). It also
  handles list columns (#282).

* Working towards Solaris compatibility.

* Benchmarking vignette temporarily disabled due to microbenchmark
  problems reported by BDR.

# dplyr 0.1.1

## Improvements

* new `location()` and `changes()` functions which provide more information
  about how data frames are stored in memory so that you can see what
  gets copied.

* renamed `explain_tbl()` to `explain()` (#182).

* `tally()` gains `sort` argument to sort output so highest counts
  come first (#173).

* `ungroup.grouped_df()`, `tbl_df()`, `as.data.frame.tbl_df()` now only
  make shallow copies of their inputs (#191).

* The `benchmark-baseball` vignette now contains fairer (including grouping
  times) comparisons with `data.table`. (#222)

## Bug fixes

* `filter()` (#221) and `summarise()` (#194) correctly propagate attributes.

* `summarise()` throws an error when asked to summarise an unknown variable
  instead of crashing (#208).

* `group_by()` handles factors with missing values (#183).

* `filter()` handles scalar results (#217) and better handles scoping, e.g.
  `filter(., variable)` where `variable` is defined in the function that calls
  `filter`. It also handles `T` and `F` as aliases to `TRUE` and `FALSE`
  if there are no `T` or `F` variables in the data or in the scope.

* `select.grouped_df` fails when the grouping variables are not included
  in the selected variables (#170)

* `all.equal.data.frame()` handles a corner case where the data frame has
  `NULL` names (#217)

* `mutate()` gives informative error message on unsupported types (#179)

* dplyr source package no longer includes pandas benchmark, reducing
  download size from 2.8 MB to 0.5 MB.<|MERGE_RESOLUTION|>--- conflicted
+++ resolved
@@ -1,9 +1,7 @@
 # dplyr (development version)
 
-<<<<<<< HEAD
 * `group_walk()` gains an explict `.keep` argument (#6530).
 
-=======
 * `.by` is a new experimental inline alternative to `group_by()` that supports
   _temporary_ grouping in the following key dplyr verbs: `mutate()`,
   `summarise()`, `filter()`, and the `slice()` family (#6528).
@@ -45,8 +43,7 @@
   ```
   starwars[, .(mean_height = mean(height)), by = .(species, homeworld)]
   ```
-  
->>>>>>> 0a55cf59
+
 * `summarise()` now correctly recycles named 0-column data frames (#6509).
 
 * `.cols` and `.fns` are now required arguments in `across()`, `c_across()`,
