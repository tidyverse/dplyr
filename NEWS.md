--- conflicted
+++ resolved
@@ -1,8 +1,7 @@
 # dplyr 0.5.0.9000
 
-<<<<<<< HEAD
 * Ungrouped `summarise()` uses summary variables correctly (#2404, #2453).
-=======
+
 * `first()`, `last()`, and `nth()` have better default values for factor,
   Dates, POSIXct, and data frame inputs (#2029).
 
@@ -20,7 +19,6 @@
 * `copy_to()` no longer checks that the table doesn't exist before creation,
   intead preferring to fall back on the database for error messages. This
   should reduce both false positives and false negative (#1470)
->>>>>>> 59418d69
 
 * Improved error messages for `mutate()` expressions that return `NULL` (#2187, #2439).
 
