--- conflicted
+++ resolved
@@ -1,6 +1,5 @@
 # dplyr 0.4.3.9000
 
-<<<<<<< HEAD
 * `chain()`, `chain_q()` and `%.%` have been removed
 
 * `trunc_mat()` correctly prints the type of list columns (#1379)
@@ -27,9 +26,8 @@
 * Fixed `distinct` for zero column data frames (#1437).
 
 * grouped `mutate` handles factors correctly (#1414). 
-=======
+
 * `frame_data()` properly constructs rectangular tables. (#1377, @kevinushey)
->>>>>>> e75eb1d6
 
 # dplyr 0.4.3
 
