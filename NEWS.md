# dplyr (development version)

<<<<<<< HEAD
* Empty `rowwise()` list-column elements now resolve to `logical()` rather than a random logical of length 1 (#7710).
=======
* `last_dplyr_warnings()` no longer prevents objects from being garbage collected (#7649).
>>>>>>> 957ee280

* Progress towards making dplyr conformant with the public C API of R (#7741).

* `case_when()` now throws correctly indexed errors when `NULL`s are supplied in `...` (#7739).

* `case_when()` has gained a new `.unmatched` argument. For extra safety, set `.unmatched = "error"` rather than providing a `.default` when you believe that you've handled every possible case, and it will error if a case is left unhandled. The new `recode_values()` also has this argument (#7653).

* New `rbind()` method for `rowwise_df` to avoid creating corrupt rowwise data frames (r-lib/vctrs#1935).

* `case_match()` is now superseded by `recode_values()` and `replace_values()`.

* The superseded `recode()` now has updated documentation showing how to migrate to `recode_values()` and `replace_values()`.

* `case_when()` is now part of a family of 4 related functions, 3 of which are new:

  * Use `case_when()` to create a new vector based on logical conditions.
  * Use `replace_when()` to update an existing vector based on logical conditions.
  * Use `recode_values()` to create a new vector by mapping all old values to new values.
  * Use `replace_values()` to update an existing vector by mapping some old values to new values.

  `replace_when()` is particularly useful for conditionally mutating rows within one or more columns, and can be thought of as an enhanced version of `base::replace()`.

  `recode_values()` and `replace_values()` have the familiar `case_when()`-style formula interface for easy interactive use, but also have `from` and `to` arguments as a way for you to incorporate a pre-built lookup table, making them more holistic replacements for both `case_match()` and `recode()`.

  This work is a result of [Tidyup 7: Recoding and replacing values in the tidyverse](https://github.com/tidyverse/tidyups/blob/main/007-tidyverse-recoding-and-replacing.md), with a lot of great [feedback](https://github.com/tidyverse/tidyups/pull/29) from the community (#7728, #7729).

* In `case_when()`, supplying all size 1 LHS inputs along with a size >1 RHS input is now soft-deprecated. This is an improper usage of `case_when()` that should instead be a series of if statements, like:

  ```
  # Scalars!
  code <- 1L
  flavor <- "vanilla"

  # Previously
  case_when(
    code == 1L && flavor == "chocolate" ~ x,
    code == 1L && flavor == "vanilla" ~ y,
    code == 2L && flavor == "vanilla" ~ z,
    .default = default
  )

  # Now
  if (code == 1L && flavor == "chocolate") {
    x
  } else if (code == 1L && flavor == "vanilla") {
    y
  } else if (code == 2L && flavor == "vanilla") {
    z
  } else {
    default
  }
  ```

  The recycling behavior that allows this style of `case_when()` to work is unsafe, and can result in silent bugs that we'd like to guard against with an error in the future (#7082).

* The following vector functions have gotten significantly faster and use much less memory due to a rewrite in C via vctrs (#7723, #7725, #7727):

  * `if_else()`
  * `case_when()`
  * `coalesce()`

* `if_else()` no longer allows `condition` to be a logical array. It must be a logical vector with no `dim` attribute (#7723).

* Passing `size` to `if_else()` is now deprecated. The output size is always taken from the `condition` (#7722).

* `bind_rows()` now replaces empty (or `NA`) element names in a list with its numeric index while preserving existing names (#7719, @Meghansaha).

* New `slice_sample()` example showing how to use it to shuffle rows (#7707, @Hzanib).

* Updated `across()` examples to include an example using `everything()` (#7621, @JBrandenburg02).

* Clarified how `slice_min()` and `slice_max()` work in the introduction vignette (#7717, @ccani007).

* `reframe()` has moved from experimental to stable (#7713, @VisruthSK).

* The base pipe is now used throughout the documentation (#7711).

* R >=4.1.0 is now required, in line with the [tidyverse
  standard](https://www.tidyverse.org/blog/2019/04/r-version-support/) of
  supporting the previous 5 minor releases of R (#7711).

* `case_when()` now throws a better error if one of the conditions is an array
  (#6862, @ilovemane).

* `between()` gains a new `ptype` argument, allowing users to specify the
  desired output type. This is particularly useful for ordered factors and other
  complex types where the default common type behavior might not be ideal
  (#6906, @JamesHWade).

* Fixed an edge case when coercing data frames to matrices (#7004).

* Fixed an issue where duckplyr's ALTREP data frames were being materialized
  early due to internal usage of `ncol()` (#7049).

* `if_any()` and `if_all()` are now fully consistent with `any()` and `all()`.
  In particular, when called with empty inputs `if_any()` returns `FALSE` and
  `if_all()` returns `TRUE` (#7059, @jrwinget).

# dplyr 1.1.4

* `join_by()` now allows its helper functions to be namespaced with `dplyr::`,
  like `join_by(dplyr::between(x, lower, upper))` (#6838).

* `left_join()` and friends now return a specialized error message if they
  detect that your join would return more rows than dplyr can handle (#6912).

* `slice_*()` now throw the correct error if you forget to name `n` while also
  prefixing the call with `dplyr::` (#6946).

* `dplyr_reconstruct()`'s default method has been rewritten to avoid
  materializing duckplyr queries too early (#6947).

* Updated the `storms` data to include 2022 data (#6937, @steveharoz).

* Updated the `starwars` data to use a new API, because the old one is defunct.
  There are very minor changes to the data itself (#6938, @steveharoz).

# dplyr 1.1.3

* `mutate_each()` and `summarise_each()` now throw correct deprecation messages
  (#6869).

* `setequal()` now requires the input data frames to be compatible, similar to
  the other set methods like `setdiff()` or `intersect()` (#6786).

# dplyr 1.1.2

* `count()` better documents that it has a `.drop` argument (#6820).

* Fixed tests to maintain compatibility with the next version of waldo (#6823).

* Joins better handle key columns will all `NA`s (#6804).

# dplyr 1.1.1

* Mutating joins now warn about multiple matches much less often. At a high
  level, a warning was previously being thrown when a one-to-many or
  many-to-many relationship was detected between the keys of `x` and `y`, but is
  now only thrown for a many-to-many relationship, which is much rarer and much
  more dangerous than one-to-many because it can result in a Cartesian explosion
  in the number of rows returned from the join (#6731, #6717).

  We've accomplished this in two steps:

  * `multiple` now defaults to `"all"`, and the options of `"error"` and
    `"warning"` are now deprecated in favor of using `relationship` (see below).
    We are using an accelerated deprecation process for these two options
    because they've only been available for a few weeks, and `relationship` is
    a clearly superior alternative.

  * The mutating joins gain a new `relationship` argument, allowing you to
    optionally enforce one of the following relationship constraints between the
    keys of `x` and `y`: `"one-to-one"`, `"one-to-many"`, `"many-to-one"`, or
    `"many-to-many"`.

    For example, `"many-to-one"` enforces that each row in `x` can match at
    most 1 row in `y`. If a row in `x` matches >1 rows in `y`, an error is
    thrown. This option serves as the replacement for `multiple = "error"`.

    The default behavior of `relationship` doesn't assume that there is any
    relationship between `x` and `y`. However, for equality joins it will check
    for the presence of a many-to-many relationship, and will warn if it detects
    one.

  This change unfortunately does mean that if you have set `multiple = "all"` to
  avoid a warning and you happened to be doing a many-to-many style join, then
  you will need to replace `multiple = "all"` with
  `relationship = "many-to-many"` to silence the new warning, but we believe
  this should be rare since many-to-many relationships are fairly uncommon.

* Fixed a major performance regression in `case_when()`. It is still a little
  slower than in dplyr 1.0.10, but we plan to improve this further in the future
  (#6674).

* Fixed a performance regression related to `nth()`, `first()`, and `last()`
  (#6682).

* Fixed an issue where expressions involving infix operators had an abnormally
  large amount of overhead (#6681).

* `group_data()` on ungrouped data frames is faster (#6736).

* `n()` is a little faster when there are many groups (#6727).

* `pick()` now returns a 1 row, 0 column tibble when `...` evaluates to an
  empty selection. This makes it more compatible with [tidyverse recycling
  rules](https://vctrs.r-lib.org/reference/theory-faq-recycling.html) in some
  edge cases (#6685).

* `if_else()` and `case_when()` again accept logical conditions that have
  attributes (#6678).

* `arrange()` can once again sort the `numeric_version` type from base R
  (#6680).

* `slice_sample()` now works when the input has a column named `replace`.
  `slice_min()` and `slice_max()` now work when the input has columns named
  `na_rm` or `with_ties` (#6725).

* `nth()` now errors informatively if `n` is `NA` (#6682).

* Joins now throw a more informative error when `y` doesn't have the same
  source as `x` (#6798).

* All major dplyr verbs now throw an informative error message if the input
  data frame contains a column named `NA` or `""` (#6758).

* Deprecation warnings thrown by `filter()` now mention the correct package
  where the problem originated from (#6679).

* Fixed an issue where using `<-` within a grouped `mutate()` or `summarise()`
  could cross contaminate other groups (#6666).

* The compatibility vignette has been replaced with a more general vignette on
  using dplyr in packages, `vignette("in-packages")` (#6702).

* The developer documentation in `?dplyr_extending` has been refreshed and
  brought up to date with all changes made in 1.1.0 (#6695).

* `rename_with()` now includes an example of using `paste0(recycle0 = TRUE)` to
  correctly handle empty selections (#6688).

* R >=3.5.0 is now explicitly required. This is in line with the tidyverse
  policy of supporting the [5 most recent versions of
  R](https://www.tidyverse.org/blog/2019/04/r-version-support/).

# dplyr 1.1.0

## New features

* [`.by`/`by`](https://dplyr.tidyverse.org/reference/dplyr_by.html) is an
  experimental alternative to `group_by()` that supports per-operation grouping
  for `mutate()`, `summarise()`, `filter()`, and the `slice()` family (#6528).

  Rather than:

  ```
  starwars %>%
    group_by(species, homeworld) %>%
    summarise(mean_height = mean(height))
  ```

  You can now write:

  ```
  starwars %>%
    summarise(
      mean_height = mean(height),
      .by = c(species, homeworld)
    )
  ```

  The most useful reason to do this is because `.by` only affects a single
  operation. In the example above, an ungrouped data frame went into the
  `summarise()` call, so an ungrouped data frame will come out; with `.by`, you
  never need to remember to `ungroup()` afterwards and you never need to use
  the `.groups` argument.

  Additionally, using `summarise()` with `.by` will never sort the results by
  the group key, unlike with `group_by()`. Instead, the results are returned
  using the existing ordering of the groups from the original data. We feel this
  is more predictable, better maintains any ordering you might have already
  applied with a previous call to `arrange()`, and provides a way to maintain
  the current ordering without having to resort to factors.

  This feature was inspired by
  [data.table](https://CRAN.R-project.org/package=data.table), where the
  equivalent syntax looks like:

  ```
  starwars[, .(mean_height = mean(height)), by = .(species, homeworld)]
  ```

  `with_groups()` is superseded in favor of `.by` (#6582).

* `reframe()` is a new experimental verb that creates a new data frame by
  applying functions to columns of an existing data frame. It is very similar to
  `summarise()`, with two big differences:

  * `reframe()` can return an arbitrary number of rows per group, while
    `summarise()` reduces each group down to a single row.

  * `reframe()` always returns an ungrouped data frame, while `summarise()`
    might return a grouped or rowwise data frame, depending on the scenario.

  `reframe()` has been added in response to valid concern from the community
  that allowing `summarise()` to return any number of rows per group increases
  the chance for accidental bugs. We still feel that this is a powerful
  technique, and is a principled replacement for `do()`, so we have moved these
  features to `reframe()` (#6382).

* `group_by()` now uses a new algorithm for computing groups. It is often faster
  than the previous approach (especially when there are many groups), and in
  most cases there should be no changes. The one exception is with character
  vectors, see the C locale news bullet below for more details (#4406, #6297).

* `arrange()` now uses a faster algorithm for sorting character vectors, which
  is heavily inspired by data.table's `forder()`. See the C locale news bullet
  below for more details (#4962).

* Joins have been completely overhauled to enable more flexible join operations
  and provide more tools for quality control. Many of these changes are inspired
  by data.table's join syntax (#5914, #5661, #5413, #2240).

  * A _join specification_ can now be created through `join_by()`. This allows
    you to specify both the left and right hand side of a join using unquoted
    column names, such as `join_by(sale_date == commercial_date)`. Join
    specifications can be supplied to any `*_join()` function as the `by`
    argument.

  * Join specifications allow for new types of joins:

    * Equality joins: The most common join, specified by `==`. For example,
      `join_by(sale_date == commercial_date)`.

    * Inequality joins: For joining on inequalities, i.e.`>=`, `>`, `<`, and
      `<=`. For example, use `join_by(sale_date >= commercial_date)` to find
      every commercial that aired before a particular sale.

    * Rolling joins: For "rolling" the closest match forward or backwards when
      there isn't an exact match, specified by using the rolling helper,
      `closest()`. For example,
      `join_by(closest(sale_date >= commercial_date))` to find only the most
      recent commercial that aired before a particular sale.

    * Overlap joins: For detecting overlaps between sets of columns, specified
      by using one of the overlap helpers: `between()`, `within()`, or
      `overlaps()`. For example, use
      `join_by(between(commercial_date, sale_date_lower, sale_date))` to
      find commercials that aired before a particular sale, as long as they
      occurred after some lower bound, such as 40 days before the sale was made.

    Note that you cannot use arbitrary expressions in the join conditions, like
    `join_by(sale_date - 40 >= commercial_date)`. Instead, use `mutate()` to
    create a new column containing the result of `sale_date - 40` and refer
    to that by name in `join_by()`.

  * `multiple` is a new argument for controlling what happens when a row
    in `x` matches multiple rows in `y`. For equality joins and rolling joins,
    where this is usually surprising, this defaults to signalling a `"warning"`,
    but still returns all of the matches. For inequality joins, where multiple
    matches are usually expected, this defaults to returning `"all"` of the
    matches. You can also return only the `"first"` or `"last"` match, `"any"`
    of the matches, or you can `"error"`.

  * `keep` now defaults to `NULL` rather than `FALSE`. `NULL` implies
    `keep = FALSE` for equality conditions, but `keep = TRUE` for inequality
    conditions, since you generally want to preserve both sides of an
    inequality join.

  * `unmatched` is a new argument for controlling what happens when a row
    would be dropped because it doesn't have a match. For backwards
    compatibility, the default is `"drop"`, but you can also choose to
    `"error"` if dropped rows would be surprising.

* `across()` gains an experimental `.unpack` argument to optionally unpack
  (as in, `tidyr::unpack()`) data frames returned by functions in `.fns`
  (#6360).

* `consecutive_id()` for creating groups based on contiguous runs of the
  same values, like `data.table::rleid()` (#1534).

* `case_match()` is a "vectorised switch" variant of `case_when()` that matches
  on values rather than logical expressions. It is like a SQL "simple"
  `CASE WHEN` statement, whereas `case_when()` is like a SQL "searched"
  `CASE WHEN` statement (#6328).

* `cross_join()` is a more explicit and slightly more correct replacement for
  using `by = character()` during a join (#6604).

* `pick()` makes it easy to access a subset of columns from the current group.
  `pick()` is intended as a replacement for `across(.fns = NULL)`, `cur_data()`,
  and `cur_data_all()`. We feel that `pick()` is a much more evocative name when
  you are just trying to select a subset of columns from your data (#6204).

* `symdiff()` computes the symmetric difference (#4811).

## Lifecycle changes

### Breaking changes

* `arrange()` and `group_by()` now use the C locale, not the system locale,
  when ordering or grouping character vectors. This brings _substantial_
  performance improvements, increases reproducibility across R sessions, makes
  dplyr more consistent with data.table, and we believe it should affect little
  existing code. If it does affect your code, you can use
  `options(dplyr.legacy_locale = TRUE)` to quickly revert to the previous
  behavior. However, in general, we instead recommend that you use the new
  `.locale` argument to precisely specify the desired locale. For a full
  explanation please read the associated
  [grouping](https://github.com/tidyverse/tidyups/blob/main/006-dplyr-group-by-ordering.md)
  and [ordering](https://github.com/tidyverse/tidyups/blob/main/003-dplyr-radix-ordering.md)
  tidyups.

* `bench_tbls()`, `compare_tbls()`, `compare_tbls2()`, `eval_tbls()`,
  `eval_tbls2()`, `location()` and `changes()`, deprecated in 1.0.0, are now
  defunct (#6387).

* `frame_data()`, `data_frame_()`, `lst_()` and `tbl_sum()` are no longer
  re-exported from tibble (#6276, #6277, #6278, #6284).

* `select_vars()`, `rename_vars()`, `select_var()` and `current_vars()`,
  deprecated in 0.8.4, are now defunct (#6387).

### Newly deprecated

* `across()`, `c_across()`, `if_any()`, and `if_all()` now require the
  `.cols` and `.fns` arguments. In general, we now recommend that you use
  `pick()` instead of an empty `across()` call or `across()` with no `.fns`
  (e.g. `across(c(x, y))`. (#6523).

  * Relying on the previous default of `.cols = everything()` is deprecated.
    We have skipped the soft-deprecation stage in this case, because indirect
    usage of `across()` and friends in this way is rare.

  * Relying on the previous default of `.fns = NULL` is not yet formally
    soft-deprecated, because there was no good alternative until now, but it is
    discouraged and will be soft-deprecated in the next minor release.

* Passing `...` to `across()` is soft-deprecated because it's ambiguous when
  those arguments are evaluated. Now, instead of (e.g.)
  `across(a:b, mean, na.rm = TRUE)` you should write
  `across(a:b, ~ mean(.x, na.rm = TRUE))` (#6073).

* `all_equal()` is deprecated. We've advised against it for some time, and
  we explicitly recommend you use `all.equal()`, manually reordering the rows
  and columns as needed (#6324).

* `cur_data()` and `cur_data_all()` are soft-deprecated in favour of
  `pick()` (#6204).

* Using `by = character()` to perform a cross join is now soft-deprecated in
  favor of `cross_join()` (#6604).

* `filter()`ing with a 1-column matrix is deprecated (#6091).

* `progress_estimate()` is deprecated for all uses (#6387).

* Using `summarise()` to produce a 0 or >1 row "summary" is deprecated in favor
  of the new `reframe()`. See the NEWS bullet about `reframe()` for more details
  (#6382).

* All functions deprecated in 1.0.0 (released April 2020) and earlier now warn
  every time you  use them (#6387). This includes `combine()`, `src_local()`,
  `src_mysql()`, `src_postgres()`, `src_sqlite()`, `rename_vars_()`,
  `select_vars_()`, `summarise_each_()`, `mutate_each_()`, `as.tbl()`,
  `tbl_df()`, and a handful of older arguments. They are likely to be made
  defunct in the next major version (but not before mid 2024).

* `slice()`ing with a 1-column matrix is deprecated.

### Newly superseded

* `recode()` is superseded in favour of `case_match()` (#6433).

* `recode_factor()` is superseded. We don't have a direct replacement for it
  yet, but we plan to add one to forcats. In the meantime you can often use
`case_match(.ptype = factor(levels = ))` instead (#6433).

* `transmute()` is superseded in favour of `mutate(.keep = "none")` (#6414).

### Newly stable

* The `.keep`, `.before`, and `.after` arguments to `mutate()` have moved
  from experimental to stable.

* The `rows_*()` family of functions have moved from experimental to stable.

## vctrs

Many of dplyr's vector functions have been rewritten to make use of the vctrs
package, bringing greater consistency and improved performance.

* `between()` can now work with all vector types, not just numeric and
  date-time. Additionally, `left` and `right` can now also be vectors (with the
  same length as `x`), and `x`, `left`, and `right` are cast to the common type
  before the comparison is made (#6183, #6260, #6478).

* `case_when()` (#5106):

  * Has a new `.default` argument that is intended to replace usage of
    `TRUE ~ default_value` as a more explicit and readable way to specify
    a default value. In the future, we will deprecate the unsafe recycling of
    the LHS inputs that allows `TRUE ~` to work, so we encourage you to switch
    to using `.default`.

  * No longer requires exact matching of the types of RHS values. For example,
    the following no longer requires you to use `NA_character_`.

    ```
    x <- c("little", "unknown", "small", "missing", "large")

    case_when(
      x %in% c("little", "small") ~ "one",
      x %in% c("big", "large") ~ "two",
      x %in% c("missing", "unknown") ~ NA
    )
    ```

  * Supports a larger variety of RHS value types. For example, you can use a
    data frame to create multiple columns at once.

  * Has new `.ptype` and `.size` arguments which allow you to enforce
    a particular output type and size.

  * Has a better error when types or lengths were incompatible (#6261, #6206).

* `coalesce()` (#6265):

  * Discards `NULL` inputs up front.

  * No longer iterates over the columns of data frame input. Instead, a row is
    now only coalesced if it is entirely missing, which is consistent with
    `vctrs::vec_detect_missing()` and greatly simplifies the implementation.

  * Has new `.ptype` and `.size` arguments which allow you to enforce
    a particular output type and size.

* `first()`, `last()`, and `nth()` (#6331):

  * When used on a data frame, these functions now return a single row rather
    than a single column. This is more consistent with the vctrs principle that
    a data frame is generally treated as a vector of rows.

  * The `default` is no longer "guessed", and will always automatically be set
    to a missing value appropriate for the type of `x`.

  * Error if `n` is not an integer. `nth(x, n = 2)` is fine, but
    `nth(x, n = 2.5)` is now an error.

  * No longer support indexing into scalar objects, like `<lm>` or scalar S4
    objects (#6670).

  Additionally, they have all gained an `na_rm` argument since they
  are summary functions (#6242, with contributions from @tnederlof).

* `if_else()` gains most of the same benefits as `case_when()`. In particular,
  `if_else()` now takes the common type of `true`, `false`, and `missing` to
  determine the output type, meaning that you can now reliably use `NA`,
  rather than `NA_character_` and friends (#6243).

  `if_else()` also no longer allows you to supply `NULL` for either `true` or
  `false`, which was an undocumented usage that we consider to be off-label,
  because `true` and `false` are intended to be (and documented to be) vector
  inputs (#6730).

* `na_if()` (#6329) now casts `y` to the type of `x` before comparison, which
  makes it clearer that this function is type and size stable on `x`. In
  particular, this means that you can no longer do `na_if(<tibble>, 0)`, which
  previously accidentally allowed you to replace any instance of `0` across
  every column of the tibble with `NA`. `na_if()` was never intended to work
  this way, and this is considered off-label usage.

  You can also now replace `NaN` values in `x` with `na_if(x, NaN)`.

* `lag()` and `lead()` now cast `default` to the type of `x`, rather than taking
  the common type. This ensures that these functions are type stable on `x`
  (#6330).

* `row_number()`, `min_rank()`, `dense_rank()`, `ntile()`, `cume_dist()`, and
  `percent_rank()` are faster and work for more types. You can now rank by
  multiple columns by supplying a data frame (#6428).

* `with_order()` now checks that the size of `order_by` is the same size as `x`,
  and now works correctly when `order_by` is a data frame (#6334).

## Minor improvements and bug fixes

* Fixed an issue with latest rlang that caused internal tools (such as
  `mask$eval_all_summarise()`) to be mentioned in error messages (#6308).

* Warnings are enriched with contextualised information in `summarise()` and
  `filter()` just like they have been in `mutate()` and `arrange()`.

* Joins now reference the correct column in `y` when a type error is thrown
  while joining on two columns with different names (#6465).

* Joins on very wide tables are no longer bottlenecked by the application of
  `suffix` (#6642).

* `*_join()` now error if you supply them with additional arguments that
  aren't used (#6228).

* `across()` used without functions inside a rowwise-data frame no longer
   generates an invalid data frame (#6264).

* Anonymous functions supplied with `function()` and `\()` are now inlined by
  `across()` if possible, which slightly improves performance and makes possible
  further optimisations in the future.

* Functions supplied to `across()` are no longer masked by columns (#6545). For
  instance, `across(1:2, mean)` will now work as expected even if there is a
  column called `mean`.

* `across()` will now error when supplied `...` without a `.fns` argument
  (#6638).

* `arrange()` now correctly ignores `NULL` inputs (#6193).

* `arrange()` now works correctly when `across()` calls are used as the 2nd
  (or more) ordering expression (#6495).

* `arrange(df, mydesc::desc(x))` works correctly when mydesc re-exports
   `dplyr::desc()` (#6231).

* `c_across()` now evaluates `all_of()` correctly and no longer allows you to
  accidentally select grouping variables (#6522).

* `c_across()` now throws a more informative error if you try to rename during
  column selection (#6522).

* dplyr no longer provides `count()` and `tally()` methods for `tbl_sql`.
  These methods have been accidentally overriding the `tbl_lazy` methods that
  dbplyr provides, which has resulted in issues with the grouping structure of
  the output (#6338, tidyverse/dbplyr#940).

* `cur_group()` now works correctly with zero row grouped data frames (#6304).

* `desc()` gives a useful error message if you give it a non-vector (#6028).

* `distinct()` now retains attributes of bare data frames (#6318).

* `distinct()` returns columns ordered the way you request, not the same
  as the input data (#6156).

* Error messages in `group_by()`, `distinct()`, `tally()`, and `count()` are now
  more relevant (#6139).

* `group_by_prepare()` loses the `caller_env` argument. It was rarely used
  and it is no longer needed (#6444).

* `group_walk()` gains an explicit `.keep` argument (#6530).

* Warnings emitted inside `mutate()` and variants are now collected and stashed
  away. Run the new `last_dplyr_warnings()` function to see the warnings emitted
  within dplyr verbs during the last top-level command.

  This fixes performance issues when thousands of warnings are emitted with
  rowwise and grouped data frames (#6005, #6236).

* `mutate()` behaves a little better with 0-row rowwise inputs (#6303).

* A rowwise `mutate()` now automatically unlists list-columns containing
  length 1 vectors (#6302).

* `nest_join()` has gained the `na_matches` argument that all other joins have.

* `nest_join()` now preserves the type of `y` (#6295).

* `n_distinct()` now errors if you don't give it any input (#6535).

* `nth()`, `first()`, `last()`, and `with_order()` now sort character `order_by`
  vectors in the C locale. Using character vectors for `order_by` is rare, so we
  expect this to have little practical impact (#6451).

* `ntile()` now requires `n` to be a single positive integer.

* `relocate()` now works correctly with empty data frames and when `.before` or
  `.after` result in empty selections (#6167).

* `relocate()` no longer drops attributes of bare data frames (#6341).

* `relocate()` now retains the last name change when a single column is renamed
  multiple times while it is being moved. This better matches the behavior of
  `rename()` (#6209, with help from @eutwt).

* `rename()` now contains examples of using `all_of()` and `any_of()` to rename
  using a named character vector (#6644).

* `rename_with()` now disallows renaming in the `.cols` tidy-selection (#6561).

* `rename_with()` now checks that the result of `.fn` is the right type and size
  (#6561).

* `rows_insert()` now checks that `y` contains the `by` columns (#6652).

* `setequal()` ignores differences between freely coercible types (e.g. integer
  and double) (#6114) and ignores duplicated rows (#6057).

* `slice()` helpers again produce output equivalent to `slice(.data, 0)` when
  the `n` or `prop` argument is 0, fixing a bug introduced in the previous
  version (@eutwt, #6184).

* `slice()` with no inputs now returns 0 rows. This is mostly for theoretical
  consistency (#6573).

* `slice()` now errors if any expressions in `...` are named. This helps avoid
  accidentally misspelling an optional argument, such as `.by` (#6554).

* `slice_*()` now requires `n` to be an integer.

* `slice_*()` generics now perform argument validation. This should make
  methods more consistent and simpler to implement (#6361).

* `slice_min()` and `slice_max()` can `order_by` multiple variables if you
  supply them as a data.frame or tibble (#6176).

* `slice_min()` and `slice_max()` now consistently include missing values in
  the result if necessary (i.e. there aren't enough non-missing values to
  reach the `n` or `prop` you have selected). If you don't want missing values
  to be included at all, set `na_rm = TRUE` (#6177).

* `slice_sample()` now accepts negative `n` and `prop` values (#6402).

* `slice_sample()` returns a data frame or group with the same number of rows as
  the input when `replace = FALSE` and `n` is larger than the number of rows or
  `prop` is larger than 1. This reverts a change made in 1.0.8, returning to the
  behavior of 1.0.7 (#6185)

* `slice_sample()` now gives a more informative error when `replace = FALSE` and
  the number of rows requested in the sample exceeds the number of rows in the
  data (#6271).

* `storms` has been updated to include 2021 data and some missing storms that
   were omitted due to an error (@steveharoz, #6320).

* `summarise()` now correctly recycles named 0-column data frames (#6509).

* `union_all()`, like `union()`, now requires that data frames be compatible:
  i.e. they have the same columns, and the columns have compatible types.

* `where()` is re-exported from tidyselect (#6597).

# dplyr 1.0.10

Hot patch release to resolve R CMD check failures.

# dplyr 1.0.9

* New `rows_append()` which works like `rows_insert()` but ignores keys and
  allows you to insert arbitrary rows with a guarantee that the type of `x`
  won't change (#6249, thanks to @krlmlr for the implementation and @mgirlich
  for the idea).

* The `rows_*()` functions no longer require that the key values in `x` uniquely
  identify each row. Additionally, `rows_insert()` and `rows_delete()` no
  longer require that the key values in `y` uniquely identify each row. Relaxing
  this restriction should make these functions more practically useful for
  data frames, and alternative backends can enforce this in other ways as needed
  (i.e. through primary keys) (#5553).

* `rows_insert()` gained a new `conflict` argument allowing you greater control
  over rows in `y` with keys that conflict with keys in `x`. A conflict arises
  if a key in `y` already exists in `x`. By default, a conflict results in an
  error, but you can now also `"ignore"` these `y` rows. This is very similar to
  the `ON CONFLICT DO NOTHING` command from SQL (#5588, with helpful additions
  from @mgirlich and @krlmlr).

* `rows_update()`, `rows_patch()`, and `rows_delete()` gained a new `unmatched`
  argument allowing you greater control over rows in `y` with keys that are
  unmatched by the keys in `x`. By default, an unmatched key results in an
  error, but you can now also `"ignore"` these `y` rows (#5984, #5699).

* `rows_delete()` no longer requires that the columns of `y` be a strict subset
  of `x`. Only the columns specified through `by` will be utilized from `y`,
  all others will be dropped with a message.

* The `rows_*()` functions now always retain the column types of `x`. This
  behavior was documented, but previously wasn't being applied correctly
  (#6240).

* The `rows_*()` functions now fail elegantly if `y` is a zero column data frame
  and `by` isn't specified (#6179).

# dplyr 1.0.8

* Better display of error messages thanks to rlang 1.0.0.

* `mutate(.keep = "none")` is no longer identical to `transmute()`.
  `transmute()` has not been changed, and completely ignores the column ordering
  of the existing data, instead relying on the ordering of expressions
  supplied through `...`. `mutate(.keep = "none")` has been changed to ensure
  that pre-existing columns are never moved, which aligns more closely with the
  other `.keep` options (#6086).

* `filter()` forbids matrix results (#5973) and warns about data frame
  results, especially data frames created from `across()` with a hint
  to use `if_any()` or `if_all()`.

* `slice()` helpers (`slice_head()`, `slice_tail()`, `slice_min()`, `slice_max()`)
  now accept negative values for `n` and `prop` (#5961).

* `slice()` now indicates which group produces an error (#5931).

* `cur_data()` and `cur_data_all()` don't simplify list columns in rowwise data frames (#5901).

* dplyr now uses `rlang::check_installed()` to prompt you whether to install
  required packages that are missing.

* `storms` data updated to 2020 (@steveharoz, #5899).

* `coalesce()` accepts 1-D arrays (#5557).

* The deprecated `trunc_mat()` is no longer reexported from dplyr (#6141).

# dplyr 1.0.7

* `across()` uses the formula environment when inlining them (#5886).

* `summarise.rowwise_df()` is quiet when the result is ungrouped (#5875).

* `c_across()` and `across()` key deparsing not confused by long calls (#5883).

* `across()` handles named selections (#5207).

# dplyr 1.0.6

* `add_count()` is now generic (#5837).

* `if_any()` and `if_all()` abort when a predicate is mistakingly used as `.cols=` (#5732).

* Multiple calls to `if_any()` and/or `if_all()` in the same expression are now
  properly disambiguated (#5782).

* `filter()` now inlines `if_any()` and `if_all()` expressions. This greatly
  improves performance with grouped data frames.

* Fixed behaviour of `...` in top-level `across()` calls (#5813, #5832).

* `across()` now inlines lambda-formulas. This is slightly more performant and
  will allow more optimisations in the future.

* Fixed issue in `bind_rows()` causing lists to be incorrectly transformed as
  data frames (#5417, #5749).

* `select()` no longer creates duplicate variables when renaming a variable
  to the same name as a grouping variable (#5841).

* `dplyr_col_select()` keeps attributes for bare data frames (#5294, #5831).

* Fixed quosure handling in `dplyr::group_by()` that caused issues with extra
  arguments (tidyverse/lubridate#959).

* Removed the `name` argument from the `compute()` generic (@ianmcook, #5783).

* row-wise data frames of 0 rows and list columns are supported again (#5804).

# dplyr 1.0.5

* Fixed edge case of `slice_sample()` when `weight_by=` is used and there
  0 rows (#5729).

* `across()` can again use columns in functions defined inline (#5734).

* Using testthat 3rd edition.

* Fixed bugs introduced in `across()` in previous version (#5765).

* `group_by()` keeps attributes unrelated to the grouping (#5760).

* The `.cols=` argument of `if_any()` and `if_all()` defaults to `everything()`.

# dplyr 1.0.4

* Improved performance for `across()`. This makes `summarise(across())` and
  `mutate(across())` perform as well as the superseded colwise equivalents (#5697).

* New functions `if_any()` and `if_all()` (#4770, #5713).

* `summarise()` silently ignores NULL results (#5708).

* Fixed a performance regression in `mutate()` when warnings occur once per
  group (#5675). We no longer instrument warnings with debugging information
  when `mutate()` is called within `suppressWarnings()`.

# dplyr 1.0.3

* `summarise()` no longer informs when the result is ungrouped (#5633).

* `group_by(.drop = FALSE)` preserves ordered factors (@brianrice2, #5545).

* `count()` and `tally()` are now generic.

* Removed default fallbacks to lazyeval methods; this will yield better error messages when
  you call a dplyr function with the wrong input, and is part of our long term
  plan to remove the deprecated lazyeval interface.

* `inner_join()` gains a `keep` parameter for consistency with the other
  mutating joins (@patrickbarks, #5581).

* Improved performance with many columns, with a dynamic data mask using active
  bindings and lazy chops (#5017).

* `mutate()` and friends preserves row names in data frames once more (#5418).

* `group_by()` uses the ungrouped data for the implicit mutate step (#5598).
  You might have to define an `ungroup()` method for custom classes.
  For example, see https://github.com/hadley/cubelyr/pull/3.

* `relocate()` can rename columns it relocates (#5569).

* `distinct()` and `group_by()` have better error messages when the mutate step fails (#5060).

* Clarify that `between()` is not vectorised (#5493).

* Fixed `across()` issue where data frame columns would could not be referred to
  with `all_of()` in the nested case (`mutate()` within `mutate()`) (#5498).

* `across()` handles data frames with 0 columns (#5523).

* `mutate()` always keeps grouping variables, unconditional to `.keep=` (#5582).

* dplyr now depends on R 3.3.0


# dplyr 1.0.2

* Fixed `across()` issue where data frame columns would mask objects referred to
  from `all_of()` (#5460).

* `bind_cols()` gains a `.name_repair` argument, passed to `vctrs::vec_cbind()` (#5451)

* `summarise(.groups = "rowwise")` makes a rowwise data frame even if the input data
  is not grouped (#5422).

# dplyr 1.0.1

* New function `cur_data_all()` similar to `cur_data()` but includes the grouping variables (#5342).

* `count()` and `tally()` no longer automatically weights by column `n` if
  present (#5298). dplyr 1.0.0 introduced this behaviour because of Hadley's
  faulty memory. Historically `tally()` automatically weighted and `count()`
  did not, but this behaviour was accidentally changed in 0.8.2 (#4408) so that
  neither automatically weighted by `n`. Since 0.8.2 is almost a year old,
  and the automatically weighting behaviour was a little confusing anyway,
  we've removed it from both `count()` and `tally()`.

    Use of `wt = n()` is now deprecated; now just omit the `wt` argument.

* `coalesce()` now supports data frames correctly (#5326).

* `cummean()` no longer has off-by-one indexing problem (@cropgen, #5287).

* The call stack is preserved on error. This makes it possible to `recover()`
  into problematic code called from dplyr verbs (#5308).


# dplyr 1.0.0

## Breaking changes

* `bind_cols()` no longer converts to a tibble, returns a data frame if the input is a data frame.

* `bind_rows()`, `*_join()`, `summarise()` and `mutate()` use vctrs coercion
  rules. There are two main user facing changes:

    * Combining factor and character vectors silently creates a character
      vector; previously it created a character vector with a warning.

    * Combining multiple factors creates a factor with combined levels;
      previously it created a character vector with a warning.

* `bind_rows()` and other functions use vctrs name repair, see `?vctrs::vec_as_names`.

* `all.equal.tbl_df()` removed.

    * Data frames, tibbles and grouped data frames are no longer considered equal, even if the data is the same.

    * Equality checks for data frames no longer ignore row order or groupings.

    * `expect_equal()` uses `all.equal()` internally. When comparing data frames, tests that used to pass may now fail.

* `distinct()` keeps the original column order.

* `distinct()` on missing columns now raises an error, it has been a compatibility warning for a long time.

* `group_modify()` puts the grouping variable to the front.

* `n()` and `row_number()` can no longer be called directly when dplyr is not loaded,
  and this now generates an error: `dplyr::mutate(mtcars, x = n())`.

  Fix by prefixing with `dplyr::` as in `dplyr::mutate(mtcars, x = dplyr::n())`

* The old data format for `grouped_df` is no longer supported. This may affect you if you have serialized grouped data frames to disk, e.g. with `saveRDS()` or when using knitr caching.

* `lead()` and `lag()` are stricter about their inputs.

* Extending data frames requires that the extra class or classes are added first, not last.
  Having the extra class at the end causes some vctrs operations to fail with a message like:

  ```
  Input must be a vector, not a `<data.frame/...>` object
  ```

* `right_join()` no longer sorts the rows of the resulting tibble according to the order of the RHS `by` argument in tibble `y`.

## New features

* The `cur_` functions (`cur_data()`, `cur_group()`, `cur_group_id()`,
  `cur_group_rows()`) provide a full set of options to you access information
  about the "current" group in dplyr verbs. They are inspired by
  data.table's `.SD`, `.GRP`, `.BY`, and `.I`.

* The `rows_` functions (`rows_insert()`, `rows_update()`, `rows_upsert()`, `rows_patch()`, `rows_delete()`) provide a new API to insert and delete rows from a second data frame or table. Support for updating mutable backends is planned (#4654).

* `mutate()` and `summarise()` create multiple columns from a single expression
  if you return a data frame (#2326).

* `select()` and `rename()` use the latest version of the tidyselect interface.
  Practically, this means that you can now combine selections using Boolean
  logic (i.e. `!`, `&` and `|`), and use predicate functions with `where()`
  (e.g. `where(is.character)`) to select variables by type (#4680). It also makes
  it possible to use `select()` and `rename()` to repair data frames with
  duplicated names (#4615) and prevents you from accidentally introducing
  duplicate names (#4643). This also means that dplyr now re-exports `any_of()`
  and `all_of()` (#5036).

* `slice()` gains a new set of helpers:

  * `slice_head()` and `slice_tail()` select the first and last rows, like
    `head()` and `tail()`, but return `n` rows _per group_.

  * `slice_sample()` randomly selects rows, taking over from `sample_frac()`
     and `sample_n()`.

  * `slice_min()` and `slice_max()` select the rows with the minimum or
    maximum values of a variable, taking over from the confusing `top_n()`.

* `summarise()` can create summaries of greater than length 1 if you use a
  summary function that returns multiple values.

* `summarise()` gains a `.groups=` argument to control the grouping structure.

* New `relocate()` verb makes it easy to move columns around within a data
  frame (#4598).

* New `rename_with()` is designed specifically for the purpose of renaming
  selected columns with a function (#4771).

* `ungroup()` can now selectively remove grouping variables (#3760).

* `pull()` can now return named vectors by specifying an additional column name
  (@ilarischeinin, #4102).

## Experimental features

* `mutate()` (for data frames only), gains experimental new arguments
  `.before` and `.after` that allow you to control where the new columns are
  placed (#2047).

* `mutate()` (for data frames only), gains an experimental new argument
  called `.keep` that allows you to control which variables are kept from
  the input `.data`. `.keep = "all"` is the default; it keeps all variables.
  `.keep = "none"` retains no input variables (except for grouping keys),
  so behaves like `transmute()`. `.keep = "unused"` keeps only variables
  not used to make new columns. `.keep = "used"` keeps only the input variables
  used to create new columns; it's useful for double checking your work (#3721).

* New, experimental, `with_groups()` makes it easy to temporarily group or
  ungroup (#4711).

## across()

* New function `across()` that can be used inside `summarise()`, `mutate()`,
  and other verbs to apply a function (or a set of functions) to a selection of
  columns. See `vignette("colwise")` for more details.

* New function `c_across()` that can be used inside `summarise()` and `mutate()`
  in row-wise data frames to easily (e.g.) compute a row-wise mean of all
  numeric variables. See `vignette("rowwise")` for more details.

## rowwise()

* `rowwise()` is no longer questioning; we now understand that it's an
  important tool when you don't have vectorised code. It now also allows you to
  specify additional variables that should be preserved in the output when
  summarising (#4723). The rowwise-ness is preserved by all operations;
  you need to explicit drop it with `as_tibble()` or `group_by()`.

* New, experimental, `nest_by()`. It has the same interface as `group_by()`,
  but returns a rowwise data frame of grouping keys, supplemental with a
  list-column of data frames containing the rest of the data.

## vctrs

* The implementation of all dplyr verbs have been changed to use primitives
  provided by the vctrs package. This makes it easier to add support for
  new types of vector, radically simplifies the implementation, and makes
  all dplyr verbs more consistent.

* The place where you are mostly likely to be impacted by the coercion
  changes is when working with factors in joins or grouped mutates:
  now when combining factors with different levels, dplyr creates a new
  factor with the union of the levels. This matches base R more closely,
  and while perhaps strictly less correct, is much more convenient.

* dplyr dropped its two heaviest dependencies: Rcpp and BH. This should make
  it considerably easier and faster to build from source.

* The implementation of all verbs has been carefully thought through. This
  mostly makes implementation simpler but should hopefully increase consistency,
  and also makes it easier to adapt to dplyr to new data structures in the
  new future. Pragmatically, the biggest difference for most people will be
  that each verb documents its return value in terms of rows, columns, groups,
  and data frame attributes.

* Row names are now preserved when working with data frames.


## Grouping

* `group_by()` uses hashing from the `vctrs` package.

* Grouped data frames now have `names<-`, `[[<-`, `[<-` and `$<-` methods that
  re-generate the underlying grouping. Note that modifying grouping variables
  in multiple steps (i.e. `df$grp1 <- 1; df$grp2 <- 1`) will be inefficient
  since the data frame will be regrouped after each modification.

* `[.grouped_df` now regroups to respect any grouping columns that have
  been removed (#4708).

* `mutate()` and `summarise()` can now modify grouping variables (#4709).

* `group_modify()` works with additional arguments (@billdenney and @cderv, #4509)

* `group_by()` does not create an arbitrary NA group when grouping by factors
  with `drop = TRUE` (#4460).


## Lifecycle changes

* All deprecations now use the [lifecycle](https://lifecycle.r-lib.org),
  that means by default you'll only see a deprecation warning once per session,
  and you can control with `options(lifecycle_verbosity = x)` where
  `x` is one of NULL, "quiet", "warning", and "error".

### Removed

* `id()`, deprecated in dplyr 0.5.0, is now defunct.

* `failwith()`, deprecated in dplyr 0.7.0, is now defunct.

* `tbl_cube()` and `nasa` have been pulled out into a separate cubelyr package
  (#4429).

* `rbind_all()` and `rbind_list()` have been removed (@bjungbogati, #4430).

* `dr_dplyr()` has been removed as it is no longer needed (#4433, @smwindecker).


### Deprecated

* Use of pkgconfig for setting `na_matches` argument to join functions is now
  deprecated (#4914). This was rarely used, and I'm now confident that the
  default is correct for R.

* In `add_count()`, the `drop` argument has been deprecated because it didn't
  actually affect the output.

* `add_rownames()`: please use `tibble::rownames_to_column()` instead.

* `as.tbl()` and `tbl_df()`: please use `as_tibble()` instead.

* `bench_tbls()`, `compare_tbls()`, `compare_tbls2()`, `eval_tbls()` and
  `eval_tbls2()` are now deprecated. That were only used in a handful of
  packages, and we now believe that you're better off performing comparisons
  more directly (#4675).

* `combine()`: please use `vctrs::vec_c()` instead.

* `funs()`: please use `list()` instead.

* `group_by(add = )`: please use `.add`
  instead.

* `group_by(.dots = )`/`group_by_prepare(.dots = )`: please use `!!!`
  instead (#4734).

* The use of zero-arg `group_indices()` to retrieve the group id for the
  "current" group is deprecated; instead use `cur_group_id()`.

* Passing arguments to `group_keys()` or `group_indices()` to change the
  grouping has been deprecated, instead do grouping first yourself.

* `location()` and `changes()`: please use `lobstr::ref()` instead.

* `progress_estimated()` is soft deprecated; it's not the responsibility of
  dplyr to provide progress bars (#4935).

* `src_local()` has been deprecated; it was part of an approach to testing
  dplyr backends that didn't pan out.

* `src_mysql()`, `src_postgres()`, and `src_sqlite()` has been deprecated.
  We've recommended against them for some time. Instead please use the approach
  described at <https://dbplyr.tidyverse.org/>.

* `select_vars()`, `rename_vars()`, `select_var()`, `current_vars()` are now
  deprecated (@perezp44, #4432)


### Superseded

* The scoped helpers (all functions ending in `_if`, `_at`, or `_all`) have
  been superseded by `across()`. This dramatically reduces the API surface for
  dplyr, while at the same providing providing a more flexible and less
  error-prone interface (#4769).

    `rename_*()` and `select_*()` have been superseded by `rename_with()`.

* `do()` is superseded in favour of `summarise()`.

* `sample_n()` and `sample_frac()` have been superseded by `slice_sample()`.
  See `?sample_n` for details about why, and for examples converting from
  old to new usage.

* `top_n()` has been superseded by`slice_min()`/`slice_max()`. See `?top_n`
  for details about why, and how to convert old to new usage (#4494).

### Questioning

* `all_equal()` is questioning; it solves a problem that no longer seems
  important.

### Stable

* `rowwise()` is no longer questioning.

## Documentation improvements

* New `vignette("base")` which describes how dplyr verbs relate to the
  base R equivalents (@sastoudt, #4755)

* New `vignette("grouping")` gives more details about how dplyr verbs change
  when applied to grouped data frames (#4779, @MikeKSmith).

* `vignette("programming")` has been completely rewritten to reflect our
  latest vocabulary, the most recent rlang features, and our current
  recommendations. It should now be substantially easier to program with
  dplyr.

## Minor improvements and bug fixes

* dplyr now has a rudimentary, experimental, and stop-gap, extension mechanism
  documented in `?dplyr_extending`

* dplyr no longer provides a `all.equal.tbl_df()` method. It never should have
  done so in the first place because it owns neither the generic nor the class.
  It also provided a problematic implementation because, by default, it
  ignored the order of the rows and the columns which is usually important.
  This is likely to cause new test failures in downstream packages; but on
  the whole we believe those failures to either reflect unexpected behaviour
  or tests that need to be strengthened (#2751).

* `coalesce()` now uses vctrs recycling and common type coercion rules (#5186).

* `count()` and `add_count()` do a better job of preserving input class
  and attributes (#4086).

* `distinct()` errors if you request it use variables that don't exist
  (this was previously a warning) (#4656).

* `filter()`, `mutate()` and  `summarise()` get better error messages.

* `filter()` handles data frame results when all columns are logical vectors
  by reducing them with `&` (#4678). In particular this means `across()` can
  be used in `filter()`.

* `left_join()`, `right_join()`, and `full_join()` gain a `keep` argument so
  that you can optionally choose to keep both sets of join keys (#4589). This is
  useful when you want to figure out which rows were missing from either side.

* Join functions can now perform a cross-join by specifying `by = character()`
  (#4206.)

* `groups()` now returns `list()` for ungrouped data; previously it returned
  `NULL` which was type-unstable (when there are groups it returns a list
  of symbols).

* The first argument of `group_map()`, `group_modify()` and `group_walk()`
  has been changed to `.data` for consistency with other generics.

* `group_keys.rowwise_df()` gives a 0 column data frame with `n()` rows.

* `group_map()` is now a generic (#4576).

* `group_by(..., .add = TRUE)` replaces `group_by(..., add = TRUE)`,
  with a deprecation message. The old argument name was a mistake because
  it prevents you from creating a new grouping var called `add` and
  it violates our naming conventions (#4137).

* `intersect()`, `union()`, `setdiff()` and `setequal()` generics are now
  imported from the generics package. This reduces a conflict with lubridate.

* `order_by()` gives an informative hint if you accidentally call it instead
  of `arrange()` #3357.

* `tally()` and `count()` now message if the default output `name` (n), already
  exists in the data frame. To quiet the message, you'll need to supply an
  explicit `name` (#4284). You can override the default weighting to using a
  constant by setting `wt = 1`.

* `starwars` dataset now does a better job of separating biological sex from
  gender identity. The previous `gender` column has been renamed to `sex`,
  since it actually describes the individual's biological sex. A new `gender`
  column encodes the actual gender identity using other information about
  the Star Wars universe (@MeganBeckett, #4456).

* `src_tbls()` accepts `...` arguments (#4485, @ianmcook). This could be a
  breaking change for some dplyr backend packages that implement `src_tbls()`.

* Better performance for extracting slices of factors and ordered factors (#4501).

* `rename_at()` and `rename_all()` call the function with a simple character
  vector, not a `dplyr_sel_vars` (#4459).

* `ntile()` is now more consistent with database implementations if the buckets have irregular size (#4495).

# dplyr 0.8.5 (2020-03-07)

* Maintenance release for compatibility with R-devel.


# dplyr 0.8.4 (2020-01-30)

* Adapt tests to changes in dependent packages.


# dplyr 0.8.3 (2019-07-04)

* Fixed performance regression introduced in version 0.8.2 (#4458).


# dplyr 0.8.2 (2019-06-28)

## New functions

* `top_frac(data, proportion)` is a shorthand for `top_n(data, proportion * n())` (#4017).

## colwise changes

* Using quosures in colwise verbs is deprecated (#4330).

* Updated `distinct_if()`, `distinct_at()` and `distinct_all()` to include `.keep_all` argument (@beansrowning, #4343).

* `rename_at()` handles empty selection (#4324).

* `*_if()` functions correctly handle columns with special names (#4380).

* colwise functions support constants in formulas (#4374).

## Hybrid evaluation changes

* hybrid rank functions correctly handle NA (#4427).

* `first()`, `last()` and `nth()` hybrid version handles factors (#4295).

## Minor changes

* `top_n()` quotes its `n` argument, `n` no longer needs to be constant for all groups (#4017).

* `tbl_vars()` keeps information on grouping columns by returning a `dplyr_sel_vars` object (#4106).

* `group_split()` always sets the `ptype` attribute, which make it more robust in the case where there
  are 0 groups.

* `group_map()` and `group_modify()` work in the 0 group edge case (#4421)

* `select.list()` method added so that `select()` does not dispatch on lists (#4279).

* `view()` is reexported from tibble (#4423).

* `group_by()` puts NA groups last in character vectors (#4227).

* `arrange()` handles integer64 objects (#4366).

* `summarise()` correctly resolves summarised list columns (#4349).

# dplyr 0.8.1 (2019-05-14)

## Breaking changes

* `group_modify()` is the new name of the function previously known as `group_map()`

## New functions

* `group_map()` now only calls the function on each group and return a list.

* `group_by_drop_default()`, previously known as `dplyr:::group_drops()` is exported (#4245).

## Minor changes

* Lists of formulas passed to colwise verbs are now automatically named.

* `group_by()` does a shallow copy even in the no groups case (#4221).

* Fixed `mutate()` on rowwise data frames with 0 rows (#4224).

* Fixed handling of bare formulas in colwise verbs (#4183).

* Fixed performance of `n_distinct()` (#4202).

* `group_indices()` now ignores empty groups by default for `data.frame`, which is
  consistent with the default of `group_by()` (@yutannihilation, #4208).

* Fixed integer overflow in hybrid `ntile()` (#4186).

* colwise functions `summarise_at()` ... can rename vars in the case of multiple functions (#4180).

* `select_if()` and `rename_if()` handle logical vector predicate (#4213).

* hybrid `min()` and `max()` cast to integer when possible (#4258).

* `bind_rows()` correctly handles the cases where there are multiple consecutive `NULL` (#4296).

* Support for R 3.1.* has been dropped. The minimal R version supported is now 3.2.0.
  https://www.tidyverse.org/articles/2019/04/r-version-support/

* `rename_at()` handles empty selection (#4324).

# dplyr 0.8.0.1 (2019-02-15)

* Fixed integer C/C++ division, forced released by CRAN (#4185).

# dplyr 0.8.0 (2019-02-14)

## Breaking changes

* The error `could not find function "n"` or the warning
  ```Calling `n()` without importing or prefixing it is deprecated, use `dplyr::n()` ```

  indicates when functions like `n()`, `row_number()`, ... are not imported or prefixed.

  The easiest fix is to import dplyr with `import(dplyr)` in your `NAMESPACE` or
  `#' @import dplyr` in a roxygen comment, alternatively such functions can be
  imported selectively as any other function with `importFrom(dplyr, n)` in the
  `NAMESPACE` or `#' @importFrom dplyr n` in a roxygen comment. The third option is
  to prefix them, i.e. use `dplyr::n()`

* If you see `checking S3 generic/method consistency` in R CMD check for your
  package, note that :

  - `sample_n()` and `sample_frac()` have gained `...`
  - `filter()` and `slice()` have gained `.preserve`
  - `group_by()` has gained `.drop`

* ```Error: `.data` is a corrupt grouped_df, ...```  signals code that makes
  wrong assumptions about the internals of a grouped data frame.

## New functions

* New selection helpers `group_cols()`. It can be called in selection contexts
  such as `select()` and matches the grouping variables of grouped tibbles.

* `last_col()` is re-exported from tidyselect (#3584).

* `group_trim()` drops unused levels of factors that are used as grouping variables.

* `nest_join()` creates a list column of the matching rows. `nest_join()` + `tidyr::unnest()`
   is equivalent to `inner_join`  (#3570).

    ```r
    band_members %>%
      nest_join(band_instruments)
    ```

* `group_nest()` is similar to `tidyr::nest()` but focusing on the variables to nest by
  instead of the nested columns.

    ```r
    starwars %>%
      group_by(species, homeworld) %>%
      group_nest()

    starwars %>%
      group_nest(species, homeworld)
    ```

* `group_split()` is similar to `base::split()` but operating on existing groups when
  applied to a grouped data frame, or subject to the data mask on ungrouped data frames

    ```r
    starwars %>%
      group_by(species, homeworld) %>%
      group_split()

    starwars %>%
      group_split(species, homeworld)
    ```

* `group_map()` and `group_walk()` are purrr-like functions to iterate on groups
  of a grouped data frame, jointly identified by the data subset (exposed as `.x`) and the
  data key (a one row tibble, exposed as `.y`). `group_map()` returns a grouped data frame that
  combines the results of the function, `group_walk()` is only used for side effects and returns
  its input invisibly.

  ```r
  mtcars %>%
    group_by(cyl) %>%
    group_map(~ head(.x, 2L))
  ```

* `distinct_prepare()`, previously known as `distinct_vars()` is exported. This is mostly useful for
  alternative backends (e.g. `dbplyr`).

## Major changes

* `group_by()` gains the `.drop` argument. When set to `FALSE` the groups are generated
  based on factor levels, hence some groups may be empty (#341).

    ```r
    # 3 groups
    tibble(
      x = 1:2,
      f = factor(c("a", "b"), levels = c("a", "b", "c"))
    ) %>%
      group_by(f, .drop = FALSE)

    # the order of the grouping variables matter
    df <- tibble(
      x = c(1,2,1,2),
      f = factor(c("a", "b", "a", "b"), levels = c("a", "b", "c"))
    )
    df %>% group_by(f, x, .drop = FALSE)
    df %>% group_by(x, f, .drop = FALSE)
    ```

  The default behaviour drops the empty groups as in the previous versions.

  ```r
  tibble(
      x = 1:2,
      f = factor(c("a", "b"), levels = c("a", "b", "c"))
    ) %>%
      group_by(f)
  ```

* `filter()` and `slice()` gain a `.preserve` argument to control which groups it should keep. The default
  `filter(.preserve = FALSE)` recalculates the grouping structure based on the resulting data,
  otherwise it is kept as is.

    ```r
    df <- tibble(
      x = c(1,2,1,2),
      f = factor(c("a", "b", "a", "b"), levels = c("a", "b", "c"))
    ) %>%
      group_by(x, f, .drop = FALSE)

    df %>% filter(x == 1)
    df %>% filter(x == 1, .preserve = TRUE)
    ```

* The notion of lazily grouped data frames have disappeared. All dplyr verbs now recalculate
  immediately the grouping structure, and respect the levels of factors.

* Subsets of columns now properly dispatch to the `[` or `[[` method when the column
  is an object (a vector with a class) instead of making assumptions on how the
  column should be handled. The `[` method must handle integer indices, including
  `NA_integer_`, i.e. `x[NA_integer_]` should produce a vector of the same class
  as `x` with whatever represents a missing value.

## Minor changes

* `tally()` works correctly on non-data frame table sources such as `tbl_sql` (#3075).

* `sample_n()` and `sample_frac()` can use `n()` (#3527)

* `distinct()` respects the order of the variables provided (#3195, @foo-bar-baz-qux)
  and handles the 0 rows and 0 columns special case (#2954).

* `combine()` uses tidy dots (#3407).

* `group_indices()` can be used without argument in expressions in verbs (#1185).

* Using `mutate_all()`, `transmute_all()`, `mutate_if()` and `transmute_if()`
  with grouped tibbles now informs you that the grouping variables are
  ignored. In the case of the `_all()` verbs, the message invites you to use
  `mutate_at(df, vars(-group_cols()))` (or the equivalent `transmute_at()` call)
  instead if you'd like to make it explicit in your code that the operation is
  not applied on the grouping variables.

* Scoped variants of `arrange()` respect the `.by_group` argument (#3504).

* `first()` and `last()` hybrid functions fall back to R evaluation when given no arguments (#3589).

* `mutate()` removes a column when the expression evaluates to `NULL` for all groups (#2945).

* grouped data frames support `[, drop = TRUE]` (#3714).

* New low-level constructor `new_grouped_df()` and validator `validate_grouped_df` (#3837).

* `glimpse()` prints group information on grouped tibbles (#3384).

* `sample_n()` and `sample_frac()` gain `...` (#2888).

* Scoped filter variants now support functions and purrr-like lambdas:

  ```r
  mtcars %>% filter_at(vars(hp, vs), ~ . %% 2 == 0)
  ```

## Lifecycle

* `do()`, `rowwise()` and `combine()` are questioning (#3494).

* `funs()` is soft-deprecated and will start issuing warnings in a future version.

## Changes to column wise functions

* Scoped variants for `distinct()`: `distinct_at()`, `distinct_if()`, `distinct_all()` (#2948).

* `summarise_at()` excludes the grouping variables (#3613).

* `mutate_all()`, `mutate_at()`, `summarise_all()` and `summarise_at()` handle utf-8 names (#2967).

## Performance

* R expressions that cannot be handled with native code are now evaluated with
  unwind-protection when available (on R 3.5 and later). This improves the
  performance of dplyr on data frames with many groups (and hence many
  expressions to evaluate). We benchmarked that computing a grouped average is
  consistently twice as fast with unwind-protection enabled.

  Unwind-protection also makes dplyr more robust in corner cases because it
  ensures the C++ destructors are correctly called in all circumstances
  (debugger exit, captured condition, restart invocation).

* `sample_n()` and `sample_frac()` gain `...` (#2888).
* Improved performance for wide tibbles (#3335).

* Faster hybrid `sum()`, `mean()`, `var()` and `sd()` for logical vectors (#3189).

* Hybrid version of `sum(na.rm = FALSE)` exits early when there are missing values.
  This considerably improves performance when there are missing values early in the vector (#3288).

* `group_by()` does not trigger the additional `mutate()` on simple uses of the `.data` pronoun (#3533).

## Internal

* The grouping metadata of grouped data frame has been reorganized in a single tidy tibble, that can be accessed
  with the new `group_data()` function. The grouping tibble consists of one column per grouping variable,
  followed by a list column of the (1-based) indices of the groups. The new `group_rows()` function retrieves
  that list of indices (#3489).

    ```r
    # the grouping metadata, as a tibble
    group_by(starwars, homeworld) %>%
      group_data()

    # the indices
    group_by(starwars, homeworld) %>%
      group_data() %>%
      pull(.rows)

    group_by(starwars, homeworld) %>%
      group_rows()
    ```

* Hybrid evaluation has been completely redesigned for better performance and stability.

## Documentation

* Add documentation example for moving variable to back in `?select` (#3051).

* column wise functions are better documented, in particular explaining when
  grouping variables are included as part of the selection.

### Deprecated and defunct functions

* `mutate_each()` and `summarise_each()` are deprecated.

# dplyr 0.7.6

* `exprs()` is no longer exported to avoid conflicts with `Biobase::exprs()`
  (#3638).

* The MASS package is explicitly suggested to fix CRAN warnings on R-devel
  (#3657).

* Set operations like `intersect()` and `setdiff()` reconstruct groups metadata (#3587) and keep the order of the rows (#3839).

* Using namespaced calls to `base::sort()` and `base::unique()` from C++ code
  to avoid ambiguities when these functions are overridden (#3644).

* Fix rchk errors (#3693).

# dplyr 0.7.5 (2018-04-14)

## Breaking changes for package developers

* The major change in this version is that dplyr now depends on the selecting
  backend of the tidyselect package. If you have been linking to
  `dplyr::select_helpers` documentation topic, you should update the link to
  point to `tidyselect::select_helpers`.

* Another change that causes warnings in packages is that dplyr now exports the
  `exprs()` function. This causes a collision with `Biobase::exprs()`. Either
  import functions from dplyr selectively rather than in bulk, or do not import
  `Biobase::exprs()` and refer to it with a namespace qualifier.

## Bug fixes

* `distinct(data, "string")` now returns a one-row data frame again. (The
  previous behavior was to return the data unchanged.)

* `do()` operations with more than one named argument can access `.` (#2998).

* Reindexing grouped data frames (e.g. after `filter()` or `..._join()`)
  never updates the `"class"` attribute. This also avoids unintended updates
  to the original object (#3438).

* Fixed rare column name clash in `..._join()` with non-join
  columns of the same name in both tables (#3266).

*  Fix `ntile()` and `row_number()` ordering to use the locale-dependent
  ordering functions in R when dealing with character vectors, rather than
  always using the C-locale ordering function in C (#2792, @foo-bar-baz-qux).

* Summaries of summaries (such as `summarise(b = sum(a), c = sum(b))`) are
  now computed using standard evaluation for simplicity and correctness, but
  slightly slower (#3233).

* Fixed `summarise()` for empty data frames with zero columns (#3071).

## Major changes

* `enexpr()`, `expr()`, `exprs()`, `sym()` and `syms()` are now
  exported. `sym()` and `syms()` construct symbols from strings or character
  vectors. The `expr()` variants are equivalent to `quo()`, `quos()` and
  `enquo()` but return simple expressions rather than quosures. They support
  quasiquotation.

* dplyr now depends on the new tidyselect package to power `select()`,
  `rename()`, `pull()` and their variants (#2896). Consequently
  `select_vars()`, `select_var()` and `rename_vars()` are
  soft-deprecated and will start issuing warnings in a future version.

  Following the switch to tidyselect, `select()` and `rename()` fully support
  character vectors. You can now unquote variables like this:

  ```
  vars <- c("disp", "cyl")
  select(mtcars, !! vars)
  select(mtcars, -(!! vars))
  ```

  Note that this only works in selecting functions because in other contexts
  strings and character vectors are ambiguous. For instance strings are a valid
  input in mutating operations and `mutate(df, "foo")` creates a new column by
  recycling "foo" to the number of rows.

## Minor changes

* Support for raw vector columns in `arrange()`, `group_by()`, `mutate()`,
  `summarise()` and `..._join()` (minimal `raw` x `raw` support initially) (#1803).

* `bind_cols()` handles unnamed list (#3402).

* `bind_rows()` works around corrupt columns that have the object bit set
  while having no class attribute (#3349).

* `combine()` returns `logical()` when all inputs are `NULL` (or when there
  are no inputs) (#3365, @zeehio).

*  `distinct()` now supports renaming columns (#3234).

* Hybrid evaluation simplifies `dplyr::foo()` to `foo()` (#3309). Hybrid
  functions can now be masked by regular R functions to turn off hybrid
  evaluation (#3255). The hybrid evaluator finds functions from dplyr even if
  dplyr is not attached (#3456).

* In `mutate()` it is now illegal to use `data.frame` in the rhs (#3298).

* Support `!!!` in `recode_factor()` (#3390).

* `row_number()` works on empty subsets (#3454).

* `select()` and `vars()` now treat `NULL` as empty inputs (#3023).

* Scoped select and rename functions (`select_all()`, `rename_if()` etc.)
  now work with grouped data frames, adapting the grouping as necessary
  (#2947, #3410). `group_by_at()` can group by an existing grouping variable
  (#3351). `arrange_at()` can use grouping variables (#3332).

* `slice()` no longer enforce tibble classes when input is a simple
  `data.frame`, and ignores 0 (#3297, #3313).

* `transmute()` no longer prints a message when including a group variable.

## Documentation

* Improved documentation for `funs()` (#3094) and set operations (e.g. `union()`) (#3238, @edublancas).

## Error messages

* Better error message if dbplyr is not installed when accessing database
  backends (#3225).

* `arrange()` fails gracefully on `data.frame` columns (#3153).

* Corrected error message when calling `cbind()` with an object of wrong
  length (#3085).

* Add warning with explanation to `distinct()` if any of the selected columns
  are of type `list` (#3088, @foo-bar-baz-qux), or when used on unknown columns
  (#2867, @foo-bar-baz-qux).

* Show clear error message for bad arguments to `funs()` (#3368).

* Better error message in `..._join()` when joining data frames with duplicate
  or `NA` column names. Joining such data frames with a semi- or anti-join
  now gives a warning, which may be converted to an error in future versions
  (#3243, #3417).

* Dedicated error message when trying to use columns of the `Interval`
  or `Period` classes (#2568).

* Added an `.onDetach()` hook that allows for plyr to be loaded and attached
  without the warning message that says functions in dplyr will be masked,
  since dplyr is no longer attached (#3359, @jwnorman).

## Performance

* `sample_n()` and `sample_frac()` on grouped data frame are now faster
  especially for those with large number of groups (#3193, @saurfang).

## Internal

* Compute variable names for joins in R (#3430).

* Bumped Rcpp dependency to 0.12.15 to avoid imperfect detection of `NA`
  values in hybrid evaluation fixed in RcppCore/Rcpp#790 (#2919).

* Avoid cleaning the data mask, a temporary environment used to evaluate
  expressions. If the environment, in which e.g. a `mutate()` expression
  is evaluated, is preserved until after the operation, accessing variables
  from that environment now gives a warning but still returns `NULL` (#3318).

# dplyr 0.7.4

* Fix recent Fedora and ASAN check errors (#3098).

* Avoid dependency on Rcpp 0.12.10 (#3106).

# dplyr 0.7.3

* Fixed protection error that occurred when creating a character column using grouped `mutate()` (#2971).

* Fixed a rare problem with accessing variable values in `summarise()` when all groups have size one (#3050).
* `distinct()` now throws an error when used on unknown columns
  (#2867, @foo-bar-baz-qux).


* Fixed rare out-of-bounds memory write in `slice()` when negative indices beyond the number of rows were involved (#3073).

* `select()`, `rename()` and `summarise()` no longer change the grouped vars of the original data (#3038).

* `nth(default = var)`, `first(default = var)` and `last(default = var)` fall back to standard evaluation in a grouped operation instead of triggering an error (#3045).

* `case_when()` now works if all LHS are atomic (#2909), or when LHS or RHS values are zero-length vectors (#3048).

* `case_when()` accepts `NA` on the LHS (#2927).

* Semi- and anti-joins now preserve the order of left-hand-side data frame (#3089).

* Improved error message for invalid list arguments to `bind_rows()` (#3068).

* Grouping by character vectors is now faster (#2204).

* Fixed a crash that occurred when an unexpected input was supplied to
  the `call` argument of `order_by()` (#3065).


# dplyr 0.7.2

* Move build-time vs. run-time checks out of `.onLoad()` and into `dr_dplyr()`.


# dplyr 0.7.1

* Use new versions of bindrcpp and glue to avoid protection problems.
  Avoid wrapping arguments to internal error functions (#2877). Fix
  two protection mistakes found by rchk (#2868).

* Fix C++ error that caused compilation to fail on mac cran (#2862)

* Fix undefined behaviour in `between()`, where `NA_REAL` were
  assigned instead of `NA_LOGICAL`. (#2855, @zeehio)

* `top_n()` now executes operations lazily for compatibility with
  database backends (#2848).

* Reuse of new variables created in ungrouped `mutate()` possible
  again, regression introduced in dplyr 0.7.0 (#2869).

* Quosured symbols do not prevent hybrid handling anymore. This should
  fix many performance issues introduced with tidyeval (#2822).


# dplyr 0.7.0

## New data, functions, and features

* Five new datasets provide some interesting built-in datasets to demonstrate
  dplyr verbs (#2094):

  * `starwars` dataset about starwars characters; has list columns
  * `storms` has the trajectories of ~200 tropical storms
  * `band_members`, `band_instruments` and `band_instruments2`
    has some simple data to demonstrate joins.

* New `add_count()` and `add_tally()` for adding an `n` column within groups
  (#2078, @dgrtwo).

* `arrange()` for grouped data frames gains a `.by_group` argument so you
  can choose to sort by groups if you want to (defaults to `FALSE`) (#2318)

* New `pull()` generic for extracting a single column either by name or position
  (either from the left or the right). Thanks to @paulponcet for the idea (#2054).

  This verb is powered with the new `select_var()` internal helper,
  which is exported as well. It is like `select_vars()` but returns a
  single variable.

* `as_tibble()` is re-exported from tibble. This is the recommend way to create
  tibbles from existing data frames. `tbl_df()` has been softly deprecated.
  `tribble()` is now imported from tibble (#2336, @chrMongeau); this
  is now preferred to `frame_data()`.

## Deprecated and defunct

* dplyr no longer messages that you need dtplyr to work with data.table (#2489).

* Long deprecated `regroup()`, `mutate_each_q()` and
  `summarise_each_q()` functions have been removed.

* Deprecated `failwith()`. I'm not even sure why it was here.

* Soft-deprecated `mutate_each()` and `summarise_each()`, these functions
  print a message which will be changed to a warning in the next release.

* The `.env` argument to `sample_n()` and `sample_frac()` is defunct,
  passing a value to this argument print a message which will be changed to a
  warning in the next release.

## Databases

This version of dplyr includes some major changes to how database connections work. By and large, you should be able to continue using your existing dplyr database code without modification, but there are two big changes that you should be aware of:

* Almost all database related code has been moved out of dplyr and into a
  new package, [dbplyr](https://github.com/tidyverse/dbplyr/). This makes dplyr
  simpler, and will make it easier to release fixes for bugs that only affect
  databases. `src_mysql()`, `src_postgres()`, and `src_sqlite()` will still
  live dplyr so your existing code continues to work.

* It is no longer necessary to create a remote "src". Instead you can work
  directly with the database connection returned by DBI. This reflects the
  maturity of the DBI ecosystem. Thanks largely to the work of Kirill Muller
  (funded by the R Consortium) DBI backends are now much more consistent,
  comprehensive, and easier to use. That means that there's no longer a
  need for a layer in between you and DBI.

You can continue to use `src_mysql()`, `src_postgres()`, and `src_sqlite()`, but I recommend a new style that makes the connection to DBI more clear:

```R
library(dplyr)

con <- DBI::dbConnect(RSQLite::SQLite(), ":memory:")
DBI::dbWriteTable(con, "mtcars", mtcars)

mtcars2 <- tbl(con, "mtcars")
mtcars2
```

This is particularly useful if you want to perform non-SELECT queries as you can do whatever you want with `DBI::dbGetQuery()` and `DBI::dbExecute()`.

If you've implemented a database backend for dplyr, please read the [backend news](https://github.com/tidyverse/dbplyr/blob/main/NEWS.md#backends) to see what's changed from your perspective (not much). If you want to ensure your package works with both the current and previous version of dplyr, see `wrap_dbplyr_obj()` for helpers.

## UTF-8

* Internally, column names are always represented as character vectors,
  and not as language symbols, to avoid encoding problems on Windows
  (#1950, #2387, #2388).

* Error messages and explanations of data frame inequality are now encoded in
  UTF-8, also on Windows (#2441).

* Joins now always reencode character columns to UTF-8 if necessary. This gives
  a nice speedup, because now pointer comparison can be used instead of string
  comparison, but relies on a proper encoding tag for all strings (#2514).

* Fixed problems when joining factor or character encodings with a mix of
  native and UTF-8 encoded values (#1885, #2118, #2271, #2451).

* Fix `group_by()` for data frames that have UTF-8 encoded names (#2284, #2382).

* New `group_vars()` generic that returns the grouping as character vector, to
  avoid the potentially lossy conversion to language symbols. The list returned
  by `group_by_prepare()` now has a new `group_names` component (#1950, #2384).

## Colwise functions

* `rename()`, `select()`, `group_by()`, `filter()`, `arrange()` and
  `transmute()` now have scoped variants (verbs suffixed with `_if()`,
  `_at()` and `_all()`). Like `mutate_all()`, `summarise_if()`, etc,
  these variants apply an operation to a selection of variables.

* The scoped verbs taking predicates (`mutate_if()`, `summarise_if()`,
  etc) now support S3 objects and lazy tables. S3 objects should
  implement methods for `length()`, `[[` and `tbl_vars()`. For lazy
  tables, the first 100 rows are collected and the predicate is
  applied on this subset of the data. This is robust for the common
  case of checking the type of a column (#2129).

* Summarise and mutate colwise functions pass `...` on to the manipulation
  functions.

* The performance of colwise verbs like `mutate_all()` is now back to
  where it was in `mutate_each()`.

* `funs()` has better handling of namespaced functions (#2089).

* Fix issue with `mutate_if()` and `summarise_if()` when a predicate
  function returns a vector of `FALSE` (#1989, #2009, #2011).

## Tidyeval

dplyr has a new approach to non-standard evaluation (NSE) called tidyeval.
It is described in detail in `vignette("programming")` but, in brief, gives you
the ability to interpolate values in contexts where dplyr usually works with expressions:

```{r}
my_var <- quo(homeworld)

starwars %>%
  group_by(!!my_var) %>%
  summarise_at(vars(height:mass), mean, na.rm = TRUE)
```

This means that the underscored version of each main verb is no longer needed,
and so these functions have been deprecated (but remain around for backward compatibility).

* `order_by()`, `top_n()`, `sample_n()` and `sample_frac()` now use
  tidyeval to capture their arguments by expression. This makes it
  possible to use unquoting idioms (see `vignette("programming")`) and
  fixes scoping issues (#2297).

* Most verbs taking dots now ignore the last argument if empty. This
  makes it easier to copy lines of code without having to worry about
  deleting trailing commas (#1039).

* [API] The new `.data` and `.env` environments can be used inside
  all verbs that operate on data: `.data$column_name` accesses the column
  `column_name`, whereas `.env$var` accesses the external variable `var`.
  Columns or external variables named `.data` or `.env` are shadowed, use
  `.data$...` and/or `.env$...` to access them.  (`.data` implements strict
  matching also for the `$` operator (#2591).)

    The `column()` and `global()` functions have been removed. They were never
    documented officially. Use the new `.data` and `.env` environments instead.

* Expressions in verbs are now interpreted correctly in many cases that
  failed before (e.g., use of `$`, `case_when()`, nonstandard evaluation, ...).
  These expressions are now evaluated in a specially constructed temporary
  environment that retrieves column data on demand with the help of the
  `bindrcpp` package (#2190). This temporary environment poses restrictions on
  assignments using `<-` inside verbs. To prevent leaking of broken bindings,
  the temporary environment is cleared after the evaluation (#2435).

## Verbs

### Joins

* [API] `xxx_join.tbl_df(na_matches = "never")` treats all `NA` values as
  different from each other (and from any other value), so that they never
  match.  This corresponds to the behavior of joins for database sources,
  and of database joins in general.  To match `NA` values, pass
  `na_matches = "na"` to the join verbs; this is only supported for data frames.
  The default is `na_matches = "na"`, kept for the sake of compatibility
  to v0.5.0. It can be tweaked by calling
  `pkgconfig::set_config("dplyr::na_matches", "na")` (#2033).

* `common_by()` gets a better error message for unexpected inputs (#2091)

* Fix groups when joining grouped data frames with duplicate columns
  (#2330, #2334, @davidkretch).

* One of the two join suffixes can now be an empty string, dplyr no longer
  hangs (#2228, #2445).

* Anti- and semi-joins warn if factor levels are inconsistent (#2741).

* Warnings about join column inconsistencies now contain the column names
  (#2728).

### Select

* For selecting variables, the first selector decides if it's an inclusive
  selection (i.e., the initial column list is empty), or an exclusive selection
  (i.e., the initial column list contains all columns). This means that
  `select(mtcars, contains("am"), contains("FOO"), contains("vs"))` now returns
  again both `am` and `vs` columns like in dplyr 0.4.3 (#2275, #2289, @r2evans).

* Select helpers now throw an error if called when no variables have been
  set (#2452)

* Helper functions in `select()` (and related verbs) are now evaluated
  in a context where column names do not exist (#2184).

* `select()` (and the internal function `select_vars()`) now support
  column names in addition to column positions. As a result,
  expressions like `select(mtcars, "cyl")` are now allowed.

### Other

* `recode()`, `case_when()` and `coalesce()` now support splicing of
  arguments with rlang's `!!!` operator.

* `count()` now preserves the grouping of its input (#2021).

* `distinct()` no longer duplicates variables (#2001).

* Empty `distinct()` with a grouped data frame works the same way as
  an empty `distinct()` on an ungrouped data frame, namely it uses all
  variables (#2476).

* `copy_to()` now returns its output invisibly (since you're often just
   calling for the side-effect).

* `filter()` and `lag()` throw informative error if used with ts objects (#2219)

* `mutate()` recycles list columns of length 1 (#2171).

* `mutate()` gives better error message when attempting to add a non-vector
  column (#2319), or attempting to remove a column with `NULL` (#2187, #2439).

* `summarise()` now correctly evaluates newly created factors (#2217), and
  can create ordered factors (#2200).

* Ungrouped `summarise()` uses summary variables correctly (#2404, #2453).

* Grouped `summarise()` no longer converts character `NA` to empty strings (#1839).

## Combining and comparing

* `all_equal()` now reports multiple problems as a character vector (#1819, #2442).

* `all_equal()` checks that factor levels are equal (#2440, #2442).

* `bind_rows()` and `bind_cols()` give an error for database tables (#2373).

* `bind_rows()` works correctly with `NULL` arguments and an `.id` argument
  (#2056), and also for zero-column data frames (#2175).

* Breaking change: `bind_rows()` and `combine()` are more strict when coercing.
  Logical values are no longer coerced to integer and numeric. Date, POSIXct
  and other integer or double-based classes are no longer coerced to integer or
  double as there is chance of attributes or information being lost
  (#2209, @zeehio).

* `bind_cols()` now calls `tibble::repair_names()` to ensure that all
  names are unique (#2248).

* `bind_cols()` handles empty argument list (#2048).

* `bind_cols()` better handles `NULL` inputs (#2303, #2443).

* `bind_rows()` explicitly rejects columns containing data frames
  (#2015, #2446).

* `bind_rows()` and `bind_cols()` now accept vectors. They are treated
  as rows by the former and columns by the latter. Rows require inner
  names like `c(col1 = 1, col2 = 2)`, while columns require outer
  names: `col1 = c(1, 2)`. Lists are still treated as data frames but
  can be spliced explicitly with `!!!`, e.g. `bind_rows(!!! x)` (#1676).

* `rbind_list()` and `rbind_all()` now call `.Deprecated()`, they will be removed
  in the next CRAN release. Please use `bind_rows()` instead.

* `combine()` accepts `NA` values (#2203, @zeehio)

* `combine()` and `bind_rows()` with character and factor types now always warn
  about the coercion to character (#2317, @zeehio)

* `combine()` and `bind_rows()` accept `difftime` objects.

* `mutate` coerces results from grouped dataframes accepting combinable data
  types (such as `integer` and `numeric`). (#1892, @zeehio)

## Vector functions

* `%in%` gets new hybrid handler (#126).

* `between()` returns NA if `left` or `right` is `NA` (fixes #2562).

* `case_when()` supports `NA` values (#2000, @tjmahr).

* `first()`, `last()`, and `nth()` have better default values for factor,
  Dates, POSIXct, and data frame inputs (#2029).

* Fixed segmentation faults in hybrid evaluation of `first()`, `last()`,
  `nth()`,  `lead()`, and `lag()`. These functions now always fall back to the R
  implementation if called with arguments that the hybrid evaluator cannot
  handle (#948, #1980).

* `n_distinct()` gets larger hash tables given slightly better performance (#977).

* `nth()` and `ntile()` are more careful about proper data types of their return values (#2306).

* `ntile()` ignores `NA` when computing group membership (#2564).

* `lag()` enforces integer `n` (#2162, @kevinushey).

* hybrid `min()` and `max()` now always return a `numeric` and work correctly
  in edge cases (empty input, all `NA`, ...) (#2305, #2436).

* `min_rank("string")` no longer segfaults in hybrid evaluation (#2279, #2444).

* `recode()` can now recode a factor to other types (#2268)

* `recode()` gains `.dots` argument to support passing replacements as list
  (#2110, @jlegewie).

## Other minor changes and bug fixes

* Many error messages are more helpful by referring to a column name or a
  position in the argument list (#2448).

* New `is_grouped_df()` alias to `is.grouped_df()`.

* `tbl_vars()` now has a `group_vars` argument set to `TRUE` by
  default. If `FALSE`, group variables are not returned.

* Fixed segmentation fault after calling `rename()` on an invalid grouped
  data frame (#2031).

* `rename_vars()` gains a `strict` argument to control if an
  error is thrown when you try and rename a variable that doesn't
  exist.

* Fixed undefined behavior for `slice()` on a zero-column data frame (#2490).

* Fixed very rare case of false match during join (#2515).

* Restricted workaround for `match()` to R 3.3.0. (#1858).

* dplyr now warns on load when the version of R or Rcpp during installation is
  different to the currently installed version (#2514).

* Fixed improper reuse of attributes when creating a list column in `summarise()`
  and perhaps `mutate()` (#2231).

* `mutate()` and `summarise()` always strip the `names` attribute from new
  or updated columns, even for ungrouped operations (#1689).

* Fixed rare error that could lead to a segmentation fault in
  `all_equal(ignore_col_order = FALSE)` (#2502).

* The "dim" and "dimnames" attributes are always stripped when copying a
  vector (#1918, #2049).

* `grouped_df` and `rowwise` are registered officially as S3 classes.
  This makes them easier to use with S4 (#2276, @joranE, #2789).

* All operations that return tibbles now include the `"tbl"` class.
  This is important for correct printing with tibble 1.3.1 (#2789).

* Makeflags uses PKG_CPPFLAGS for defining preprocessor macros.

* astyle formatting for C++ code, tested but not changed as part of the tests
  (#2086, #2103).

* Update RStudio project settings to install tests (#1952).

* Using `Rcpp::interfaces()` to register C callable interfaces, and registering all native exported functions via `R_registerRoutines()` and `useDynLib(.registration = TRUE)` (#2146).

* Formatting of grouped data frames now works by overriding the `tbl_sum()` generic instead of `print()`. This means that the output is more consistent with tibble, and that `format()` is now supported also for SQL sources (#2781).


# dplyr 0.5.0

## Breaking changes

### Existing functions

* `arrange()` once again ignores grouping (#1206).

* `distinct()` now only keeps the distinct variables. If you want to return
  all variables (using the first row for non-distinct values) use
  `.keep_all = TRUE` (#1110). For SQL sources, `.keep_all = FALSE` is
  implemented using `GROUP BY`, and `.keep_all = TRUE` raises an error
  (#1937, #1942, @krlmlr). (The default behaviour of using all variables
  when none are specified remains - this note only applies if you select
  some variables).

* The select helper functions `starts_with()`, `ends_with()` etc are now
  real exported functions. This means that you'll need to import those
  functions if you're using from a package where dplyr is not attached.
  i.e. `dplyr::select(mtcars, starts_with("m"))` used to work, but
  now you'll need `dplyr::select(mtcars, dplyr::starts_with("m"))`.

### Deprecated and defunct functions

* The long deprecated `chain()`, `chain_q()` and `%.%` have been removed.
  Please use `%>%` instead.

* `id()` has been deprecated. Please use `group_indices()` instead
  (#808).

* `rbind_all()` and `rbind_list()` are formally deprecated. Please use
  `bind_rows()` instead (#803).

* Outdated benchmarking demos have been removed (#1487).

* Code related to starting and signalling clusters has been moved out to
  [multidplyr](https://github.com/tidyverse/multidplyr).

## New functions

* `coalesce()` finds the first non-missing value from a set of vectors.
  (#1666, thanks to @krlmlr for initial implementation).

* `case_when()` is a general vectorised if + else if (#631).

* `if_else()` is a vectorised if statement: it's a stricter (type-safe),
  faster, and more predictable version of `ifelse()`. In SQL it is
  translated to a `CASE` statement.

* `na_if()` makes it easy to replace a certain value with an `NA` (#1707).
  In SQL it is translated to `NULL_IF`.

* `near(x, y)` is a helper for `abs(x - y) < tol` (#1607).

* `recode()` is vectorised equivalent to `switch()` (#1710).

* `union_all()` method. Maps to `UNION ALL` for SQL sources, `bind_rows()`
  for data frames/tbl\_dfs, and `combine()` for vectors (#1045).

* A new family of functions replace `summarise_each()` and
  `mutate_each()` (which will thus be deprecated in a future release).
  `summarise_all()` and `mutate_all()` apply a function to all columns
  while `summarise_at()` and `mutate_at()` operate on a subset of
  columns. These columns are selected with either a character vector
  of columns names, a numeric vector of column positions, or a column
  specification with `select()` semantics generated by the new
  `columns()` helper. In addition, `summarise_if()` and `mutate_if()`
  take a predicate function or a logical vector (these verbs currently
  require local sources). All these functions can now take ordinary
  functions instead of a list of functions generated by `funs()`
  (though this is only useful for local sources). (#1845, @lionel-)

* `select_if()` lets you select columns with a predicate function.
  Only compatible with local sources. (#497, #1569, @lionel-)

## Local backends

### dtplyr

All data table related code has been separated out in to a new dtplyr package. This decouples the development of the data.table interface from the development of the dplyr package. If both data.table and dplyr are loaded, you'll get a message reminding you to load dtplyr.

### Tibble

Functions related to the creation and coercion of `tbl_df`s, now live in their own package: [tibble](https://posit.co/blog/tibble-1-0-0/). See `vignette("tibble")` for more details.

* `$` and `[[` methods that never do partial matching (#1504), and throw
  an error if the variable does not exist.

* `all_equal()` allows to compare data frames ignoring row and column order,
  and optionally ignoring minor differences in type (e.g. int vs. double)
  (#821). The test handles the case where the df has 0 columns (#1506).
  The test fails fails when convert is `FALSE` and types don't match (#1484).

* `all_equal()` shows better error message when comparing raw values
  or when types are incompatible and `convert = TRUE` (#1820, @krlmlr).

* `add_row()` makes it easy to add a new row to data frame (#1021)

* `as_data_frame()` is now an S3 generic with methods for lists (the old
  `as_data_frame()`), data frames (trivial), and matrices (with efficient
  C++ implementation) (#876). It no longer strips subclasses.

* The internals of `data_frame()` and `as_data_frame()` have been aligned,
  so `as_data_frame()` will now automatically recycle length-1 vectors.
  Both functions give more informative error messages if you attempting to
  create an invalid data frame. You can no longer create a data frame with
  duplicated names (#820). Both check for `POSIXlt` columns, and tell you to
  use `POSIXct` instead (#813).

* `frame_data()` properly constructs rectangular tables (#1377, @kevinushey),
  and supports list-cols.

* `glimpse()` is now a generic. The default method dispatches to `str()`
  (#1325).  It now (invisibly) returns its first argument (#1570).

*  `lst()` and `lst_()` which create lists in the same way that
  `data_frame()` and `data_frame_()` create data frames (#1290).

* `print.tbl_df()` is considerably faster if you have very wide data frames.
  It will now also only list the first 100 additional variables not already
  on screen - control this with the new `n_extra` parameter to `print()`
  (#1161). When printing a grouped data frame the number of groups is now
  printed with thousands separators (#1398). The type of list columns
  is correctly printed (#1379)

* Package includes `setOldClass(c("tbl_df", "tbl", "data.frame"))` to help
  with S4 dispatch (#969).

* `tbl_df` automatically generates column names (#1606).

### tbl_cube

* new `as_data_frame.tbl_cube()` (#1563, @krlmlr).

* `tbl_cube`s are now constructed correctly from data frames, duplicate
  dimension values are detected, missing dimension values are filled
  with `NA`. The construction from data frames now guesses the measure
  variables by default, and allows specification of dimension and/or
  measure variables (#1568, @krlmlr).

* Swap order of `dim_names` and `met_name` arguments in `as.tbl_cube`
  (for `array`, `table` and `matrix`) for consistency with `tbl_cube` and
  `as.tbl_cube.data.frame`. Also, the `met_name` argument to
  `as.tbl_cube.table` now defaults to `"Freq"` for consistency with
  `as.data.frame.table` (@krlmlr, #1374).

## Remote backends

* `as_data_frame()` on SQL sources now returns all rows (#1752, #1821,
  @krlmlr).

* `compute()` gets new parameters `indexes` and `unique_indexes` that make
  it easier to add indexes (#1499, @krlmlr).

* `db_explain()` gains a default method for DBIConnections (#1177).

* The backend testing system has been improved. This lead to the removal of
  `temp_srcs()`. In the unlikely event that you were using this function,
  you can instead use `test_register_src()`, `test_load()`, and `test_frame()`.

* You can now use `right_join()` and `full_join()` with remote tables (#1172).

### SQLite

* `src_memdb()` is a session-local in-memory SQLite database.
  `memdb_frame()` works like `data_frame()`, but creates a new table in
  that database.

* `src_sqlite()` now uses a stricter quoting character, `` ` ``, instead of
  `"`. SQLite "helpfully" will convert `"x"` into a string if there is
  no identifier called x in the current scope (#1426).

* `src_sqlite()` throws errors if you try and use it with window functions
  (#907).

### SQL translation

* `filter.tbl_sql()` now puts parens around each argument (#934).

* Unary `-` is better translated (#1002).

* `escape.POSIXt()` method makes it easier to use date times. The date is
  rendered in ISO 8601 format in UTC, which should work in most databases
  (#857).

* `is.na()` gets a missing space (#1695).

* `if`, `is.na()`, and `is.null()` get extra parens to make precedence
  more clear (#1695).

* `pmin()` and `pmax()` are translated to `MIN()` and `MAX()` (#1711).

* Window functions:

    * Work on ungrouped data (#1061).

    * Warning if order is not set on cumulative window functions.

    * Multiple partitions or ordering variables in windowed functions no
      longer generate extra parentheses, so should work for more databases
      (#1060)

### Internals

This version includes an almost total rewrite of how dplyr verbs are translated into SQL. Previously, I used a rather ad-hoc approach, which tried to guess when a new subquery was needed. Unfortunately this approach was fraught with bugs, so in this version I've implemented a much richer internal data model. Now there is a three step process:

1.  When applied to a `tbl_lazy`, each dplyr verb captures its inputs
    and stores in a `op` (short for operation) object.

2.  `sql_build()` iterates through the operations building to build up an
    object that represents a SQL query. These objects are convenient for
    testing as they are lists, and are backend agnostics.

3.  `sql_render()` iterates through the queries and generates the SQL,
    using generics (like `sql_select()`) that can vary based on the
    backend.

In the short-term, this increased abstraction is likely to lead to some minor performance decreases, but the chance of dplyr generating correct SQL is much much higher. In the long-term, these abstractions will make it possible to write a query optimiser/compiler in dplyr, which would make it possible to generate much more succinct queries.

If you have written a dplyr backend, you'll need to make some minor changes to your package:

* `sql_join()` has been considerably simplified - it is now only responsible
  for generating the join query, not for generating the intermediate selects
  that rename the variable. Similarly for `sql_semi_join()`. If you've
  provided new methods in your backend, you'll need to rewrite.

* `select_query()` gains a distinct argument which is used for generating
  queries for `distinct()`. It loses the `offset` argument which was
  never used (and hence never tested).

* `src_translate_env()` has been replaced by `sql_translate_env()` which
  should have methods for the connection object.

There were two other tweaks to the exported API, but these are less likely to affect anyone.

* `translate_sql()` and `partial_eval()` got a new API: now use connection +
  variable names, rather than a `tbl`. This makes testing considerably easier.
  `translate_sql_q()` has been renamed to `translate_sql_()`.

* Also note that the sql generation generics now have a default method, instead
  methods for DBIConnection and NULL.

## Minor improvements and bug fixes

### Single table verbs

* Avoiding segfaults in presence of `raw` columns (#1803, #1817, @krlmlr).

* `arrange()` fails gracefully on list columns (#1489) and matrices
  (#1870, #1945, @krlmlr).

* `count()` now adds additional grouping variables, rather than overriding
  existing (#1703). `tally()` and `count()` can now count a variable
  called `n` (#1633). Weighted `count()`/`tally()` ignore `NA`s (#1145).

* The progress bar in `do()` is now updated at most 20 times per second,
  avoiding unnecessary redraws (#1734, @mkuhn)

* `distinct()` doesn't crash when given a 0-column data frame (#1437).

* `filter()` throws an error if you supply an named arguments. This is usually
  a type: `filter(df, x = 1)` instead of `filter(df, x == 1)` (#1529).

* `summarise()` correctly coerces factors with different levels (#1678),
  handles min/max of already summarised variable (#1622), and
  supports data frames as columns (#1425).

* `select()` now informs you that it adds missing grouping variables
  (#1511). It works even if the grouping variable has a non-syntactic name
  (#1138). Negating a failed match (e.g. `select(mtcars, -contains("x"))`)
  returns all columns, instead of no columns (#1176)

    The `select()` helpers are now exported and have their own
    documentation (#1410). `one_of()` gives a useful error message if
    variables names are not found in data frame (#1407).

* The naming behaviour of `summarise_each()` and `mutate_each()` has been
  tweaked so that you can force inclusion of both the function and the
  variable name: `summarise_each(mtcars, funs(mean = mean), everything())`
  (#442).

* `mutate()` handles factors that are all `NA` (#1645), or have different
  levels in different groups (#1414). It disambiguates `NA` and `NaN` (#1448),
  and silently promotes groups that only contain `NA` (#1463). It deep copies
  data in list columns (#1643), and correctly fails on incompatible columns
  (#1641). `mutate()` on a grouped data no longer groups grouping attributes
  (#1120). `rowwise()` mutate gives expected results (#1381).

* `one_of()` tolerates unknown variables in `vars`, but warns (#1848, @jennybc).

* `print.grouped_df()` passes on `...` to `print()` (#1893).

* `slice()` correctly handles grouped attributes (#1405).

* `ungroup()` generic gains `...` (#922).

### Dual table verbs
* `bind_cols()` matches the behaviour of `bind_rows()` and ignores `NULL`
  inputs (#1148). It also handles `POSIXct`s with integer base type (#1402).

* `bind_rows()` handles 0-length named lists (#1515), promotes factors to
  characters (#1538), and warns when binding factor and character (#1485).
  bind_rows()` is more flexible in the way it can accept data frames,
  lists, list of data frames, and list of lists (#1389).

* `bind_rows()` rejects `POSIXlt` columns (#1875, @krlmlr).

* Both `bind_cols()` and `bind_rows()` infer classes and grouping information
  from the first data frame (#1692).

* `rbind()` and `cbind()` get `grouped_df()` methods that make it harder to
  create corrupt data frames (#1385). You should still prefer `bind_rows()`
  and `bind_cols()`.

* Joins now use correct class when joining on `POSIXct` columns
  (#1582, @joel23888), and consider time zones (#819). Joins handle a `by`
  that is empty (#1496), or has duplicates (#1192). Suffixes grow progressively
  to avoid creating repeated column names (#1460).  Joins on string columns
  should be substantially faster (#1386). Extra attributes are ok if they are
  identical (#1636). Joins work correct when factor levels not equal
  (#1712, #1559). Anti- and semi-joins give correct result when by variable
  is a factor (#1571), but warn if factor levels are inconsistent (#2741).
  A clear error message is given for joins where an
  explicit `by` contains unavailable columns (#1928, #1932).
  Warnings about join column inconsistencies now contain the column names
  (#2728).

* `inner_join()`, `left_join()`, `right_join()`, and `full_join()` gain a
  `suffix` argument which allows you to control what suffix duplicated variable
  names receive (#1296).

* Set operations (`intersect()`, `union()` etc) respect coercion rules
  (#799). `setdiff()` handles factors with `NA` levels (#1526).

* There were a number of fixes to enable joining of data frames that don't
  have the same encoding of column names (#1513), including working around
  bug 16885 regarding `match()` in R 3.3.0 (#1806, #1810,
  @krlmlr).

### Vector functions

* `combine()` silently drops `NULL` inputs (#1596).

* Hybrid `cummean()` is more stable against floating point errors (#1387).

* Hybrid `lead()` and `lag()` received a considerable overhaul. They are more
  careful about more complicated expressions (#1588), and falls back more
  readily to pure R evaluation (#1411). They behave correctly in `summarise()`
  (#1434). and handle default values for string columns.

* Hybrid `min()` and `max()` handle empty sets (#1481).

* `n_distinct()` uses multiple arguments for data frames (#1084), falls back to R
  evaluation when needed (#1657), reverting decision made in (#567).
  Passing no arguments gives an error (#1957, #1959, @krlmlr).

* `nth()` now supports negative indices to select from end, e.g. `nth(x, -2)`
  selects the 2nd value from the end of `x` (#1584).

* `top_n()` can now also select bottom `n` values by passing a negative value
  to `n` (#1008, #1352).

* Hybrid evaluation leaves formulas untouched (#1447).


# dplyr 0.4.3

## Improved encoding support

Until now, dplyr's support for non-UTF8 encodings has been rather shaky. This release brings a number of improvement to fix these problems: it's probably not perfect, but should be a lot better than the previously version. This includes fixes to `arrange()` (#1280), `bind_rows()` (#1265), `distinct()` (#1179), and joins (#1315). `print.tbl_df()` also received a fix for strings with invalid encodings (#851).

## Other minor improvements and bug fixes

* `frame_data()` provides a means for constructing `data_frame`s using
  a simple row-wise language. (#1358, @kevinushey)

* `all.equal()` no longer runs all outputs together (#1130).

* `as_data_frame()` gives better error message with NA column names (#1101).

* `[.tbl_df` is more careful about subsetting column names (#1245).

* `arrange()` and `mutate()` work on empty data frames (#1142).

* `arrange()`, `filter()`, `slice()`, and `summarise()` preserve data frame
  meta attributes (#1064).

* `bind_rows()` and `bind_cols()` accept lists (#1104): during initial data
  cleaning you no longer need to convert lists to data frames, but can
  instead feed them to `bind_rows()` directly.

* `bind_rows()` gains a `.id` argument. When supplied, it creates a
  new column that gives the name of each data frame (#1337, @lionel-).

* `bind_rows()` respects the `ordered` attribute of factors (#1112), and
  does better at comparing `POSIXct`s (#1125). The `tz` attribute is ignored
  when determining if two `POSIXct` vectors are comparable. If the `tz` of
  all inputs is the same, it's used, otherwise its set to `UTC`.

* `data_frame()` always produces a `tbl_df` (#1151, @kevinushey)

* `filter(x, TRUE, TRUE)` now just returns `x` (#1210),
  it doesn't internally modify the first argument (#971), and
  it now works with rowwise data (#1099). It once again works with
  data tables (#906).

* `glimpse()` also prints out the number of variables in addition to the number
  of observations (@ilarischeinin, #988).

* Joins handles matrix columns better (#1230), and can join `Date` objects
  with heterogeneous representations (some `Date`s are integers, while other
  are numeric). This also improves `all.equal()` (#1204).

* Fixed `percent_rank()` and `cume_dist()` so that missing values no longer
  affect denominator (#1132).

* `print.tbl_df()` now displays the class for all variables, not just those
  that don't fit on the screen (#1276). It also displays duplicated column
  names correctly (#1159).

* `print.grouped_df()` now tells you how many groups there are.

* `mutate()` can set to `NULL` the first column (used to segfault, #1329) and
  it better protects intermediary results (avoiding random segfaults, #1231).

* `mutate()` on grouped data handles the special case where for the first few
  groups, the result consists of a `logical` vector with only `NA`. This can
  happen when the condition of an `ifelse` is an all `NA` logical vector (#958).

* `mutate.rowwise_df()` handles factors (#886) and correctly handles
  0-row inputs (#1300).

* `n_distinct()` gains an `na_rm` argument (#1052).

* The `Progress` bar used by `do()` now respects global option
  `dplyr.show_progress` (default is TRUE) so you can turn it off globally
  (@jimhester #1264, #1226).

* `summarise()` handles expressions that returning heterogenous outputs,
  e.g. `median()`, which that sometimes returns an integer, and other times a
  numeric (#893).

* `slice()` silently drops columns corresponding to an NA (#1235).

* `ungroup.rowwise_df()` gives a `tbl_df` (#936).

* More explicit duplicated column name error message (#996).

* When "," is already being used as the decimal point (`getOption("OutDec")`),
  use "." as the thousands separator when printing out formatted numbers
  (@ilarischeinin, #988).

## Databases

* `db_query_fields.SQLiteConnection` uses `build_sql` rather than `paste0`
  (#926, @NikNakk)

* Improved handling of `log()` (#1330).

* `n_distinct(x)` is translated to `COUNT(DISTINCT(x))` (@skparkes, #873).

* `print(n = Inf)` now works for remote sources (#1310).

## Hybrid evaluation

* Hybrid evaluation does not take place for objects with a class (#1237).

* Improved `$` handling (#1134).

* Simplified code for `lead()` and `lag()` and make sure they work properly on
  factors (#955). Both respect the `default` argument (#915).

* `mutate` can set to `NULL` the first column (used to segfault, #1329).

* `filter` on grouped data handles indices correctly (#880).

* `sum()` issues a warning about integer overflow (#1108).

# dplyr 0.4.2

This is a minor release containing fixes for a number of crashes and issues identified by R CMD CHECK. There is one new "feature": dplyr no longer complains about unrecognised attributes, and instead just copies them over to the output.

* `lag()` and `lead()` for grouped data were confused about indices and therefore
  produced wrong results (#925, #937). `lag()` once again overrides `lag()`
  instead of just the default method `lag.default()`. This is necessary due to
  changes in R CMD check. To use the lag function provided by another package,
  use `pkg::lag`.

* Fixed a number of memory issues identified by valgrind.

* Improved performance when working with large number of columns (#879).

* Lists-cols that contain data frames now print a slightly nicer summary
  (#1147)

* Set operations give more useful error message on incompatible data frames
  (#903).

* `all.equal()` gives the correct result when `ignore_row_order` is `TRUE`
  (#1065) and `all.equal()` correctly handles character missing values (#1095).

* `bind_cols()` always produces a `tbl_df` (#779).

* `bind_rows()` gains a test for a form of data frame corruption (#1074).

* `bind_rows()` and `summarise()` now handles complex columns (#933).

* Workaround for using the constructor of `DataFrame` on an unprotected object
  (#998)

* Improved performance when working with large number of columns (#879).

# dplyr 0.4.1

* Don't assume that RPostgreSQL is available.

# dplyr 0.4.0

## New features

* `add_rownames()` turns row names into an explicit variable (#639).

* `as_data_frame()` efficiently coerces a list into a data frame (#749).

* `bind_rows()` and `bind_cols()` efficiently bind a list of data frames by
  row or column. `combine()` applies the same coercion rules to vectors
  (it works like `c()` or `unlist()` but is consistent with the `bind_rows()`
  rules).

* `right_join()` (include all rows in `y`, and matching rows in `x`) and
  `full_join()` (include all rows in `x` and `y`) complete the family of
  mutating joins (#96).

* `group_indices()` computes a unique integer id for each group (#771). It
  can be called on a grouped_df without any arguments or on a data frame
  with same arguments as `group_by()`.

## New vignettes

* `vignette("data_frames")` describes dplyr functions that make it easier
  and faster to create and coerce data frames. It subsumes the old `memory`
  vignette.

* `vignette("two-table")` describes how two-table verbs work in dplyr.

## Minor improvements

* `data_frame()` (and `as_data_frame()` & `tbl_df()`) now explicitly
  forbid columns that are data frames or matrices (#775). All columns
  must be either a 1d atomic vector or a 1d list.

* `do()` uses lazyeval to correctly evaluate its arguments in the correct
  environment (#744), and new `do_()` is the SE equivalent of `do()` (#718).
  You can modify grouped data in place: this is probably a bad idea but it's
  sometimes convenient (#737). `do()` on grouped data tables now passes in all
  columns (not all columns except grouping vars) (#735, thanks to @kismsu).
  `do()` with database tables no longer potentially includes grouping
  variables twice (#673). Finally, `do()` gives more consistent outputs when
  there are no rows or no groups (#625).

* `first()` and `last()` preserve factors, dates and times (#509).

* Overhaul of single table verbs for data.table backend. They now all use
  a consistent (and simpler) code base. This ensures that (e.g.) `n()`
  now works in all verbs (#579).

* In `*_join()`, you can now name only those variables that are different between
  the two tables, e.g. `inner_join(x, y, c("a", "b", "c" = "d"))` (#682).
  If non-join columns are the same, dplyr will add `.x` and `.y`
  suffixes to distinguish the source (#655).

* `mutate()` handles complex vectors (#436) and forbids `POSIXlt` results
  (instead of crashing) (#670).

* `select()` now implements a more sophisticated algorithm so if you're
  doing multiples includes and excludes with and without names, you're more
  likely to get what you expect (#644). You'll also get a better error
  message if you supply an input that doesn't resolve to an integer
  column position (#643).

* Printing has received a number of small tweaks. All `print()` methods
  invisibly return their input so you can interleave `print()` statements into a
  pipeline to see interim results. `print()` will column names of 0 row data
  frames (#652), and will never print more 20 rows (i.e.
  `options(dplyr.print_max)` is now 20), not 100 (#710). Row names are no
  never printed since no dplyr method is guaranteed to preserve them (#669).

    `glimpse()` prints the number of observations (#692)

    `type_sum()` gains a data frame method.

* `summarise()` handles list output columns (#832)

* `slice()` works for data tables (#717). Documentation clarifies that
  slice can't work with relational databases, and the examples show
  how to achieve the same results using `filter()` (#720).

* dplyr now requires RSQLite >= 1.0. This shouldn't affect your code
  in any way (except that RSQLite now doesn't need to be attached) but does
  simplify the internals (#622).

* Functions that need to combine multiple results into a single column
  (e.g. `join()`, `bind_rows()` and `summarise()`) are more careful about
  coercion.

    Joining factors with the same levels in the same order preserves the
    original levels (#675). Joining factors with non-identical levels
    generates a warning and coerces to character (#684). Joining a character
    to a factor (or vice versa) generates a warning and coerces to character.
    Avoid these warnings by ensuring your data is compatible before joining.

    `rbind_list()` will throw an error if you attempt to combine an integer and
    factor (#751). `rbind()`ing a column full of `NA`s is allowed and just
    collects the appropriate missing value for the column type being collected
    (#493).

    `summarise()` is more careful about `NA`, e.g. the decision on the result
    type will be delayed until the first non NA value is returned (#599).
    It will complain about loss of precision coercions, which can happen for
    expressions that return integers for some groups and a doubles for others
    (#599).

* A number of functions gained new or improved hybrid handlers: `first()`,
  `last()`, `nth()` (#626), `lead()` & `lag()` (#683), `%in%` (#126). That means
  when you use these functions in a dplyr verb, we handle them in C++, rather
  than calling back to R, and hence improving performance.

    Hybrid `min_rank()` correctly handles `NaN` values (#726). Hybrid
    implementation of `nth()` falls back to R evaluation when `n` is not
    a length one integer or numeric, e.g. when it's an expression (#734).

    Hybrid `dense_rank()`, `min_rank()`, `cume_dist()`, `ntile()`, `row_number()`
    and `percent_rank()` now preserve NAs (#774)

* `filter` returns its input when it has no rows or no columns (#782).

* Join functions keep attributes (e.g. time zone information) from the
  left argument for `POSIXct` and `Date` objects (#819), and only
  only warn once about each incompatibility (#798).

## Bug fixes

* `[.tbl_df` correctly computes row names for 0-column data frames, avoiding
  problems with xtable (#656). `[.grouped_df` will silently drop grouping
  if you don't include the grouping columns (#733).

* `data_frame()` now acts correctly if the first argument is a vector to be
  recycled. (#680 thanks @jimhester)

* `filter.data.table()` works if the table has a variable called "V1" (#615).

* `*_join()` keeps columns in original order (#684).
  Joining a factor to a character vector doesn't segfault (#688).
  `*_join` functions can now deal with multiple encodings (#769),
  and correctly name results (#855).

* `*_join.data.table()` works when data.table isn't attached (#786).

* `group_by()` on a data table preserves original order of the rows (#623).
  `group_by()` supports variables with more than 39 characters thanks to
  a fix in lazyeval (#705). It gives meaningful error message when a variable
  is not found in the data frame (#716).

* `grouped_df()` requires `vars` to be a list of symbols (#665).

* `min(.,na.rm = TRUE)` works with `Date`s built on numeric vectors (#755).

* `rename_()` generic gets missing `.dots` argument (#708).

* `row_number()`, `min_rank()`, `percent_rank()`, `dense_rank()`, `ntile()` and
  `cume_dist()` handle data frames with 0 rows (#762). They all preserve
  missing values (#774). `row_number()` doesn't segfault when giving an external
  variable with the wrong number of variables (#781).

* `group_indices` handles the edge case when there are no variables (#867).

* Removed bogus `NAs introduced by coercion to integer range` on 32-bit Windows (#2708).

# dplyr 0.3.0.1

* Fixed problem with test script on Windows.

# dplyr 0.3

## New functions

* `between()` vector function efficiently determines if numeric values fall
  in a range, and is translated to special form for SQL (#503).

* `count()` makes it even easier to do (weighted) counts (#358).

* `data_frame()` by @kevinushey is a nicer way of creating data frames.
  It never coerces column types (no more `stringsAsFactors = FALSE`!),
  never munges column names, and never adds row names. You can use previously
  defined columns to compute new columns (#376).

* `distinct()` returns distinct (unique) rows of a tbl (#97). Supply
  additional variables to return the first row for each unique combination
  of variables.

* Set operations, `intersect()`, `union()` and `setdiff()` now have methods
  for data frames, data tables and SQL database tables (#93). They pass their
  arguments down to the base functions, which will ensure they raise errors if
  you pass in two many arguments.

* Joins (e.g. `left_join()`, `inner_join()`, `semi_join()`, `anti_join()`)
  now allow you to join on different variables in `x` and `y` tables by
  supplying a named vector to `by`. For example, `by = c("a" = "b")` joins
  `x.a` to `y.b`.

* `n_groups()` function tells you how many groups in a tbl. It returns
  1 for ungrouped data. (#477)

* `transmute()` works like `mutate()` but drops all variables that you didn't
  explicitly refer to (#302).

* `rename()` makes it easy to rename variables - it works similarly to
  `select()` but it preserves columns that you didn't otherwise touch.

* `slice()` allows you to selecting rows by position (#226). It includes
  positive integers, drops negative integers and you can use expression like
  `n()`.

## Programming with dplyr (non-standard evaluation)

* You can now program with dplyr - every function that does non-standard
  evaluation (NSE) has a standard evaluation (SE) version ending in `_`.
  This is powered by the new lazyeval package which provides all the tools
  needed to implement NSE consistently and correctly.

* See `vignette("nse")` for full details.

* `regroup()` is deprecated. Please use the more flexible `group_by_()`
  instead.

* `summarise_each_q()` and `mutate_each_q()` are deprecated. Please use
  `summarise_each_()` and `mutate_each_()` instead.

* `funs_q` has been replaced with `funs_`.

## Removed and deprecated features

* `%.%` has been deprecated: please use `%>%` instead. `chain()` is
  defunct. (#518)

* `filter.numeric()` removed. Need to figure out how to reimplement with
  new lazy eval system.

* The `Progress` refclass is no longer exported to avoid conflicts with shiny.
  Instead use `progress_estimated()` (#535).

* `src_monetdb()` is now implemented in MonetDB.R, not dplyr.

* `show_sql()` and `explain_sql()` and matching global options `dplyr.show_sql`
  and `dplyr.explain_sql` have been removed. Instead use `show_query()` and
  `explain()`.

## Minor improvements and bug fixes

* Main verbs now have individual documentation pages (#519).

* `%>%` is simply re-exported from magrittr, instead of creating a local copy
  (#496, thanks to @jimhester)

* Examples now use `nycflights13` instead of `hflights` because it the variables
  have better names and there are a few interlinked tables (#562). `Lahman` and
  `nycflights13` are (once again) suggested packages. This means many examples
  will not work unless you explicitly install them with
  `install.packages(c("Lahman", "nycflights13"))` (#508). dplyr now depends on
  Lahman 3.0.1. A number of examples have been updated to reflect modified
  field names (#586).

* `do()` now displays the progress bar only when used in interactive prompts
  and not when knitting (#428, @jimhester).

* `glimpse()` now prints a trailing new line (#590).

* `group_by()` has more consistent behaviour when grouping by constants:
  it creates a new column with that value (#410). It renames grouping
  variables (#410). The first argument is now `.data` so you can create
  new groups with name x (#534).

* Now instead of overriding `lag()`, dplyr overrides `lag.default()`,
  which should avoid clobbering lag methods added by other packages.
  (#277).

* `mutate(data, a = NULL)` removes the variable `a` from the returned
  dataset (#462).

* `trunc_mat()` and hence `print.tbl_df()` and friends gets a `width` argument
  to control the default output width. Set `options(dplyr.width = Inf)` to
  always show all columns (#589).

* `select()` gains `one_of()` selector: this allows you to select variables
  provided by a character vector (#396). It fails immediately if you give an
  empty pattern to `starts_with()`,  `ends_with()`, `contains()` or `matches()`
  (#481, @leondutoit). Fixed buglet in `select()` so that you can now create
  variables called `val` (#564).

* Switched from RC to R6.

* `tally()` and `top_n()` work consistently: neither accidentally
  evaluates the `wt` param. (#426, @mnel)

* `rename` handles grouped data (#640).

## Minor improvements and bug fixes by backend

### Databases

* Correct SQL generation for `paste()` when used with the collapse parameter
  targeting a Postgres database. (@rbdixon, #1357)

* The db backend system has been completely overhauled in order to make
  it possible to add backends in other packages, and to support a much
  wider range of databases. See `vignette("new-sql-backend")` for instruction
  on how to create your own (#568).

* `src_mysql()` gains a method for `explain()`.

* When `mutate()` creates a new variable that uses a window function,
  automatically wrap the result in a subquery (#484).

* Correct SQL generation for `first()` and `last()` (#531).

* `order_by()` now works in conjunction with window functions in databases
  that support them.

### Data frames/`tbl_df`

* All verbs now understand how to work with `difftime()` (#390) and
  `AsIs` (#453) objects. They all check that colnames are unique (#483), and
  are more robust when columns are not present (#348, #569, #600).

* Hybrid evaluation bugs fixed:

    * Call substitution stopped too early when a sub expression contained a
      `$` (#502).

    * Handle `::` and `:::` (#412).

    * `cumany()` and `cumall()` properly handle `NA` (#408).

    * `nth()` now correctly preserve the class when using dates, times and
      factors (#509).

    * no longer substitutes within `order_by()` because `order_by()` needs to do
      its own NSE (#169).

* `[.tbl_df` always returns a tbl_df (i.e. `drop = FALSE` is the default)
  (#587, #610). `[.grouped_df` preserves important output attributes (#398).

* `arrange()` keeps the grouping structure of grouped data (#491, #605),
  and preserves input classes (#563).

* `contains()` accidentally matched regular expressions, now it passes
  `fixed = TRUE` to `grep()` (#608).

* `filter()` asserts all variables are white listed (#566).

* `mutate()` makes a `rowwise_df` when given a `rowwise_df` (#463).

* `rbind_all()` creates `tbl_df` objects instead of raw `data.frame`s.

* If `select()` doesn't match any variables, it returns a 0-column data frame,
  instead of the original (#498). It no longer fails when if some columns
  are not named (#492)

* `sample_n()` and `sample_frac()` methods for data.frames exported.
  (#405, @alyst)

* A grouped data frame may have 0 groups (#486). Grouped df objects
  gain some basic validity checking, which should prevent some crashes
  related to corrupt `grouped_df` objects made by `rbind()` (#606).

* More coherence when joining columns of compatible but different types,
  e.g. when joining a character vector and a factor (#455),
  or a numeric and integer (#450)

* `mutate()` works for on zero-row grouped data frame, and
  with list columns (#555).

* `LazySubset` was confused about input data size (#452).

* Internal `n_distinct()` is stricter about its inputs: it requires one symbol
  which must be from the data frame (#567).

* `rbind_*()` handle data frames with 0 rows (#597). They fill character
  vector columns with `NA` instead of blanks (#595).  They work with
  list columns (#463).

* Improved handling of encoding for column names (#636).

* Improved handling of hybrid evaluation re $ and @ (#645).

### Data tables

* Fix major omission in `tbl_dt()` and `grouped_dt()` methods - I was
  accidentally doing a deep copy on every result :(

* `summarise()` and `group_by()` now retain over-allocation when working with
  data.tables (#475, @arunsrinivasan).

* joining two data.tables now correctly dispatches to data table methods,
  and result is a data table (#470)

### Cubes

* `summarise.tbl_cube()` works with single grouping variable (#480).

# dplyr 0.2

## Piping

dplyr now imports `%>%` from magrittr (#330). I recommend that you use this instead of `%.%` because it is easier to type (since you can hold down the shift key) and is more flexible. With you `%>%`, you can control which argument on the RHS receives the LHS by using the pronoun `.`. This makes `%>%` more useful with base R functions because they don't always take the data frame as the first argument. For example you could pipe `mtcars` to `xtabs()` with:

    mtcars %>% xtabs( ~ cyl + vs, data = .)

Thanks to @smbache for the excellent magrittr package. dplyr only provides `%>%` from magrittr, but it contains many other useful functions. To use them, load `magrittr` explicitly: `library(magrittr)`. For more details, see `vignette("magrittr")`.

`%.%` will be deprecated in a future version of dplyr, but it won't happen for a while. I've also deprecated `chain()` to encourage a single style of dplyr usage: please use `%>%` instead.

## Do

`do()` has been completely overhauled. There are now two ways to use it, either with multiple named arguments or a single unnamed arguments. `group_by()` + `do()` is equivalent to `plyr::dlply`, except it always returns a data frame.

If you use named arguments, each argument becomes a list-variable in the output. A list-variable can contain any arbitrary R object so it's particularly well suited for storing models.

    library(dplyr)
    models <- mtcars %>% group_by(cyl) %>% do(lm = lm(mpg ~ wt, data = .))
    models %>% summarise(rsq = summary(lm)$r.squared)

If you use an unnamed argument, the result should be a data frame. This allows you to apply arbitrary functions to each group.

    mtcars %>% group_by(cyl) %>% do(head(., 1))

Note the use of the `.` pronoun to refer to the data in the current group.

`do()` also has an automatic progress bar. It appears if the computation takes longer than 5 seconds and lets you know (approximately) how much longer the job will take to complete.

## New verbs

dplyr 0.2 adds three new verbs:

* `glimpse()` makes it possible to see all the columns in a tbl,
  displaying as much data for each variable as can be fit on a single line.

* `sample_n()` randomly samples a fixed number of rows from a tbl;
  `sample_frac()` randomly samples a fixed fraction of rows. Only works
  for local data frames and data tables (#202).

* `summarise_each()` and `mutate_each()` make it easy to apply one or more
  functions to multiple columns in a tbl (#178).

## Minor improvements

* If you load plyr after dplyr, you'll get a message suggesting that you
  load plyr first (#347).

* `as.tbl_cube()` gains a method for matrices (#359, @paulstaab)

* `compute()` gains `temporary` argument so you can control whether the
  results are temporary or permanent (#382, @cpsievert)

* `group_by()` now defaults to `add = FALSE` so that it sets the grouping
  variables rather than adding to the existing list. I think this is how
  most people expected `group_by` to work anyway, so it's unlikely to
  cause problems (#385).

* Support for [MonetDB](http://www.monetdb.org) tables with `src_monetdb()`
  (#8, thanks to @hannesmuehleisen).

* New vignettes:

    * `memory` vignette which discusses how dplyr minimises memory usage
      for local data frames (#198).

    *  `new-sql-backend` vignette which discusses how to add a new
       SQL backend/source to dplyr.

* `changes()` output more clearly distinguishes which columns were added or
  deleted.

* `explain()` is now generic.

* dplyr is more careful when setting the keys of data tables, so it never
  accidentally modifies an object that it doesn't own. It also avoids
  unnecessary key setting which negatively affected performance.
  (#193, #255).

* `print()` methods for `tbl_df`, `tbl_dt` and `tbl_sql` gain `n` argument to
  control the number of rows printed (#362). They also works better when you have
  columns containing lists of complex objects.

* `row_number()` can be called without arguments, in which case it returns
  the same as `1:n()` (#303).

* `"comment"` attribute is allowed (white listed) as well as names (#346).

* hybrid versions of `min`, `max`, `mean`, `var`, `sd` and `sum`
  handle the `na.rm` argument (#168). This should yield substantial
  performance improvements for those functions.

* Special case for call to `arrange()` on a grouped data frame with no arguments. (#369)

## Bug fixes

* Code adapted to Rcpp > 0.11.1

* internal `DataDots` class protects against missing variables in verbs (#314),
  including the case where `...` is missing. (#338)

* `all.equal.data.frame` from base is no longer bypassed. we now have
  `all.equal.tbl_df` and `all.equal.tbl_dt` methods (#332).

* `arrange()` correctly handles NA in numeric vectors (#331) and 0 row
  data frames (#289).

* `copy_to.src_mysql()` now works on windows (#323)

* `*_join()` doesn't reorder column names (#324).

* `rbind_all()` is stricter and only accepts list of data frames (#288)

* `rbind_*` propagates time zone information for `POSIXct` columns (#298).

* `rbind_*` is less strict about type promotion. The numeric `Collecter` allows
  collection of integer and logical vectors. The integer `Collecter` also collects
  logical values (#321).

* internal `sum` correctly handles integer (under/over)flow (#308).

* `summarise()` checks consistency of outputs (#300) and drops `names`
  attribute of output columns (#357).

* join functions throw error instead of crashing when there are no common
  variables between the data frames, and also give a better error message when
  only one data frame has a by variable (#371).

* `top_n()` returns `n` rows instead of `n - 1` (@leondutoit, #367).

* SQL translation always evaluates subsetting operators (`$`, `[`, `[[`)
  locally. (#318).

* `select()` now renames variables in remote sql tbls (#317) and
  implicitly adds grouping variables (#170).

* internal `grouped_df_impl` function errors if there are no variables to group by (#398).

* `n_distinct` did not treat NA correctly in the numeric case #384.

* Some compiler warnings triggered by -Wall or -pedantic have been eliminated.

* `group_by` only creates one group for NA (#401).

* Hybrid evaluator did not evaluate expression in correct environment (#403).

# dplyr 0.1.3

## Bug fixes

* `select()` actually renames columns in a data table (#284).

* `rbind_all()` and `rbind_list()` now handle missing values in factors (#279).

* SQL joins now work better if names duplicated in both x and y tables (#310).

* Builds against Rcpp 0.11.1

* `select()` correctly works with the vars attribute (#309).

* Internal code is stricter when deciding if a data frame is grouped (#308):
  this avoids a number of situations which previously caused problems.

* More data frame joins work with missing values in keys (#306).

# dplyr 0.1.2

## New features

* `select()` is substantially more powerful. You can use named arguments to
  rename existing variables, and new functions `starts_with()`, `ends_with()`,
  `contains()`, `matches()` and `num_range()` to select variables based on
  their names. It now also makes a shallow copy, substantially reducing its
  memory impact (#158, #172, #192, #232).

* `summarize()` added as alias for `summarise()` for people from countries
  that don't don't spell things correctly ;) (#245)

## Bug fixes

* `filter()` now fails when given anything other than a logical vector, and
  correctly handles missing values (#249). `filter.numeric()` proxies
  `stats::filter()` so you can continue to use `filter()` function with
  numeric inputs (#264).

* `summarise()` correctly uses newly created variables (#259).

* `mutate()` correctly propagates attributes (#265) and `mutate.data.frame()`
  correctly mutates the same variable repeatedly (#243).

* `lead()` and `lag()` preserve attributes, so they now work with
  dates, times and factors (#166).

* `n()` never accepts arguments (#223).

* `row_number()` gives correct results (#227).

* `rbind_all()` silently ignores data frames with 0 rows or 0 columns (#274).

* `group_by()` orders the result (#242). It also checks that columns
  are of supported types (#233, #276).

* The hybrid evaluator did not handle some expressions correctly, for
  example in `if(n() > 5) 1 else 2` the subexpression `n()` was not
  substituted correctly. It also correctly processes `$` (#278).

* `arrange()` checks that all columns are of supported types (#266). It also
  handles list columns (#282).

* Working towards Solaris compatibility.

* Benchmarking vignette temporarily disabled due to microbenchmark
  problems reported by BDR.

# dplyr 0.1.1

## Improvements

* new `location()` and `changes()` functions which provide more information
  about how data frames are stored in memory so that you can see what
  gets copied.

* renamed `explain_tbl()` to `explain()` (#182).

* `tally()` gains `sort` argument to sort output so highest counts
  come first (#173).

* `ungroup.grouped_df()`, `tbl_df()`, `as.data.frame.tbl_df()` now only
  make shallow copies of their inputs (#191).

* The `benchmark-baseball` vignette now contains fairer (including grouping
  times) comparisons with `data.table`. (#222)

## Bug fixes

* `filter()` (#221) and `summarise()` (#194) correctly propagate attributes.

* `summarise()` throws an error when asked to summarise an unknown variable
  instead of crashing (#208).

* `group_by()` handles factors with missing values (#183).

* `filter()` handles scalar results (#217) and better handles scoping, e.g.
  `filter(., variable)` where `variable` is defined in the function that calls
  `filter`. It also handles `T` and `F` as aliases to `TRUE` and `FALSE`
  if there are no `T` or `F` variables in the data or in the scope.

* `select.grouped_df` fails when the grouping variables are not included
  in the selected variables (#170)

* `all.equal.data.frame()` handles a corner case where the data frame has
  `NULL` names (#217)

* `mutate()` gives informative error message on unsupported types (#179)

* dplyr source package no longer includes pandas benchmark, reducing
  download size from 2.8 MB to 0.5 MB.<|MERGE_RESOLUTION|>--- conflicted
+++ resolved
@@ -1,10 +1,8 @@
 # dplyr (development version)
 
-<<<<<<< HEAD
 * Empty `rowwise()` list-column elements now resolve to `logical()` rather than a random logical of length 1 (#7710).
-=======
+
 * `last_dplyr_warnings()` no longer prevents objects from being garbage collected (#7649).
->>>>>>> 957ee280
 
 * Progress towards making dplyr conformant with the public C API of R (#7741).
 
