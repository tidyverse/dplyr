
# dplyr 0.7.4.9000

## Breaking changes for package developers

* The major change in this version is that dplyr now depends on the selecting
  backend of the tidyselect package. If you have been linking to
  `dplyr::select_helpers` documentation topic, you should update the link to
  point to `tidyselect::select_helpers`.

* Another change that causes warnings in packages is that dplyr now exports the
  `exprs()` function. This causes a collision with `Biobase::exprs()`. Either
  import functions from dplyr selectively rather than in bulk, or do not import
  `Biobase::exprs()` and refer to it with a namespace qualifier.


## Changes

* `sym()`, `syms()`, `expr()`, `exprs()` and `enexpr()` are now
  exported. `sym()` and `syms()` construct symbols from strings or character
  vectors. The `expr()` variants are equivalent to `quo()`, `quos()` and
  `enquo()` but return simple expressions rather than quosures. They support
  quasiquotation.

* dplyr now depends on the new tidyselect package to power `select()`,
  `rename()`, `pull()` and their variants (#2896). Consequently
  `select_vars()`, `select_var()` and `rename_vars()` are
  soft-deprecated and will start issuing warnings in a future version.

  Following the switch to tidyselect, `select()` and `rename()` fully support
  character vectors. You can now unquote variables like this:

  ```
  vars <- c("disp", "cyl")
  select(mtcars, !! vars)
  select(mtcars, -(!! vars))
  ```

  Note that this only works in selecting functions because in other contexts
  strings and character vectors are ambiguous. For instance strings are a valid
  input in mutating operations and `mutate(df, "foo")` creates a new column by
  recycling "foo" to the number of rows.

* `select()` and `vars()` now treat `NULL` as empty inputs (#3023).

* Add error for `distinct()` if any of the selected columns are of type `list` (#3088, @foo-bar-baz-qux).

<<<<<<< HEAD
* `sample_n()` and `sample_frac()` on grouped data frame are now faster especially for those with large number of groups (#3193, @saurfang).
=======
* Better error message if dbplyr is not installed when accessing database backends (#3225).

*  Fix `row_number()` and `ntile()` ordering to use the locale-dependent ordering functions in R when dealing with character vectors, rather than always using the C-locale ordering function in C (#2792, @foo-bar-baz-qux).
>>>>>>> 8172e8fd

# dplyr 0.7.4

* Fix recent Fedora and ASAN check errors (#3098).

* Avoid dependency on Rcpp 0.12.10 (#3106).

# dplyr 0.7.3

* Fixed protection error that occurred when creating a character column using grouped `mutate()` (#2971).

* Fixed a rare problem with accessing variable values in `summarise()` when all groups have size one (#3050).
* `distinct()` now throws an error when used on unknown columns
  (#2867, @foo-bar-baz-qux).


* Fixed rare out-of-bounds memory write in `slice()` when negative indices beyond the number of rows were involved (#3073).

* `select()`, `rename()` and `summarise()` no longer change the grouped vars of the original data (#3038).

* `nth(default = var)`, `first(default = var)` and `last(default = var)` fall back to standard evaluation in a grouped operation instead of triggering an error (#3045).

* `case_when()` now works if all LHS are atomic (#2909), or when LHS or RHS values are zero-length vectors (#3048).

* `case_when()` accepts `NA` on the LHS (#2927).

* Semi- and anti-joins now preserve the order of left-hand-side data frame (#3089).

* Improved error message for invalid list arguments to `bind_rows()` (#3068).

* Grouping by character vectors is now faster (#2204).

* Fixed a crash that occurred when an unexpected input was supplied to
  the `call` argument of `order_by()` (#3065).


# dplyr 0.7.2

* Move build-time vs. run-time checks out of `.onLoad()` and into `dr_dplyr()`.


* Support for raw vector columns in `mutate`, `summarise`, `arrange`, `group_by`
  and joins (minimal `raw` x `raw` support initially) (#1803). 

# dplyr 0.7.1

* Use new versions of bindrcpp and glue to avoid protection problems.
  Avoid wrapping arguments to internal error functions (#2877). Fix
  two protection mistakes found by rchk (#2868).

* Fix C++ error that caused compilation to fail on mac cran (#2862)

* Fix undefined behaviour in `between()`, where `NA_REAL` were
  assigned instead of `NA_LOGICAL`. (#2855, @zeehio)

* `top_n()` now executes operations lazily for compatibility with
  database backends (#2848).

* Reuse of new variables created in ungrouped `mutate()` possible
  again, regression introduced in dplyr 0.7.0 (#2869).

* Quosured symbols do not prevent hybrid handling anymore. This should
  fix many performance issues introduced with tidyeval (#2822).


# dplyr 0.7.0

## New data, functions, and features

* Five new datasets provide some interesting built-in datasets to demonstrate
  dplyr verbs (#2094):
  
  * `starwars` dataset about starwars characters; has list columns
  * `storms` has the trajectories of ~200 tropical storms
  * `band_members`, `band_instruments` and `band_instruments2` 
    has some simple data to demonstrate joins.

* New `add_count()` and `add_tally()` for adding an `n` column within groups 
  (#2078, @dgrtwo).

* `arrange()` for grouped data frames gains a `.by_group` argument so you
  can choose to sort by groups if you want to (defaults to `FALSE`) (#2318)

* New `pull()` generic for extracting a single column either by name or position
  (either from the left or the right). Thanks to @paulponcet for the idea (#2054).

  This verb is powered with the new `select_var()` internal helper,
  which is exported as well. It is like `select_vars()` but returns a
  single variable.

* `as_tibble()` is re-exported from tibble. This is the recommend way to create
  tibbles from existing data frames. `tbl_df()` has been softly deprecated.
  `tribble()` is now imported from tibble (#2336, @chrMongeau); this 
  is now prefered to `frame_data()`.

## Deprecated and defunct

* dplyr no longer messages that you need dtplyr to work with data.table (#2489).

* Long deprecated `regroup()`, `mutate_each_q()` and
  `summarise_each_q()` functions have been removed.

* Deprecated `failwith()`. I'm not even sure why it was here.

* Soft-deprecated `mutate_each()` and `summarise_each()`, these functions
  print a message which will be changed to a warning in the next release.

* The `.env` argument to `sample_n()` and `sample_frac()` is defunct,
  passing a value to this argument print a message which will be changed to a 
  warning in the next release.

## Databases

This version of dplyr includes some major changes to how database connections work. By and large, you should be able to continue using your existing dplyr database code without modification, but there are two big changes that you should be aware of:

* Almost all database related code has been moved out of dplyr and into a 
  new package, [dbplyr](http://github.com/hadley/dbplyr/). This makes dplyr 
  simpler, and will make it easier to release fixes for bugs that only affect
  databases. `src_mysql()`, `src_postgres()`, and `src_sqlite()` will still
  live dplyr so your existing code continues to work.

* It is no longer necessary to create a remote "src". Instead you can work 
  directly with the database connection returned by DBI. This reflects the
  maturity of the DBI ecosystem. Thanks largely to the work of Kirill Muller
  (funded by the R Consortium) DBI backends are now much more consistent,
  comprehensive, and easier to use. That means that there's no longer a
  need for a layer in between you and DBI.

You can continue to use `src_mysql()`, `src_postgres()`, and `src_sqlite()`, but I recommend a new style that makes the connection to DBI more clear:

```R
library(dplyr)

con <- DBI::dbConnect(RSQLite::SQLite(), ":memory:")
DBI::dbWriteTable(con, "mtcars", mtcars)

mtcars2 <- tbl(con, "mtcars")
mtcars2
```

This is particularly useful if you want to perform non-SELECT queries as you can do whatever you want with `DBI::dbGetQuery()` and `DBI::dbExecute()`.

If you've implemented a database backend for dplyr, please read the [backend news](https://github.com/hadley/dbplyr/blob/master/NEWS.md#backends) to see what's changed from your perspective (not much). If you want to ensure your package works with both the current and previous version of dplyr, see `wrap_dbplyr_obj()` for helpers.

## UTF-8

* Internally, column names are always represented as character vectors,
  and not as language symbols, to avoid encoding problems on Windows
  (#1950, #2387, #2388).

* Error messages and explanations of data frame inequality are now encoded in
  UTF-8, also on Windows (#2441).

* Joins now always reencode character columns to UTF-8 if necessary. This gives
  a nice speedup, because now pointer comparison can be used instead of string
  comparison, but relies on a proper encoding tag for all strings (#2514).

* Fixed problems when joining factor or character encodings with a mix of 
  native and UTF-8 encoded values (#1885, #2118, #2271, #2451).

* Fix `group_by()` for data frames that have UTF-8 encoded names (#2284, #2382).

* New `group_vars()` generic that returns the grouping as character vector, to 
  avoid the potentially lossy conversion to language symbols. The list returned 
  by `group_by_prepare()` now has a new `group_names` component (#1950, #2384).

## Colwise functions

* `rename()`, `select()`, `group_by()`, `filter()`, `arrange()` and
  `transmute()` now have scoped variants (verbs suffixed with `_if()`,
  `_at()` and `_all()`). Like `mutate_all()`, `summarise_if()`, etc,
  these variants apply an operation to a selection of variables.

* The scoped verbs taking predicates (`mutate_if()`, `summarise_if()`,
  etc) now support S3 objects and lazy tables. S3 objects should
  implement methods for `length()`, `[[` and `tbl_vars()`. For lazy
  tables, the first 100 rows are collected and the predicate is
  applied on this subset of the data. This is robust for the common
  case of checking the type of a column (#2129).
  
* Summarise and mutate colwise functions pass `...` on the the manipulation
  functions.

* The performance of colwise verbs like `mutate_all()` is now back to
  where it was in `mutate_each()`.

* `funs()` has better handling of namespaced functions (#2089).

* Fix issue with `mutate_if()` and `summarise_if()` when a predicate
  function returns a vector of `FALSE` (#1989, #2009, #2011).

## Tidyeval

dplyr has a new approach to non-standard evaluation (NSE) called tidyeval.
It is described in detail in `vignette("programming")` but, in brief, gives you
the ability to interpolate values in contexts where dplyr usually works with expressions:

```{r}
my_var <- quo(homeworld)

starwars %>%
  group_by(!!my_var) %>%
  summarise_at(vars(height:mass), mean, na.rm = TRUE)
```

This means that the underscored version of each main verb is no longer needed,
and so these functions have been deprecated (but remain around for backward compatibility).

* `order_by()`, `top_n()`, `sample_n()` and `sample_frac()` now use
  tidyeval to capture their arguments by expression. This makes it
  possible to use unquoting idioms (see `vignette("programming")`) and
  fixes scoping issues (#2297).

* Most verbs taking dots now ignore the last argument if empty. This
  makes it easier to copy lines of code without having to worry about
  deleting trailing commas (#1039).

* [API] The new `.data` and `.env` environments can be used inside 
  all verbs that operate on data: `.data$column_name` accesses the column 
  `column_name`, whereas `.env$var` accesses the external variable `var`. 
  Columns or external variables named `.data` or `.env` are shadowed, use 
  `.data$...` and/or `.env$...` to access them.  (`.data` implements strict
  matching also for the `$` operator (#2591).)
  
    The `column()` and `global()` functions have been removed. They were never 
    documented officially. Use the new `.data` and `.env` environments instead.

* Expressions in verbs are now interpreted correctly in many cases that 
  failed before (e.g., use of `$`, `case_when()`, nonstandard evaluation, ...). 
  These expressions are now evaluated in a specially constructed temporary 
  environment that retrieves column data on demand with the help of the 
  `bindrcpp` package (#2190). This temporary environment poses restrictions on 
  assignments using `<-` inside verbs. To prevent leaking of broken bindings, 
  the temporary environment is cleared after the evaluation (#2435).

## Verbs

### Joins

* [API] `xxx_join.tbl_df(na_matches = "never")` treats all `NA` values as
  different from each other (and from any other value), so that they never
  match.  This corresponds to the behavior of joins for database sources,
  and of database joins in general.  To match `NA` values, pass
  `na_matches = "na"` to the join verbs; this is only supported for data frames.
  The default is `na_matches = "na"`, kept for the sake of compatibility
  to v0.5.0. It can be tweaked by calling
  `pkgconfig::set_config("dplyr::na_matches", "na")` (#2033).

* `common_by()` gets a better error message for unexpected inputs (#2091)

* Fix groups when joining grouped data frames with duplicate columns 
  (#2330, #2334, @davidkretch).

* One of the two join suffixes can now be an empty string, dplyr no longer 
  hangs (#2228, #2445).

* Anti- and semi-joins warn if factor levels are inconsistent (#2741).

* Warnings about join column inconsistencies now contain the column names
  (#2728).

### Select

* For selecting variables, the first selector decides if it's an inclusive 
  selection (i.e., the initial column list is empty), or an exclusive selection 
  (i.e., the initial column list contains all columns). This means that 
  `select(mtcars, contains("am"), contains("FOO"), contains("vs"))` now returns 
  again both `am` and `vs` columns like in dplyr 0.4.3 (#2275, #2289, @r2evans).

* Select helpers now throw an error if called when no variables have been 
  set (#2452)

* Helper functions in `select()` (and related verbs) are now evaluated
  in a context where column names do not exist (#2184).

* `select()` (and the internal function `select_vars()`) now support
  column names in addition to column positions. As a result,
  expressions like `select(mtcars, "cyl")` are now allowed.

### Other

* `recode()`, `case_when()` and `coalesce()` now support splicing of
  arguments with rlang's `!!!` operator.

* `count()` now preserves the grouping of its input (#2021).

* `distinct()` no longer duplicates variables (#2001).

* Empty `distinct()` with a grouped data frame works the same way as
  an empty `distinct()` on an ungrouped data frame, namely it uses all
  variables (#2476).

* `copy_to()` now returns it's output invisibly (since you're often just
   calling for the side-effect).

* `filter()` and `lag()` throw informative error if used with ts objects (#2219)

* `mutate()` recycles list columns of length 1 (#2171).

* `mutate()` gives better error message when attempting to add a non-vector
  column (#2319), or attempting to remove a column with `NULL` (#2187, #2439).

* `summarise()` now correctly evaluates newly created factors (#2217), and 
  can create ordered factors (#2200).

* Ungrouped `summarise()` uses summary variables correctly (#2404, #2453).

* Grouped `summarise()` no longer converts character `NA` to empty strings (#1839).

## Combining and comparing

* `all_equal()` now reports multiple problems as a character vector (#1819, #2442).

* `all_equal()` checks that factor levels are equal (#2440, #2442).

* `bind_rows()` and `bind_cols()` give an error for database tables (#2373).

* `bind_rows()` works correctly with `NULL` arguments and an `.id` argument
  (#2056), and also for zero-column data frames (#2175).

* Breaking change: `bind_rows()` and `combine()` are more strict when coercing. 
  Logical values are no longer coerced to integer and numeric. Date, POSIXct 
  and other integer or double-based classes are no longer coerced to integer or 
  double as there is chance of attributes or information being lost 
  (#2209, @zeehio).

* `bind_cols()` now calls `tibble::repair_names()` to ensure that all
  names are unique (#2248).

* `bind_cols()` handles empty argument list (#2048).

* `bind_cols()` better handles `NULL` inputs (#2303, #2443).

* `bind_rows()` explicitly rejects columns containing data frames
  (#2015, #2446).

* `bind_rows()` and `bind_cols()` now accept vectors. They are treated
  as rows by the former and columns by the latter. Rows require inner
  names like `c(col1 = 1, col2 = 2)`, while columns require outer
  names: `col1 = c(1, 2)`. Lists are still treated as data frames but
  can be spliced explicitly with `!!!`, e.g. `bind_rows(!!! x)` (#1676).

* `rbind_list()` and `rbind_all()` now call `.Deprecated()`, they will be removed
  in the next CRAN release. Please use `bind_rows()` instead.

* `combine()` accepts `NA` values (#2203, @zeehio)

* `combine()` and `bind_rows()` with character and factor types now always warn
  about the coercion to character (#2317, @zeehio)

* `combine()` and `bind_rows()` accept `difftime` objects.

* `mutate` coerces results from grouped dataframes accepting combinable data
  types (such as `integer` and `numeric`). (#1892, @zeehio)

## Vector functions

* `%in%` gets new hybrid handler (#126).

* `between()` returns NA if `left` or `right` is `NA` (fixes #2562).

* `case_when()` supports `NA` values (#2000, @tjmahr).

* `first()`, `last()`, and `nth()` have better default values for factor,
  Dates, POSIXct, and data frame inputs (#2029).

* Fixed segmentation faults in hybrid evaluation of `first()`, `last()`,
  `nth()`,  `lead()`, and `lag()`. These functions now always fall back to the R
  implementation if called with arguments that the hybrid evaluator cannot
  handle (#948, #1980).

* `n_distinct()` gets larger hash tables given slightly better performance (#977).

* `nth()` and `ntile()` are more careful about proper data types of their return values (#2306).

* `ntile()` ignores `NA` when computing group membership (#2564).

* `lag()` enforces integer `n` (#2162, @kevinushey).

* hybrid `min()` and `max()` now always return a `numeric` and work correctly 
  in edge cases (empty input, all `NA`, ...) (#2305, #2436).

* `min_rank("string")` no longer segfaults in hybrid evaluation (#2279, #2444).

* `recode()` can now recode a factor to other types (#2268)

* `recode()` gains `.dots` argument to support passing replacements as list 
  (#2110, @jlegewie).

## Other minor changes and bug fixes

* Many error messages are more helpful by referring to a column name or a
  position in the argument list (#2448).

* New `is_grouped_df()` alias to `is.grouped_df()`.

* `tbl_vars()` now has a `group_vars` argument set to `TRUE` by
  default. If `FALSE`, group variables are not returned.

* Fixed segmentation fault after calling `rename()` on an invalid grouped
  data frame (#2031).

* `rename_vars()` gains a `strict` argument to control if an
  error is thrown when you try and rename a variable that doesn't
  exist.

* Fixed undefined behavior for `slice()` on a zero-column data frame (#2490).

* Fixed very rare case of false match during join (#2515).

* Restricted workaround for `match()` to R 3.3.0. (#1858).

* dplyr now warns on load when the version of R or Rcpp during installation is
  different to the currently installed version (#2514).

* Fixed improper reuse of attributes when creating a list column in `summarise()`
  and perhaps `mutate()` (#2231).

* `mutate()` and `summarise()` always strip the `names` attribute from new
  or updated columns, even for ungrouped operations (#1689).

* Fixed rare error that could lead to a segmentation fault in
  `all_equal(ignore_col_order = FALSE)` (#2502).

* The "dim" and "dimnames" attributes are always stripped when copying a 
  vector (#1918, #2049).

* `grouped_df` and `rowwise` are registered officially as S3 classes.
  This makes them easier to use with S4 (#2276, @joranE, #2789).

* All operations that return tibbles now include the `"tbl"` class.
  This is important for correct printing with tibble 1.3.1 (#2789).

* Makeflags uses PKG_CPPFLAGS for defining preprocessor macros.

* astyle formatting for C++ code, tested but not changed as part of the tests 
  (#2086, #2103).

* Update RStudio project settings to install tests (#1952).

* Using `Rcpp::interfaces()` to register C callable interfaces, and registering all native exported functions via `R_registerRoutines()` and `useDynLib(.registration = TRUE)` (#2146).

* Formatting of grouped data frames now works by overriding the `tbl_sum()` generic instead of `print()`. This means that the output is more consistent with tibble, and that `format()` is now supported also for SQL sources (#2781).


# dplyr 0.5.0

## Breaking changes

### Existing functions

* `arrange()` once again ignores grouping (#1206).

* `distinct()` now only keeps the distinct variables. If you want to return
  all variables (using the first row for non-distinct values) use
  `.keep_all = TRUE` (#1110). For SQL sources, `.keep_all = FALSE` is
  implemented using `GROUP BY`, and `.keep_all = TRUE` raises an error
  (#1937, #1942, @krlmlr). (The default behaviour of using all variables
  when none are specified remains - this note only applies if you select
  some variables).

* The select helper functions `starts_with()`, `ends_with()` etc are now
  real exported functions. This means that you'll need to import those
  functions if you're using from a package where dplyr is not attached.
  i.e. `dplyr::select(mtcars, starts_with("m"))` used to work, but
  now you'll need `dplyr::select(mtcars, dplyr::starts_with("m"))`.

### Deprecated and defunct functions

* The long deprecated `chain()`, `chain_q()` and `%.%` have been removed.
  Please use `%>%` instead.

* `id()` has been deprecated. Please use `group_indices()` instead
  (#808).

* `rbind_all()` and `rbind_list()` are formally deprecated. Please use
  `bind_rows()` instead (#803).

* Outdated benchmarking demos have been removed (#1487).

* Code related to starting and signalling clusters has been moved out to
  [multidplyr](http://github.com/hadley/multidplyr).

## New functions

* `coalesce()` finds the first non-missing value from a set of vectors.
  (#1666, thanks to @krlmlr for initial implementation).

* `case_when()` is a general vectorised if + else if (#631).

* `if_else()` is a vectorised if statement: it's a stricter (type-safe),
  faster, and more predictable version of `ifelse()`. In SQL it is
  translated to a `CASE` statement.

* `na_if()` makes it easy to replace a certain value with an `NA` (#1707).
  In SQL it is translated to `NULL_IF`.

* `near(x, y)` is a helper for `abs(x - y) < tol` (#1607).

* `recode()` is vectorised equivalent to `switch()` (#1710).

* `union_all()` method. Maps to `UNION ALL` for SQL sources, `bind_rows()`
  for data frames/tbl\_dfs, and `combine()` for vectors (#1045).

* A new family of functions replace `summarise_each()` and
  `mutate_each()` (which will thus be deprecated in a future release).
  `summarise_all()` and `mutate_all()` apply a function to all columns
  while `summarise_at()` and `mutate_at()` operate on a subset of
  columns. These columuns are selected with either a character vector
  of columns names, a numeric vector of column positions, or a column
  specification with `select()` semantics generated by the new
  `columns()` helper. In addition, `summarise_if()` and `mutate_if()`
  take a predicate function or a logical vector (these verbs currently
  require local sources). All these functions can now take ordinary
  functions instead of a list of functions generated by `funs()`
  (though this is only useful for local sources). (#1845, @lionel-)

* `select_if()` lets you select columns with a predicate function.
  Only compatible with local sources. (#497, #1569, @lionel-)

## Local backends

### dtplyr

All data table related code has been separated out in to a new dtplyr package. This decouples the development of the data.table interface from the development of the dplyr package. If both data.table and dplyr are loaded, you'll get a message reminding you to load dtplyr.

### Tibble

Functions related to the creation and coercion of `tbl_df`s, now live in their own package: [tibble](http://blog.rstudio.org/2016/03/24/tibble-1-0-0/). See `vignette("tibble")` for more details.

* `$` and `[[` methods that never do partial matching (#1504), and throw
  an error if the variable does not exist.

* `all_equal()` allows to compare data frames ignoring row and column order,
  and optionally ignoring minor differences in type (e.g. int vs. double)
  (#821). The test handles the case where the df has 0 columns (#1506).
  The test fails fails when convert is `FALSE` and types don't match (#1484).
  
* `all_equal()` shows better error message when comparing raw values
  or when types are incompatible and `convert = TRUE` (#1820, @krlmlr).

* `add_row()` makes it easy to add a new row to data frame (#1021)

* `as_data_frame()` is now an S3 generic with methods for lists (the old
  `as_data_frame()`), data frames (trivial), and matrices (with efficient
  C++ implementation) (#876). It no longer strips subclasses.

* The internals of `data_frame()` and `as_data_frame()` have been aligned,
  so `as_data_frame()` will now automatically recycle length-1 vectors.
  Both functions give more informative error messages if you attempting to
  create an invalid data frame. You can no longer create a data frame with
  duplicated names (#820). Both check for `POSIXlt` columns, and tell you to
  use `POSIXct` instead (#813).

* `frame_data()` properly constructs rectangular tables (#1377, @kevinushey),
  and supports list-cols.

* `glimpse()` is now a generic. The default method dispatches to `str()`
  (#1325).  It now (invisibly) returns its first argument (#1570).

*  `lst()` and `lst_()` which create lists in the same way that
  `data_frame()` and `data_frame_()` create data frames (#1290).

* `print.tbl_df()` is considerably faster if you have very wide data frames.
  It will now also only list the first 100 additional variables not already
  on screen - control this with the new `n_extra` parameter to `print()`
  (#1161). When printing a grouped data frame the number of groups is now
  printed with thousands separators (#1398). The type of list columns
  is correctly printed (#1379)

* Package includes `setOldClass(c("tbl_df", "tbl", "data.frame"))` to help
  with S4 dispatch (#969).

* `tbl_df` automatically generates column names (#1606).

### tbl_cube

* new `as_data_frame.tbl_cube()` (#1563, @krlmlr).

* `tbl_cube`s are now constructed correctly from data frames, duplicate
  dimension values are detected, missing dimension values are filled
  with `NA`. The construction from data frames now guesses the measure
  variables by default, and allows specification of dimension and/or
  measure variables (#1568, @krlmlr).

* Swap order of `dim_names` and `met_name` arguments in `as.tbl_cube`
  (for `array`, `table` and `matrix`) for consistency with `tbl_cube` and
  `as.tbl_cube.data.frame`. Also, the `met_name` argument to
  `as.tbl_cube.table` now defaults to `"Freq"` for consistency with
  `as.data.frame.table` (@krlmlr, #1374).

## Remote backends

* `as_data_frame()` on SQL sources now returns all rows (#1752, #1821,
  @krlmlr).

* `compute()` gets new parameters `indexes` and `unique_indexes` that make
  it easier to add indexes (#1499, @krlmlr).

* `db_explain()` gains a default method for DBIConnections (#1177).

* The backend testing system has been improved. This lead to the removal of
  `temp_srcs()`. In the unlikely event that you were using this function,
  you can instead use `test_register_src()`, `test_load()`, and `test_frame()`.

* You can now use `right_join()` and `full_join()` with remote tables (#1172).

### SQLite

* `src_memdb()` is a session-local in-memory SQLite database.
  `memdb_frame()` works like `data_frame()`, but creates a new table in
  that database.

* `src_sqlite()` now uses a stricter quoting character, `` ` ``, instead of
  `"`. SQLite "helpfully" will convert `"x"` into a string if there is
  no identifier called x in the current scope (#1426).

* `src_sqlite()` throws errors if you try and use it with window functions
  (#907).

### SQL translation

* `filter.tbl_sql()` now puts parens around each argument (#934).

* Unary `-` is better translated (#1002).

* `escape.POSIXt()` method makes it easier to use date times. The date is
  rendered in ISO 8601 format in UTC, which should work in most databases
  (#857).

* `is.na()` gets a missing space (#1695).

* `if`, `is.na()`, and `is.null()` get extra parens to make precendence
  more clear (#1695).

* `pmin()` and `pmax()` are translated to `MIN()` and `MAX()` (#1711).

* Window functions:

    * Work on ungrouped data (#1061).

    * Warning if order is not set on cumulative window functions.

    * Multiple partitions or ordering variables in windowed functions no
      longer generate extra parentheses, so should work for more databases
      (#1060)

### Internals

This version includes an almost total rewrite of how dplyr verbs are translated into SQL. Previously, I used a rather ad-hoc approach, which tried to guess when a new subquery was needed. Unfortunately this approach was fraught with bugs, so in this version I've implemented a much richer internal data model. Now there is a three step process:

1.  When applied to a `tbl_lazy`, each dplyr verb captures its inputs
    and stores in a `op` (short for operation) object.

2.  `sql_build()` iterates through the operations building to build up an
    object that represents a SQL query. These objects are convenient for
    testing as they are lists, and are backend agnostics.

3.  `sql_render()` iterates through the queries and generates the SQL,
    using generics (like `sql_select()`) that can vary based on the
    backend.

In the short-term, this increased abstraction is likely to lead to some minor performance decreases, but the chance of dplyr generating correct SQL is much much higher. In the long-term, these abstractions will make it possible to write a query optimiser/compiler in dplyr, which would make it possible to generate much more succinct queries.

If you have written a dplyr backend, you'll need to make some minor changes to your package:

* `sql_join()` has been considerably simplified - it is now only responsible
  for generating the join query, not for generating the intermediate selects
  that rename the variable. Similarly for `sql_semi_join()`. If you've
  provided new methods in your backend, you'll need to rewrite.

* `select_query()` gains a distinct argument which is used for generating
  queries for `distinct()`. It loses the `offset` argument which was
  never used (and hence never tested). 

* `src_translate_env()` has been replaced by `sql_translate_env()` which
  should have methods for the connection object.

There were two other tweaks to the exported API, but these are less likely to affect anyone.

* `translate_sql()` and `partial_eval()` got a new API: now use connection +
  variable names, rather than a `tbl`. This makes testing considerably easier.
  `translate_sql_q()` has been renamed to `translate_sql_()`.

* Also note that the sql generation generics now have a default method, instead
  methods for DBIConnection and NULL.

## Minor improvements and bug fixes

### Single table verbs

* Avoiding segfaults in presence of `raw` columns (#1803, #1817, @krlmlr).

* `arrange()` fails gracefully on list columns (#1489) and matrices
  (#1870, #1945, @krlmlr).

* `count()` now adds additional grouping variables, rather than overriding
  existing (#1703). `tally()` and `count()` can now count a variable
  called `n` (#1633). Weighted `count()`/`tally()` ignore `NA`s (#1145).

* The progress bar in `do()` is now updated at most 20 times per second,
  avoiding uneccessary redraws (#1734, @mkuhn)

* `distinct()` doesn't crash when given a 0-column data frame (#1437).

* `filter()` throws an error if you supply an named arguments. This is usually
  a type: `filter(df, x = 1)` instead of `filter(df, x == 1)` (#1529).

* `summarise()` correctly coerces factors with different levels (#1678),
  handles min/max of already summarised variable (#1622), and
  supports data frames as columns (#1425).

* `select()` now informs you that it adds missing grouping variables
  (#1511). It works even if the grouping variable has a non-syntactic name
  (#1138). Negating a failed match (e.g. `select(mtcars, -contains("x"))`)
  returns all columns, instead of no columns (#1176)

    The `select()` helpers are now exported and have their own
    documentation (#1410). `one_of()` gives a useful error message if
    variables names are not found in data frame (#1407).

* The naming behaviour of `summarise_each()` and `mutate_each()` has been
  tweaked so that you can force inclusion of both the function and the
  variable name: `summarise_each(mtcars, funs(mean = mean), everything())`
  (#442).

* `mutate()` handles factors that are all `NA` (#1645), or have different
  levels in different groups (#1414). It disambiguates `NA` and `NaN` (#1448),
  and silently promotes groups that only contain `NA` (#1463). It deep copies
  data in list columns (#1643), and correctly fails on incompatible columns
  (#1641). `mutate()` on a grouped data no longer droups grouping attributes
  (#1120). `rowwise()` mutate gives expected results (#1381).

* `one_of()` tolerates unknown variables in `vars`, but warns (#1848, @jennybc).

* `print.grouped_df()` passes on `...` to `print()` (#1893).

* `slice()` correctly handles grouped attributes (#1405).

* `ungroup()` generic gains `...` (#922).

### Dual table verbs
* `bind_cols()` matches the behaviour of `bind_rows()` and ignores `NULL`
  inputs (#1148). It also handles `POSIXct`s with integer base type (#1402).

* `bind_rows()` handles 0-length named lists (#1515), promotes factors to
  characters (#1538), and warns when binding factor and character (#1485).
  bind_rows()` is more flexible in the way it can accept data frames,
  lists, list of data frames, and list of lists (#1389).

* `bind_rows()` rejects `POSIXlt` columns (#1875, @krlmlr).

* Both `bind_cols()` and `bind_rows()` infer classes and grouping information
  from the first data frame (#1692).

* `rbind()` and `cbind()` get `grouped_df()` methods that make it harder to       
  create corrupt data frames (#1385). You should still prefer `bind_rows()`
  and `bind_cols()`.

* Joins now use correct class when joining on `POSIXct` columns
  (#1582, @joel23888), and consider time zones (#819). Joins handle a `by`
  that is empty (#1496), or has duplicates (#1192). Suffixes grow progressively
  to avoid creating repeated column names (#1460).  Joins on string columns
  should be substantially faster (#1386). Extra attributes are ok if they are
  identical (#1636). Joins work correct when factor levels not equal
  (#1712, #1559). Anti- and semi-joins give correct result when by variable
  is a factor (#1571), but warn if factor levels are inconsistent (#2741).
  A clear error message is given for joins where an
  explicit `by` contains unavailable columns (#1928, #1932).
  Warnings about join column inconsistencies now contain the column names
  (#2728).

* `inner_join()`, `left_join()`, `right_join()`, and `full_join()` gain a
  `suffix` argument which allows you to control what suffix duplicated variable
  names recieve (#1296).

* Set operations (`intersect()`, `union()` etc) respect coercion rules
  (#799). `setdiff()` handles factors with `NA` levels (#1526).

* There were a number of fixes to enable joining of data frames that don't 
  have the same encoding of column names (#1513), including working around 
  bug 16885 regarding `match()` in R 3.3.0 (#1806, #1810,
  @krlmlr).

### Vector functions

* `combine()` silently drops `NULL` inputs (#1596).

* Hybrid `cummean()` is more stable against floating point errors (#1387).

* Hybrid `lead()` and `lag()` received a considerable overhaul. They are more
  careful about more complicated expressions (#1588), and falls back more
  readily to pure R evaluation (#1411). They behave correctly in `summarise()`
  (#1434). and handle default values for string columns.

* Hybrid `min()` and `max()` handle empty sets (#1481).

* `n_distinct()` uses multiple arguments for data frames (#1084), falls back to R
  evaluation when needed (#1657), reverting decision made in (#567).
  Passing no arguments gives an error (#1957, #1959, @krlmlr).

* `nth()` now supports negative indices to select from end, e.g. `nth(x, -2)`
  selects the 2nd value from the end of `x` (#1584).

* `top_n()` can now also select bottom `n` values by passing a negative value
  to `n` (#1008, #1352).

* Hybrid evaluation leaves formulas untouched (#1447).


# dplyr 0.4.3

## Improved encoding support

Until now, dplyr's support for non-UTF8 encodings has been rather shaky. This release brings a number of improvement to fix these problems: it's probably not perfect, but should be a lot better than the previously version. This includes fixes to `arrange()` (#1280), `bind_rows()` (#1265), `distinct()` (#1179), and joins (#1315). `print.tbl_df()` also recieved a fix for strings with invalid encodings (#851).

## Other minor improvements and bug fixes

* `frame_data()` provides a means for constructing `data_frame`s using
  a simple row-wise language. (#1358, @kevinushey)

* `all.equal()` no longer runs all outputs together (#1130).

* `as_data_frame()` gives better error message with NA column names (#1101).

* `[.tbl_df` is more careful about subsetting column names (#1245).

* `arrange()` and `mutate()` work on empty data frames (#1142).

* `arrange()`, `filter()`, `slice()`, and `summarise()` preserve data frame
  meta attributes (#1064).

* `bind_rows()` and `bind_cols()` accept lists (#1104): during initial data
  cleaning you no longer need to convert lists to data frames, but can
  instead feed them to `bind_rows()` directly.

* `bind_rows()` gains a `.id` argument. When supplied, it creates a
  new column that gives the name of each data frame (#1337, @lionel-).

* `bind_rows()` respects the `ordered` attribute of factors (#1112), and
  does better at comparing `POSIXct`s (#1125). The `tz` attribute is ignored
  when determining if two `POSIXct` vectors are comparable. If the `tz` of
  all inputs is the same, it's used, otherwise its set to `UTC`.

* `data_frame()` always produces a `tbl_df` (#1151, @kevinushey)

* `filter(x, TRUE, TRUE)` now just returns `x` (#1210),
  it doesn't internally modify the first argument (#971), and
  it now works with rowwise data (#1099). It once again works with
  data tables (#906).

* `glimpse()` also prints out the number of variables in addition to the number
  of observations (@ilarischeinin, #988).

* Joins handles matrix columns better (#1230), and can join `Date` objects
  with heterogenous representations (some `Date`s are integers, while other
  are numeric). This also improves `all.equal()` (#1204).

* Fixed `percent_rank()` and `cume_dist()` so that missing values no longer
  affect denominator (#1132).

* `print.tbl_df()` now displays the class for all variables, not just those
  that don't fit on the screen (#1276). It also displays duplicated column
  names correctly (#1159).

* `print.grouped_df()` now tells you how many groups there are.

* `mutate()` can set to `NULL` the first column (used to segfault, #1329) and
  it better protects intermediary results (avoiding random segfaults, #1231).

* `mutate()` on grouped data handles the special case where for the first few
  groups, the result consists of a `logical` vector with only `NA`. This can
  happen when the condition of an `ifelse` is an all `NA` logical vector (#958).

* `mutate.rowwise_df()` handles factors (#886) and correctly handles
  0-row inputs (#1300).

* `n_distinct()` gains an `na_rm` argument (#1052).

* The `Progress` bar used by `do()` now respects global option
  `dplyr.show_progress` (default is TRUE) so you can turn it off globally
  (@jimhester #1264, #1226).

* `summarise()` handles expressions that returning heterogenous outputs,
  e.g. `median()`, which that sometimes returns an integer, and other times a
  numeric (#893).

* `slice()` silently drops columns corresponding to an NA (#1235).

* `ungroup.rowwise_df()` gives a `tbl_df` (#936).

* More explicit duplicated column name error message (#996).

* When "," is already being used as the decimal point (`getOption("OutDec")`),
  use "." as the thousands separator when printing out formatted numbers
  (@ilarischeinin, #988).

## Databases

* `db_query_fields.SQLiteConnection` uses `build_sql` rather than `paste0`
  (#926, @NikNakk)

* Improved handling of `log()` (#1330).

* `n_distinct(x)` is translated to `COUNT(DISTINCT(x))` (@skparkes, #873).

* `print(n = Inf)` now works for remote sources (#1310).

## Hybrid evaluation

* Hybrid evaluation does not take place for objects with a class (#1237).

* Improved `$` handling (#1134).

* Simplified code for `lead()` and `lag()` and make sure they work properly on
  factors (#955). Both repsect the `default` argument (#915).

* `mutate` can set to `NULL` the first column (used to segfault, #1329).

* `filter` on grouped data handles indices correctly (#880).  

* `sum()` issues a warning about integer overflow (#1108).

# dplyr 0.4.2

This is a minor release containing fixes for a number of crashes and issues identified by R CMD CHECK. There is one new "feature": dplyr no longer complains about unrecognised attributes, and instead just copies them over to the output.

* `lag()` and `lead()` for grouped data were confused about indices and therefore
  produced wrong results (#925, #937). `lag()` once again overrides `lag()`
  instead of just the default method `lag.default()`. This is necesary due to
  changes in R CMD check. To use the lag function provided by another package,
  use `pkg::lag`.

* Fixed a number of memory issues identified by valgrind.

* Improved performance when working with large number of columns (#879).

* Lists-cols that contain data frames now print a slightly nicer summary
  (#1147)

* Set operations give more useful error message on incompatible data frames
  (#903).

* `all.equal()` gives the correct result when `ignore_row_order` is `TRUE`
  (#1065) and `all.equal()` correctly handles character missing values (#1095).

* `bind_cols()` always produces a `tbl_df` (#779).

* `bind_rows()` gains a test for a form of data frame corruption (#1074).

* `bind_rows()` and `summarise()` now handles complex columns (#933).

* Workaround for using the constructor of `DataFrame` on an unprotected object
  (#998)

* Improved performance when working with large number of columns (#879).

# dplyr 0.4.1

* Don't assume that RPostgreSQL is available.

# dplyr 0.4.0

## New features

* `add_rownames()` turns row names into an explicit variable (#639).

* `as_data_frame()` efficiently coerces a list into a data frame (#749).

* `bind_rows()` and `bind_cols()` efficiently bind a list of data frames by
  row or column. `combine()` applies the same coercion rules to vectors
  (it works like `c()` or `unlist()` but is consistent with the `bind_rows()`
  rules).

* `right_join()` (include all rows in `y`, and matching rows in `x`) and
  `full_join()` (include all rows in `x` and `y`) complete the family of
  mutating joins (#96).

* `group_indices()` computes a unique integer id for each group (#771). It
  can be called on a grouped_df without any arguments or on a data frame
  with same arguments as `group_by()`.

## New vignettes

* `vignette("data_frames")` describes dplyr functions that make it easier
  and faster to create and coerce data frames. It subsumes the old `memory`
  vignette.

* `vignette("two-table")` describes how two-table verbs work in dplyr.

## Minor improvements

* `data_frame()` (and `as_data_frame()` & `tbl_df()`) now explicitly
  forbid columns that are data frames or matrices (#775). All columns
  must be either a 1d atomic vector or a 1d list.

* `do()` uses lazyeval to correctly evaluate its arguments in the correct
  environment (#744), and new `do_()` is the SE equivalent of `do()` (#718).
  You can modify grouped data in place: this is probably a bad idea but it's
  sometimes convenient (#737). `do()` on grouped data tables now passes in all
  columns (not all columns except grouping vars) (#735, thanks to @kismsu).
  `do()` with database tables no longer potentially includes grouping
  variables twice (#673). Finally, `do()` gives more consistent outputs when
  there are no rows or no groups (#625).

* `first()` and `last()` preserve factors, dates and times (#509).

* Overhaul of single table verbs for data.table backend. They now all use
  a consistent (and simpler) code base. This ensures that (e.g.) `n()`
  now works in all verbs (#579).

* In `*_join()`, you can now name only those variables that are different between
  the two tables, e.g. `inner_join(x, y, c("a", "b", "c" = "d"))` (#682).
  If non-join colums are the same, dplyr will add `.x` and `.y`
  suffixes to distinguish the source (#655).

* `mutate()` handles complex vectors (#436) and forbids `POSIXlt` results
  (instead of crashing) (#670).

* `select()` now implements a more sophisticated algorithm so if you're
  doing multiples includes and excludes with and without names, you're more
  likely to get what you expect (#644). You'll also get a better error
  message if you supply an input that doesn't resolve to an integer
  column position (#643).

* Printing has recieved a number of small tweaks. All `print()` method methods
  invisibly return their input so you can interleave `print()` statements into a
  pipeline to see interim results. `print()` will column names of 0 row data
  frames (#652), and will never print more 20 rows (i.e.
  `options(dplyr.print_max)` is now 20), not 100 (#710). Row names are no
  never printed since no dplyr method is guaranteed to preserve them (#669).

    `glimpse()` prints the number of observations (#692)

    `type_sum()` gains a data frame method.

* `summarise()` handles list output columns (#832)

* `slice()` works for data tables (#717). Documentation clarifies that
  slice can't work with relational databases, and the examples show
  how to achieve the same results using `filter()` (#720).

* dplyr now requires RSQLite >= 1.0. This shouldn't affect your code
  in any way (except that RSQLite now doesn't need to be attached) but does
  simplify the internals (#622).

* Functions that need to combine multiple results into a single column
  (e.g. `join()`, `bind_rows()` and `summarise()`) are more careful about
  coercion.

    Joining factors with the same levels in the same order preserves the
    original levels (#675). Joining factors with non-identical levels
    generates a warning and coerces to character (#684). Joining a character
    to a factor (or vice versa) generates a warning and coerces to character.
    Avoid these warnings by ensuring your data is compatible before joining.

    `rbind_list()` will throw an error if you attempt to combine an integer and
    factor (#751). `rbind()`ing a column full of `NA`s is allowed and just
    collects the appropriate missing value for the column type being collected
    (#493).

    `summarise()` is more careful about `NA`, e.g. the decision on the result
    type will be delayed until the first non NA value is returned (#599).
    It will complain about loss of precision coercions, which can happen for
    expressions that return integers for some groups and a doubles for others
    (#599).

* A number of functions gained new or improved hybrid handlers: `first()`,
  `last()`, `nth()` (#626), `lead()` & `lag()` (#683), `%in%` (#126). That means
  when you use these functions in a dplyr verb, we handle them in C++, rather
  than calling back to R, and hence improving performance.

    Hybrid `min_rank()` correctly handles `NaN` values (#726). Hybrid
    implementation of `nth()` falls back to R evaluation when `n` is not
    a length one integer or numeric, e.g. when it's an expression (#734).

    Hybrid `dense_rank()`, `min_rank()`, `cume_dist()`, `ntile()`, `row_number()`
    and `percent_rank()` now preserve NAs (#774)

* `filter` returns its input when it has no rows or no columns (#782).

* Join functions keep attributes (e.g. time zone information) from the
  left argument for `POSIXct` and `Date` objects (#819), and only
  only warn once about each incompatibility (#798).

## Bug fixes

* `[.tbl_df` correctly computes row names for 0-column data frames, avoiding
  problems with xtable (#656). `[.grouped_df` will silently drop grouping
  if you don't include the grouping columns (#733).

* `data_frame()` now acts correctly if the first argument is a vector to be
  recycled. (#680 thanks @jimhester)

* `filter.data.table()` works if the table has a variable called "V1" (#615).

* `*_join()` keeps columns in original order (#684).
  Joining a factor to a character vector doesn't segfault (#688).
  `*_join` functions can now deal with multiple encodings (#769),
  and correctly name results (#855).

* `*_join.data.table()` works when data.table isn't attached (#786).

* `group_by()` on a data table preserves original order of the rows (#623).
  `group_by()` supports variables with more than 39 characters thanks to
  a fix in lazyeval (#705). It gives meaninful error message when a variable
  is not found in the data frame (#716).

* `grouped_df()` requires `vars` to be a list of symbols (#665).

* `min(.,na.rm = TRUE)` works with `Date`s built on numeric vectors (#755).

* `rename_()` generic gets missing `.dots` argument (#708).

* `row_number()`, `min_rank()`, `percent_rank()`, `dense_rank()`, `ntile()` and
  `cume_dist()` handle data frames with 0 rows (#762). They all preserve
  missing values (#774). `row_number()` doesn't segfault when giving an external
  variable with the wrong number of variables (#781).

* `group_indices` handles the edge case when there are no variables (#867).

* Removed bogus `NAs introduced by coercion to integer range` on 32-bit Windows (#2708).

# dplyr 0.3.0.1

* Fixed problem with test script on Windows.

# dplyr 0.3

## New functions

* `between()` vector function efficiently determines if numeric values fall
  in a range, and is translated to special form for SQL (#503).

* `count()` makes it even easier to do (weighted) counts (#358).

* `data_frame()` by @kevinushey is a nicer way of creating data frames.
  It never coerces column types (no more `stringsAsFactors = FALSE`!),
  never munges column names, and never adds row names. You can use previously
  defined columns to compute new columns (#376).

* `distinct()` returns distinct (unique) rows of a tbl (#97). Supply
  additional variables to return the first row for each unique combination
  of variables.

* Set operations, `intersect()`, `union()` and `setdiff()` now have methods
  for data frames, data tables and SQL database tables (#93). They pass their
  arguments down to the base functions, which will ensure they raise errors if
  you pass in two many arguments.

* Joins (e.g. `left_join()`, `inner_join()`, `semi_join()`, `anti_join()`)
  now allow you to join on different variables in `x` and `y` tables by
  supplying a named vector to `by`. For example, `by = c("a" = "b")` joins
  `x.a` to `y.b`.

* `n_groups()` function tells you how many groups in a tbl. It returns
  1 for ungrouped data. (#477)

* `transmute()` works like `mutate()` but drops all variables that you didn't
  explicitly refer to (#302).

* `rename()` makes it easy to rename variables - it works similarly to
  `select()` but it preserves columns that you didn't otherwise touch.

* `slice()` allows you to selecting rows by position (#226). It includes
  positive integers, drops negative integers and you can use expression like
  `n()`.

## Programming with dplyr (non-standard evaluation)

* You can now program with dplyr - every function that does non-standard
  evaluation (NSE) has a standard evaluation (SE) version ending in `_`.
  This is powered by the new lazyeval package which provides all the tools
  needed to implement NSE consistently and correctly.

* See `vignette("nse")` for full details.

* `regroup()` is deprecated. Please use the more flexible `group_by_()`
  instead.

* `summarise_each_q()` and `mutate_each_q()` are deprecated. Please use
  `summarise_each_()` and `mutate_each_()` instead.

* `funs_q` has been replaced with `funs_`.

## Removed and deprecated features

* `%.%` has been deprecated: please use `%>%` instead. `chain()` is
  defunct. (#518)

* `filter.numeric()` removed. Need to figure out how to reimplement with
  new lazy eval system.

* The `Progress` refclass is no longer exported to avoid conflicts with shiny.
  Instead use `progress_estimated()` (#535).

* `src_monetdb()` is now implemented in MonetDB.R, not dplyr.

* `show_sql()` and `explain_sql()` and matching global options `dplyr.show_sql`
  and `dplyr.explain_sql` have been removed. Instead use `show_query()` and
  `explain()`.

## Minor improvements and bug fixes

* Main verbs now have individual documentation pages (#519).

* `%>%` is simply re-exported from magrittr, instead of creating a local copy
  (#496, thanks to @jimhester)

* Examples now use `nycflights13` instead of `hflights` because it the variables
  have better names and there are a few interlinked tables (#562). `Lahman` and
  `nycflights13` are (once again) suggested packages. This means many examples
  will not work unless you explicitly install them with
  `install.packages(c("Lahman", "nycflights13"))` (#508). dplyr now depends on
  Lahman 3.0.1. A number of examples have been updated to reflect modified
  field names (#586).

* `do()` now displays the progress bar only when used in interactive prompts
  and not when knitting (#428, @jimhester).

* `glimpse()` now prints a trailing new line (#590).

* `group_by()` has more consistent behaviour when grouping by constants:
  it creates a new column with that value (#410). It renames grouping
  variables (#410). The first argument is now `.data` so you can create
  new groups with name x (#534).

* Now instead of overriding `lag()`, dplyr overrides `lag.default()`,
  which should avoid clobbering lag methods added by other packages.
  (#277).

* `mutate(data, a = NULL)` removes the variable `a` from the returned
  dataset (#462).

* `trunc_mat()` and hence `print.tbl_df()` and friends gets a `width` argument
  to control the deafult output width. Set `options(dplyr.width = Inf)` to
  always show all columns (#589).

* `select()` gains `one_of()` selector: this allows you to select variables
  provided by a character vector (#396). It fails immediately if you give an
  empty pattern to `starts_with()`,  `ends_with()`, `contains()` or `matches()`
  (#481, @leondutoit). Fixed buglet in `select()` so that you can now create
  variables called `val` (#564).

* Switched from RC to R6.

* `tally()` and `top_n()` work consistently: neither accidentally
  evaluates the the `wt` param. (#426, @mnel)

* `rename` handles grouped data (#640).

## Minor improvements and bug fixes by backend

### Databases

* Correct SQL generation for `paste()` when used with the collapse parameter
  targeting a Postgres database. (@rbdixon, #1357)

* The db backend system has been completely overhauled in order to make
  it possible to add backends in other packages, and to support a much
  wider range of databases. See `vignette("new-sql-backend")` for instruction
  on how to create your own (#568).

* `src_mysql()` gains a method for `explain()`.

* When `mutate()` creates a new variable that uses a window function,
  automatically wrap the result in a subquery (#484).

* Correct SQL generation for `first()` and `last()` (#531).

* `order_by()` now works in conjunction with window functions in databases
  that support them.

### Data frames/`tbl_df`

* All verbs now understand how to work with `difftime()` (#390) and
  `AsIs` (#453) objects. They all check that colnames are unique (#483), and
  are more robust when columns are not present (#348, #569, #600).

* Hybrid evaluation bugs fixed:

    * Call substitution stopped too early when a sub expression contained a
      `$` (#502).

    * Handle `::` and `:::` (#412).

    * `cumany()` and `cumall()` properly handle `NA` (#408).

    * `nth()` now correctly preserve the class when using dates, times and
      factors (#509).

    * no longer substitutes within `order_by()` because `order_by()` needs to do
      its own NSE (#169).

* `[.tbl_df` always returns a tbl_df (i.e. `drop = FALSE` is the default)
  (#587, #610). `[.grouped_df` preserves important output attributes (#398).

* `arrange()` keeps the grouping structure of grouped data (#491, #605),
  and preserves input classes (#563).

* `contains()` accidentally matched regular expressions, now it passes
  `fixed = TRUE` to `grep()` (#608).

* `filter()` asserts all variables are white listed (#566).

* `mutate()` makes a `rowwise_df` when given a `rowwise_df` (#463).

* `rbind_all()` creates `tbl_df` objects instead of raw `data.frame`s.

* If `select()` doesn't match any variables, it returns a 0-column data frame,
  instead of the original (#498). It no longer fails when if some columns
  are not named (#492)

* `sample_n()` and `sample_frac()` methods for data.frames exported.
  (#405, @alyst)

* A grouped data frame may have 0 groups (#486). Grouped df objects
  gain some basic validity checking, which should prevent some crashes
  related to corrupt `grouped_df` objects made by `rbind()` (#606).

* More coherence when joining columns of compatible but different types,
  e.g. when joining a character vector and a factor (#455),
  or a numeric and integer (#450)

* `mutate()` works for on zero-row grouped data frame, and
  with list columns (#555).

* `LazySubset` was confused about input data size (#452).

* Internal `n_distinct()` is stricter about it's inputs: it requires one symbol
  which must be from the data frame (#567).

* `rbind_*()` handle data frames with 0 rows (#597). They fill character
  vector columns with `NA` instead of blanks (#595).  They work with
  list columns (#463).

* Improved handling of encoding for column names (#636).

* Improved handling of hybrid evaluation re $ and @ (#645).

### Data tables

* Fix major omission in `tbl_dt()` and `grouped_dt()` methods - I was
  accidentally doing a deep copy on every result :(

* `summarise()` and `group_by()` now retain over-allocation when working with
  data.tables (#475, @arunsrinivasan).

* joining two data.tables now correctly dispatches to data table methods,
  and result is a data table (#470)

### Cubes

* `summarise.tbl_cube()` works with single grouping variable (#480).

# dplyr 0.2

## Piping

dplyr now imports `%>%` from magrittr (#330). I recommend that you use this instead of `%.%` because it is easier to type (since you can hold down the shift key) and is more flexible. With you `%>%`, you can control which argument on the RHS recieves the LHS by using the pronoun `.`. This makes `%>%` more useful with base R functions because they don't always take the data frame as the first argument. For example you could pipe `mtcars` to `xtabs()` with:

    mtcars %>% xtabs( ~ cyl + vs, data = .)

Thanks to @smbache for the excellent magrittr package. dplyr only provides `%>%` from magrittr, but it contains many other useful functions. To use them, load `magrittr` explicitly: `library(magrittr)`. For more details, see `vignette("magrittr")`.

`%.%` will be deprecated in a future version of dplyr, but it won't happen for a while. I've also deprecated `chain()` to encourage a single style of dplyr usage: please use `%>%` instead.

## Do

`do()` has been completely overhauled. There are now two ways to use it, either with multiple named arguments or a single unnamed arguments. `group_by()` + `do()` is equivalent to `plyr::dlply`, except it always returns a data frame.

If you use named arguments, each argument becomes a list-variable in the output. A list-variable can contain any arbitrary R object so it's particularly well suited for storing models.

    library(dplyr)
    models <- mtcars %>% group_by(cyl) %>% do(lm = lm(mpg ~ wt, data = .))
    models %>% summarise(rsq = summary(lm)$r.squared)

If you use an unnamed argument, the result should be a data frame. This allows you to apply arbitrary functions to each group.

    mtcars %>% group_by(cyl) %>% do(head(., 1))

Note the use of the `.` pronoun to refer to the data in the current group.

`do()` also has an automatic progress bar. It appears if the computation takes longer than 5 seconds and lets you know (approximately) how much longer the job will take to complete.

## New verbs

dplyr 0.2 adds three new verbs:

* `glimpse()` makes it possible to see all the columns in a tbl,
  displaying as much data for each variable as can be fit on a single line.

* `sample_n()` randomly samples a fixed number of rows from a tbl;
  `sample_frac()` randomly samples a fixed fraction of rows. Only works
  for local data frames and data tables (#202).

* `summarise_each()` and `mutate_each()` make it easy to apply one or more
  functions to multiple columns in a tbl (#178).

## Minor improvements

* If you load plyr after dplyr, you'll get a message suggesting that you
  load plyr first (#347).

* `as.tbl_cube()` gains a method for matrices (#359, @paulstaab)

* `compute()` gains `temporary` argument so you can control whether the
  results are temporary or permanent (#382, @cpsievert)

* `group_by()` now defaults to `add = FALSE` so that it sets the grouping
  variables rather than adding to the existing list. I think this is how
  most people expected `group_by` to work anyway, so it's unlikely to
  cause problems (#385).

* Support for [MonetDB](http://www.monetdb.org) tables with `src_monetdb()`
  (#8, thanks to @hannesmuehleisen).

* New vignettes:

    * `memory` vignette which discusses how dplyr minimises memory usage
      for local data frames (#198).

    *  `new-sql-backend` vignette which discusses how to add a new
       SQL backend/source to dplyr.

* `changes()` output more clearly distinguishes which columns were added or
  deleted.

* `explain()` is now generic.

* dplyr is more careful when setting the keys of data tables, so it never
  accidentally modifies an object that it doesn't own. It also avoids
  unnecessary key setting which negatively affected performance.
  (#193, #255).

* `print()` methods for `tbl_df`, `tbl_dt` and `tbl_sql` gain `n` argument to
  control the number of rows printed (#362). They also works better when you have
  columns containing lists of complex objects.

* `row_number()` can be called without arguments, in which case it returns
  the same as `1:n()` (#303).

* `"comment"` attribute is allowed (white listed) as well as names (#346).

* hybrid versions of `min`, `max`, `mean`, `var`, `sd` and `sum`
  handle the `na.rm` argument (#168). This should yield substantial
  performance improvements for those functions.

* Special case for call to `arrange()` on a grouped data frame with no arguments. (#369)  

## Bug fixes

* Code adapted to Rcpp > 0.11.1

* internal `DataDots` class protects against missing variables in verbs (#314),
  including the case where `...` is missing. (#338)

* `all.equal.data.frame` from base is no longer bypassed. we now have
  `all.equal.tbl_df` and `all.equal.tbl_dt` methods (#332).

* `arrange()` correctly handles NA in numeric vectors (#331) and 0 row
  data frames (#289).

* `copy_to.src_mysql()` now works on windows (#323)

* `*_join()` doesn't reorder column names (#324).

* `rbind_all()` is stricter and only accepts list of data frames (#288)

* `rbind_*` propagates time zone information for `POSIXct` columns (#298).

* `rbind_*` is less strict about type promotion. The numeric `Collecter` allows
  collection of integer and logical vectors. The integer `Collecter` also collects
  logical values (#321).

* internal `sum` correctly handles integer (under/over)flow (#308).

* `summarise()` checks consistency of outputs (#300) and drops `names`
  attribute of output columns (#357).

* join functions throw error instead of crashing when there are no common
  variables between the data frames, and also give a better error message when
  only one data frame has a by variable (#371).

* `top_n()` returns `n` rows instead of `n - 1` (@leondutoit, #367).

* SQL translation always evaluates subsetting operators (`$`, `[`, `[[`)
  locally. (#318).

* `select()` now renames variables in remote sql tbls (#317) and  
  implicitly adds grouping variables (#170).

* internal `grouped_df_impl` function errors if there are no variables to group by (#398).

* `n_distinct` did not treat NA correctly in the numeric case #384.

* Some compiler warnings triggered by -Wall or -pedantic have been eliminated.

* `group_by` only creates one group for NA (#401).

* Hybrid evaluator did not evaluate expression in correct environment (#403).

# dplyr 0.1.3

## Bug fixes

* `select()` actually renames columns in a data table (#284).

* `rbind_all()` and `rbind_list()` now handle missing values in factors (#279).

* SQL joins now work better if names duplicated in both x and y tables (#310).

* Builds against Rcpp 0.11.1

* `select()` correctly works with the vars attribute (#309).

* Internal code is stricter when deciding if a data frame is grouped (#308):
  this avoids a number of situations which previously causedd .

* More data frame joins work with missing values in keys (#306).

# dplyr 0.1.2

## New features

* `select()` is substantially more powerful. You can use named arguments to
  rename existing variables, and new functions `starts_with()`, `ends_with()`,
  `contains()`, `matches()` and `num_range()` to select variables based on
  their names. It now also makes a shallow copy, substantially reducing its
  memory impact (#158, #172, #192, #232).

* `summarize()` added as alias for `summarise()` for people from countries
  that don't don't spell things correctly ;) (#245)

## Bug fixes

* `filter()` now fails when given anything other than a logical vector, and
  correctly handles missing values (#249). `filter.numeric()` proxies
  `stats::filter()` so you can continue to use `filter()` function with
  numeric inputs (#264).

* `summarise()` correctly uses newly created variables (#259).

* `mutate()` correctly propagates attributes (#265) and `mutate.data.frame()`
  correctly mutates the same variable repeatedly (#243).

* `lead()` and `lag()` preserve attributes, so they now work with
  dates, times and factors (#166).

* `n()` never accepts arguments (#223).

* `row_number()` gives correct results (#227).

* `rbind_all()` silently ignores data frames with 0 rows or 0 columns (#274).

* `group_by()` orders the result (#242). It also checks that columns
  are of supported types (#233, #276).

* The hybrid evaluator did not handle some expressions correctly, for
  example in `if(n() > 5) 1 else 2` the subexpression `n()` was not
  substituted correctly. It also correctly processes `$` (#278).

* `arrange()` checks that all columns are of supported types (#266). It also
  handles list columns (#282).

* Working towards Solaris compatibility.

* Benchmarking vignette temporarily disabled due to microbenchmark
  problems reported by BDR.

# dplyr 0.1.1

## Improvements

* new `location()` and `changes()` functions which provide more information
  about how data frames are stored in memory so that you can see what
  gets copied.

* renamed `explain_tbl()` to `explain()` (#182).

* `tally()` gains `sort` argument to sort output so highest counts
  come first (#173).

* `ungroup.grouped_df()`, `tbl_df()`, `as.data.frame.tbl_df()` now only
  make shallow copies of their inputs (#191).

* The `benchmark-baseball` vignette now contains fairer (including grouping
  times) comparisons with `data.table`. (#222)

## Bug fixes

* `filter()` (#221) and `summarise()` (#194) correctly propagate attributes.

* `summarise()` throws an error when asked to summarise an unknown variable
  instead of crashing (#208).

* `group_by()` handles factors with missing values (#183).

* `filter()` handles scalar results (#217) and better handles scoping, e.g.
  `filter(., variable)` where `variable` is defined in the function that calls
  `filter`. It also handles `T` and `F` as aliases to `TRUE` and `FALSE`
  if there are no `T` or `F` variables in the data or in the scope.

* `select.grouped_df` fails when the grouping variables are not included
  in the selected variables (#170)

* `all.equal.data.frame()` handles a corner case where the data frame has
  `NULL` names (#217)

* `mutate()` gives informative error message on unsupported types (#179)

* dplyr source package no longer includes pandas benchmark, reducing
  download size from 2.8 MB to 0.5 MB.<|MERGE_RESOLUTION|>--- conflicted
+++ resolved
@@ -45,13 +45,11 @@
 
 * Add error for `distinct()` if any of the selected columns are of type `list` (#3088, @foo-bar-baz-qux).
 
-<<<<<<< HEAD
 * `sample_n()` and `sample_frac()` on grouped data frame are now faster especially for those with large number of groups (#3193, @saurfang).
-=======
+
 * Better error message if dbplyr is not installed when accessing database backends (#3225).
 
 *  Fix `row_number()` and `ntile()` ordering to use the locale-dependent ordering functions in R when dealing with character vectors, rather than always using the C-locale ordering function in C (#2792, @foo-bar-baz-qux).
->>>>>>> 8172e8fd
 
 # dplyr 0.7.4
 
