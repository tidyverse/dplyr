<<<<<<< HEAD
# dplyr 1.0.0.9000

## Minor improvements and bug fixes

* cummean() no longer has off-by-one indexing problem (#5287).
=======
# dplyr (development version)
>>>>>>> f0899195

# dplyr 1.0.0

## Breaking changes

* `bind_cols()` no longer converts to a tibble, returns a data frame if the input is a data frame.

* `bind_rows()`, `*_join()`, `summarise()` and `mutate()` use vctrs coercion 
  rules. There are two main user facing changes:

    * Combining factor and character vectors silently creates a character 
      vector; previously it created a character vector with a warning.
      
    * Combining multiple factors creates a factor with combined levels;
      previously it created a character vector with a warning.

* `bind_rows()` and other functions use vctrs name repair, see `?vctrs::vec_as_names`.

* `all.equal.tbl_df()` removed.

    * Data frames, tibbles and grouped data frames are no longer considered equal, even if the data is the same.
    
    * Equality checks for data frames no longer ignore row order or groupings.

    * `expect_equal()` uses `all.equal()` internally. When comparing data frames, tests that used to pass may now fail.

* `distinct()` keeps the original column order.

* `distinct()` on missing columns now raises an error, it has been a compatibility warning for a long time.

* `group_modify()` puts the grouping variable to the front.

* `n()` and `row_number()` can no longer be called directly when dplyr is not loaded, 
  and this now generates an error: `dplyr::mutate(mtcars, x = n())`. 
  
  Fix by prefixing with `dplyr::` as in `dplyr::mutate(mtcars, x = dplyr::n())`
  
* The old data format for `grouped_df` is no longer supported. This may affect you if you have serialized grouped data frames to disk, e.g. with `saveRDS()` or when using knitr caching.

* `lead()` and `lag()` are stricter about their inputs. 

* Extending data frames requires that the extra class or classes are added first, not last. 
  Having the exta class at the end causes some vctrs operations to fail with a mesage like:
  
  ```
  Input must be a vector, not a `<data.frame/...>` object
  ```

* `right_join()` no longer sorts the rows of the resulting tibble according to the order of the RHS `by` argument in tibble `y`.

## New features

* The `cur_` functions (`cur_data()`, `cur_group()`, `cur_group_id()`, 
  `cur_group_rows()`) provide a full set of options to you access information 
  about the "current" group in dplyr verbs. They are inspired by 
  data.table's `.SD`, `.GRP`, `.BY`, and `.I`.

* The `rows_` functions (`rows_insert()`, `rows_update()`, `rows_upsert()`, `rows_patch()`, `rows_delete()`) provide a new API to insert and delete rows from a second data frame or table. Support for updating mutable backends is planned (#4654).

* `mutate()` and `summarise()` create multiple columns from a single expression
  if you return a data frame (#2326).

* `select()` and `rename()` use the latest version of the tidyselect interface.
  Practically, this means that you can now combine selections using Boolean
  logic (i.e. `!`, `&` and `|`), and use predicate functions with `where()` 
  (e.g. `where(is.character)`) to select variables by type (#4680). It also makes
  it possible to use `select()` and `rename()` to repair data frames with
  duplicated names (#4615) and prevents you from accidentally introducing
  duplicate names (#4643). This also means that dplyr now re-exports `any_of()`
  and `all_of()` (#5036).

* `slice()` gains a new set of helpers:

  * `slice_head()` and `slice_tail()` select the first and last rows, like
    `head()` and `tail()`, but return `n` rows _per group_.
    
  * `slice_sample()` randomly selects rows, taking over from `sample_frac()` 
     and `sample_n()`.
  
  * `slice_min()` and `slice_max()` select the rows with the minimum or 
    maximum values of a variable, taking over from the confusing `top_n()`.

* `summarise()` can create summaries of greater than length 1 if you use a
  summary function that returns multiple values.

* `summarise()` gains a `.groups=` argument to control the grouping structure. 

* New `relocate()` verb makes it easy to move columns around within a data 
  frame (#4598).
  
* New `rename_with()` is designed specifically for the purpose of renaming
  selected columns with a function (#4771).

* `ungroup()` can now selectively remove grouping variables (#3760).

* `pull()` can now return named vectors by specifying an additional column name
  (@ilarischeinin, #4102).

## Experimental features

* `mutate()` (for data frames only), gains experimental new arguments
  `.before` and `.after` that allow you to control where the new columns are
  placed (#2047).

* `mutate()` (for data frames only), gains an experimental new argument 
  called `.keep` that allows you to control which variables are kept from
  the input `.data`. `.keep = "all"` is the default; it keeps all variables.
  `.keep = "none"` retains no input variables (except for grouping keys), 
  so behaves like `transmute()`. `.keep = "unused"` keeps only variables 
  not used to make new columns. `.keep = "used"` keeps only the input variables
  used to create new columns; it's useful for double checking your work (#3721).

* New, experimental, `with_groups()` makes it easy to temporarily group or
  ungroup (#4711).

## across()

* New function `across()` that can be used inside `summarise()`, `mutate()`,
  and other verbs to apply a function (or a set of functions) to a selection of 
  columns. See `vignette("colwise")` for more details.
  
* New function `c_across()` that can be used inside `summarise()` and `mutate()`
  in row-wise data frames to easily (e.g.) compute a row-wise mean of all
  numeric variables. See `vignette("rowwise")` for more details.

## rowwise()

* `rowwise()` is no longer questioning; we now understand that it's an
  important tool when you don't have vectorised code. It now also allows you to
  specify additional variables that should be preserved in the output when 
  summarising (#4723). The rowwise-ness is preserved by all operations;
  you need to explicit drop it with `as_tibble()` or `group_by()`.

* New, experimental, `nest_by()`. It has the same interface as `group_by()`,
  but returns a rowwise data frame of grouping keys, supplemental with a 
  list-column of data frames containing the rest of the data.

## vctrs

* The implementation of all dplyr verbs have been changed to use primitives
  provided by the vctrs package. This makes it easier to add support for 
  new types of vector, radically simplifies the implementation, and makes
  all dplyr verbs more consistent.

* The place where you are mostly likely to be impacted by the coercion
  changes is when working with factors in joins or grouped mutates:
  now when combining factors with different levels, dplyr creates a new
  factor with the union of the levels. This matches base R more closely, 
  and while perhaps strictly less correct, is much more convenient.

* dplyr dropped its two heaviest dependencies: Rcpp and BH. This should make
  it considerably easier and faster to build from source.
  
* The implementation of all verbs has been carefully thought through. This 
  mostly makes implementation simpler but should hopefully increase consistency,
  and also makes it easier to adapt to dplyr to new data structures in the 
  new future. Pragmatically, the biggest difference for most people will be
  that each verb documents its return value in terms of rows, columns, groups,
  and data frame attributes.

* Row names are now preserved when working with data frames.


## Grouping

* `group_by()` uses hashing from the `vctrs` package.

* Grouped data frames now have `names<-`, `[[<-`, `[<-` and `$<-` methods that
  re-generate the underlying grouping. Note that modifying grouping variables
  in multiple steps (i.e. `df$grp1 <- 1; df$grp2 <- 1`) will be inefficient
  since the data frame will be regrouped after each modification.

* `[.grouped_df` now regroups to respect any grouping columns that have
  been removed (#4708).

* `mutate()` and `summarise()` can now modify grouping variables (#4709).

* `group_modify()` works with additional arguments (@billdenney and @cderv, #4509)

* `group_by()` does not create an arbitrary NA group when grouping by factors
  with `drop = TRUE` (#4460).


## Lifecycle changes

* All deprecations now use the [lifecycle](https://lifecycle.r-lib.org), 
  that means by default you'll only see a deprecation warning once per session,
  and you can control with `options(lifecycle_verbosity = x)` where
  `x` is one of NULL, "quiet", "warning", and "error".

### Removed

* `id()`, deprecated in dplyr 0.5.0, is now defunct.

* `failwith()`, deprecated in dplyr 0.7.0, is now defunct.

* `tbl_cube()` and `nasa` have been pulled out into a separate cubelyr package
  (#4429).

* `rbind_all()` and `rbind_list()` have been removed (@bjungbogati, #4430).

* `dr_dplyr()` has been removed as it is no longer needed (#4433, @smwindecker).


### Deprecated

* Use of pkgconfig for setting `na_matches` argument to join functions is now
  deprecated (#4914). This was rarely used, and I'm now confident that the 
  default is correct for R.

* In `add_count()`, the `drop` argument has been deprecated because it didn't 
  actually affect the output.

* `add_rownames()`: please use `tibble::rownames_to_column()` instead.

* `as.tbl()` and `tbl_df()`: please use `as_tibble()` instead.

* `bench_tbls()`, `compare_tbls()`, `compare_tbls2()`, `eval_tbls()` and 
  `eval_tbls2()` are now deprecated. That were only used in a handful of 
  packages, and we now believe that you're better off performing comparisons 
  more directly (#4675).

* `combine()`: please use `vctrs::vec_c()` instead.

* `funs()`: please use `list()` instead.

* `group_by(add = )`: please use `.add`
  instead.

* `group_by(.dots = )`/`group_by_prepare(.dots = )`: please use `!!!` 
  instead (#4734).

* The use of zero-arg `group_indices()` to retrieve the group id for the
  "current" group is deprecated; instead use `cur_group_id()`.

* Passing arguments to `group_keys()` or `group_indices()` to change the
  grouping has been deprecated, instead do grouping first yourself.

* `location()` and `changes()`: please use `lobstr::ref()` instead.

* `progress_estimated()` is soft deprecated; it's not the responsibility of
  dplyr to provide progress bars (#4935).

* `src_local()` has been deprecated; it was part of an approach to testing
  dplyr backends that didn't pan out.

* `src_mysql()`, `src_postgres()`, and `src_sqlite()` has been deprecated. 
  We've recommended against them for some time. Instead please use the approach 
  described at <http://dbplyr.tidyverse.org/>.

* `select_vars()`, `rename_vars()`, `select_var()`, `current_vars()` are now
  deprecated (@perezp44, #4432)


### Superseded

* The scoped helpers (all functions ending in `_if`, `_at`, or `_all`) have
  been superseded by `across()`. This dramatically reduces the API surface for 
  dplyr, while at the same providing providing a more flexible and less 
  error-prone interface (#4769).
  
    `rename_*()` and `select_*()` have been superseded by `rename_with()`.

* `do()` is superseded in favour of `summarise()`.

* `sample_n()` and `sample_frac()` have been superseded by `slice_sample()`. 
  See `?sample_n` for details about why, and for examples converting from 
  old to new usage.

* `top_n()` has been superseded by`slice_min()`/`slice_max()`. See `?top_n` 
  for details about why, and how to convert old to new usage (#4494).

### Questioning

* `all_equal()` is questioning; it solves a problem that no longer seems 
  important.

### Stable

* `rowwise()` is no longer questioning.
  
## Documentation improvements

* New `vignette("base")` which describes how dplyr verbs relate to the
  base R equivalents (@sastoudt, #4755)

* New `vignette("grouping")` gives more details about how dplyr verbs change
  when applied to grouped data frames (#4779, @MikeKSmith).

* `vignette("programming")` has been completely rewritten to reflect our
  latest vocabulary, the most recent rlang features, and our current 
  recommendations. It should now be substantially easier to program with
  dplyr.

## Minor improvements and bug fixes
  
* dplyr now has a rudimentary, experimental, and stop-gap, extension mechanism
  documented in `?dplyr_extending`

* dplyr no longer provides a `all.equal.tbl_df()` method. It never should have
  done so in the first place because it owns neither the generic nor the class.
  It also provided a problematic implementation because, by default, it 
  ignored the order of the rows and the columns which is usually important.
  This is likely to cause new test failures in downstream packages; but on
  the whole we believe those failures to either reflect unexpected behaviour
  or tests that need to be strengthened (#2751).

* `coalesce()` now uses vctrs recycling and common type coercion rules (#5186).

* `count()` and `add_count()` do a better job of preserving input class
  and attributes (#4086).

* `distinct()` errors if you request it use variables that don't exist
  (this was previously a warning) (#4656).

* `filter()`, `mutate()` and  `summarise()` get better error messages. 

* `filter()` handles data frame results when all columns are logical vectors
  by reducing them with `&` (#4678). In particular this means `across()` can 
  be used in `filter()`. 

* `left_join()`, `right_join()`, and `full_join()` gain a `keep` argument so
  that you can optionally choose to keep both sets of join keys (#4589). This is
  useful when you want to figure out which rows were missing from either side.

* Join functions can now perform a cross-join by specifying `by = character()`
  (#4206.)

* `groups()` now returns `list()` for ungrouped data; previously it returned
  `NULL` which was type-unstable (when there are groups it returns a list
  of symbols).

* The first argument of `group_map()`, `group_modify()` and `group_walk()`
  has been changed to `.data` for consistency with other generics.

* `group_keys.rowwise_df()` gives a 0 column data frame with `n()` rows. 

* `group_map()` is now a generic (#4576).

* `group_by(..., .add = TRUE)` replaces `group_by(..., add = TRUE)`,
  with a deprecation message. The old argument name was a mistake because
  it prevents you from creating a new grouping var called `add` and
  it violates our naming conventions (#4137).

* `intersect()`, `union()`, `setdiff()` and `setequal()` generics are now
  imported from the generics package. This reduces a conflict with lubridate.

* `order_by()` gives an informative hint if you accidentally call it instead
  of `arrange()` #3357.

* `tally()` and `count()` now message if the default output `name` (n), already
  exists in the data frame. To quiet the message, you'll need to supply an 
  explicit `name` (#4284). You can override the default weighting to using a
  constant by setting `wt = 1`.

* `starwars` dataset now does a better job of separating biological sex from
  gender identity. The previous `gender` column has been renamed to `sex`,
  since it actually describes the individual's biological sex. A new `gender`
  column encodes the actual gender identity using other information about
  the Star Wars universe (@MeganBeckett, #4456).

* `src_tbls()` accepts `...` arguments (#4485, @ianmcook). This could be a
  breaking change for some dplyr backend packages that implement `src_tbls()`.

* Better performance for extracting slices of factors and ordered factors (#4501).

* `rename_at()` and `rename_all()` call the function with a simple character
  vector, not a `dplyr_sel_vars` (#4459).

* `ntile()` is now more consistent with database implementations if the buckets have irregular size (#4495).

# dplyr 0.8.5 (2020-03-07)

* Maintenance release for compatibility with R-devel.


# dplyr 0.8.4 (2020-01-30)

* Adapt tests to changes in dependent packages.


# dplyr 0.8.3 (2019-07-04)

* Fixed performance regression introduced in version 0.8.2 (#4458).


# dplyr 0.8.2 (2019-06-28)

## New functions

* `top_frac(data, proportion)` is a shorthand for `top_n(data, proportion * n())` (#4017).  

## colwise changes

* Using quosures in colwise verbs is deprecated (#4330).

* Updated `distinct_if()`, `distinct_at()` and `distinct_all()` to include `.keep_all` argument (@beansrowning, #4343).

* `rename_at()` handles empty selection (#4324). 

* `*_if()` functions correctly handle columns with special names (#4380).

* colwise functions support constants in formulas (#4374). 

## Hybrid evaluation changes

* hybrid rank functions correctly handle NA (#4427). 

* `first()`, `last()` and `nth()` hybrid version handles factors (#4295).

## Minor changes

* `top_n()` quotes its `n` argument, `n` no longer needs to be constant for all groups (#4017).  

* `tbl_vars()` keeps information on grouping columns by returning a `dplyr_sel_vars` object (#4106). 

* `group_split()` always sets the `ptype` attribute, which make it more robust in the case where there
  are 0 groups. 

* `group_map()` and `group_modify()` work in the 0 group edge case (#4421)

* `select.list()` method added so that `select()` does not dispatch on lists (#4279). 

* `view()` is reexported from tibble (#4423). 

* `group_by()` puts NA groups last in character vectors (#4227).

* `arrange()` handles integer64 objects (#4366). 

* `summarise()` correctly resolves summarised list columns (#4349). 

# dplyr 0.8.1 (2019-05-14)

## Breaking changes

* `group_modify()` is the new name of the function previously known as `group_map()`

## New functions

* `group_map()` now only calls the function on each group and return a list. 

* `group_by_drop_default()`, previously known as `dplyr:::group_drops()` is exported (#4245).

## Minor changes

* Lists of formulas passed to colwise verbs are now automatically named.

* `group_by()` does a shallow copy even in the no groups case (#4221).

* Fixed `mutate()` on rowwise data frames with 0 rows (#4224).

* Fixed handling of bare formulas in colwise verbs (#4183).

* Fixed performance of `n_distinct()` (#4202). 

* `group_indices()` now ignores empty groups by default for `data.frame`, which is
  consistent with the default of `group_by()` (@yutannihilation, #4208). 

* Fixed integer overflow in hybrid `ntile()` (#4186). 

* colwise functions `summarise_at()` ... can rename vars in the case of multiple functions (#4180).

* `select_if()` and `rename_if()` handle logical vector predicate (#4213). 

* hybrid `min()` and `max()` cast to integer when possible (#4258).

* `bind_rows()` correctly handles the cases where there are multiple consecutive `NULL` (#4296). 

* Support for R 3.1.* has been dropped. The minimal R version supported is now 3.2.0. 
  https://www.tidyverse.org/articles/2019/04/r-version-support/

* `rename_at()` handles empty selection (#4324). 

# dplyr 0.8.0.1 (2019-02-15)

* Fixed integer C/C++ division, forced released by CRAN (#4185). 

# dplyr 0.8.0 (2019-02-14)

## Breaking changes

* The error `could not find function "n"` or the warning 
  ```Calling `n()` without importing or prefixing it is deprecated, use `dplyr::n()` ``` 
  
  indicates when functions like `n()`, `row_number()`, ... are not imported or prefixed. 
  
  The easiest fix is to import dplyr with `import(dplyr)` in your `NAMESPACE` or
  `#' @import dplyr` in a roxygen comment, alternatively such functions can be 
  imported selectively as any other function with `importFrom(dplyr, n)` in the 
  `NAMESPACE` or `#' @importFrom dplyr n` in a roxygen comment. The third option is 
  to prefix them, i.e. use `dplyr::n()`
   
* If you see `checking S3 generic/method consistency` in R CMD check for your 
  package, note that : 
  
  - `sample_n()` and `sample_frac()` have gained `...`
  - `filter()` and `slice()` have gained `.preserve`
  - `group_by()` has gained `.drop`

* ```Error: `.data` is a corrupt grouped_df, ...```  signals code that makes 
  wrong assumptions about the internals of a grouped data frame. 

## New functions

* New selection helpers `group_cols()`. It can be called in selection contexts
  such as `select()` and matches the grouping variables of grouped tibbles.

* `last_col()` is re-exported from tidyselect (#3584). 

* `group_trim()` drops unused levels of factors that are used as grouping variables. 

* `nest_join()` creates a list column of the matching rows. `nest_join()` + `tidyr::unnest()` 
   is equivalent to `inner_join`  (#3570). 

    ```r
    band_members %>% 
      nest_join(band_instruments)
    ```
    
* `group_nest()` is similar to `tidyr::nest()` but focusing on the variables to nest by 
  instead of the nested columns. 
 
    ```r
    starwars %>%
      group_by(species, homeworld) %>% 
      group_nest()
      
    starwars %>%
      group_nest(species, homeworld)
    ```
    
* `group_split()` is similar to `base::split()` but operating on existing groups when 
  applied to a grouped data frame, or subject to the data mask on ungrouped data frames

    ```r
    starwars %>%
      group_by(species, homeworld) %>%   
      group_split()
    
    starwars %>%
      group_split(species, homeworld)
    ```
    
* `group_map()` and `group_walk()` are purrr-like functions to iterate on groups 
  of a grouped data frame, jointly identified by the data subset (exposed as `.x`) and the 
  data key (a one row tibble, exposed as `.y`). `group_map()` returns a grouped data frame that 
  combines the results of the function, `group_walk()` is only used for side effects and returns 
  its input invisibly. 
  
  ```r
  mtcars %>%
    group_by(cyl) %>%
    group_map(~ head(.x, 2L))
  ```

* `distinct_prepare()`, previously known as `distinct_vars()` is exported. This is mostly useful for
  alternative backends (e.g. `dbplyr`). 

## Major changes

* `group_by()` gains the `.drop` argument. When set to `FALSE` the groups are generated 
  based on factor levels, hence some groups may be empty (#341). 

    ```r
    # 3 groups
    tibble(
      x = 1:2, 
      f = factor(c("a", "b"), levels = c("a", "b", "c"))
    ) %>% 
      group_by(f, .drop = FALSE)
      
    # the order of the grouping variables matter
    df <- tibble(
      x = c(1,2,1,2), 
      f = factor(c("a", "b", "a", "b"), levels = c("a", "b", "c"))
    )
    df %>% group_by(f, x, .drop = FALSE)
    df %>% group_by(x, f, .drop = FALSE)
    ```
    
  The default behaviour drops the empty groups as in the previous versions. 
  
  ```r
  tibble(
      x = 1:2, 
      f = factor(c("a", "b"), levels = c("a", "b", "c"))
    ) %>% 
      group_by(f)
  ```

* `filter()` and `slice()` gain a `.preserve` argument to control which groups it should keep. The default 
  `filter(.preserve = FALSE)` recalculates the grouping structure based on the resulting data, 
  otherwise it is kept as is.

    ```r
    df <- tibble(
      x = c(1,2,1,2), 
      f = factor(c("a", "b", "a", "b"), levels = c("a", "b", "c"))
    ) %>% 
      group_by(x, f, .drop = FALSE)
    
    df %>% filter(x == 1)
    df %>% filter(x == 1, .preserve = TRUE)
    ```

* The notion of lazily grouped data frames have disappeared. All dplyr verbs now recalculate 
  immediately the grouping structure, and respect the levels of factors. 

* Subsets of columns now properly dispatch to the `[` or `[[` method when the column 
  is an object (a vector with a class) instead of making assumptions on how the 
  column should be handled. The `[` method must handle integer indices, including 
  `NA_integer_`, i.e. `x[NA_integer_]` should produce a vector of the same class
  as `x` with whatever represents a missing value.  

## Minor changes

* `tally()` works correctly on non-data frame table sources such as `tbl_sql` (#3075).

* `sample_n()` and `sample_frac()` can use `n()` (#3527)

* `distinct()` respects the order of the variables provided (#3195, @foo-bar-baz-qux)
  and handles the 0 rows and 0 columns special case (#2954).

* `combine()` uses tidy dots (#3407).

* `group_indices()` can be used without argument in expressions in verbs (#1185).

* Using `mutate_all()`, `transmute_all()`, `mutate_if()` and `transmute_if()`
  with grouped tibbles now informs you that the grouping variables are
  ignored. In the case of the `_all()` verbs, the message invites you to use
  `mutate_at(df, vars(-group_cols()))` (or the equivalent `transmute_at()` call)
  instead if you'd like to make it explicit in your code that the operation is
  not applied on the grouping variables.

* Scoped variants of `arrange()` respect the `.by_group` argument (#3504).

* `first()` and `last()` hybrid functions fall back to R evaluation when given no arguments (#3589). 

* `mutate()` removes a column when the expression evaluates to `NULL` for all groups (#2945).

* grouped data frames support `[, drop = TRUE]` (#3714). 

* New low-level constructor `new_grouped_df()` and validator `validate_grouped_df` (#3837). 

* `glimpse()` prints group information on grouped tibbles (#3384).

* `sample_n()` and `sample_frac()` gain `...` (#2888). 

* Scoped filter variants now support functions and purrr-like lambdas:

  ```r
  mtcars %>% filter_at(vars(hp, vs), ~ . %% 2 == 0)
  ```

## Lifecycle

* `do()`, `rowwise()` and `combine()` are questioning (#3494). 

* `funs()` is soft-deprecated and will start issuing warnings in a future version.

## Changes to column wise functions

* Scoped variants for `distinct()`: `distinct_at()`, `distinct_if()`, `distinct_all()` (#2948).

* `summarise_at()` excludes the grouping variables (#3613). 

* `mutate_all()`, `mutate_at()`, `summarise_all()` and `summarise_at()` handle utf-8 names (#2967).

## Performance

* R expressions that cannot be handled with native code are now evaluated with
  unwind-protection when available (on R 3.5 and later). This improves the
  performance of dplyr on data frames with many groups (and hence many
  expressions to evaluate). We benchmarked that computing a grouped average is
  consistently twice as fast with unwind-protection enabled.

  Unwind-protection also makes dplyr more robust in corner cases because it
  ensures the C++ destructors are correctly called in all circumstances
  (debugger exit, captured condition, restart invokation).

* `sample_n()` and `sample_frac()` gain `...` (#2888). 
* Improved performance for wide tibbles (#3335).

* Faster hybrid `sum()`, `mean()`, `var()` and `sd()` for logical vectors (#3189).

* Hybrid version of `sum(na.rm = FALSE)` exits early when there are missing values. 
  This considerably improves performance when there are missing values early in the vector (#3288). 

* `group_by()` does not trigger the additional `mutate()` on simple uses of the `.data` pronoun (#3533). 

## Internal

* The grouping metadata of grouped data frame has been reorganized in a single tidy tibble, that can be accessed
  with the new `group_data()` function. The grouping tibble consists of one column per grouping variable, 
  followed by a list column of the (1-based) indices of the groups. The new `group_rows()` function retrieves
  that list of indices (#3489). 
  
    ```r
    # the grouping metadata, as a tibble
    group_by(starwars, homeworld) %>% 
      group_data()
    
    # the indices
    group_by(starwars, homeworld) %>% 
      group_data() %>% 
      pull(.rows)
      
    group_by(starwars, homeworld) %>% 
      group_rows()
    ```

* Hybrid evaluation has been completely redesigned for better performance and stability. 

## Documentation

* Add documentation example for moving variable to back in `?select` (#3051).

* column wise functions are better documented, in particular explaining when 
  grouping variables are included as part of the selection. 

### Deprecated and defunct functions

* `mutate_each()` and `summarise_each()` are deprecated. 

# dplyr 0.7.6

* `exprs()` is no longer exported to avoid conflicts with `Biobase::exprs()`
  (#3638).

* The MASS package is explicitly suggested to fix CRAN warnings on R-devel
  (#3657).

* Set operations like `intersect()` and `setdiff()` reconstruct groups metadata (#3587) and keep the order of the rows (#3839).

* Using namespaced calls to `base::sort()` and `base::unique()` from C++ code
  to avoid ambiguities when these functions are overridden (#3644).

* Fix rchk errors (#3693).

# dplyr 0.7.5 (2018-04-14)

## Breaking changes for package developers

* The major change in this version is that dplyr now depends on the selecting
  backend of the tidyselect package. If you have been linking to
  `dplyr::select_helpers` documentation topic, you should update the link to
  point to `tidyselect::select_helpers`.

* Another change that causes warnings in packages is that dplyr now exports the
  `exprs()` function. This causes a collision with `Biobase::exprs()`. Either
  import functions from dplyr selectively rather than in bulk, or do not import
  `Biobase::exprs()` and refer to it with a namespace qualifier.

## Bug fixes

* `distinct(data, "string")` now returns a one-row data frame again. (The
  previous behavior was to return the data unchanged.)

* `do()` operations with more than one named argument can access `.` (#2998).

* Reindexing grouped data frames (e.g. after `filter()` or `..._join()`)
  never updates the `"class"` attribute. This also avoids unintended updates
  to the original object (#3438).

* Fixed rare column name clash in `..._join()` with non-join
  columns of the same name in both tables (#3266).

*  Fix `ntile()` and `row_number()` ordering to use the locale-dependent
  ordering functions in R when dealing with character vectors, rather than
  always using the C-locale ordering function in C (#2792, @foo-bar-baz-qux).

* Summaries of summaries (such as `summarise(b = sum(a), c = sum(b))`) are
  now computed using standard evaluation for simplicity and correctness, but
  slightly slower (#3233).

* Fixed `summarise()` for empty data frames with zero columns (#3071).

## Major changes

* `enexpr()`, `expr()`, `exprs()`, `sym()` and `syms()` are now
  exported. `sym()` and `syms()` construct symbols from strings or character
  vectors. The `expr()` variants are equivalent to `quo()`, `quos()` and
  `enquo()` but return simple expressions rather than quosures. They support
  quasiquotation.

* dplyr now depends on the new tidyselect package to power `select()`,
  `rename()`, `pull()` and their variants (#2896). Consequently
  `select_vars()`, `select_var()` and `rename_vars()` are
  soft-deprecated and will start issuing warnings in a future version.

  Following the switch to tidyselect, `select()` and `rename()` fully support
  character vectors. You can now unquote variables like this:

  ```
  vars <- c("disp", "cyl")
  select(mtcars, !! vars)
  select(mtcars, -(!! vars))
  ```

  Note that this only works in selecting functions because in other contexts
  strings and character vectors are ambiguous. For instance strings are a valid
  input in mutating operations and `mutate(df, "foo")` creates a new column by
  recycling "foo" to the number of rows.

## Minor changes

* Support for raw vector columns in `arrange()`, `group_by()`, `mutate()`,
  `summarise()` and `..._join()` (minimal `raw` x `raw` support initially) (#1803). 

* `bind_cols()` handles unnamed list (#3402).

* `bind_rows()` works around corrupt columns that have the object bit set
  while having no class attribute (#3349). 

* `combine()` returns `logical()` when all inputs are `NULL` (or when there
  are no inputs) (#3365, @zeehio).

*  `distinct()` now supports renaming columns (#3234).

* Hybrid evaluation simplifies `dplyr::foo()` to `foo()` (#3309). Hybrid
  functions can now be masked by regular R functions to turn off hybrid
  evaluation (#3255). The hybrid evaluator finds functions from dplyr even if
  dplyr is not attached (#3456).

* In `mutate()` it is now illegal to use `data.frame` in the rhs (#3298). 

* Support `!!!` in `recode_factor()` (#3390).

* `row_number()` works on empty subsets (#3454).

* `select()` and `vars()` now treat `NULL` as empty inputs (#3023).

* Scoped select and rename functions (`select_all()`, `rename_if()` etc.)
  now work with grouped data frames, adapting the grouping as necessary
  (#2947, #3410). `group_by_at()` can group by an existing grouping variable
  (#3351). `arrange_at()` can use grouping variables (#3332). 

* `slice()` no longer enforce tibble classes when input is a simple
  `data.frame`, and ignores 0 (#3297, #3313).

* `transmute()` no longer prints a message when including a group variable.

## Documentation

* Improved documentation for `funs()` (#3094) and set operations (e.g. `union()`) (#3238, @edublancas).

## Error messages

* Better error message if dbplyr is not installed when accessing database
  backends (#3225).

* `arrange()` fails gracefully on `data.frame` columns (#3153).

* Corrected error message when calling `cbind()` with an object of wrong
  length (#3085).

* Add warning with explanation to `distinct()` if any of the selected columns
  are of type `list` (#3088, @foo-bar-baz-qux), or when used on unknown columns
  (#2867, @foo-bar-baz-qux).

* Show clear error message for bad arguments to `funs()` (#3368).

* Better error message in `..._join()` when joining data frames with duplicate
  or `NA` column names. Joining such data frames with a semi- or anti-join
  now gives a warning, which may be converted to an error in future versions
  (#3243, #3417).

* Dedicated error message when trying to use columns of the `Interval`
  or `Period` classes (#2568).

* Added an `.onDetach()` hook that allows for plyr to be loaded and attached
  without the warning message that says functions in dplyr will be masked,
  since dplyr is no longer attached (#3359, @jwnorman).

## Performance

* `sample_n()` and `sample_frac()` on grouped data frame are now faster
  especially for those with large number of groups (#3193, @saurfang).

## Internal

* Compute variable names for joins in R (#3430).

* Bumped Rcpp dependency to 0.12.15 to avoid imperfect detection of `NA`
  values in hybrid evaluation fixed in RcppCore/Rcpp#790 (#2919).

* Avoid cleaning the data mask, a temporary environment used to evaluate
  expressions. If the environment, in which e.g. a `mutate()` expression
  is evaluated, is preserved until after the operation, accessing variables
  from that environment now gives a warning but still returns `NULL` (#3318).

# dplyr 0.7.4

* Fix recent Fedora and ASAN check errors (#3098).

* Avoid dependency on Rcpp 0.12.10 (#3106).

# dplyr 0.7.3

* Fixed protection error that occurred when creating a character column using grouped `mutate()` (#2971).

* Fixed a rare problem with accessing variable values in `summarise()` when all groups have size one (#3050).
* `distinct()` now throws an error when used on unknown columns
  (#2867, @foo-bar-baz-qux).


* Fixed rare out-of-bounds memory write in `slice()` when negative indices beyond the number of rows were involved (#3073).

* `select()`, `rename()` and `summarise()` no longer change the grouped vars of the original data (#3038).

* `nth(default = var)`, `first(default = var)` and `last(default = var)` fall back to standard evaluation in a grouped operation instead of triggering an error (#3045).

* `case_when()` now works if all LHS are atomic (#2909), or when LHS or RHS values are zero-length vectors (#3048).

* `case_when()` accepts `NA` on the LHS (#2927).

* Semi- and anti-joins now preserve the order of left-hand-side data frame (#3089).

* Improved error message for invalid list arguments to `bind_rows()` (#3068).

* Grouping by character vectors is now faster (#2204).

* Fixed a crash that occurred when an unexpected input was supplied to
  the `call` argument of `order_by()` (#3065).


# dplyr 0.7.2

* Move build-time vs. run-time checks out of `.onLoad()` and into `dr_dplyr()`.


# dplyr 0.7.1

* Use new versions of bindrcpp and glue to avoid protection problems.
  Avoid wrapping arguments to internal error functions (#2877). Fix
  two protection mistakes found by rchk (#2868).

* Fix C++ error that caused compilation to fail on mac cran (#2862)

* Fix undefined behaviour in `between()`, where `NA_REAL` were
  assigned instead of `NA_LOGICAL`. (#2855, @zeehio)

* `top_n()` now executes operations lazily for compatibility with
  database backends (#2848).

* Reuse of new variables created in ungrouped `mutate()` possible
  again, regression introduced in dplyr 0.7.0 (#2869).

* Quosured symbols do not prevent hybrid handling anymore. This should
  fix many performance issues introduced with tidyeval (#2822).


# dplyr 0.7.0

## New data, functions, and features

* Five new datasets provide some interesting built-in datasets to demonstrate
  dplyr verbs (#2094):

  * `starwars` dataset about starwars characters; has list columns
  * `storms` has the trajectories of ~200 tropical storms
  * `band_members`, `band_instruments` and `band_instruments2`
    has some simple data to demonstrate joins.

* New `add_count()` and `add_tally()` for adding an `n` column within groups
  (#2078, @dgrtwo).

* `arrange()` for grouped data frames gains a `.by_group` argument so you
  can choose to sort by groups if you want to (defaults to `FALSE`) (#2318)

* New `pull()` generic for extracting a single column either by name or position
  (either from the left or the right). Thanks to @paulponcet for the idea (#2054).

  This verb is powered with the new `select_var()` internal helper,
  which is exported as well. It is like `select_vars()` but returns a
  single variable.

* `as_tibble()` is re-exported from tibble. This is the recommend way to create
  tibbles from existing data frames. `tbl_df()` has been softly deprecated.
  `tribble()` is now imported from tibble (#2336, @chrMongeau); this
  is now prefered to `frame_data()`.

## Deprecated and defunct

* dplyr no longer messages that you need dtplyr to work with data.table (#2489).

* Long deprecated `regroup()`, `mutate_each_q()` and
  `summarise_each_q()` functions have been removed.

* Deprecated `failwith()`. I'm not even sure why it was here.

* Soft-deprecated `mutate_each()` and `summarise_each()`, these functions
  print a message which will be changed to a warning in the next release.

* The `.env` argument to `sample_n()` and `sample_frac()` is defunct,
  passing a value to this argument print a message which will be changed to a
  warning in the next release.

## Databases

This version of dplyr includes some major changes to how database connections work. By and large, you should be able to continue using your existing dplyr database code without modification, but there are two big changes that you should be aware of:

* Almost all database related code has been moved out of dplyr and into a
  new package, [dbplyr](http://github.com/hadley/dbplyr/). This makes dplyr
  simpler, and will make it easier to release fixes for bugs that only affect
  databases. `src_mysql()`, `src_postgres()`, and `src_sqlite()` will still
  live dplyr so your existing code continues to work.

* It is no longer necessary to create a remote "src". Instead you can work
  directly with the database connection returned by DBI. This reflects the
  maturity of the DBI ecosystem. Thanks largely to the work of Kirill Muller
  (funded by the R Consortium) DBI backends are now much more consistent,
  comprehensive, and easier to use. That means that there's no longer a
  need for a layer in between you and DBI.

You can continue to use `src_mysql()`, `src_postgres()`, and `src_sqlite()`, but I recommend a new style that makes the connection to DBI more clear:

```R
library(dplyr)

con <- DBI::dbConnect(RSQLite::SQLite(), ":memory:")
DBI::dbWriteTable(con, "mtcars", mtcars)

mtcars2 <- tbl(con, "mtcars")
mtcars2
```

This is particularly useful if you want to perform non-SELECT queries as you can do whatever you want with `DBI::dbGetQuery()` and `DBI::dbExecute()`.

If you've implemented a database backend for dplyr, please read the [backend news](https://github.com/hadley/dbplyr/blob/master/NEWS.md#backends) to see what's changed from your perspective (not much). If you want to ensure your package works with both the current and previous version of dplyr, see `wrap_dbplyr_obj()` for helpers.

## UTF-8

* Internally, column names are always represented as character vectors,
  and not as language symbols, to avoid encoding problems on Windows
  (#1950, #2387, #2388).

* Error messages and explanations of data frame inequality are now encoded in
  UTF-8, also on Windows (#2441).

* Joins now always reencode character columns to UTF-8 if necessary. This gives
  a nice speedup, because now pointer comparison can be used instead of string
  comparison, but relies on a proper encoding tag for all strings (#2514).

* Fixed problems when joining factor or character encodings with a mix of
  native and UTF-8 encoded values (#1885, #2118, #2271, #2451).

* Fix `group_by()` for data frames that have UTF-8 encoded names (#2284, #2382).

* New `group_vars()` generic that returns the grouping as character vector, to
  avoid the potentially lossy conversion to language symbols. The list returned
  by `group_by_prepare()` now has a new `group_names` component (#1950, #2384).

## Colwise functions

* `rename()`, `select()`, `group_by()`, `filter()`, `arrange()` and
  `transmute()` now have scoped variants (verbs suffixed with `_if()`,
  `_at()` and `_all()`). Like `mutate_all()`, `summarise_if()`, etc,
  these variants apply an operation to a selection of variables.

* The scoped verbs taking predicates (`mutate_if()`, `summarise_if()`,
  etc) now support S3 objects and lazy tables. S3 objects should
  implement methods for `length()`, `[[` and `tbl_vars()`. For lazy
  tables, the first 100 rows are collected and the predicate is
  applied on this subset of the data. This is robust for the common
  case of checking the type of a column (#2129).

* Summarise and mutate colwise functions pass `...` on the the manipulation
  functions.

* The performance of colwise verbs like `mutate_all()` is now back to
  where it was in `mutate_each()`.

* `funs()` has better handling of namespaced functions (#2089).

* Fix issue with `mutate_if()` and `summarise_if()` when a predicate
  function returns a vector of `FALSE` (#1989, #2009, #2011).

## Tidyeval

dplyr has a new approach to non-standard evaluation (NSE) called tidyeval.
It is described in detail in `vignette("programming")` but, in brief, gives you
the ability to interpolate values in contexts where dplyr usually works with expressions:

```{r}
my_var <- quo(homeworld)

starwars %>%
  group_by(!!my_var) %>%
  summarise_at(vars(height:mass), mean, na.rm = TRUE)
```

This means that the underscored version of each main verb is no longer needed,
and so these functions have been deprecated (but remain around for backward compatibility).

* `order_by()`, `top_n()`, `sample_n()` and `sample_frac()` now use
  tidyeval to capture their arguments by expression. This makes it
  possible to use unquoting idioms (see `vignette("programming")`) and
  fixes scoping issues (#2297).

* Most verbs taking dots now ignore the last argument if empty. This
  makes it easier to copy lines of code without having to worry about
  deleting trailing commas (#1039).

* [API] The new `.data` and `.env` environments can be used inside
  all verbs that operate on data: `.data$column_name` accesses the column
  `column_name`, whereas `.env$var` accesses the external variable `var`.
  Columns or external variables named `.data` or `.env` are shadowed, use
  `.data$...` and/or `.env$...` to access them.  (`.data` implements strict
  matching also for the `$` operator (#2591).)

    The `column()` and `global()` functions have been removed. They were never
    documented officially. Use the new `.data` and `.env` environments instead.

* Expressions in verbs are now interpreted correctly in many cases that
  failed before (e.g., use of `$`, `case_when()`, nonstandard evaluation, ...).
  These expressions are now evaluated in a specially constructed temporary
  environment that retrieves column data on demand with the help of the
  `bindrcpp` package (#2190). This temporary environment poses restrictions on
  assignments using `<-` inside verbs. To prevent leaking of broken bindings,
  the temporary environment is cleared after the evaluation (#2435).

## Verbs

### Joins

* [API] `xxx_join.tbl_df(na_matches = "never")` treats all `NA` values as
  different from each other (and from any other value), so that they never
  match.  This corresponds to the behavior of joins for database sources,
  and of database joins in general.  To match `NA` values, pass
  `na_matches = "na"` to the join verbs; this is only supported for data frames.
  The default is `na_matches = "na"`, kept for the sake of compatibility
  to v0.5.0. It can be tweaked by calling
  `pkgconfig::set_config("dplyr::na_matches", "na")` (#2033).

* `common_by()` gets a better error message for unexpected inputs (#2091)

* Fix groups when joining grouped data frames with duplicate columns
  (#2330, #2334, @davidkretch).

* One of the two join suffixes can now be an empty string, dplyr no longer
  hangs (#2228, #2445).

* Anti- and semi-joins warn if factor levels are inconsistent (#2741).

* Warnings about join column inconsistencies now contain the column names
  (#2728).

### Select

* For selecting variables, the first selector decides if it's an inclusive
  selection (i.e., the initial column list is empty), or an exclusive selection
  (i.e., the initial column list contains all columns). This means that
  `select(mtcars, contains("am"), contains("FOO"), contains("vs"))` now returns
  again both `am` and `vs` columns like in dplyr 0.4.3 (#2275, #2289, @r2evans).

* Select helpers now throw an error if called when no variables have been
  set (#2452)

* Helper functions in `select()` (and related verbs) are now evaluated
  in a context where column names do not exist (#2184).

* `select()` (and the internal function `select_vars()`) now support
  column names in addition to column positions. As a result,
  expressions like `select(mtcars, "cyl")` are now allowed.

### Other

* `recode()`, `case_when()` and `coalesce()` now support splicing of
  arguments with rlang's `!!!` operator.

* `count()` now preserves the grouping of its input (#2021).

* `distinct()` no longer duplicates variables (#2001).

* Empty `distinct()` with a grouped data frame works the same way as
  an empty `distinct()` on an ungrouped data frame, namely it uses all
  variables (#2476).

* `copy_to()` now returns it's output invisibly (since you're often just
   calling for the side-effect).

* `filter()` and `lag()` throw informative error if used with ts objects (#2219)

* `mutate()` recycles list columns of length 1 (#2171).

* `mutate()` gives better error message when attempting to add a non-vector
  column (#2319), or attempting to remove a column with `NULL` (#2187, #2439).

* `summarise()` now correctly evaluates newly created factors (#2217), and
  can create ordered factors (#2200).

* Ungrouped `summarise()` uses summary variables correctly (#2404, #2453).

* Grouped `summarise()` no longer converts character `NA` to empty strings (#1839).

## Combining and comparing

* `all_equal()` now reports multiple problems as a character vector (#1819, #2442).

* `all_equal()` checks that factor levels are equal (#2440, #2442).

* `bind_rows()` and `bind_cols()` give an error for database tables (#2373).

* `bind_rows()` works correctly with `NULL` arguments and an `.id` argument
  (#2056), and also for zero-column data frames (#2175).

* Breaking change: `bind_rows()` and `combine()` are more strict when coercing.
  Logical values are no longer coerced to integer and numeric. Date, POSIXct
  and other integer or double-based classes are no longer coerced to integer or
  double as there is chance of attributes or information being lost
  (#2209, @zeehio).

* `bind_cols()` now calls `tibble::repair_names()` to ensure that all
  names are unique (#2248).

* `bind_cols()` handles empty argument list (#2048).

* `bind_cols()` better handles `NULL` inputs (#2303, #2443).

* `bind_rows()` explicitly rejects columns containing data frames
  (#2015, #2446).

* `bind_rows()` and `bind_cols()` now accept vectors. They are treated
  as rows by the former and columns by the latter. Rows require inner
  names like `c(col1 = 1, col2 = 2)`, while columns require outer
  names: `col1 = c(1, 2)`. Lists are still treated as data frames but
  can be spliced explicitly with `!!!`, e.g. `bind_rows(!!! x)` (#1676).

* `rbind_list()` and `rbind_all()` now call `.Deprecated()`, they will be removed
  in the next CRAN release. Please use `bind_rows()` instead.

* `combine()` accepts `NA` values (#2203, @zeehio)

* `combine()` and `bind_rows()` with character and factor types now always warn
  about the coercion to character (#2317, @zeehio)

* `combine()` and `bind_rows()` accept `difftime` objects.

* `mutate` coerces results from grouped dataframes accepting combinable data
  types (such as `integer` and `numeric`). (#1892, @zeehio)

## Vector functions

* `%in%` gets new hybrid handler (#126).

* `between()` returns NA if `left` or `right` is `NA` (fixes #2562).

* `case_when()` supports `NA` values (#2000, @tjmahr).

* `first()`, `last()`, and `nth()` have better default values for factor,
  Dates, POSIXct, and data frame inputs (#2029).

* Fixed segmentation faults in hybrid evaluation of `first()`, `last()`,
  `nth()`,  `lead()`, and `lag()`. These functions now always fall back to the R
  implementation if called with arguments that the hybrid evaluator cannot
  handle (#948, #1980).

* `n_distinct()` gets larger hash tables given slightly better performance (#977).

* `nth()` and `ntile()` are more careful about proper data types of their return values (#2306).

* `ntile()` ignores `NA` when computing group membership (#2564).

* `lag()` enforces integer `n` (#2162, @kevinushey).

* hybrid `min()` and `max()` now always return a `numeric` and work correctly
  in edge cases (empty input, all `NA`, ...) (#2305, #2436).

* `min_rank("string")` no longer segfaults in hybrid evaluation (#2279, #2444).

* `recode()` can now recode a factor to other types (#2268)

* `recode()` gains `.dots` argument to support passing replacements as list
  (#2110, @jlegewie).

## Other minor changes and bug fixes

* Many error messages are more helpful by referring to a column name or a
  position in the argument list (#2448).

* New `is_grouped_df()` alias to `is.grouped_df()`.

* `tbl_vars()` now has a `group_vars` argument set to `TRUE` by
  default. If `FALSE`, group variables are not returned.

* Fixed segmentation fault after calling `rename()` on an invalid grouped
  data frame (#2031).

* `rename_vars()` gains a `strict` argument to control if an
  error is thrown when you try and rename a variable that doesn't
  exist.

* Fixed undefined behavior for `slice()` on a zero-column data frame (#2490).

* Fixed very rare case of false match during join (#2515).

* Restricted workaround for `match()` to R 3.3.0. (#1858).

* dplyr now warns on load when the version of R or Rcpp during installation is
  different to the currently installed version (#2514).

* Fixed improper reuse of attributes when creating a list column in `summarise()`
  and perhaps `mutate()` (#2231).

* `mutate()` and `summarise()` always strip the `names` attribute from new
  or updated columns, even for ungrouped operations (#1689).

* Fixed rare error that could lead to a segmentation fault in
  `all_equal(ignore_col_order = FALSE)` (#2502).

* The "dim" and "dimnames" attributes are always stripped when copying a
  vector (#1918, #2049).

* `grouped_df` and `rowwise` are registered officially as S3 classes.
  This makes them easier to use with S4 (#2276, @joranE, #2789).

* All operations that return tibbles now include the `"tbl"` class.
  This is important for correct printing with tibble 1.3.1 (#2789).

* Makeflags uses PKG_CPPFLAGS for defining preprocessor macros.

* astyle formatting for C++ code, tested but not changed as part of the tests
  (#2086, #2103).

* Update RStudio project settings to install tests (#1952).

* Using `Rcpp::interfaces()` to register C callable interfaces, and registering all native exported functions via `R_registerRoutines()` and `useDynLib(.registration = TRUE)` (#2146).

* Formatting of grouped data frames now works by overriding the `tbl_sum()` generic instead of `print()`. This means that the output is more consistent with tibble, and that `format()` is now supported also for SQL sources (#2781).


# dplyr 0.5.0

## Breaking changes

### Existing functions

* `arrange()` once again ignores grouping (#1206).

* `distinct()` now only keeps the distinct variables. If you want to return
  all variables (using the first row for non-distinct values) use
  `.keep_all = TRUE` (#1110). For SQL sources, `.keep_all = FALSE` is
  implemented using `GROUP BY`, and `.keep_all = TRUE` raises an error
  (#1937, #1942, @krlmlr). (The default behaviour of using all variables
  when none are specified remains - this note only applies if you select
  some variables).

* The select helper functions `starts_with()`, `ends_with()` etc are now
  real exported functions. This means that you'll need to import those
  functions if you're using from a package where dplyr is not attached.
  i.e. `dplyr::select(mtcars, starts_with("m"))` used to work, but
  now you'll need `dplyr::select(mtcars, dplyr::starts_with("m"))`.

### Deprecated and defunct functions

* The long deprecated `chain()`, `chain_q()` and `%.%` have been removed.
  Please use `%>%` instead.

* `id()` has been deprecated. Please use `group_indices()` instead
  (#808).

* `rbind_all()` and `rbind_list()` are formally deprecated. Please use
  `bind_rows()` instead (#803).

* Outdated benchmarking demos have been removed (#1487).

* Code related to starting and signalling clusters has been moved out to
  [multidplyr](http://github.com/hadley/multidplyr).

## New functions

* `coalesce()` finds the first non-missing value from a set of vectors.
  (#1666, thanks to @krlmlr for initial implementation).

* `case_when()` is a general vectorised if + else if (#631).

* `if_else()` is a vectorised if statement: it's a stricter (type-safe),
  faster, and more predictable version of `ifelse()`. In SQL it is
  translated to a `CASE` statement.

* `na_if()` makes it easy to replace a certain value with an `NA` (#1707).
  In SQL it is translated to `NULL_IF`.

* `near(x, y)` is a helper for `abs(x - y) < tol` (#1607).

* `recode()` is vectorised equivalent to `switch()` (#1710).

* `union_all()` method. Maps to `UNION ALL` for SQL sources, `bind_rows()`
  for data frames/tbl\_dfs, and `combine()` for vectors (#1045).

* A new family of functions replace `summarise_each()` and
  `mutate_each()` (which will thus be deprecated in a future release).
  `summarise_all()` and `mutate_all()` apply a function to all columns
  while `summarise_at()` and `mutate_at()` operate on a subset of
  columns. These columuns are selected with either a character vector
  of columns names, a numeric vector of column positions, or a column
  specification with `select()` semantics generated by the new
  `columns()` helper. In addition, `summarise_if()` and `mutate_if()`
  take a predicate function or a logical vector (these verbs currently
  require local sources). All these functions can now take ordinary
  functions instead of a list of functions generated by `funs()`
  (though this is only useful for local sources). (#1845, @lionel-)

* `select_if()` lets you select columns with a predicate function.
  Only compatible with local sources. (#497, #1569, @lionel-)

## Local backends

### dtplyr

All data table related code has been separated out in to a new dtplyr package. This decouples the development of the data.table interface from the development of the dplyr package. If both data.table and dplyr are loaded, you'll get a message reminding you to load dtplyr.

### Tibble

Functions related to the creation and coercion of `tbl_df`s, now live in their own package: [tibble](http://blog.rstudio.org/2016/03/24/tibble-1-0-0/). See `vignette("tibble")` for more details.

* `$` and `[[` methods that never do partial matching (#1504), and throw
  an error if the variable does not exist.

* `all_equal()` allows to compare data frames ignoring row and column order,
  and optionally ignoring minor differences in type (e.g. int vs. double)
  (#821). The test handles the case where the df has 0 columns (#1506).
  The test fails fails when convert is `FALSE` and types don't match (#1484).

* `all_equal()` shows better error message when comparing raw values
  or when types are incompatible and `convert = TRUE` (#1820, @krlmlr).

* `add_row()` makes it easy to add a new row to data frame (#1021)

* `as_data_frame()` is now an S3 generic with methods for lists (the old
  `as_data_frame()`), data frames (trivial), and matrices (with efficient
  C++ implementation) (#876). It no longer strips subclasses.

* The internals of `data_frame()` and `as_data_frame()` have been aligned,
  so `as_data_frame()` will now automatically recycle length-1 vectors.
  Both functions give more informative error messages if you attempting to
  create an invalid data frame. You can no longer create a data frame with
  duplicated names (#820). Both check for `POSIXlt` columns, and tell you to
  use `POSIXct` instead (#813).

* `frame_data()` properly constructs rectangular tables (#1377, @kevinushey),
  and supports list-cols.

* `glimpse()` is now a generic. The default method dispatches to `str()`
  (#1325).  It now (invisibly) returns its first argument (#1570).

*  `lst()` and `lst_()` which create lists in the same way that
  `data_frame()` and `data_frame_()` create data frames (#1290).

* `print.tbl_df()` is considerably faster if you have very wide data frames.
  It will now also only list the first 100 additional variables not already
  on screen - control this with the new `n_extra` parameter to `print()`
  (#1161). When printing a grouped data frame the number of groups is now
  printed with thousands separators (#1398). The type of list columns
  is correctly printed (#1379)

* Package includes `setOldClass(c("tbl_df", "tbl", "data.frame"))` to help
  with S4 dispatch (#969).

* `tbl_df` automatically generates column names (#1606).

### tbl_cube

* new `as_data_frame.tbl_cube()` (#1563, @krlmlr).

* `tbl_cube`s are now constructed correctly from data frames, duplicate
  dimension values are detected, missing dimension values are filled
  with `NA`. The construction from data frames now guesses the measure
  variables by default, and allows specification of dimension and/or
  measure variables (#1568, @krlmlr).

* Swap order of `dim_names` and `met_name` arguments in `as.tbl_cube`
  (for `array`, `table` and `matrix`) for consistency with `tbl_cube` and
  `as.tbl_cube.data.frame`. Also, the `met_name` argument to
  `as.tbl_cube.table` now defaults to `"Freq"` for consistency with
  `as.data.frame.table` (@krlmlr, #1374).

## Remote backends

* `as_data_frame()` on SQL sources now returns all rows (#1752, #1821,
  @krlmlr).

* `compute()` gets new parameters `indexes` and `unique_indexes` that make
  it easier to add indexes (#1499, @krlmlr).

* `db_explain()` gains a default method for DBIConnections (#1177).

* The backend testing system has been improved. This lead to the removal of
  `temp_srcs()`. In the unlikely event that you were using this function,
  you can instead use `test_register_src()`, `test_load()`, and `test_frame()`.

* You can now use `right_join()` and `full_join()` with remote tables (#1172).

### SQLite

* `src_memdb()` is a session-local in-memory SQLite database.
  `memdb_frame()` works like `data_frame()`, but creates a new table in
  that database.

* `src_sqlite()` now uses a stricter quoting character, `` ` ``, instead of
  `"`. SQLite "helpfully" will convert `"x"` into a string if there is
  no identifier called x in the current scope (#1426).

* `src_sqlite()` throws errors if you try and use it with window functions
  (#907).

### SQL translation

* `filter.tbl_sql()` now puts parens around each argument (#934).

* Unary `-` is better translated (#1002).

* `escape.POSIXt()` method makes it easier to use date times. The date is
  rendered in ISO 8601 format in UTC, which should work in most databases
  (#857).

* `is.na()` gets a missing space (#1695).

* `if`, `is.na()`, and `is.null()` get extra parens to make precendence
  more clear (#1695).

* `pmin()` and `pmax()` are translated to `MIN()` and `MAX()` (#1711).

* Window functions:

    * Work on ungrouped data (#1061).

    * Warning if order is not set on cumulative window functions.

    * Multiple partitions or ordering variables in windowed functions no
      longer generate extra parentheses, so should work for more databases
      (#1060)

### Internals

This version includes an almost total rewrite of how dplyr verbs are translated into SQL. Previously, I used a rather ad-hoc approach, which tried to guess when a new subquery was needed. Unfortunately this approach was fraught with bugs, so in this version I've implemented a much richer internal data model. Now there is a three step process:

1.  When applied to a `tbl_lazy`, each dplyr verb captures its inputs
    and stores in a `op` (short for operation) object.

2.  `sql_build()` iterates through the operations building to build up an
    object that represents a SQL query. These objects are convenient for
    testing as they are lists, and are backend agnostics.

3.  `sql_render()` iterates through the queries and generates the SQL,
    using generics (like `sql_select()`) that can vary based on the
    backend.

In the short-term, this increased abstraction is likely to lead to some minor performance decreases, but the chance of dplyr generating correct SQL is much much higher. In the long-term, these abstractions will make it possible to write a query optimiser/compiler in dplyr, which would make it possible to generate much more succinct queries.

If you have written a dplyr backend, you'll need to make some minor changes to your package:

* `sql_join()` has been considerably simplified - it is now only responsible
  for generating the join query, not for generating the intermediate selects
  that rename the variable. Similarly for `sql_semi_join()`. If you've
  provided new methods in your backend, you'll need to rewrite.

* `select_query()` gains a distinct argument which is used for generating
  queries for `distinct()`. It loses the `offset` argument which was
  never used (and hence never tested).

* `src_translate_env()` has been replaced by `sql_translate_env()` which
  should have methods for the connection object.

There were two other tweaks to the exported API, but these are less likely to affect anyone.

* `translate_sql()` and `partial_eval()` got a new API: now use connection +
  variable names, rather than a `tbl`. This makes testing considerably easier.
  `translate_sql_q()` has been renamed to `translate_sql_()`.

* Also note that the sql generation generics now have a default method, instead
  methods for DBIConnection and NULL.

## Minor improvements and bug fixes

### Single table verbs

* Avoiding segfaults in presence of `raw` columns (#1803, #1817, @krlmlr).

* `arrange()` fails gracefully on list columns (#1489) and matrices
  (#1870, #1945, @krlmlr).

* `count()` now adds additional grouping variables, rather than overriding
  existing (#1703). `tally()` and `count()` can now count a variable
  called `n` (#1633). Weighted `count()`/`tally()` ignore `NA`s (#1145).

* The progress bar in `do()` is now updated at most 20 times per second,
  avoiding uneccessary redraws (#1734, @mkuhn)

* `distinct()` doesn't crash when given a 0-column data frame (#1437).

* `filter()` throws an error if you supply an named arguments. This is usually
  a type: `filter(df, x = 1)` instead of `filter(df, x == 1)` (#1529).

* `summarise()` correctly coerces factors with different levels (#1678),
  handles min/max of already summarised variable (#1622), and
  supports data frames as columns (#1425).

* `select()` now informs you that it adds missing grouping variables
  (#1511). It works even if the grouping variable has a non-syntactic name
  (#1138). Negating a failed match (e.g. `select(mtcars, -contains("x"))`)
  returns all columns, instead of no columns (#1176)

    The `select()` helpers are now exported and have their own
    documentation (#1410). `one_of()` gives a useful error message if
    variables names are not found in data frame (#1407).

* The naming behaviour of `summarise_each()` and `mutate_each()` has been
  tweaked so that you can force inclusion of both the function and the
  variable name: `summarise_each(mtcars, funs(mean = mean), everything())`
  (#442).

* `mutate()` handles factors that are all `NA` (#1645), or have different
  levels in different groups (#1414). It disambiguates `NA` and `NaN` (#1448),
  and silently promotes groups that only contain `NA` (#1463). It deep copies
  data in list columns (#1643), and correctly fails on incompatible columns
  (#1641). `mutate()` on a grouped data no longer droups grouping attributes
  (#1120). `rowwise()` mutate gives expected results (#1381).

* `one_of()` tolerates unknown variables in `vars`, but warns (#1848, @jennybc).

* `print.grouped_df()` passes on `...` to `print()` (#1893).

* `slice()` correctly handles grouped attributes (#1405).

* `ungroup()` generic gains `...` (#922).

### Dual table verbs
* `bind_cols()` matches the behaviour of `bind_rows()` and ignores `NULL`
  inputs (#1148). It also handles `POSIXct`s with integer base type (#1402).

* `bind_rows()` handles 0-length named lists (#1515), promotes factors to
  characters (#1538), and warns when binding factor and character (#1485).
  bind_rows()` is more flexible in the way it can accept data frames,
  lists, list of data frames, and list of lists (#1389).

* `bind_rows()` rejects `POSIXlt` columns (#1875, @krlmlr).

* Both `bind_cols()` and `bind_rows()` infer classes and grouping information
  from the first data frame (#1692).

* `rbind()` and `cbind()` get `grouped_df()` methods that make it harder to
  create corrupt data frames (#1385). You should still prefer `bind_rows()`
  and `bind_cols()`.

* Joins now use correct class when joining on `POSIXct` columns
  (#1582, @joel23888), and consider time zones (#819). Joins handle a `by`
  that is empty (#1496), or has duplicates (#1192). Suffixes grow progressively
  to avoid creating repeated column names (#1460).  Joins on string columns
  should be substantially faster (#1386). Extra attributes are ok if they are
  identical (#1636). Joins work correct when factor levels not equal
  (#1712, #1559). Anti- and semi-joins give correct result when by variable
  is a factor (#1571), but warn if factor levels are inconsistent (#2741).
  A clear error message is given for joins where an
  explicit `by` contains unavailable columns (#1928, #1932).
  Warnings about join column inconsistencies now contain the column names
  (#2728).

* `inner_join()`, `left_join()`, `right_join()`, and `full_join()` gain a
  `suffix` argument which allows you to control what suffix duplicated variable
  names recieve (#1296).

* Set operations (`intersect()`, `union()` etc) respect coercion rules
  (#799). `setdiff()` handles factors with `NA` levels (#1526).

* There were a number of fixes to enable joining of data frames that don't
  have the same encoding of column names (#1513), including working around
  bug 16885 regarding `match()` in R 3.3.0 (#1806, #1810,
  @krlmlr).

### Vector functions

* `combine()` silently drops `NULL` inputs (#1596).

* Hybrid `cummean()` is more stable against floating point errors (#1387).

* Hybrid `lead()` and `lag()` received a considerable overhaul. They are more
  careful about more complicated expressions (#1588), and falls back more
  readily to pure R evaluation (#1411). They behave correctly in `summarise()`
  (#1434). and handle default values for string columns.

* Hybrid `min()` and `max()` handle empty sets (#1481).

* `n_distinct()` uses multiple arguments for data frames (#1084), falls back to R
  evaluation when needed (#1657), reverting decision made in (#567).
  Passing no arguments gives an error (#1957, #1959, @krlmlr).

* `nth()` now supports negative indices to select from end, e.g. `nth(x, -2)`
  selects the 2nd value from the end of `x` (#1584).

* `top_n()` can now also select bottom `n` values by passing a negative value
  to `n` (#1008, #1352).

* Hybrid evaluation leaves formulas untouched (#1447).


# dplyr 0.4.3

## Improved encoding support

Until now, dplyr's support for non-UTF8 encodings has been rather shaky. This release brings a number of improvement to fix these problems: it's probably not perfect, but should be a lot better than the previously version. This includes fixes to `arrange()` (#1280), `bind_rows()` (#1265), `distinct()` (#1179), and joins (#1315). `print.tbl_df()` also recieved a fix for strings with invalid encodings (#851).

## Other minor improvements and bug fixes

* `frame_data()` provides a means for constructing `data_frame`s using
  a simple row-wise language. (#1358, @kevinushey)

* `all.equal()` no longer runs all outputs together (#1130).

* `as_data_frame()` gives better error message with NA column names (#1101).

* `[.tbl_df` is more careful about subsetting column names (#1245).

* `arrange()` and `mutate()` work on empty data frames (#1142).

* `arrange()`, `filter()`, `slice()`, and `summarise()` preserve data frame
  meta attributes (#1064).

* `bind_rows()` and `bind_cols()` accept lists (#1104): during initial data
  cleaning you no longer need to convert lists to data frames, but can
  instead feed them to `bind_rows()` directly.

* `bind_rows()` gains a `.id` argument. When supplied, it creates a
  new column that gives the name of each data frame (#1337, @lionel-).

* `bind_rows()` respects the `ordered` attribute of factors (#1112), and
  does better at comparing `POSIXct`s (#1125). The `tz` attribute is ignored
  when determining if two `POSIXct` vectors are comparable. If the `tz` of
  all inputs is the same, it's used, otherwise its set to `UTC`.

* `data_frame()` always produces a `tbl_df` (#1151, @kevinushey)

* `filter(x, TRUE, TRUE)` now just returns `x` (#1210),
  it doesn't internally modify the first argument (#971), and
  it now works with rowwise data (#1099). It once again works with
  data tables (#906).

* `glimpse()` also prints out the number of variables in addition to the number
  of observations (@ilarischeinin, #988).

* Joins handles matrix columns better (#1230), and can join `Date` objects
  with heterogenous representations (some `Date`s are integers, while other
  are numeric). This also improves `all.equal()` (#1204).

* Fixed `percent_rank()` and `cume_dist()` so that missing values no longer
  affect denominator (#1132).

* `print.tbl_df()` now displays the class for all variables, not just those
  that don't fit on the screen (#1276). It also displays duplicated column
  names correctly (#1159).

* `print.grouped_df()` now tells you how many groups there are.

* `mutate()` can set to `NULL` the first column (used to segfault, #1329) and
  it better protects intermediary results (avoiding random segfaults, #1231).

* `mutate()` on grouped data handles the special case where for the first few
  groups, the result consists of a `logical` vector with only `NA`. This can
  happen when the condition of an `ifelse` is an all `NA` logical vector (#958).

* `mutate.rowwise_df()` handles factors (#886) and correctly handles
  0-row inputs (#1300).

* `n_distinct()` gains an `na_rm` argument (#1052).

* The `Progress` bar used by `do()` now respects global option
  `dplyr.show_progress` (default is TRUE) so you can turn it off globally
  (@jimhester #1264, #1226).

* `summarise()` handles expressions that returning heterogenous outputs,
  e.g. `median()`, which that sometimes returns an integer, and other times a
  numeric (#893).

* `slice()` silently drops columns corresponding to an NA (#1235).

* `ungroup.rowwise_df()` gives a `tbl_df` (#936).

* More explicit duplicated column name error message (#996).

* When "," is already being used as the decimal point (`getOption("OutDec")`),
  use "." as the thousands separator when printing out formatted numbers
  (@ilarischeinin, #988).

## Databases

* `db_query_fields.SQLiteConnection` uses `build_sql` rather than `paste0`
  (#926, @NikNakk)

* Improved handling of `log()` (#1330).

* `n_distinct(x)` is translated to `COUNT(DISTINCT(x))` (@skparkes, #873).

* `print(n = Inf)` now works for remote sources (#1310).

## Hybrid evaluation

* Hybrid evaluation does not take place for objects with a class (#1237).

* Improved `$` handling (#1134).

* Simplified code for `lead()` and `lag()` and make sure they work properly on
  factors (#955). Both repsect the `default` argument (#915).

* `mutate` can set to `NULL` the first column (used to segfault, #1329).

* `filter` on grouped data handles indices correctly (#880).

* `sum()` issues a warning about integer overflow (#1108).

# dplyr 0.4.2

This is a minor release containing fixes for a number of crashes and issues identified by R CMD CHECK. There is one new "feature": dplyr no longer complains about unrecognised attributes, and instead just copies them over to the output.

* `lag()` and `lead()` for grouped data were confused about indices and therefore
  produced wrong results (#925, #937). `lag()` once again overrides `lag()`
  instead of just the default method `lag.default()`. This is necesary due to
  changes in R CMD check. To use the lag function provided by another package,
  use `pkg::lag`.

* Fixed a number of memory issues identified by valgrind.

* Improved performance when working with large number of columns (#879).

* Lists-cols that contain data frames now print a slightly nicer summary
  (#1147)

* Set operations give more useful error message on incompatible data frames
  (#903).

* `all.equal()` gives the correct result when `ignore_row_order` is `TRUE`
  (#1065) and `all.equal()` correctly handles character missing values (#1095).

* `bind_cols()` always produces a `tbl_df` (#779).

* `bind_rows()` gains a test for a form of data frame corruption (#1074).

* `bind_rows()` and `summarise()` now handles complex columns (#933).

* Workaround for using the constructor of `DataFrame` on an unprotected object
  (#998)

* Improved performance when working with large number of columns (#879).

# dplyr 0.4.1

* Don't assume that RPostgreSQL is available.

# dplyr 0.4.0

## New features

* `add_rownames()` turns row names into an explicit variable (#639).

* `as_data_frame()` efficiently coerces a list into a data frame (#749).

* `bind_rows()` and `bind_cols()` efficiently bind a list of data frames by
  row or column. `combine()` applies the same coercion rules to vectors
  (it works like `c()` or `unlist()` but is consistent with the `bind_rows()`
  rules).

* `right_join()` (include all rows in `y`, and matching rows in `x`) and
  `full_join()` (include all rows in `x` and `y`) complete the family of
  mutating joins (#96).

* `group_indices()` computes a unique integer id for each group (#771). It
  can be called on a grouped_df without any arguments or on a data frame
  with same arguments as `group_by()`.

## New vignettes

* `vignette("data_frames")` describes dplyr functions that make it easier
  and faster to create and coerce data frames. It subsumes the old `memory`
  vignette.

* `vignette("two-table")` describes how two-table verbs work in dplyr.

## Minor improvements

* `data_frame()` (and `as_data_frame()` & `tbl_df()`) now explicitly
  forbid columns that are data frames or matrices (#775). All columns
  must be either a 1d atomic vector or a 1d list.

* `do()` uses lazyeval to correctly evaluate its arguments in the correct
  environment (#744), and new `do_()` is the SE equivalent of `do()` (#718).
  You can modify grouped data in place: this is probably a bad idea but it's
  sometimes convenient (#737). `do()` on grouped data tables now passes in all
  columns (not all columns except grouping vars) (#735, thanks to @kismsu).
  `do()` with database tables no longer potentially includes grouping
  variables twice (#673). Finally, `do()` gives more consistent outputs when
  there are no rows or no groups (#625).

* `first()` and `last()` preserve factors, dates and times (#509).

* Overhaul of single table verbs for data.table backend. They now all use
  a consistent (and simpler) code base. This ensures that (e.g.) `n()`
  now works in all verbs (#579).

* In `*_join()`, you can now name only those variables that are different between
  the two tables, e.g. `inner_join(x, y, c("a", "b", "c" = "d"))` (#682).
  If non-join colums are the same, dplyr will add `.x` and `.y`
  suffixes to distinguish the source (#655).

* `mutate()` handles complex vectors (#436) and forbids `POSIXlt` results
  (instead of crashing) (#670).

* `select()` now implements a more sophisticated algorithm so if you're
  doing multiples includes and excludes with and without names, you're more
  likely to get what you expect (#644). You'll also get a better error
  message if you supply an input that doesn't resolve to an integer
  column position (#643).

* Printing has recieved a number of small tweaks. All `print()` method methods
  invisibly return their input so you can interleave `print()` statements into a
  pipeline to see interim results. `print()` will column names of 0 row data
  frames (#652), and will never print more 20 rows (i.e.
  `options(dplyr.print_max)` is now 20), not 100 (#710). Row names are no
  never printed since no dplyr method is guaranteed to preserve them (#669).

    `glimpse()` prints the number of observations (#692)

    `type_sum()` gains a data frame method.

* `summarise()` handles list output columns (#832)

* `slice()` works for data tables (#717). Documentation clarifies that
  slice can't work with relational databases, and the examples show
  how to achieve the same results using `filter()` (#720).

* dplyr now requires RSQLite >= 1.0. This shouldn't affect your code
  in any way (except that RSQLite now doesn't need to be attached) but does
  simplify the internals (#622).

* Functions that need to combine multiple results into a single column
  (e.g. `join()`, `bind_rows()` and `summarise()`) are more careful about
  coercion.

    Joining factors with the same levels in the same order preserves the
    original levels (#675). Joining factors with non-identical levels
    generates a warning and coerces to character (#684). Joining a character
    to a factor (or vice versa) generates a warning and coerces to character.
    Avoid these warnings by ensuring your data is compatible before joining.

    `rbind_list()` will throw an error if you attempt to combine an integer and
    factor (#751). `rbind()`ing a column full of `NA`s is allowed and just
    collects the appropriate missing value for the column type being collected
    (#493).

    `summarise()` is more careful about `NA`, e.g. the decision on the result
    type will be delayed until the first non NA value is returned (#599).
    It will complain about loss of precision coercions, which can happen for
    expressions that return integers for some groups and a doubles for others
    (#599).

* A number of functions gained new or improved hybrid handlers: `first()`,
  `last()`, `nth()` (#626), `lead()` & `lag()` (#683), `%in%` (#126). That means
  when you use these functions in a dplyr verb, we handle them in C++, rather
  than calling back to R, and hence improving performance.

    Hybrid `min_rank()` correctly handles `NaN` values (#726). Hybrid
    implementation of `nth()` falls back to R evaluation when `n` is not
    a length one integer or numeric, e.g. when it's an expression (#734).

    Hybrid `dense_rank()`, `min_rank()`, `cume_dist()`, `ntile()`, `row_number()`
    and `percent_rank()` now preserve NAs (#774)

* `filter` returns its input when it has no rows or no columns (#782).

* Join functions keep attributes (e.g. time zone information) from the
  left argument for `POSIXct` and `Date` objects (#819), and only
  only warn once about each incompatibility (#798).

## Bug fixes

* `[.tbl_df` correctly computes row names for 0-column data frames, avoiding
  problems with xtable (#656). `[.grouped_df` will silently drop grouping
  if you don't include the grouping columns (#733).

* `data_frame()` now acts correctly if the first argument is a vector to be
  recycled. (#680 thanks @jimhester)

* `filter.data.table()` works if the table has a variable called "V1" (#615).

* `*_join()` keeps columns in original order (#684).
  Joining a factor to a character vector doesn't segfault (#688).
  `*_join` functions can now deal with multiple encodings (#769),
  and correctly name results (#855).

* `*_join.data.table()` works when data.table isn't attached (#786).

* `group_by()` on a data table preserves original order of the rows (#623).
  `group_by()` supports variables with more than 39 characters thanks to
  a fix in lazyeval (#705). It gives meaninful error message when a variable
  is not found in the data frame (#716).

* `grouped_df()` requires `vars` to be a list of symbols (#665).

* `min(.,na.rm = TRUE)` works with `Date`s built on numeric vectors (#755).

* `rename_()` generic gets missing `.dots` argument (#708).

* `row_number()`, `min_rank()`, `percent_rank()`, `dense_rank()`, `ntile()` and
  `cume_dist()` handle data frames with 0 rows (#762). They all preserve
  missing values (#774). `row_number()` doesn't segfault when giving an external
  variable with the wrong number of variables (#781).

* `group_indices` handles the edge case when there are no variables (#867).

* Removed bogus `NAs introduced by coercion to integer range` on 32-bit Windows (#2708).

# dplyr 0.3.0.1

* Fixed problem with test script on Windows.

# dplyr 0.3

## New functions

* `between()` vector function efficiently determines if numeric values fall
  in a range, and is translated to special form for SQL (#503).

* `count()` makes it even easier to do (weighted) counts (#358).

* `data_frame()` by @kevinushey is a nicer way of creating data frames.
  It never coerces column types (no more `stringsAsFactors = FALSE`!),
  never munges column names, and never adds row names. You can use previously
  defined columns to compute new columns (#376).

* `distinct()` returns distinct (unique) rows of a tbl (#97). Supply
  additional variables to return the first row for each unique combination
  of variables.

* Set operations, `intersect()`, `union()` and `setdiff()` now have methods
  for data frames, data tables and SQL database tables (#93). They pass their
  arguments down to the base functions, which will ensure they raise errors if
  you pass in two many arguments.

* Joins (e.g. `left_join()`, `inner_join()`, `semi_join()`, `anti_join()`)
  now allow you to join on different variables in `x` and `y` tables by
  supplying a named vector to `by`. For example, `by = c("a" = "b")` joins
  `x.a` to `y.b`.

* `n_groups()` function tells you how many groups in a tbl. It returns
  1 for ungrouped data. (#477)

* `transmute()` works like `mutate()` but drops all variables that you didn't
  explicitly refer to (#302).

* `rename()` makes it easy to rename variables - it works similarly to
  `select()` but it preserves columns that you didn't otherwise touch.

* `slice()` allows you to selecting rows by position (#226). It includes
  positive integers, drops negative integers and you can use expression like
  `n()`.

## Programming with dplyr (non-standard evaluation)

* You can now program with dplyr - every function that does non-standard
  evaluation (NSE) has a standard evaluation (SE) version ending in `_`.
  This is powered by the new lazyeval package which provides all the tools
  needed to implement NSE consistently and correctly.

* See `vignette("nse")` for full details.

* `regroup()` is deprecated. Please use the more flexible `group_by_()`
  instead.

* `summarise_each_q()` and `mutate_each_q()` are deprecated. Please use
  `summarise_each_()` and `mutate_each_()` instead.

* `funs_q` has been replaced with `funs_`.

## Removed and deprecated features

* `%.%` has been deprecated: please use `%>%` instead. `chain()` is
  defunct. (#518)

* `filter.numeric()` removed. Need to figure out how to reimplement with
  new lazy eval system.

* The `Progress` refclass is no longer exported to avoid conflicts with shiny.
  Instead use `progress_estimated()` (#535).

* `src_monetdb()` is now implemented in MonetDB.R, not dplyr.

* `show_sql()` and `explain_sql()` and matching global options `dplyr.show_sql`
  and `dplyr.explain_sql` have been removed. Instead use `show_query()` and
  `explain()`.

## Minor improvements and bug fixes

* Main verbs now have individual documentation pages (#519).

* `%>%` is simply re-exported from magrittr, instead of creating a local copy
  (#496, thanks to @jimhester)

* Examples now use `nycflights13` instead of `hflights` because it the variables
  have better names and there are a few interlinked tables (#562). `Lahman` and
  `nycflights13` are (once again) suggested packages. This means many examples
  will not work unless you explicitly install them with
  `install.packages(c("Lahman", "nycflights13"))` (#508). dplyr now depends on
  Lahman 3.0.1. A number of examples have been updated to reflect modified
  field names (#586).

* `do()` now displays the progress bar only when used in interactive prompts
  and not when knitting (#428, @jimhester).

* `glimpse()` now prints a trailing new line (#590).

* `group_by()` has more consistent behaviour when grouping by constants:
  it creates a new column with that value (#410). It renames grouping
  variables (#410). The first argument is now `.data` so you can create
  new groups with name x (#534).

* Now instead of overriding `lag()`, dplyr overrides `lag.default()`,
  which should avoid clobbering lag methods added by other packages.
  (#277).

* `mutate(data, a = NULL)` removes the variable `a` from the returned
  dataset (#462).

* `trunc_mat()` and hence `print.tbl_df()` and friends gets a `width` argument
  to control the deafult output width. Set `options(dplyr.width = Inf)` to
  always show all columns (#589).

* `select()` gains `one_of()` selector: this allows you to select variables
  provided by a character vector (#396). It fails immediately if you give an
  empty pattern to `starts_with()`,  `ends_with()`, `contains()` or `matches()`
  (#481, @leondutoit). Fixed buglet in `select()` so that you can now create
  variables called `val` (#564).

* Switched from RC to R6.

* `tally()` and `top_n()` work consistently: neither accidentally
  evaluates the the `wt` param. (#426, @mnel)

* `rename` handles grouped data (#640).

## Minor improvements and bug fixes by backend

### Databases

* Correct SQL generation for `paste()` when used with the collapse parameter
  targeting a Postgres database. (@rbdixon, #1357)

* The db backend system has been completely overhauled in order to make
  it possible to add backends in other packages, and to support a much
  wider range of databases. See `vignette("new-sql-backend")` for instruction
  on how to create your own (#568).

* `src_mysql()` gains a method for `explain()`.

* When `mutate()` creates a new variable that uses a window function,
  automatically wrap the result in a subquery (#484).

* Correct SQL generation for `first()` and `last()` (#531).

* `order_by()` now works in conjunction with window functions in databases
  that support them.

### Data frames/`tbl_df`

* All verbs now understand how to work with `difftime()` (#390) and
  `AsIs` (#453) objects. They all check that colnames are unique (#483), and
  are more robust when columns are not present (#348, #569, #600).

* Hybrid evaluation bugs fixed:

    * Call substitution stopped too early when a sub expression contained a
      `$` (#502).

    * Handle `::` and `:::` (#412).

    * `cumany()` and `cumall()` properly handle `NA` (#408).

    * `nth()` now correctly preserve the class when using dates, times and
      factors (#509).

    * no longer substitutes within `order_by()` because `order_by()` needs to do
      its own NSE (#169).

* `[.tbl_df` always returns a tbl_df (i.e. `drop = FALSE` is the default)
  (#587, #610). `[.grouped_df` preserves important output attributes (#398).

* `arrange()` keeps the grouping structure of grouped data (#491, #605),
  and preserves input classes (#563).

* `contains()` accidentally matched regular expressions, now it passes
  `fixed = TRUE` to `grep()` (#608).

* `filter()` asserts all variables are white listed (#566).

* `mutate()` makes a `rowwise_df` when given a `rowwise_df` (#463).

* `rbind_all()` creates `tbl_df` objects instead of raw `data.frame`s.

* If `select()` doesn't match any variables, it returns a 0-column data frame,
  instead of the original (#498). It no longer fails when if some columns
  are not named (#492)

* `sample_n()` and `sample_frac()` methods for data.frames exported.
  (#405, @alyst)

* A grouped data frame may have 0 groups (#486). Grouped df objects
  gain some basic validity checking, which should prevent some crashes
  related to corrupt `grouped_df` objects made by `rbind()` (#606).

* More coherence when joining columns of compatible but different types,
  e.g. when joining a character vector and a factor (#455),
  or a numeric and integer (#450)

* `mutate()` works for on zero-row grouped data frame, and
  with list columns (#555).

* `LazySubset` was confused about input data size (#452).

* Internal `n_distinct()` is stricter about it's inputs: it requires one symbol
  which must be from the data frame (#567).

* `rbind_*()` handle data frames with 0 rows (#597). They fill character
  vector columns with `NA` instead of blanks (#595).  They work with
  list columns (#463).

* Improved handling of encoding for column names (#636).

* Improved handling of hybrid evaluation re $ and @ (#645).

### Data tables

* Fix major omission in `tbl_dt()` and `grouped_dt()` methods - I was
  accidentally doing a deep copy on every result :(

* `summarise()` and `group_by()` now retain over-allocation when working with
  data.tables (#475, @arunsrinivasan).

* joining two data.tables now correctly dispatches to data table methods,
  and result is a data table (#470)

### Cubes

* `summarise.tbl_cube()` works with single grouping variable (#480).

# dplyr 0.2

## Piping

dplyr now imports `%>%` from magrittr (#330). I recommend that you use this instead of `%.%` because it is easier to type (since you can hold down the shift key) and is more flexible. With you `%>%`, you can control which argument on the RHS recieves the LHS by using the pronoun `.`. This makes `%>%` more useful with base R functions because they don't always take the data frame as the first argument. For example you could pipe `mtcars` to `xtabs()` with:

    mtcars %>% xtabs( ~ cyl + vs, data = .)

Thanks to @smbache for the excellent magrittr package. dplyr only provides `%>%` from magrittr, but it contains many other useful functions. To use them, load `magrittr` explicitly: `library(magrittr)`. For more details, see `vignette("magrittr")`.

`%.%` will be deprecated in a future version of dplyr, but it won't happen for a while. I've also deprecated `chain()` to encourage a single style of dplyr usage: please use `%>%` instead.

## Do

`do()` has been completely overhauled. There are now two ways to use it, either with multiple named arguments or a single unnamed arguments. `group_by()` + `do()` is equivalent to `plyr::dlply`, except it always returns a data frame.

If you use named arguments, each argument becomes a list-variable in the output. A list-variable can contain any arbitrary R object so it's particularly well suited for storing models.

    library(dplyr)
    models <- mtcars %>% group_by(cyl) %>% do(lm = lm(mpg ~ wt, data = .))
    models %>% summarise(rsq = summary(lm)$r.squared)

If you use an unnamed argument, the result should be a data frame. This allows you to apply arbitrary functions to each group.

    mtcars %>% group_by(cyl) %>% do(head(., 1))

Note the use of the `.` pronoun to refer to the data in the current group.

`do()` also has an automatic progress bar. It appears if the computation takes longer than 5 seconds and lets you know (approximately) how much longer the job will take to complete.

## New verbs

dplyr 0.2 adds three new verbs:

* `glimpse()` makes it possible to see all the columns in a tbl,
  displaying as much data for each variable as can be fit on a single line.

* `sample_n()` randomly samples a fixed number of rows from a tbl;
  `sample_frac()` randomly samples a fixed fraction of rows. Only works
  for local data frames and data tables (#202).

* `summarise_each()` and `mutate_each()` make it easy to apply one or more
  functions to multiple columns in a tbl (#178).

## Minor improvements

* If you load plyr after dplyr, you'll get a message suggesting that you
  load plyr first (#347).

* `as.tbl_cube()` gains a method for matrices (#359, @paulstaab)

* `compute()` gains `temporary` argument so you can control whether the
  results are temporary or permanent (#382, @cpsievert)

* `group_by()` now defaults to `add = FALSE` so that it sets the grouping
  variables rather than adding to the existing list. I think this is how
  most people expected `group_by` to work anyway, so it's unlikely to
  cause problems (#385).

* Support for [MonetDB](http://www.monetdb.org) tables with `src_monetdb()`
  (#8, thanks to @hannesmuehleisen).

* New vignettes:

    * `memory` vignette which discusses how dplyr minimises memory usage
      for local data frames (#198).

    *  `new-sql-backend` vignette which discusses how to add a new
       SQL backend/source to dplyr.

* `changes()` output more clearly distinguishes which columns were added or
  deleted.

* `explain()` is now generic.

* dplyr is more careful when setting the keys of data tables, so it never
  accidentally modifies an object that it doesn't own. It also avoids
  unnecessary key setting which negatively affected performance.
  (#193, #255).

* `print()` methods for `tbl_df`, `tbl_dt` and `tbl_sql` gain `n` argument to
  control the number of rows printed (#362). They also works better when you have
  columns containing lists of complex objects.

* `row_number()` can be called without arguments, in which case it returns
  the same as `1:n()` (#303).

* `"comment"` attribute is allowed (white listed) as well as names (#346).

* hybrid versions of `min`, `max`, `mean`, `var`, `sd` and `sum`
  handle the `na.rm` argument (#168). This should yield substantial
  performance improvements for those functions.

* Special case for call to `arrange()` on a grouped data frame with no arguments. (#369)

## Bug fixes

* Code adapted to Rcpp > 0.11.1

* internal `DataDots` class protects against missing variables in verbs (#314),
  including the case where `...` is missing. (#338)

* `all.equal.data.frame` from base is no longer bypassed. we now have
  `all.equal.tbl_df` and `all.equal.tbl_dt` methods (#332).

* `arrange()` correctly handles NA in numeric vectors (#331) and 0 row
  data frames (#289).

* `copy_to.src_mysql()` now works on windows (#323)

* `*_join()` doesn't reorder column names (#324).

* `rbind_all()` is stricter and only accepts list of data frames (#288)

* `rbind_*` propagates time zone information for `POSIXct` columns (#298).

* `rbind_*` is less strict about type promotion. The numeric `Collecter` allows
  collection of integer and logical vectors. The integer `Collecter` also collects
  logical values (#321).

* internal `sum` correctly handles integer (under/over)flow (#308).

* `summarise()` checks consistency of outputs (#300) and drops `names`
  attribute of output columns (#357).

* join functions throw error instead of crashing when there are no common
  variables between the data frames, and also give a better error message when
  only one data frame has a by variable (#371).

* `top_n()` returns `n` rows instead of `n - 1` (@leondutoit, #367).

* SQL translation always evaluates subsetting operators (`$`, `[`, `[[`)
  locally. (#318).

* `select()` now renames variables in remote sql tbls (#317) and
  implicitly adds grouping variables (#170).

* internal `grouped_df_impl` function errors if there are no variables to group by (#398).

* `n_distinct` did not treat NA correctly in the numeric case #384.

* Some compiler warnings triggered by -Wall or -pedantic have been eliminated.

* `group_by` only creates one group for NA (#401).

* Hybrid evaluator did not evaluate expression in correct environment (#403).

# dplyr 0.1.3

## Bug fixes

* `select()` actually renames columns in a data table (#284).

* `rbind_all()` and `rbind_list()` now handle missing values in factors (#279).

* SQL joins now work better if names duplicated in both x and y tables (#310).

* Builds against Rcpp 0.11.1

* `select()` correctly works with the vars attribute (#309).

* Internal code is stricter when deciding if a data frame is grouped (#308):
  this avoids a number of situations which previously causedd .

* More data frame joins work with missing values in keys (#306).

# dplyr 0.1.2

## New features

* `select()` is substantially more powerful. You can use named arguments to
  rename existing variables, and new functions `starts_with()`, `ends_with()`,
  `contains()`, `matches()` and `num_range()` to select variables based on
  their names. It now also makes a shallow copy, substantially reducing its
  memory impact (#158, #172, #192, #232).

* `summarize()` added as alias for `summarise()` for people from countries
  that don't don't spell things correctly ;) (#245)

## Bug fixes

* `filter()` now fails when given anything other than a logical vector, and
  correctly handles missing values (#249). `filter.numeric()` proxies
  `stats::filter()` so you can continue to use `filter()` function with
  numeric inputs (#264).

* `summarise()` correctly uses newly created variables (#259).

* `mutate()` correctly propagates attributes (#265) and `mutate.data.frame()`
  correctly mutates the same variable repeatedly (#243).

* `lead()` and `lag()` preserve attributes, so they now work with
  dates, times and factors (#166).

* `n()` never accepts arguments (#223).

* `row_number()` gives correct results (#227).

* `rbind_all()` silently ignores data frames with 0 rows or 0 columns (#274).

* `group_by()` orders the result (#242). It also checks that columns
  are of supported types (#233, #276).

* The hybrid evaluator did not handle some expressions correctly, for
  example in `if(n() > 5) 1 else 2` the subexpression `n()` was not
  substituted correctly. It also correctly processes `$` (#278).

* `arrange()` checks that all columns are of supported types (#266). It also
  handles list columns (#282).

* Working towards Solaris compatibility.

* Benchmarking vignette temporarily disabled due to microbenchmark
  problems reported by BDR.

# dplyr 0.1.1

## Improvements

* new `location()` and `changes()` functions which provide more information
  about how data frames are stored in memory so that you can see what
  gets copied.

* renamed `explain_tbl()` to `explain()` (#182).

* `tally()` gains `sort` argument to sort output so highest counts
  come first (#173).

* `ungroup.grouped_df()`, `tbl_df()`, `as.data.frame.tbl_df()` now only
  make shallow copies of their inputs (#191).

* The `benchmark-baseball` vignette now contains fairer (including grouping
  times) comparisons with `data.table`. (#222)

## Bug fixes

* `filter()` (#221) and `summarise()` (#194) correctly propagate attributes.

* `summarise()` throws an error when asked to summarise an unknown variable
  instead of crashing (#208).

* `group_by()` handles factors with missing values (#183).

* `filter()` handles scalar results (#217) and better handles scoping, e.g.
  `filter(., variable)` where `variable` is defined in the function that calls
  `filter`. It also handles `T` and `F` as aliases to `TRUE` and `FALSE`
  if there are no `T` or `F` variables in the data or in the scope.

* `select.grouped_df` fails when the grouping variables are not included
  in the selected variables (#170)

* `all.equal.data.frame()` handles a corner case where the data frame has
  `NULL` names (#217)

* `mutate()` gives informative error message on unsupported types (#179)

* dplyr source package no longer includes pandas benchmark, reducing
  download size from 2.8 MB to 0.5 MB.<|MERGE_RESOLUTION|>--- conflicted
+++ resolved
@@ -1,12 +1,8 @@
-<<<<<<< HEAD
-# dplyr 1.0.0.9000
+# dplyr (development version)
 
 ## Minor improvements and bug fixes
 
 * cummean() no longer has off-by-one indexing problem (#5287).
-=======
-# dplyr (development version)
->>>>>>> f0899195
 
 # dplyr 1.0.0
 
