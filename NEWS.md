--- conflicted
+++ resolved
@@ -2,8 +2,8 @@
 
 * Ungrouped `summarise()` uses summary variables correctly (#2404, #2453).
 
-<<<<<<< HEAD
-=======
+* Ungrouped `summarise()` uses summary variables correctly (#2404, #2453).
+
 * `first()`, `last()`, and `nth()` have better default values for factor,
   Dates, POSIXct, and data frame inputs (#2029).
 
@@ -22,7 +22,6 @@
   intead preferring to fall back on the database for error messages. This
   should reduce both false positives and false negative (#1470)
 
->>>>>>> 4172c1c0
 * Improved error messages for `mutate()` expressions that return `NULL` (#2187, #2439).
 
 * `all_equal()` now reports multiple problems as a character vector (#1819, #2442).
