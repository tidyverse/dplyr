--- conflicted
+++ resolved
@@ -1,8 +1,7 @@
 # dplyr 0.4.3.9000
 
-<<<<<<< HEAD
 * new parameters `indexes` and `unique_indexes` to `compute()` (#1499, @krlmlr).
-=======
+
 * Outdated benchmarking demos have been removed (#1487).
 
 * `frame_data()` supports list-cols.
@@ -21,7 +20,6 @@
   measure variables (#1568, @krlmlr).
 
 * Avoid unnecessary execution of SQL query for determining column names (#1548, @krlmlr).
->>>>>>> 2d9c98b7
 
 * `bind_rows` handles 0 length named list (#1515). 
 
