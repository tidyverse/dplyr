# dplyr 0.5.0.9000

<<<<<<< HEAD
* Added `setOldClass(c("grouped_df", "tbl_df", "data.frame"))` so that grouped data frames will work more smoothly with S4 interfaces, e.g. `RSQLite::dbWriteTable()` (#2276, @joranE)

* `SlicingIndex` is now a virtual class with specialized implementations `GroupedSlicingIndex`, `RowwiseSlicingIndex`, `NaturalSlicingIndex` and `OffsetSlicingIndex` (#2187).
=======
* Regular implementations of `nth()` and `ntile()` are more careful about proper data types of their return values (#2306).

* Breaking change: The new `.data` and `.env` environments can be used inside all verbs that operate on data: `.data$column_name` accesses the column `column_name`, whereas `.env$var` accesses the external variable `var`. Columns or external variables named `.data` or `.env` are shadowed, use `.data$...` and/or `.env$...` to access them.

* Breaking change: The `column()` and `global()` functions have been removed. They were never documented officially. Use the new `.data` and `.env` environments instead.

* Expressions in verbs are now interpreted correctly in many cases that failed before (e.g., use of `$`, `case_when()`, nonstandard evaluation, ...). These expressions are now evaluated in a specially constructed temporary environment that retrieves column data on demand with the help of the `bindrcpp` package (#2190). This temporary environment poses restrictions on assignments using `<-` inside verbs.

* New `add_count()` and `add_tally()` for adding an `n` column within groups (#2078, @dgrtwo).

* Enforce integer `n` for `lag()` (#2162, @kevinushey).

* Add failing tests for summarize preserving ordered factors (#2200, #2238, @ateucher).

* Add failing tests (#1892, #2249, @drknexus).

* Tests for factor handling in `if_else()` (#2242, @LCHansson).

* Replace faulty `c4$query` suggestion with `sql_render(c4)` in vignette (#2246, @itcarroll).

* Update documentation for `na_if()` (#2229, @pkq)

* Added a test case for join that hang on empty suffix argument (#2228, #2239, @simon-anders).

* Fix typo in `stop()` message (#2234, @PedramNavid).

* Fixed typo in `introduction.Rmd` (#2112, @Shurakai).

* Fix spelling typo (#2173, @mdlincoln).

* Fix typo (#2215, @smsaladi).

* Prefer `Symbol` to `String` for handling column names in C++ code (#2185).

* C++ refactorings (#2178).

* `SlicingIndex` is now a virtual class with specialized implementations `GroupedSlicingIndex`, `RowwiseSlicingIndex`, `NaturalSlicingIndex` and `OffsetSlicingIndex` (#2157).
>>>>>>> a2ccae07

* CallProxy is now a specialization of GroupedCallProxy.

* Fix conversion of character `NA` to empty strings in a grouped `summarise()` (#1839).

* Refactor CallbackProcessor and DelayedProcessor.

* The "dim" and "dimnames" attributes are always stripped when copying a vector (#1918, #2049).

* Now calling `dbFetch()` instead of the deprecated `fetch()` (#2134).

* Using larger hash tables gives slightly better performance for `n_distinct()` and ordering of character vectors (#977).

* Fix typo in C++ registration code (which is most likely unused at the moment).

* New hybrid handler for `%in%` (#126).

* Support logging in C++ code via the new plogr package.

* Makeflags uses PKG_CPPFLAGS for defining preprocessor macros.

* Each C++ module and header includes only the header files it needs, and dplyr.h includes only other header files.

* Split dplyr.cpp into smaller modules.

* Remove various instances of dead code (both C++ and R).

* Add Doxygen configuration.

* Add/ignore CLion configuration files.

* Enable tracking of header dependencies.

* Add tests for grouping behaviour (#833, #2085, @bpbond).

* Refactor `common_by()` (#1928).

* astyle formatting for C++ code, tested but not changed as part of the tests (#2086, #2103).

* Enable AppVeyor testing (#1947).

* Update RStudio project settings to install tests (#1952).

* `case_when()` supports `NA` values (#2000, @tjmahr).

* Typos in documentation for `coalesce()` (#1971, @dgromer).

* Fix typo in window functions vignette (#2003, @harrismcgehee).

* Fix colwise issue when predicate returns a `FALSE` vector (#2011, @lionel-).

* `bind_cols()` handles empty argument list (#2048).

* Minor typos in documentation (#2069, @nicholasjhorton).

* Fix typo in NEWS (#1967, @Robinlovelace).

* Fix issue with `mutate_if()` and `summarise_if()` when a predicate
  function returns a vector of `FALSE` (#1989, #2009).

* `mutate_all()` etc now accept unnamed additional arguments.

# dplyr 0.5.0

## Breaking changes

### Existing functions

* `arrange()` once again ignores grouping (#1206).

* `distinct()` now only keeps the distinct variables. If you want to return
  all variables (using the first row for non-distinct values) use
  `.keep_all = TRUE` (#1110). For SQL sources, `.keep_all = FALSE` is
  implemented using `GROUP BY`, and `.keep_all = TRUE` raises an error
  (#1937, #1942, @krlmlr). (The default behaviour of using all variables
  when none are specified remains - this note only applies if you select
  some variables).

* The select helper functions `starts_with()`, `ends_with()` etc are now
  real exported functions. This means that you'll need to import those
  functions if you're using from a package where dplyr is not attached.
  i.e. `dplyr::select(mtcars, starts_with("m"))` used to work, but
  now you'll need `dplyr::select(mtcars, dplyr::starts_with("m"))`.

### Deprecated and defunct functions

* The long deprecated `chain()`, `chain_q()` and `%.%` have been removed.
  Please use `%>%` instead.

* `id()` has been deprecated. Please use `group_indices()` instead
  (#808).

* `rbind_all()` and `rbind_list()` are formally deprecated. Please use
  `bind_rows()` instead (#803).

* Outdated benchmarking demos have been removed (#1487).

* Code related to starting and signalling clusters has been moved out to
  [multidplyr](http://github.com/hadley/multidplyr).

## New functions

* `coalesce()` finds the first non-missing value from a set of vectors.
  (#1666, thanks to @krlmlr for initial implementation).

* `case_when()` is a general vectorised if + else if (#631).

* `if_else()` is a vectorised if statement: it's a stricter (type-safe),
  faster, and more predictable version of `ifelse()`. In SQL it is
  translated to a `CASE` statement.

* `na_if()` makes it easy to replace a certain value with an `NA` (#1707).
  In SQL it is translated to `NULL_IF`.

* `near(x, y)` is a helper for `abs(x - y) < tol` (#1607).

* `recode()` is vectorised equivalent to `switch()` (#1710).

* `union_all()` method. Maps to `UNION ALL` for SQL sources, `bind_rows()`
  for data frames/tbl\_dfs, and `combine()` for vectors (#1045).

* A new family of functions replace `summarise_each()` and
  `mutate_each()` (which will thus be deprecated in a future release).
  `summarise_all()` and `mutate_all()` apply a function to all columns
  while `summarise_at()` and `mutate_at()` operate on a subset of
  columns. These columuns are selected with either a character vector
  of columns names, a numeric vector of column positions, or a column
  specification with `select()` semantics generated by the new
  `columns()` helper. In addition, `summarise_if()` and `mutate_if()`
  take a predicate function or a logical vector (these verbs currently
  require local sources). All these functions can now take ordinary
  functions instead of a list of functions generated by `funs()`
  (though this is only useful for local sources). (#1845, @lionel-)

* `select_if()` lets you select columns with a predicate function.
  Only compatible with local sources. (#497, #1569, @lionel-)

## Local backends

### dtplyr

All data table related code has been separated out in to a new dtplyr package. This decouples the development of the data.table interface from the development of the dplyr package. If both data.table and dplyr are loaded, you'll get a message reminding you to load dtplyr.

### Tibble

Functions related to the creation and coercion of `tbl_df`s, now live in their own package: [tibble](http://blog.rstudio.org/2016/03/24/tibble-1-0-0/). See `vignette("tibble")` for more details.

* `$` and `[[` methods that never do partial matching (#1504), and throw
  an error if the variable does not exist.

* `all_equal()` allows to compare data frames ignoring row and column order,
  and optionally ignoring minor differences in type (e.g. int vs. double)
  (#821). The test handles the case where the df has 0 columns (#1506).
  The test fails fails when convert is `FALSE` and types don't match (#1484).
  
* `all_equal()` shows better error message when comparing raw values
  or when types are incompatible and `convert = TRUE` (#1820, @krlmlr).

* `add_row()` makes it easy to add a new row to data frame (#1021)

* `as_data_frame()` is now an S3 generic with methods for lists (the old
  `as_data_frame()`), data frames (trivial), and matrices (with efficient
  C++ implementation) (#876). It no longer strips subclasses.

* The internals of `data_frame()` and `as_data_frame()` have been aligned,
  so `as_data_frame()` will now automatically recycle length-1 vectors.
  Both functions give more informative error messages if you attempting to
  create an invalid data frame. You can no longer create a data frame with
  duplicated names (#820). Both check for `POSIXlt` columns, and tell you to
  use `POSIXct` instead (#813).

* `frame_data()` properly constructs rectangular tables (#1377, @kevinushey),
  and supports list-cols.

* `glimpse()` is now a generic. The default method dispatches to `str()`
  (#1325).  It now (invisibly) returns its first argument (#1570).

*  `lst()` and `lst_()` which create lists in the same way that
  `data_frame()` and `data_frame_()` create data frames (#1290).

* `print.tbl_df()` is considerably faster if you have very wide data frames.
  It will now also only list the first 100 additional variables not already
  on screen - control this with the new `n_extra` parameter to `print()`
  (#1161). When printing a grouped data frame the number of groups is now
  printed with thousands separators (#1398). The type of list columns
  is correctly printed (#1379)

* Package includes `setOldClass(c("tbl_df", "tbl", "data.frame"))` to help
  with S4 dispatch (#969).

* `tbl_df` automatically generates column names (#1606).

### tbl_cube

* new `as_data_frame.tbl_cube()` (#1563, @krlmlr).

* `tbl_cube`s are now constructed correctly from data frames, duplicate
  dimension values are detected, missing dimension values are filled
  with `NA`. The construction from data frames now guesses the measure
  variables by default, and allows specification of dimension and/or
  measure variables (#1568, @krlmlr).

* Swap order of `dim_names` and `met_name` arguments in `as.tbl_cube`
  (for `array`, `table` and `matrix`) for consistency with `tbl_cube` and
  `as.tbl_cube.data.frame`. Also, the `met_name` argument to
  `as.tbl_cube.table` now defaults to `"Freq"` for consistency with
  `as.data.frame.table` (@krlmlr, #1374).

## Remote backends

* `as_data_frame()` on SQL sources now returns all rows (#1752, #1821,
  @krlmlr).

* `compute()` gets new parameters `indexes` and `unique_indexes` that make
  it easier to add indexes (#1499, @krlmlr).

* `db_explain()` gains a default method for DBIConnections (#1177).

* The backend testing system has been improved. This lead to the removal of
  `temp_srcs()`. In the unlikely event that you were using this function,
  you can instead use `test_register_src()`, `test_load()`, and `test_frame()`.

* You can now use `right_join()` and `full_join()` with remote tables (#1172).

### SQLite

* `src_memdb()` is a session-local in-memory SQLite database.
  `memdb_frame()` works like `data_frame()`, but creates a new table in
  that database.

* `src_sqlite()` now uses a stricter quoting character, `` ` ``, instead of
  `"`. SQLite "helpfully" will convert `"x"` into a string if there is
  no identifier called x in the current scope (#1426).

* `src_sqlite()` throws errors if you try and use it with window functions
  (#907).

### SQL translation

* `filter.tbl_sql()` now puts parens around each argument (#934).

* Unary `-` is better translated (#1002).

* `escape.POSIXt()` method makes it easier to use date times. The date is
  rendered in ISO 8601 format in UTC, which should work in most databases
  (#857).

* `is.na()` gets a missing space (#1695).

* `if`, `is.na()`, and `is.null()` get extra parens to make precendence
  more clear (#1695).

* `pmin()` and `pmax()` are translated to `MIN()` and `MAX()` (#1711).

* Window functions:

    * Work on ungrouped data (#1061).

    * Warning if order is not set on cumulative window functions.

    * Multiple partitions or ordering variables in windowed functions no
      longer generate extra parentheses, so should work for more databases
      (#1060)

### Internals

This version includes an almost total rewrite of how dplyr verbs are translated into SQL. Previously, I used a rather ad-hoc approach, which tried to guess when a new subquery was needed. Unfortunately this approach was fraught with bugs, so in this version I've implemented a much richer internal data model. Now there is a three step process:

1.  When applied to a `tbl_lazy`, each dplyr verb captures its inputs
    and stores in a `op` (short for operation) object.

2.  `sql_build()` iterates through the operations building to build up an
    object that represents a SQL query. These objects are convenient for
    testing as they are lists, and are backend agnostics.

3.  `sql_render()` iterates through the queries and generates the SQL,
    using generics (like `sql_select()`) that can vary based on the
    backend.

In the short-term, this increased abstraction is likely to lead to some minor performance decreases, but the chance of dplyr generating correct SQL is much much higher. In the long-term, these abstractions will make it possible to write a query optimiser/compiler in dplyr, which would make it possible to generate much more succinct queries.

If you have written a dplyr backend, you'll need to make some minor changes to your package:

* `sql_join()` has been considerably simplified - it is now only responsible
  for generating the join query, not for generating the intermediate selects
  that rename the variable. Similarly for `sql_semi_join()`. If you've
  provided new methods in your backend, you'll need to rewrite.

* `select_query()` gains a distinct argument which is used for generating
  queries for `distinct()`. It loses the `offset` argument which was
  never used (and hence never tested). 

* `src_translate_env()` has been replaced by `sql_translate_env()` which
  should have methods for the connection object.

There were two other tweaks to the exported API, but these are less likely to affect anyone.

* `translate_sql()` and `partial_eval()` got a new API: now use connection +
  variable names, rather than a `tbl`. This makes testing considerably easier.
  `translate_sql_q()` has been renamed to `translate_sql_()`.

* Also note that the sql generation generics now have a default method, instead
  methods for DBIConnection and NULL.

## Minor improvements and bug fixes

### Single table verbs

* Avoiding segfaults in presence of `raw` columns (#1803, #1817, @krlmlr).

* `arrange()` fails gracefully on list columns (#1489) and matrices
  (#1870, #1945, @krlmlr).

* `count()` now adds additional grouping variables, rather than overriding
  existing (#1703). `tally()` and `count()` can now count a variable
  called `n` (#1633). Weighted `count()`/`tally()` ignore `NA`s (#1145).

* The progress bar in `do()` is now updated at most 20 times per second,
  avoiding uneccessary redraws (#1734, @mkuhn)

* `distinct()` doesn't crash when given a 0-column data frame (#1437).

* `filter()` throws an error if you supply an named arguments. This is usually
  a type: `filter(df, x = 1)` instead of `filter(df, x == 1)` (#1529).

* `summarise()` correctly coerces factors with different levels (#1678),
  handles min/max of already summarised variable (#1622), and
  supports data frames as columns (#1425).

* `select()` now informs you that it adds missing grouping variables
  (#1511). It works even if the grouping variable has a non-syntactic name
  (#1138). Negating a failed match (e.g. `select(mtcars, -contains("x"))`)
  returns all columns, instead of no columns (#1176)

    The `select()` helpers are now exported and have their own
    documentation (#1410). `one_of()` gives a useful error message if
    variables names are not found in data frame (#1407).

* The naming behaviour of `summarise_each()` and `mutate_each()` has been
  tweaked so that you can force inclusion of both the function and the
  variable name: `summarise_each(mtcars, funs(mean = mean), everything())`
  (#442).

* `mutate()` handles factors that are all `NA` (#1645), or have different
  levels in different groups (#1414). It disambiguates `NA` and `NaN` (#1448),
  and silently promotes groups that only contain `NA` (#1463). It deep copies
  data in list columns (#1643), and correctly fails on incompatible columns
  (#1641). `mutate()` on a grouped data no longer droups grouping attributes
  (#1120). `rowwise()` mutate gives expected results (#1381).

* `one_of()` tolerates unknown variables in `vars`, but warns (#1848, @jennybc).

* `print.grouped_df()` passes on `...` to `print()` (#1893).

* `slice()` correctly handles grouped attributes (#1405).

* `ungroup()` generic gains `...` (#922).

### Dual table verbs
* `bind_cols()` matches the behaviour of `bind_rows()` and ignores `NULL`
  inputs (#1148). It also handles `POSIXct`s with integer base type (#1402).

* `bind_rows()` handles 0-length named lists (#1515), promotes factors to
  characters (#1538), and warns when binding factor and character (#1485).
  bind_rows()` is more flexible in the way it can accept data frames,
  lists, list of data frames, and list of lists (#1389).

* `bind_rows()` rejects `POSIXlt` columns (#1875, @krlmlr).

* Both `bind_cols()` and `bind_rows()` infer classes and grouping information
  from the first data frame (#1692).

* `rbind()` and `cbind()` get `grouped_df()` methods that make it harder to       
  create corrupt data frames (#1385). You should still prefer `bind_rows()`
  and `bind_cols()`.

* Joins now use correct class when joining on `POSIXct` columns
  (#1582, @joel23888), and consider time zones (#819). Joins handle a `by`
  that is empty (#1496), or has duplicates (#1192). Suffixes grow progressively
  to avoid creating repeated column names (#1460).  Joins on string columns
  should be substantially faster (#1386). Extra attributes are ok if they are
  identical (#1636). Joins work correct when factor levels not equal
  (#1712, #1559), and anti and semi joins give correct result when by variable
  is a  factor (#1571). A clear error message is given for joins where an
  explicit `by` contains unavailable columns (#1928, #1932, @krlmlr).

* `inner_join()`, `left_join()`, `right_join()`, and `full_join()` gain a
  `suffix` argument which allows you to control what suffix duplicated variable
  names recieve (#1296).

* Set operations (`intersect()`, `union()` etc) respect coercion rules
  (#799). `setdiff()` handles factors with `NA` levels (#1526).

* There were a number of fixes to enable joining of data frames that don't 
  have the same encoding of column names (#1513), including working around 
  bug 16885 regarding `match()` in R 3.3.0 (#1806, #1810,
  @krlmlr).

### Vector functions

* `combine()` silently drops `NULL` inputs (#1596).

* Hybrid `cummean()` is more stable against floating point errors (#1387).

* Hybrid `lead()` and `lag()` received a considerable overhaul. They are more
  careful about more complicated expressions (#1588), and falls back more
  readily to pure R evaluation (#1411). They behave correctly in `summarise()`
  (#1434). and handle default values for string columns.

* Hybrid `min()` and `max()` handle empty sets (#1481).

* `n_distinct()` uses multiple arguments for data frames (#1084), falls back to R
  evaluation when needed (#1657), reverting decision made in (#567).
  Passing no arguments gives an error (#1957, #1959, @krlmlr).

* `nth()` now supports negative indices to select from end, e.g. `nth(x, -2)`
  selects the 2nd value from the end of `x` (#1584).

* `top_n()` can now also select bottom `n` values by passing a negative value
  to `n` (#1008, #1352).

* Hybrid evaluation leaves formulas untouched (#1447).


# dplyr 0.4.3

## Improved encoding support

Until now, dplyr's support for non-UTF8 encodings has been rather shaky. This release brings a number of improvement to fix these problems: it's probably not perfect, but should be a lot better than the previously version. This includes fixes to `arrange()` (#1280), `bind_rows()` (#1265), `distinct()` (#1179), and joins (#1315). `print.tbl_df()` also recieved a fix for strings with invalid encodings (#851).

## Other minor improvements and bug fixes

* `frame_data()` provides a means for constructing `data_frame`s using
  a simple row-wise language. (#1358, @kevinushey)

* `all.equal()` no longer runs all outputs together (#1130).

* `as_data_frame()` gives better error message with NA column names (#1101).

* `[.tbl_df` is more careful about subsetting column names (#1245).

* `arrange()` and `mutate()` work on empty data frames (#1142).

* `arrange()`, `filter()`, `slice()`, and `summarise()` preserve data frame
  meta attributes (#1064).

* `bind_rows()` and `bind_cols()` accept lists (#1104): during initial data
  cleaning you no longer need to convert lists to data frames, but can
  instead feed them to `bind_rows()` directly.

* `bind_rows()` gains a `.id` argument. When supplied, it creates a
  new column that gives the name of each data frame (#1337, @lionel-).

* `bind_rows()` respects the `ordered` attribute of factors (#1112), and
  does better at comparing `POSIXct`s (#1125). The `tz` attribute is ignored
  when determining if two `POSIXct` vectors are comparable. If the `tz` of
  all inputs is the same, it's used, otherwise its set to `UTC`.

* `data_frame()` always produces a `tbl_df` (#1151, @kevinushey)

* `filter(x, TRUE, TRUE)` now just returns `x` (#1210),
  it doesn't internally modify the first argument (#971), and
  it now works with rowwise data (#1099). It once again works with
  data tables (#906).

* `glimpse()` also prints out the number of variables in addition to the number
  of observations (@ilarischeinin, #988).

* Joins handles matrix columns better (#1230), and can join `Date` objects
  with heterogenous representations (some `Date`s are integers, while other
  are numeric). This also improves `all.equal()` (#1204).

* Fixed `percent_rank()` and `cume_dist()` so that missing values no longer
  affect denominator (#1132).

* `print.tbl_df()` now displays the class for all variables, not just those
  that don't fit on the screen (#1276). It also displays duplicated column
  names correctly (#1159).

* `print.grouped_df()` now tells you how many groups there are.

* `mutate()` can set to `NULL` the first column (used to segfault, #1329) and
  it better protects intermediary results (avoiding random segfaults, #1231).

* `mutate()` on grouped data handles the special case where for the first few
  groups, the result consists of a `logical` vector with only `NA`. This can
  happen when the condition of an `ifelse` is an all `NA` logical vector (#958).

* `mutate.rowwise_df()` handles factors (#886) and correctly handles
  0-row inputs (#1300).

* `n_distinct()` gains an `na_rm` argument (#1052).

* The `Progress` bar used by `do()` now respects global option
  `dplyr.show_progress` (default is TRUE) so you can turn it off globally
  (@jimhester #1264, #1226).

* `summarise()` handles expressions that returning heterogenous outputs,
  e.g. `median()`, which that sometimes returns an integer, and other times a
  numeric (#893).

* `slice()` silently drops columns corresponding to an NA (#1235).

* `ungroup.rowwise_df()` gives a `tbl_df` (#936).

* More explicit duplicated column name error message (#996).

* When "," is already being used as the decimal point (`getOption("OutDec")`),
  use "." as the thousands separator when printing out formatted numbers
  (@ilarischeinin, #988).

## Databases

* `db_query_fields.SQLiteConnection` uses `build_sql` rather than `paste0`
  (#926, @NikNakk)

* Improved handling of `log()` (#1330).

* `n_distinct(x)` is translated to `COUNT(DISTINCT(x))` (@skparkes, #873).

* `print(n = Inf)` now works for remote sources (#1310).

## Hybrid evaluation

* Hybrid evaluation does not take place for objects with a class (#1237).

* Improved `$` handling (#1134).

* Simplified code for `lead()` and `lag()` and make sure they work properly on
  factors (#955). Both repsect the `default` argument (#915).

* `mutate` can set to `NULL` the first column (used to segfault, #1329).

* `filter` on grouped data handles indices correctly (#880).  

* `sum()` issues a warning about integer overflow (#1108).

# dplyr 0.4.2

This is a minor release containing fixes for a number of crashes and issues identified by R CMD CHECK. There is one new "feature": dplyr no longer complains about unrecognised attributes, and instead just copies them over to the output.

* `lag()` and `lead()` for grouped data were confused about indices and therefore
  produced wrong results (#925, #937). `lag()` once again overrides `lag()`
  instead of just the default method `lag.default()`. This is necesary due to
  changes in R CMD check. To use the lag function provided by another package,
  use `pkg::lag`.

* Fixed a number of memory issues identified by valgrind.

* Improved performance when working with large number of columns (#879).

* Lists-cols that contain data frames now print a slightly nicer summary
  (#1147)

* Set operations give more useful error message on incompatible data frames
  (#903).

* `all.equal()` gives the correct result when `ignore_row_order` is `TRUE`
  (#1065) and `all.equal()` correctly handles character missing values (#1095).

* `bind_cols()` always produces a `tbl_df` (#779).

* `bind_rows()` gains a test for a form of data frame corruption (#1074).

* `bind_rows()` and `summarise()` now handles complex columns (#933).

* Workaround for using the constructor of `DataFrame` on an unprotected object
  (#998)

* Improved performance when working with large number of columns (#879).

# dplyr 0.4.1

* Don't assume that RPostgreSQL is available.

# dplyr 0.4.0

## New features

* `add_rownames()` turns row names into an explicit variable (#639).

* `as_data_frame()` efficiently coerces a list into a data frame (#749).

* `bind_rows()` and `bind_cols()` efficiently bind a list of data frames by
  row or column. `combine()` applies the same coercion rules to vectors
  (it works like `c()` or `unlist()` but is consistent with the `bind_rows()`
  rules).

* `right_join()` (include all rows in `y`, and matching rows in `x`) and
  `full_join()` (include all rows in `x` and `y`) complete the family of
  mutating joins (#96).

* `group_indices()` computes a unique integer id for each group (#771). It
  can be called on a grouped_df without any arguments or on a data frame
  with same arguments as `group_by()`.

## New vignettes

* `vignette("data_frames")` describes dplyr functions that make it easier
  and faster to create and coerce data frames. It subsumes the old `memory`
  vignette.

* `vignette("two-table")` describes how two-table verbs work in dplyr.

## Minor improvements

* `data_frame()` (and `as_data_frame()` & `tbl_df()`) now explicitly
  forbid columns that are data frames or matrices (#775). All columns
  must be either a 1d atomic vector or a 1d list.

* `do()` uses lazyeval to correctly evaluate its arguments in the correct
  environment (#744), and new `do_()` is the SE equivalent of `do()` (#718).
  You can modify grouped data in place: this is probably a bad idea but it's
  sometimes convenient (#737). `do()` on grouped data tables now passes in all
  columns (not all columns except grouping vars) (#735, thanks to @kismsu).
  `do()` with database tables no longer potentially includes grouping
  variables twice (#673). Finally, `do()` gives more consistent outputs when
  there are no rows or no groups (#625).

* `first()` and `last()` preserve factors, dates and times (#509).

* Overhaul of single table verbs for data.table backend. They now all use
  a consistent (and simpler) code base. This ensures that (e.g.) `n()`
  now works in all verbs (#579).

* In `*_join()`, you can now name only those variables that are different between
  the two tables, e.g. `inner_join(x, y, c("a", "b", "c" = "d"))` (#682).
  If non-join colums are the same, dplyr will add `.x` and `.y`
  suffixes to distinguish the source (#655).

* `mutate()` handles complex vectors (#436) and forbids `POSIXlt` results
  (instead of crashing) (#670).

* `select()` now implements a more sophisticated algorithm so if you're
  doing multiples includes and excludes with and without names, you're more
  likely to get what you expect (#644). You'll also get a better error
  message if you supply an input that doesn't resolve to an integer
  column position (#643).

* Printing has recieved a number of small tweaks. All `print()` method methods
  invisibly return their input so you can interleave `print()` statements into a
  pipeline to see interim results. `print()` will column names of 0 row data
  frames (#652), and will never print more 20 rows (i.e.
  `options(dplyr.print_max)` is now 20), not 100 (#710). Row names are no
  never printed since no dplyr method is guaranteed to preserve them (#669).

    `glimpse()` prints the number of observations (#692)

    `type_sum()` gains a data frame method.

* `summarise()` handles list output columns (#832)

* `slice()` works for data tables (#717). Documentation clarifies that
  slice can't work with relational databases, and the examples show
  how to achieve the same results using `filter()` (#720).

* dplyr now requires RSQLite >= 1.0. This shouldn't affect your code
  in any way (except that RSQLite now doesn't need to be attached) but does
  simplify the internals (#622).

* Functions that need to combine multiple results into a single column
  (e.g. `join()`, `bind_rows()` and `summarise()`) are more careful about
  coercion.

    Joining factors with the same levels in the same order preserves the
    original levels (#675). Joining factors with non-identical levels
    generates a warning and coerces to character (#684). Joining a character
    to a factor (or vice versa) generates a warning and coerces to character.
    Avoid these warnings by ensuring your data is compatible before joining.

    `rbind_list()` will throw an error if you attempt to combine an integer and
    factor (#751). `rbind()`ing a column full of `NA`s is allowed and just
    collects the appropriate missing value for the column type being collected
    (#493).

    `summarise()` is more careful about `NA`, e.g. the decision on the result
    type will be delayed until the first non NA value is returned (#599).
    It will complain about loss of precision coercions, which can happen for
    expressions that return integers for some groups and a doubles for others
    (#599).

* A number of functions gained new or improved hybrid handlers: `first()`,
  `last()`, `nth()` (#626), `lead()` & `lag()` (#683), `%in%` (#126). That means
  when you use these functions in a dplyr verb, we handle them in C++, rather
  than calling back to R, and hence improving performance.

    Hybrid `min_rank()` correctly handles `NaN` values (#726). Hybrid
    implementation of `nth()` falls back to R evaluation when `n` is not
    a length one integer or numeric, e.g. when it's an expression (#734).

    Hybrid `dense_rank()`, `min_rank()`, `cume_dist()`, `ntile()`, `row_number()`
    and `percent_rank()` now preserve NAs (#774)

* `filter` returns its input when it has no rows or no columns (#782).

* Join functions keep attributes (e.g. time zone information) from the
  left argument for `POSIXct` and `Date` objects (#819), and only
  only warn once about each incompatibility (#798).

## Bug fixes

* `[.tbl_df` correctly computes row names for 0-column data frames, avoiding
  problems with xtable (#656). `[.grouped_df` will silently drop grouping
  if you don't include the grouping columns (#733).

* `data_frame()` now acts correctly if the first argument is a vector to be
  recycled. (#680 thanks @jimhester)

* `filter.data.table()` works if the table has a variable called "V1" (#615).

* `*_join()` keeps columns in original order (#684).
  Joining a factor to a character vector doesn't segfault (#688).
  `*_join` functions can now deal with multiple encodings (#769),
  and correctly name results (#855).

* `*_join.data.table()` works when data.table isn't attached (#786).

* `group_by()` on a data table preserves original order of the rows (#623).
  `group_by()` supports variables with more than 39 characters thanks to
  a fix in lazyeval (#705). It gives meaninful error message when a variable
  is not found in the data frame (#716).

* `grouped_df()` requires `vars` to be a list of symbols (#665).

* `min(.,na.rm = TRUE)` works with `Date`s built on numeric vectors (#755)

* `rename_()` generic gets missing `.dots` argument (#708).

* `row_number()`, `min_rank()`, `percent_rank()`, `dense_rank()`, `ntile()` and
  `cume_dist()` handle data frames with 0 rows (#762). They all preserve
  missing values (#774). `row_number()` doesn't segfault when giving an external
  variable with the wrong number of variables (#781)

* `group_indices` handles the edge case when there are no variables (#867)  

# dplyr 0.3.0.1

* Fixed problem with test script on Windows.

# dplyr 0.3

## New functions

* `between()` vector function efficiently determines if numeric values fall
  in a range, and is translated to special form for SQL (#503).

* `count()` makes it even easier to do (weighted) counts (#358).

* `data_frame()` by @kevinushey is a nicer way of creating data frames.
  It never coerces column types (no more `stringsAsFactors = FALSE`!),
  never munges column names, and never adds row names. You can use previously
  defined columns to compute new columns (#376).

* `distinct()` returns distinct (unique) rows of a tbl (#97). Supply
  additional variables to return the first row for each unique combination
  of variables.

* Set operations, `intersect()`, `union()` and `setdiff()` now have methods
  for data frames, data tables and SQL database tables (#93). They pass their
  arguments down to the base functions, which will ensure they raise errors if
  you pass in two many arguments.

* Joins (e.g. `left_join()`, `inner_join()`, `semi_join()`, `anti_join()`)
  now allow you to join on different variables in `x` and `y` tables by
  supplying a named vector to `by`. For example, `by = c("a" = "b")` joins
  `x.a` to `y.b`.

* `n_groups()` function tells you how many groups in a tbl. It returns
  1 for ungrouped data. (#477)

* `transmute()` works like `mutate()` but drops all variables that you didn't
  explicitly refer to (#302).

* `rename()` makes it easy to rename variables - it works similarly to
  `select()` but it preserves columns that you didn't otherwise touch.

* `slice()` allows you to selecting rows by position (#226). It includes
  positive integers, drops negative integers and you can use expression like
  `n()`.

## Programming with dplyr (non-standard evaluation)

* You can now program with dplyr - every function that does non-standard
  evaluation (NSE) has a standard evaluation (SE) version ending in `_`.
  This is powered by the new lazyeval package which provides all the tools
  needed to implement NSE consistently and correctly.

* See `vignette("nse")` for full details.

* `regroup()` is deprecated. Please use the more flexible `group_by_()`
  instead.

* `summarise_each_q()` and `mutate_each_q()` are deprecated. Please use
  `summarise_each_()` and `mutate_each_()` instead.

* `funs_q` has been replaced with `funs_`.

## Removed and deprecated features

* `%.%` has been deprecated: please use `%>%` instead. `chain()` is
  defunct. (#518)

* `filter.numeric()` removed. Need to figure out how to reimplement with
  new lazy eval system.

* The `Progress` refclass is no longer exported to avoid conflicts with shiny.
  Instead use `progress_estimated()` (#535).

* `src_monetdb()` is now implemented in MonetDB.R, not dplyr.

* `show_sql()` and `explain_sql()` and matching global options `dplyr.show_sql`
  and `dplyr.explain_sql` have been removed. Instead use `show_query()` and
  `explain()`.

## Minor improvements and bug fixes

* Main verbs now have individual documentation pages (#519).

* `%>%` is simply re-exported from magrittr, instead of creating a local copy
  (#496, thanks to @jimhester)

* Examples now use `nycflights13` instead of `hflights` because it the variables
  have better names and there are a few interlinked tables (#562). `Lahman` and
  `nycflights13` are (once again) suggested packages. This means many examples
  will not work unless you explicitly install them with
  `install.packages(c("Lahman", "nycflights13"))` (#508). dplyr now depends on
  Lahman 3.0.1. A number of examples have been updated to reflect modified
  field names (#586).

* `do()` now displays the progress bar only when used in interactive prompts
  and not when knitting (#428, @jimhester).

* `glimpse()` now prints a trailing new line (#590).

* `group_by()` has more consistent behaviour when grouping by constants:
  it creates a new column with that value (#410). It renames grouping
  variables (#410). The first argument is now `.data` so you can create
  new groups with name x (#534).

* Now instead of overriding `lag()`, dplyr overrides `lag.default()`,
  which should avoid clobbering lag methods added by other packages.
  (#277).

* `mutate(data, a = NULL)` removes the variable `a` from the returned
  dataset (#462).

* `trunc_mat()` and hence `print.tbl_df()` and friends gets a `width` argument
  to control the deafult output width. Set `options(dplyr.width = Inf)` to
  always show all columns (#589).

* `select()` gains `one_of()` selector: this allows you to select variables
  provided by a character vector (#396). It fails immediately if you give an
  empty pattern to `starts_with()`,  `ends_with()`, `contains()` or `matches()`
  (#481, @leondutoit). Fixed buglet in `select()` so that you can now create
  variables called `val` (#564).

* Switched from RC to R6.

* `tally()` and `top_n()` work consistently: neither accidentally
  evaluates the the `wt` param. (#426, @mnel)

* `rename` handles grouped data (#640).

## Minor improvements and bug fixes by backend

### Databases

* Correct SQL generation for `paste()` when used with the collapse parameter
  targeting a Postgres database. (@rbdixon, #1357)

* The db backend system has been completely overhauled in order to make
  it possible to add backends in other packages, and to support a much
  wider range of databases. See `vignette("new-sql-backend")` for instruction
  on how to create your own (#568).

* `src_mysql()` gains a method for `explain()`.

* When `mutate()` creates a new variable that uses a window function,
  automatically wrap the result in a subquery (#484).

* Correct SQL generation for `first()` and `last()` (#531).

* `order_by()` now works in conjunction with window functions in databases
  that support them.

### Data frames/`tbl_df`

* All verbs now understand how to work with `difftime()` (#390) and
  `AsIs` (#453) objects. They all check that colnames are unique (#483), and
  are more robust when columns are not present (#348, #569, #600).

* Hybrid evaluation bugs fixed:

    * Call substitution stopped too early when a sub expression contained a
      `$` (#502).

    * Handle `::` and `:::` (#412).

    * `cumany()` and `cumall()` properly handle `NA` (#408).

    * `nth()` now correctly preserve the class when using dates, times and
      factors (#509).

    * no longer substitutes within `order_by()` because `order_by()` needs to do
      its own NSE (#169).

* `[.tbl_df` always returns a tbl_df (i.e. `drop = FALSE` is the default)
  (#587, #610). `[.grouped_df` preserves important output attributes (#398).

* `arrange()` keeps the grouping structure of grouped data (#491, #605),
  and preserves input classes (#563).

* `contains()` accidentally matched regular expressions, now it passes
  `fixed = TRUE` to `grep()` (#608).

* `filter()` asserts all variables are white listed (#566).

* `mutate()` makes a `rowwise_df` when given a `rowwise_df` (#463).

* `rbind_all()` creates `tbl_df` objects instead of raw `data.frame`s.

* If `select()` doesn't match any variables, it returns a 0-column data frame,
  instead of the original (#498). It no longer fails when if some columns
  are not named (#492)

* `sample_n()` and `sample_frac()` methods for data.frames exported.
  (#405, @alyst)

* A grouped data frame may have 0 groups (#486). Grouped df objects
  gain some basic validity checking, which should prevent some crashes
  related to corrupt `grouped_df` objects made by `rbind()` (#606).

* More coherence when joining columns of compatible but different types,
  e.g. when joining a character vector and a factor (#455),
  or a numeric and integer (#450)

* `mutate()` works for on zero-row grouped data frame, and
  with list columns (#555).

* `LazySubset` was confused about input data size (#452).

* Internal `n_distinct()` is stricter about it's inputs: it requires one symbol
  which must be from the data frame (#567).

* `rbind_*()` handle data frames with 0 rows (#597). They fill character
  vector columns with `NA` instead of blanks (#595).  They work with
  list columns (#463).

* Improved handling of encoding for column names (#636).

* Improved handling of hybrid evaluation re $ and @ (#645).

### Data tables

* Fix major omission in `tbl_dt()` and `grouped_dt()` methods - I was
  accidentally doing a deep copy on every result :(

* `summarise()` and `group_by()` now retain over-allocation when working with
  data.tables (#475, @arunsrinivasan).

* joining two data.tables now correctly dispatches to data table methods,
  and result is a data table (#470)

### Cubes

* `summarise.tbl_cube()` works with single grouping variable (#480).

# dplyr 0.2

## Piping

dplyr now imports `%>%` from magrittr (#330). I recommend that you use this instead of `%.%` because it is easier to type (since you can hold down the shift key) and is more flexible. With you `%>%`, you can control which argument on the RHS recieves the LHS by using the pronoun `.`. This makes `%>%` more useful with base R functions because they don't always take the data frame as the first argument. For example you could pipe `mtcars` to `xtabs()` with:

    mtcars %>% xtabs( ~ cyl + vs, data = .)

Thanks to @smbache for the excellent magrittr package. dplyr only provides `%>%` from magrittr, but it contains many other useful functions. To use them, load `magrittr` explicitly: `library(magrittr)`. For more details, see `vignette("magrittr")`.

`%.%` will be deprecated in a future version of dplyr, but it won't happen for a while. I've also deprecated `chain()` to encourage a single style of dplyr usage: please use `%>%` instead.

## Do

`do()` has been completely overhauled. There are now two ways to use it, either with multiple named arguments or a single unnamed arguments. `group_by()` + `do()` is equivalent to `plyr::dlply`, except it always returns a data frame.

If you use named arguments, each argument becomes a list-variable in the output. A list-variable can contain any arbitrary R object so it's particularly well suited for storing models.

    library(dplyr)
    models <- mtcars %>% group_by(cyl) %>% do(lm = lm(mpg ~ wt, data = .))
    models %>% summarise(rsq = summary(lm)$r.squared)

If you use an unnamed argument, the result should be a data frame. This allows you to apply arbitrary functions to each group.

    mtcars %>% group_by(cyl) %>% do(head(., 1))

Note the use of the `.` pronoun to refer to the data in the current group.

`do()` also has an automatic progress bar. It appears if the computation takes longer than 5 seconds and lets you know (approximately) how much longer the job will take to complete.

## New verbs

dplyr 0.2 adds three new verbs:

* `glimpse()` makes it possible to see all the columns in a tbl,
  displaying as much data for each variable as can be fit on a single line.

* `sample_n()` randomly samples a fixed number of rows from a tbl;
  `sample_frac()` randomly samples a fixed fraction of rows. Only works
  for local data frames and data tables (#202).

* `summarise_each()` and `mutate_each()` make it easy to apply one or more
  functions to multiple columns in a tbl (#178).

## Minor improvements

* If you load plyr after dplyr, you'll get a message suggesting that you
  load plyr first (#347).

* `as.tbl_cube()` gains a method for matrices (#359, @paulstaab)

* `compute()` gains `temporary` argument so you can control whether the
  results are temporary or permanent (#382, @cpsievert)

* `group_by()` now defaults to `add = FALSE` so that it sets the grouping
  variables rather than adding to the existing list. I think this is how
  most people expected `group_by` to work anyway, so it's unlikely to
  cause problems (#385).

* Support for [MonetDB](http://www.monetdb.org) tables with `src_monetdb()`
  (#8, thanks to @hannesmuehleisen).

* New vignettes:

    * `memory` vignette which discusses how dplyr minimises memory usage
      for local data frames (#198).

    *  `new-sql-backend` vignette which discusses how to add a new
       SQL backend/source to dplyr.

* `changes()` output more clearly distinguishes which columns were added or
  deleted.

* `explain()` is now generic.

* dplyr is more careful when setting the keys of data tables, so it never
  accidentally modifies an object that it doesn't own. It also avoids
  unnecessary key setting which negatively affected performance.
  (#193, #255).

* `print()` methods for `tbl_df`, `tbl_dt` and `tbl_sql` gain `n` argument to
  control the number of rows printed (#362). They also works better when you have
  columns containing lists of complex objects.

* `row_number()` can be called without arguments, in which case it returns
  the same as `1:n()` (#303).

* `"comment"` attribute is allowed (white listed) as well as names (#346).

* hybrid versions of `min`, `max`, `mean`, `var`, `sd` and `sum`
  handle the `na.rm` argument (#168). This should yield substantial
  performance improvements for those functions.

* Special case for call to `arrange()` on a grouped data frame with no arguments. (#369)  

## Bug fixes

* Code adapted to Rcpp > 0.11.1

* internal `DataDots` class protects against missing variables in verbs (#314),
  including the case where `...` is missing. (#338)

* `all.equal.data.frame` from base is no longer bypassed. we now have
  `all.equal.tbl_df` and `all.equal.tbl_dt` methods (#332).

* `arrange()` correctly handles NA in numeric vectors (#331) and 0 row
  data frames (#289).

* `copy_to.src_mysql()` now works on windows (#323)

* `*_join()` doesn't reorder column names (#324).

* `rbind_all()` is stricter and only accepts list of data frames (#288)

* `rbind_*` propagates time zone information for `POSIXct` columns (#298).

* `rbind_*` is less strict about type promotion. The numeric `Collecter` allows
  collection of integer and logical vectors. The integer `Collecter` also collects
  logical values (#321).

* internal `sum` correctly handles integer (under/over)flow (#308).

* `summarise()` checks consistency of outputs (#300) and drops `names`
  attribute of output columns (#357).

* join functions throw error instead of crashing when there are no common
  variables between the data frames, and also give a better error message when
  only one data frame has a by variable (#371).

* `top_n()` returns `n` rows instead of `n - 1` (@leondutoit, #367).

* SQL translation always evaluates subsetting operators (`$`, `[`, `[[`)
  locally. (#318).

* `select()` now renames variables in remote sql tbls (#317) and  
  implicitly adds grouping variables (#170).

* internal `grouped_df_impl` function errors if there are no variables to group by (#398).

* `n_distinct` did not treat NA correctly in the numeric case #384.

* Some compiler warnings triggered by -Wall or -pedantic have been eliminated.

* `group_by` only creates one group for NA (#401).

* Hybrid evaluator did not evaluate expression in correct environment (#403).

# dplyr 0.1.3

## Bug fixes

* `select()` actually renames columns in a data table (#284).

* `rbind_all()` and `rbind_list()` now handle missing values in factors (#279).

* SQL joins now work better if names duplicated in both x and y tables (#310).

* Builds against Rcpp 0.11.1

* `select()` correctly works with the vars attribute (#309).

* Internal code is stricter when deciding if a data frame is grouped (#308):
  this avoids a number of situations which previously causedd .

* More data frame joins work with missing values in keys (#306).

# dplyr 0.1.2

## New features

* `select()` is substantially more powerful. You can use named arguments to
  rename existing variables, and new functions `starts_with()`, `ends_with()`,
  `contains()`, `matches()` and `num_range()` to select variables based on
  their names. It now also makes a shallow copy, substantially reducing its
  memory impact (#158, #172, #192, #232).

* `summarize()` added as alias for `summarise()` for people from countries
  that don't don't spell things correctly ;) (#245)

## Bug fixes

* `filter()` now fails when given anything other than a logical vector, and
  correctly handles missing values (#249). `filter.numeric()` proxies
  `stats::filter()` so you can continue to use `filter()` function with
  numeric inputs (#264).

* `summarise()` correctly uses newly created variables (#259).

* `mutate()` correctly propagates attributes (#265) and `mutate.data.frame()`
  correctly mutates the same variable repeatedly (#243).

* `lead()` and `lag()` preserve attributes, so they now work with
  dates, times and factors (#166).

* `n()` never accepts arguments (#223).

* `row_number()` gives correct results (#227).

* `rbind_all()` silently ignores data frames with 0 rows or 0 columns (#274).

* `group_by()` orders the result (#242). It also checks that columns
  are of supported types (#233, #276).

* The hybrid evaluator did not handle some expressions correctly, for
  example in `if(n() > 5) 1 else 2` the subexpression `n()` was not
  substituted correctly. It also correctly processes `$` (#278).

* `arrange()` checks that all columns are of supported types (#266). It also
  handles list columns (#282).

* Working towards Solaris compatibility.

* Benchmarking vignette temporarily disabled due to microbenchmark
  problems reported by BDR.

# dplyr 0.1.1

## Improvements

* new `location()` and `changes()` functions which provide more information
  about how data frames are stored in memory so that you can see what
  gets copied.

* renamed `explain_tbl()` to `explain()` (#182).

* `tally()` gains `sort` argument to sort output so highest counts
  come first (#173).

* `ungroup.grouped_df()`, `tbl_df()`, `as.data.frame.tbl_df()` now only
  make shallow copies of their inputs (#191).

* The `benchmark-baseball` vignette now contains fairer (including grouping
  times) comparisons with `data.table`. (#222)

## Bug fixes

* `filter()` (#221) and `summarise()` (#194) correctly propagate attributes.

* `summarise()` throws an error when asked to summarise an unknown variable
  instead of crashing (#208).

* `group_by()` handles factors with missing values (#183).

* `filter()` handles scalar results (#217) and better handles scoping, e.g.
  `filter(., variable)` where `variable` is defined in the function that calls
  `filter`. It also handles `T` and `F` as aliases to `TRUE` and `FALSE`
  if there are no `T` or `F` variables in the data or in the scope.

* `select.grouped_df` fails when the grouping variables are not included
  in the selected variables (#170)

* `all.equal.data.frame()` handles a corner case where the data frame has
  `NULL` names (#217)

* `mutate()` gives informative error message on unsupported types (#179)

* dplyr source package no longer includes pandas benchmark, reducing
  download size from 2.8 MB to 0.5 MB.<|MERGE_RESOLUTION|>--- conflicted
+++ resolved
@@ -1,10 +1,7 @@
 # dplyr 0.5.0.9000
 
-<<<<<<< HEAD
 * Added `setOldClass(c("grouped_df", "tbl_df", "data.frame"))` so that grouped data frames will work more smoothly with S4 interfaces, e.g. `RSQLite::dbWriteTable()` (#2276, @joranE)
 
-* `SlicingIndex` is now a virtual class with specialized implementations `GroupedSlicingIndex`, `RowwiseSlicingIndex`, `NaturalSlicingIndex` and `OffsetSlicingIndex` (#2187).
-=======
 * Regular implementations of `nth()` and `ntile()` are more careful about proper data types of their return values (#2306).
 
 * Breaking change: The new `.data` and `.env` environments can be used inside all verbs that operate on data: `.data$column_name` accesses the column `column_name`, whereas `.env$var` accesses the external variable `var`. Columns or external variables named `.data` or `.env` are shadowed, use `.data$...` and/or `.env$...` to access them.
@@ -42,7 +39,6 @@
 * C++ refactorings (#2178).
 
 * `SlicingIndex` is now a virtual class with specialized implementations `GroupedSlicingIndex`, `RowwiseSlicingIndex`, `NaturalSlicingIndex` and `OffsetSlicingIndex` (#2157).
->>>>>>> a2ccae07
 
 * CallProxy is now a specialization of GroupedCallProxy.
 
