# dplyr 0.9.0 (in development)

<<<<<<< HEAD
* `sample_n()` and `sample_frac()` have been retired in favour of new 
  `slice_sample()`. See `?sample_n` for details about why, and for examples
  converting from old to new usage.

* `top_n()` has been retired in favour of `slice_min()`/`slice_max()`. See
  `?top_n` for details about why, and how to convert old to new usage (#4494).

* `slice()` gains a new set of helpers:

  * `slice_head()` and `slice_tail()` select the first and last rows, like
    `head()` and `tail()`, but will work by group.
    
  * `slice_sample()` randomly selects rows, taking over from `sample_frac()` 
     and `sample_n()`.
  
  * `slice_min()` and `slice_max()` select the rows with the minimum or 
    maximum values of a variable, taking over from the confusing `top_n()`.
=======
* `transmute()` now preserves order of input variables (#4693).

* `bench_tbls()`, `compare_tbls()`, `compare_tbls2()`, `eval_tbls()` and 
  `eval_tbls2()` are now deprecated. That were only used in a handful of 
  packages, and we now believe that you're better off performing comparisons 
  more directly (#4675).
* `distinct()` errors if you request it use variables that don't exist
  (this was previously a warning) (#4656).
>>>>>>> 806fe23b

* `tally()` and `count()` now error if the default output `name` (n), already
  exists in the data frame. You'll now need to specify it yourself; this 
  replaces the existing ad hoc approach which used `nn`, `nnn` etc.
  If you supply an explicit `name`, it will override an existing column
  with that name (#4284).

* `order_by()` gives an informative hint if you accidentally call it instead
  of `arrange()` #3357.

* `filter()` handles data frame results when all columns are logical vectors
  by reducing them with `&` (#4678). In particular this means `across()` can be used
  in `filter()`. `filter()` gains better error messages with more information. 

* `ungroup()` can now selectively remove grouping variables (#3760).

* `pull()` can now return named vectors by specifying an additional column name
  (@ilarischeinin, #4102).
  
* New function `across()` that can be used inside `summarise()` or `mutate()` 
  to apply a function (or a set of functions) to a selection of columns. 

* dplyr no longer provides a `all.equal.tbl_df()` method. It never should have
  done so in the first place because it owns neither the generic nor the class.
  It also provided a problematic implementation because, by default, it 
  ignored the order of the rows and the columns which is usually important.
  This is likely to cause new test failures in downstream packages; but on
  the whole we believe those failures to either reflect unexpected behaviour
  or tests that need to be strengthened (#2751).

* `tbl_cube()` and `nasa` have been pulled out into a separate cubelyr package 
  (#4429).

* `funs()` is deprecated and now issues a warning on first use (#3932).

* `starwars` dataset now does a better job of separating biological sex from
  gender identity. The previous `gender` column has been renamed to `sex`,
  since it actually describes the individual's biological sex. A new `gender`
  column encodes the actual gender identity using other information about
  the Star Wars universe (@MeganBeckett, #4456).
  
* `mutate()` and `summarise()` automatically unpack unnamed tibble results (#2326).

* `group_keys.rowwise_df()` gives a 0 column data frame with n() rows. 

* `combine()` is soft deprecated.

* `location()` and `changes()` are soft deprecated, please use functions from the lobstr package. 

* `group_map()` is now a generic (#4576).

* The first argument of `group_map()`, `group_modify()` and `group_walk()`
  has been changed to `.data` for consistency with other generics.
  
* `group_by()` uses hashing from the `vctrs` package. 

# dplyr 0.8.4 (development version)

* Better performance for extracting slices of factors and ordered factors (#4501).

* `group_by()` uses hashing from the `vctrs` package. 

* `group_by()` does not create an arbitrary NA group when grouping by factors with `drop = TRUE` (#4460).

* `rbind_all()` and `rbind_list()` have been removed (@bjungbogati, #4433).

* `dr_dplyr()` has been removed as it is no longer needed (#4433, @smwindecker).

* `rename_at()` and `rename_all()` call the function with a simple character vector, not a `dplyr_sel_vars` (#4459). 

* `select_vars()`, `rename_vars()`, `select_var()`, `current_vars()` are now deprecated (@perezp44, #4432)

* `group_modify()` works with additional arguments (@billdenney and @cderv, #4509)

* `src_tbls()` accepts `...` arguments (#4485, @ianmcook). This could be a breaking change for some dplyr backend packages that implement `src_tbls()`.

# dplyr 0.8.3 (2019-07-04)

* Fixed performance regression introduced in version 0.8.2 (#4458). 

# dplyr 0.8.2 (2019-06-28)

## New functions

* `top_frac(data, proportion)` is a shorthand for `top_n(data, proportion * n())` (#4017).  

## colwise changes

* Using quosures in colwise verbs is deprecated (#4330).

* Updated `distinct_if()`, `distinct_at()` and `distinct_all()` to include `.keep_all` argument (@beansrowning, #4343).

* `rename_at()` handles empty selection (#4324). 

* `*_if()` functions correctly handle columns with special names (#4380).

* colwise functions support constants in formulas (#4374). 

## Hybrid evaluation changes

* hybrid rank functions correctly handle NA (#4427). 

* `first()`, `last()` and `nth()` hybrid version handles factors (#4295).

## Minor changes

* `top_n()` quotes its `n` argument, `n` no longer needs to be constant for all groups (#4017).  

* `tbl_vars()` keeps information on grouping columns by returning a `dplyr_sel_vars` object (#4106). 

* `group_split()` always sets the `ptype` attribute, which make it more robust in the case where there
  are 0 groups. 

* `group_map()` and `group_modify()` work in the 0 group edge case (#4421)

* `select.list()` method added so that `select()` does not dispatch on lists (#4279). 

* `view()` is reexported from tibble (#4423). 

* `group_by()` puts NA groups last in character vectors (#4227).

* `arrange()` handles integer64 objects (#4366). 

* `summarise()` correctly resolves summarised list columns (#4349). 

# dplyr 0.8.1 (2019-05-14)

## Breaking changes

* `group_modify()` is the new name of the function previously known as `group_map()`

## New functions

* `group_map()` now only calls the function on each group and return a list. 

* `group_by_drop_default()`, previously known as `dplyr:::group_drops()` is exported (#4245).

## Minor changes

* Lists of formulas passed to colwise verbs are now automatically named.

* `group_by()` does a shallow copy even in the no groups case (#4221).

* Fixed `mutate()` on rowwise data frames with 0 rows (#4224).

* Fixed handling of bare formulas in colwise verbs (#4183).

* Fixed performance of `n_distinct()` (#4202). 

* `group_indices()` now ignores empty groups by default for `data.frame`, which is
  consistent with the default of `group_by()` (@yutannihilation, #4208). 

* Fixed integer overflow in hybrid `ntile()` (#4186). 

* colwise functions `summarise_at()` ... can rename vars in the case of multiple functions (#4180).

* `select_if()` and `rename_if()` handle logical vector predicate (#4213). 

* hybrid `min()` and `max()` cast to integer when possible (#4258).

* `bind_rows()` correctly handles the cases where there are multiple consecutive `NULL` (#4296). 

* Support for R 3.1.* has been dropped. The minimal R version supported is now 3.2.0. 
  https://www.tidyverse.org/articles/2019/04/r-version-support/

* `rename_at()` handles empty selection (#4324). 

# dplyr 0.8.0.1 (2019-02-15)

* Fixed integer C/C++ division, forced released by CRAN (#4185). 

# dplyr 0.8.0 (2019-02-14)

## Breaking changes

* The error `could not find function "n"` or the warning 
  ```Calling `n()` without importing or prefixing it is deprecated, use `dplyr::n()` ``` 
  
  indicates when functions like `n()`, `row_number()`, ... are not imported or prefixed. 
  
  The easiest fix is to import dplyr with `import(dplyr)` in your `NAMESPACE` or
  `#' @import dplyr` in a roxygen comment, alternatively such functions can be 
  imported selectively as any other function with `importFrom(dplyr, n)` in the 
  `NAMESPACE` or `#' @importFrom dplyr n` in a roxygen comment. The third option is 
  to prefix them, i.e. use `dplyr::n()`
   
* If you see `checking S3 generic/method consistency` in R CMD check for your 
  package, note that : 
  
  - `sample_n()` and `sample_frac()` have gained `...`
  - `filter()` and `slice()` have gained `.preserve`
  - `group_by()` has gained `.drop`

* ```Error: `.data` is a corrupt grouped_df, ...```  signals code that makes 
  wrong assumptions about the internals of a grouped data frame. 

## New functions

* New selection helpers `group_cols()`. It can be called in selection contexts
  such as `select()` and matches the grouping variables of grouped tibbles.

* `last_col()` is re-exported from tidyselect (#3584). 

* `group_trim()` drops unused levels of factors that are used as grouping variables. 

* `nest_join()` creates a list column of the matching rows. `nest_join()` + `tidyr::unnest()` 
   is equivalent to `inner_join`  (#3570). 

    ```r
    band_members %>% 
      nest_join(band_instruments)
    ```
    
* `group_nest()` is similar to `tidyr::nest()` but focusing on the variables to nest by 
  instead of the nested columns. 
 
    ```r
    starwars %>%
      group_by(species, homeworld) %>% 
      group_nest()
      
    starwars %>%
      group_nest(species, homeworld)
    ```
    
* `group_split()` is similar to `base::split()` but operating on existing groups when 
  applied to a grouped data frame, or subject to the data mask on ungrouped data frames

    ```r
    starwars %>%
      group_by(species, homeworld) %>%   
      group_split()
    
    starwars %>%
      group_split(species, homeworld)
    ```
    
* `group_map()` and `group_walk()` are purrr-like functions to iterate on groups 
  of a grouped data frame, jointly identified by the data subset (exposed as `.x`) and the 
  data key (a one row tibble, exposed as `.y`). `group_map()` returns a grouped data frame that 
  combines the results of the function, `group_walk()` is only used for side effects and returns 
  its input invisibly. 
  
  ```r
  mtcars %>%
    group_by(cyl) %>%
    group_map(~ head(.x, 2L))
  ```

* `distinct_prepare()`, previously known as `distinct_vars()` is exported. This is mostly useful for
  alternative backends (e.g. `dbplyr`). 

## Major changes

* `group_by()` gains the `.drop` argument. When set to `FALSE` the groups are generated 
  based on factor levels, hence some groups may be empty (#341). 

    ```r
    # 3 groups
    tibble(
      x = 1:2, 
      f = factor(c("a", "b"), levels = c("a", "b", "c"))
    ) %>% 
      group_by(f, .drop = FALSE)
      
    # the order of the grouping variables matter
    df <- tibble(
      x = c(1,2,1,2), 
      f = factor(c("a", "b", "a", "b"), levels = c("a", "b", "c"))
    )
    df %>% group_by(f, x, .drop = FALSE)
    df %>% group_by(x, f, .drop = FALSE)
    ```
    
  The default behaviour drops the empty groups as in the previous versions. 
  
  ```r
  tibble(
      x = 1:2, 
      f = factor(c("a", "b"), levels = c("a", "b", "c"))
    ) %>% 
      group_by(f)
  ```

* `filter()` and `slice()` gain a `.preserve` argument to control which groups it should keep. The default 
  `filter(.preserve = FALSE)` recalculates the grouping structure based on the resulting data, 
  otherwise it is kept as is.

    ```r
    df <- tibble(
      x = c(1,2,1,2), 
      f = factor(c("a", "b", "a", "b"), levels = c("a", "b", "c"))
    ) %>% 
      group_by(x, f, .drop = FALSE)
    
    df %>% filter(x == 1)
    df %>% filter(x == 1, .preserve = TRUE)
    ```

* The notion of lazily grouped data frames have disappeared. All dplyr verbs now recalculate 
  immediately the grouping structure, and respect the levels of factors. 

* Subsets of columns now properly dispatch to the `[` or `[[` method when the column 
  is an object (a vector with a class) instead of making assumptions on how the 
  column should be handled. The `[` method must handle integer indices, including 
  `NA_integer_`, i.e. `x[NA_integer_]` should produce a vector of the same class
  as `x` with whatever represents a missing value.  

## Minor changes

* `tally()` works correctly on non-data frame table sources such as `tbl_sql` (#3075).

* `sample_n()` and `sample_frac()` can use `n()` (#3527)

* `distinct()` respects the order of the variables provided (#3195, @foo-bar-baz-qux)
  and handles the 0 rows and 0 columns special case (#2954).

* `combine()` uses tidy dots (#3407).

* `group_indices()` can be used without argument in expressions in verbs (#1185).

* Using `mutate_all()`, `transmute_all()`, `mutate_if()` and `transmute_if()`
  with grouped tibbles now informs you that the grouping variables are
  ignored. In the case of the `_all()` verbs, the message invites you to use
  `mutate_at(df, vars(-group_cols()))` (or the equivalent `transmute_at()` call)
  instead if you'd like to make it explicit in your code that the operation is
  not applied on the grouping variables.

* Scoped variants of `arrange()` respect the `.by_group` argument (#3504).

* `first()` and `last()` hybrid functions fall back to R evaluation when given no arguments (#3589). 

* `mutate()` removes a column when the expression evaluates to `NULL` for all groups (#2945).

* grouped data frames support `[, drop = TRUE]` (#3714). 

* New low-level constructor `new_grouped_df()` and validator `validate_grouped_df` (#3837). 

* `glimpse()` prints group information on grouped tibbles (#3384).

* `sample_n()` and `sample_frac()` gain `...` (#2888). 

* Scoped filter variants now support functions and purrr-like lambdas:

  ```r
  mtcars %>% filter_at(vars(hp, vs), ~ . %% 2 == 0)
  ```

## Lifecycle

* `do()`, `rowwise()` and `combine()` are questioning (#3494). 

* `funs()` is soft-deprecated and will start issuing warnings in a future version.

## Changes to column wise functions

* Scoped variants for `distinct()`: `distinct_at()`, `distinct_if()`, `distinct_all()` (#2948).

* `summarise_at()` excludes the grouping variables (#3613). 

* `mutate_all()`, `mutate_at()`, `summarise_all()` and `summarise_at()` handle utf-8 names (#2967).

## Performance

* R expressions that cannot be handled with native code are now evaluated with
  unwind-protection when available (on R 3.5 and later). This improves the
  performance of dplyr on data frames with many groups (and hence many
  expressions to evaluate). We benchmarked that computing a grouped average is
  consistently twice as fast with unwind-protection enabled.

  Unwind-protection also makes dplyr more robust in corner cases because it
  ensures the C++ destructors are correctly called in all circumstances
  (debugger exit, captured condition, restart invokation).

* `sample_n()` and `sample_frac()` gain `...` (#2888). 
* Improved performance for wide tibbles (#3335).

* Faster hybrid `sum()`, `mean()`, `var()` and `sd()` for logical vectors (#3189).

* Hybrid version of `sum(na.rm = FALSE)` exits early when there are missing values. 
  This considerably improves performance when there are missing values early in the vector (#3288). 

* `group_by()` does not trigger the additional `mutate()` on simple uses of the `.data` pronoun (#3533). 

## Internal

* The grouping metadata of grouped data frame has been reorganized in a single tidy tibble, that can be accessed
  with the new `group_data()` function. The grouping tibble consists of one column per grouping variable, 
  followed by a list column of the (1-based) indices of the groups. The new `group_rows()` function retrieves
  that list of indices (#3489). 
  
    ```r
    # the grouping metadata, as a tibble
    group_by(starwars, homeworld) %>% 
      group_data()
    
    # the indices
    group_by(starwars, homeworld) %>% 
      group_data() %>% 
      pull(.rows)
      
    group_by(starwars, homeworld) %>% 
      group_rows()
    ```

* Hybrid evaluation has been completely redesigned for better performance and stability. 

## Documentation

* Add documentation example for moving variable to back in `?select` (#3051).

* column wise functions are better documented, in particular explaining when 
  grouping variables are included as part of the selection. 

### Deprecated and defunct functions

* `mutate_each()` and `summarise_each()` are deprecated. 

# dplyr 0.7.6

* `exprs()` is no longer exported to avoid conflicts with `Biobase::exprs()`
  (#3638).

* The MASS package is explicitly suggested to fix CRAN warnings on R-devel
  (#3657).

* Set operations like `intersect()` and `setdiff()` reconstruct groups metadata (#3587) and keep the order of the rows (#3839).

* Using namespaced calls to `base::sort()` and `base::unique()` from C++ code
  to avoid ambiguities when these functions are overridden (#3644).

* Fix rchk errors (#3693).

# dplyr 0.7.5 (2018-04-14)

## Breaking changes for package developers

* The major change in this version is that dplyr now depends on the selecting
  backend of the tidyselect package. If you have been linking to
  `dplyr::select_helpers` documentation topic, you should update the link to
  point to `tidyselect::select_helpers`.

* Another change that causes warnings in packages is that dplyr now exports the
  `exprs()` function. This causes a collision with `Biobase::exprs()`. Either
  import functions from dplyr selectively rather than in bulk, or do not import
  `Biobase::exprs()` and refer to it with a namespace qualifier.

## Bug fixes

* `distinct(data, "string")` now returns a one-row data frame again. (The
  previous behavior was to return the data unchanged.)

* `do()` operations with more than one named argument can access `.` (#2998).

* Reindexing grouped data frames (e.g. after `filter()` or `..._join()`)
  never updates the `"class"` attribute. This also avoids unintended updates
  to the original object (#3438).

* Fixed rare column name clash in `..._join()` with non-join
  columns of the same name in both tables (#3266).

*  Fix `ntile()` and `row_number()` ordering to use the locale-dependent
  ordering functions in R when dealing with character vectors, rather than
  always using the C-locale ordering function in C (#2792, @foo-bar-baz-qux).

* Summaries of summaries (such as `summarise(b = sum(a), c = sum(b))`) are
  now computed using standard evaluation for simplicity and correctness, but
  slightly slower (#3233).

* Fixed `summarise()` for empty data frames with zero columns (#3071).

## Major changes

* `enexpr()`, `expr()`, `exprs()`, `sym()` and `syms()` are now
  exported. `sym()` and `syms()` construct symbols from strings or character
  vectors. The `expr()` variants are equivalent to `quo()`, `quos()` and
  `enquo()` but return simple expressions rather than quosures. They support
  quasiquotation.

* dplyr now depends on the new tidyselect package to power `select()`,
  `rename()`, `pull()` and their variants (#2896). Consequently
  `select_vars()`, `select_var()` and `rename_vars()` are
  soft-deprecated and will start issuing warnings in a future version.

  Following the switch to tidyselect, `select()` and `rename()` fully support
  character vectors. You can now unquote variables like this:

  ```
  vars <- c("disp", "cyl")
  select(mtcars, !! vars)
  select(mtcars, -(!! vars))
  ```

  Note that this only works in selecting functions because in other contexts
  strings and character vectors are ambiguous. For instance strings are a valid
  input in mutating operations and `mutate(df, "foo")` creates a new column by
  recycling "foo" to the number of rows.

## Minor changes

* Support for raw vector columns in `arrange()`, `group_by()`, `mutate()`,
  `summarise()` and `..._join()` (minimal `raw` x `raw` support initially) (#1803). 

* `bind_cols()` handles unnamed list (#3402).

* `bind_rows()` works around corrupt columns that have the object bit set
  while having no class attribute (#3349). 

* `combine()` returns `logical()` when all inputs are `NULL` (or when there
  are no inputs) (#3365, @zeehio).

*  `distinct()` now supports renaming columns (#3234).

* Hybrid evaluation simplifies `dplyr::foo()` to `foo()` (#3309). Hybrid
  functions can now be masked by regular R functions to turn off hybrid
  evaluation (#3255). The hybrid evaluator finds functions from dplyr even if
  dplyr is not attached (#3456).

* In `mutate()` it is now illegal to use `data.frame` in the rhs (#3298). 

* Support `!!!` in `recode_factor()` (#3390).

* `row_number()` works on empty subsets (#3454).

* `select()` and `vars()` now treat `NULL` as empty inputs (#3023).

* Scoped select and rename functions (`select_all()`, `rename_if()` etc.)
  now work with grouped data frames, adapting the grouping as necessary
  (#2947, #3410). `group_by_at()` can group by an existing grouping variable
  (#3351). `arrange_at()` can use grouping variables (#3332). 

* `slice()` no longer enforce tibble classes when input is a simple
  `data.frame`, and ignores 0 (#3297, #3313).

* `transmute()` no longer prints a message when including a group variable.

## Documentation

* Improved documentation for `funs()` (#3094) and set operations (e.g. `union()`) (#3238, @edublancas).

## Error messages

* Better error message if dbplyr is not installed when accessing database
  backends (#3225).

* `arrange()` fails gracefully on `data.frame` columns (#3153).

* Corrected error message when calling `cbind()` with an object of wrong
  length (#3085).

* Add warning with explanation to `distinct()` if any of the selected columns
  are of type `list` (#3088, @foo-bar-baz-qux), or when used on unknown columns
  (#2867, @foo-bar-baz-qux).

* Show clear error message for bad arguments to `funs()` (#3368).

* Better error message in `..._join()` when joining data frames with duplicate
  or `NA` column names. Joining such data frames with a semi- or anti-join
  now gives a warning, which may be converted to an error in future versions
  (#3243, #3417).

* Dedicated error message when trying to use columns of the `Interval`
  or `Period` classes (#2568).

* Added an `.onDetach()` hook that allows for plyr to be loaded and attached
  without the warning message that says functions in dplyr will be masked,
  since dplyr is no longer attached (#3359, @jwnorman).

## Performance

* `sample_n()` and `sample_frac()` on grouped data frame are now faster
  especially for those with large number of groups (#3193, @saurfang).

## Internal

* Compute variable names for joins in R (#3430).

* Bumped Rcpp dependency to 0.12.15 to avoid imperfect detection of `NA`
  values in hybrid evaluation fixed in RcppCore/Rcpp#790 (#2919).

* Avoid cleaning the data mask, a temporary environment used to evaluate
  expressions. If the environment, in which e.g. a `mutate()` expression
  is evaluated, is preserved until after the operation, accessing variables
  from that environment now gives a warning but still returns `NULL` (#3318).

# dplyr 0.7.4

* Fix recent Fedora and ASAN check errors (#3098).

* Avoid dependency on Rcpp 0.12.10 (#3106).

# dplyr 0.7.3

* Fixed protection error that occurred when creating a character column using grouped `mutate()` (#2971).

* Fixed a rare problem with accessing variable values in `summarise()` when all groups have size one (#3050).
* `distinct()` now throws an error when used on unknown columns
  (#2867, @foo-bar-baz-qux).


* Fixed rare out-of-bounds memory write in `slice()` when negative indices beyond the number of rows were involved (#3073).

* `select()`, `rename()` and `summarise()` no longer change the grouped vars of the original data (#3038).

* `nth(default = var)`, `first(default = var)` and `last(default = var)` fall back to standard evaluation in a grouped operation instead of triggering an error (#3045).

* `case_when()` now works if all LHS are atomic (#2909), or when LHS or RHS values are zero-length vectors (#3048).

* `case_when()` accepts `NA` on the LHS (#2927).

* Semi- and anti-joins now preserve the order of left-hand-side data frame (#3089).

* Improved error message for invalid list arguments to `bind_rows()` (#3068).

* Grouping by character vectors is now faster (#2204).

* Fixed a crash that occurred when an unexpected input was supplied to
  the `call` argument of `order_by()` (#3065).


# dplyr 0.7.2

* Move build-time vs. run-time checks out of `.onLoad()` and into `dr_dplyr()`.


# dplyr 0.7.1

* Use new versions of bindrcpp and glue to avoid protection problems.
  Avoid wrapping arguments to internal error functions (#2877). Fix
  two protection mistakes found by rchk (#2868).

* Fix C++ error that caused compilation to fail on mac cran (#2862)

* Fix undefined behaviour in `between()`, where `NA_REAL` were
  assigned instead of `NA_LOGICAL`. (#2855, @zeehio)

* `top_n()` now executes operations lazily for compatibility with
  database backends (#2848).

* Reuse of new variables created in ungrouped `mutate()` possible
  again, regression introduced in dplyr 0.7.0 (#2869).

* Quosured symbols do not prevent hybrid handling anymore. This should
  fix many performance issues introduced with tidyeval (#2822).


# dplyr 0.7.0

## New data, functions, and features

* Five new datasets provide some interesting built-in datasets to demonstrate
  dplyr verbs (#2094):

  * `starwars` dataset about starwars characters; has list columns
  * `storms` has the trajectories of ~200 tropical storms
  * `band_members`, `band_instruments` and `band_instruments2`
    has some simple data to demonstrate joins.

* New `add_count()` and `add_tally()` for adding an `n` column within groups
  (#2078, @dgrtwo).

* `arrange()` for grouped data frames gains a `.by_group` argument so you
  can choose to sort by groups if you want to (defaults to `FALSE`) (#2318)

* New `pull()` generic for extracting a single column either by name or position
  (either from the left or the right). Thanks to @paulponcet for the idea (#2054).

  This verb is powered with the new `select_var()` internal helper,
  which is exported as well. It is like `select_vars()` but returns a
  single variable.

* `as_tibble()` is re-exported from tibble. This is the recommend way to create
  tibbles from existing data frames. `tbl_df()` has been softly deprecated.
  `tribble()` is now imported from tibble (#2336, @chrMongeau); this
  is now prefered to `frame_data()`.

## Deprecated and defunct

* dplyr no longer messages that you need dtplyr to work with data.table (#2489).

* Long deprecated `regroup()`, `mutate_each_q()` and
  `summarise_each_q()` functions have been removed.

* Deprecated `failwith()`. I'm not even sure why it was here.

* Soft-deprecated `mutate_each()` and `summarise_each()`, these functions
  print a message which will be changed to a warning in the next release.

* The `.env` argument to `sample_n()` and `sample_frac()` is defunct,
  passing a value to this argument print a message which will be changed to a
  warning in the next release.

## Databases

This version of dplyr includes some major changes to how database connections work. By and large, you should be able to continue using your existing dplyr database code without modification, but there are two big changes that you should be aware of:

* Almost all database related code has been moved out of dplyr and into a
  new package, [dbplyr](http://github.com/hadley/dbplyr/). This makes dplyr
  simpler, and will make it easier to release fixes for bugs that only affect
  databases. `src_mysql()`, `src_postgres()`, and `src_sqlite()` will still
  live dplyr so your existing code continues to work.

* It is no longer necessary to create a remote "src". Instead you can work
  directly with the database connection returned by DBI. This reflects the
  maturity of the DBI ecosystem. Thanks largely to the work of Kirill Muller
  (funded by the R Consortium) DBI backends are now much more consistent,
  comprehensive, and easier to use. That means that there's no longer a
  need for a layer in between you and DBI.

You can continue to use `src_mysql()`, `src_postgres()`, and `src_sqlite()`, but I recommend a new style that makes the connection to DBI more clear:

```R
library(dplyr)

con <- DBI::dbConnect(RSQLite::SQLite(), ":memory:")
DBI::dbWriteTable(con, "mtcars", mtcars)

mtcars2 <- tbl(con, "mtcars")
mtcars2
```

This is particularly useful if you want to perform non-SELECT queries as you can do whatever you want with `DBI::dbGetQuery()` and `DBI::dbExecute()`.

If you've implemented a database backend for dplyr, please read the [backend news](https://github.com/hadley/dbplyr/blob/master/NEWS.md#backends) to see what's changed from your perspective (not much). If you want to ensure your package works with both the current and previous version of dplyr, see `wrap_dbplyr_obj()` for helpers.

## UTF-8

* Internally, column names are always represented as character vectors,
  and not as language symbols, to avoid encoding problems on Windows
  (#1950, #2387, #2388).

* Error messages and explanations of data frame inequality are now encoded in
  UTF-8, also on Windows (#2441).

* Joins now always reencode character columns to UTF-8 if necessary. This gives
  a nice speedup, because now pointer comparison can be used instead of string
  comparison, but relies on a proper encoding tag for all strings (#2514).

* Fixed problems when joining factor or character encodings with a mix of
  native and UTF-8 encoded values (#1885, #2118, #2271, #2451).

* Fix `group_by()` for data frames that have UTF-8 encoded names (#2284, #2382).

* New `group_vars()` generic that returns the grouping as character vector, to
  avoid the potentially lossy conversion to language symbols. The list returned
  by `group_by_prepare()` now has a new `group_names` component (#1950, #2384).

## Colwise functions

* `rename()`, `select()`, `group_by()`, `filter()`, `arrange()` and
  `transmute()` now have scoped variants (verbs suffixed with `_if()`,
  `_at()` and `_all()`). Like `mutate_all()`, `summarise_if()`, etc,
  these variants apply an operation to a selection of variables.

* The scoped verbs taking predicates (`mutate_if()`, `summarise_if()`,
  etc) now support S3 objects and lazy tables. S3 objects should
  implement methods for `length()`, `[[` and `tbl_vars()`. For lazy
  tables, the first 100 rows are collected and the predicate is
  applied on this subset of the data. This is robust for the common
  case of checking the type of a column (#2129).

* Summarise and mutate colwise functions pass `...` on the the manipulation
  functions.

* The performance of colwise verbs like `mutate_all()` is now back to
  where it was in `mutate_each()`.

* `funs()` has better handling of namespaced functions (#2089).

* Fix issue with `mutate_if()` and `summarise_if()` when a predicate
  function returns a vector of `FALSE` (#1989, #2009, #2011).

## Tidyeval

dplyr has a new approach to non-standard evaluation (NSE) called tidyeval.
It is described in detail in `vignette("programming")` but, in brief, gives you
the ability to interpolate values in contexts where dplyr usually works with expressions:

```{r}
my_var <- quo(homeworld)

starwars %>%
  group_by(!!my_var) %>%
  summarise_at(vars(height:mass), mean, na.rm = TRUE)
```

This means that the underscored version of each main verb is no longer needed,
and so these functions have been deprecated (but remain around for backward compatibility).

* `order_by()`, `top_n()`, `sample_n()` and `sample_frac()` now use
  tidyeval to capture their arguments by expression. This makes it
  possible to use unquoting idioms (see `vignette("programming")`) and
  fixes scoping issues (#2297).

* Most verbs taking dots now ignore the last argument if empty. This
  makes it easier to copy lines of code without having to worry about
  deleting trailing commas (#1039).

* [API] The new `.data` and `.env` environments can be used inside
  all verbs that operate on data: `.data$column_name` accesses the column
  `column_name`, whereas `.env$var` accesses the external variable `var`.
  Columns or external variables named `.data` or `.env` are shadowed, use
  `.data$...` and/or `.env$...` to access them.  (`.data` implements strict
  matching also for the `$` operator (#2591).)

    The `column()` and `global()` functions have been removed. They were never
    documented officially. Use the new `.data` and `.env` environments instead.

* Expressions in verbs are now interpreted correctly in many cases that
  failed before (e.g., use of `$`, `case_when()`, nonstandard evaluation, ...).
  These expressions are now evaluated in a specially constructed temporary
  environment that retrieves column data on demand with the help of the
  `bindrcpp` package (#2190). This temporary environment poses restrictions on
  assignments using `<-` inside verbs. To prevent leaking of broken bindings,
  the temporary environment is cleared after the evaluation (#2435).

## Verbs

### Joins

* [API] `xxx_join.tbl_df(na_matches = "never")` treats all `NA` values as
  different from each other (and from any other value), so that they never
  match.  This corresponds to the behavior of joins for database sources,
  and of database joins in general.  To match `NA` values, pass
  `na_matches = "na"` to the join verbs; this is only supported for data frames.
  The default is `na_matches = "na"`, kept for the sake of compatibility
  to v0.5.0. It can be tweaked by calling
  `pkgconfig::set_config("dplyr::na_matches", "na")` (#2033).

* `common_by()` gets a better error message for unexpected inputs (#2091)

* Fix groups when joining grouped data frames with duplicate columns
  (#2330, #2334, @davidkretch).

* One of the two join suffixes can now be an empty string, dplyr no longer
  hangs (#2228, #2445).

* Anti- and semi-joins warn if factor levels are inconsistent (#2741).

* Warnings about join column inconsistencies now contain the column names
  (#2728).

### Select

* For selecting variables, the first selector decides if it's an inclusive
  selection (i.e., the initial column list is empty), or an exclusive selection
  (i.e., the initial column list contains all columns). This means that
  `select(mtcars, contains("am"), contains("FOO"), contains("vs"))` now returns
  again both `am` and `vs` columns like in dplyr 0.4.3 (#2275, #2289, @r2evans).

* Select helpers now throw an error if called when no variables have been
  set (#2452)

* Helper functions in `select()` (and related verbs) are now evaluated
  in a context where column names do not exist (#2184).

* `select()` (and the internal function `select_vars()`) now support
  column names in addition to column positions. As a result,
  expressions like `select(mtcars, "cyl")` are now allowed.

### Other

* `recode()`, `case_when()` and `coalesce()` now support splicing of
  arguments with rlang's `!!!` operator.

* `count()` now preserves the grouping of its input (#2021).

* `distinct()` no longer duplicates variables (#2001).

* Empty `distinct()` with a grouped data frame works the same way as
  an empty `distinct()` on an ungrouped data frame, namely it uses all
  variables (#2476).

* `copy_to()` now returns it's output invisibly (since you're often just
   calling for the side-effect).

* `filter()` and `lag()` throw informative error if used with ts objects (#2219)

* `mutate()` recycles list columns of length 1 (#2171).

* `mutate()` gives better error message when attempting to add a non-vector
  column (#2319), or attempting to remove a column with `NULL` (#2187, #2439).

* `summarise()` now correctly evaluates newly created factors (#2217), and
  can create ordered factors (#2200).

* Ungrouped `summarise()` uses summary variables correctly (#2404, #2453).

* Grouped `summarise()` no longer converts character `NA` to empty strings (#1839).

## Combining and comparing

* `all_equal()` now reports multiple problems as a character vector (#1819, #2442).

* `all_equal()` checks that factor levels are equal (#2440, #2442).

* `bind_rows()` and `bind_cols()` give an error for database tables (#2373).

* `bind_rows()` works correctly with `NULL` arguments and an `.id` argument
  (#2056), and also for zero-column data frames (#2175).

* Breaking change: `bind_rows()` and `combine()` are more strict when coercing.
  Logical values are no longer coerced to integer and numeric. Date, POSIXct
  and other integer or double-based classes are no longer coerced to integer or
  double as there is chance of attributes or information being lost
  (#2209, @zeehio).

* `bind_cols()` now calls `tibble::repair_names()` to ensure that all
  names are unique (#2248).

* `bind_cols()` handles empty argument list (#2048).

* `bind_cols()` better handles `NULL` inputs (#2303, #2443).

* `bind_rows()` explicitly rejects columns containing data frames
  (#2015, #2446).

* `bind_rows()` and `bind_cols()` now accept vectors. They are treated
  as rows by the former and columns by the latter. Rows require inner
  names like `c(col1 = 1, col2 = 2)`, while columns require outer
  names: `col1 = c(1, 2)`. Lists are still treated as data frames but
  can be spliced explicitly with `!!!`, e.g. `bind_rows(!!! x)` (#1676).

* `rbind_list()` and `rbind_all()` now call `.Deprecated()`, they will be removed
  in the next CRAN release. Please use `bind_rows()` instead.

* `combine()` accepts `NA` values (#2203, @zeehio)

* `combine()` and `bind_rows()` with character and factor types now always warn
  about the coercion to character (#2317, @zeehio)

* `combine()` and `bind_rows()` accept `difftime` objects.

* `mutate` coerces results from grouped dataframes accepting combinable data
  types (such as `integer` and `numeric`). (#1892, @zeehio)

## Vector functions

* `%in%` gets new hybrid handler (#126).

* `between()` returns NA if `left` or `right` is `NA` (fixes #2562).

* `case_when()` supports `NA` values (#2000, @tjmahr).

* `first()`, `last()`, and `nth()` have better default values for factor,
  Dates, POSIXct, and data frame inputs (#2029).

* Fixed segmentation faults in hybrid evaluation of `first()`, `last()`,
  `nth()`,  `lead()`, and `lag()`. These functions now always fall back to the R
  implementation if called with arguments that the hybrid evaluator cannot
  handle (#948, #1980).

* `n_distinct()` gets larger hash tables given slightly better performance (#977).

* `nth()` and `ntile()` are more careful about proper data types of their return values (#2306).

* `ntile()` ignores `NA` when computing group membership (#2564).

* `lag()` enforces integer `n` (#2162, @kevinushey).

* hybrid `min()` and `max()` now always return a `numeric` and work correctly
  in edge cases (empty input, all `NA`, ...) (#2305, #2436).

* `min_rank("string")` no longer segfaults in hybrid evaluation (#2279, #2444).

* `recode()` can now recode a factor to other types (#2268)

* `recode()` gains `.dots` argument to support passing replacements as list
  (#2110, @jlegewie).

## Other minor changes and bug fixes

* Many error messages are more helpful by referring to a column name or a
  position in the argument list (#2448).

* New `is_grouped_df()` alias to `is.grouped_df()`.

* `tbl_vars()` now has a `group_vars` argument set to `TRUE` by
  default. If `FALSE`, group variables are not returned.

* Fixed segmentation fault after calling `rename()` on an invalid grouped
  data frame (#2031).

* `rename_vars()` gains a `strict` argument to control if an
  error is thrown when you try and rename a variable that doesn't
  exist.

* Fixed undefined behavior for `slice()` on a zero-column data frame (#2490).

* Fixed very rare case of false match during join (#2515).

* Restricted workaround for `match()` to R 3.3.0. (#1858).

* dplyr now warns on load when the version of R or Rcpp during installation is
  different to the currently installed version (#2514).

* Fixed improper reuse of attributes when creating a list column in `summarise()`
  and perhaps `mutate()` (#2231).

* `mutate()` and `summarise()` always strip the `names` attribute from new
  or updated columns, even for ungrouped operations (#1689).

* Fixed rare error that could lead to a segmentation fault in
  `all_equal(ignore_col_order = FALSE)` (#2502).

* The "dim" and "dimnames" attributes are always stripped when copying a
  vector (#1918, #2049).

* `grouped_df` and `rowwise` are registered officially as S3 classes.
  This makes them easier to use with S4 (#2276, @joranE, #2789).

* All operations that return tibbles now include the `"tbl"` class.
  This is important for correct printing with tibble 1.3.1 (#2789).

* Makeflags uses PKG_CPPFLAGS for defining preprocessor macros.

* astyle formatting for C++ code, tested but not changed as part of the tests
  (#2086, #2103).

* Update RStudio project settings to install tests (#1952).

* Using `Rcpp::interfaces()` to register C callable interfaces, and registering all native exported functions via `R_registerRoutines()` and `useDynLib(.registration = TRUE)` (#2146).

* Formatting of grouped data frames now works by overriding the `tbl_sum()` generic instead of `print()`. This means that the output is more consistent with tibble, and that `format()` is now supported also for SQL sources (#2781).


# dplyr 0.5.0

## Breaking changes

### Existing functions

* `arrange()` once again ignores grouping (#1206).

* `distinct()` now only keeps the distinct variables. If you want to return
  all variables (using the first row for non-distinct values) use
  `.keep_all = TRUE` (#1110). For SQL sources, `.keep_all = FALSE` is
  implemented using `GROUP BY`, and `.keep_all = TRUE` raises an error
  (#1937, #1942, @krlmlr). (The default behaviour of using all variables
  when none are specified remains - this note only applies if you select
  some variables).

* The select helper functions `starts_with()`, `ends_with()` etc are now
  real exported functions. This means that you'll need to import those
  functions if you're using from a package where dplyr is not attached.
  i.e. `dplyr::select(mtcars, starts_with("m"))` used to work, but
  now you'll need `dplyr::select(mtcars, dplyr::starts_with("m"))`.

### Deprecated and defunct functions

* The long deprecated `chain()`, `chain_q()` and `%.%` have been removed.
  Please use `%>%` instead.

* `id()` has been deprecated. Please use `group_indices()` instead
  (#808).

* `rbind_all()` and `rbind_list()` are formally deprecated. Please use
  `bind_rows()` instead (#803).

* Outdated benchmarking demos have been removed (#1487).

* Code related to starting and signalling clusters has been moved out to
  [multidplyr](http://github.com/hadley/multidplyr).

## New functions

* `coalesce()` finds the first non-missing value from a set of vectors.
  (#1666, thanks to @krlmlr for initial implementation).

* `case_when()` is a general vectorised if + else if (#631).

* `if_else()` is a vectorised if statement: it's a stricter (type-safe),
  faster, and more predictable version of `ifelse()`. In SQL it is
  translated to a `CASE` statement.

* `na_if()` makes it easy to replace a certain value with an `NA` (#1707).
  In SQL it is translated to `NULL_IF`.

* `near(x, y)` is a helper for `abs(x - y) < tol` (#1607).

* `recode()` is vectorised equivalent to `switch()` (#1710).

* `union_all()` method. Maps to `UNION ALL` for SQL sources, `bind_rows()`
  for data frames/tbl\_dfs, and `combine()` for vectors (#1045).

* A new family of functions replace `summarise_each()` and
  `mutate_each()` (which will thus be deprecated in a future release).
  `summarise_all()` and `mutate_all()` apply a function to all columns
  while `summarise_at()` and `mutate_at()` operate on a subset of
  columns. These columuns are selected with either a character vector
  of columns names, a numeric vector of column positions, or a column
  specification with `select()` semantics generated by the new
  `columns()` helper. In addition, `summarise_if()` and `mutate_if()`
  take a predicate function or a logical vector (these verbs currently
  require local sources). All these functions can now take ordinary
  functions instead of a list of functions generated by `funs()`
  (though this is only useful for local sources). (#1845, @lionel-)

* `select_if()` lets you select columns with a predicate function.
  Only compatible with local sources. (#497, #1569, @lionel-)

## Local backends

### dtplyr

All data table related code has been separated out in to a new dtplyr package. This decouples the development of the data.table interface from the development of the dplyr package. If both data.table and dplyr are loaded, you'll get a message reminding you to load dtplyr.

### Tibble

Functions related to the creation and coercion of `tbl_df`s, now live in their own package: [tibble](http://blog.rstudio.org/2016/03/24/tibble-1-0-0/). See `vignette("tibble")` for more details.

* `$` and `[[` methods that never do partial matching (#1504), and throw
  an error if the variable does not exist.

* `all_equal()` allows to compare data frames ignoring row and column order,
  and optionally ignoring minor differences in type (e.g. int vs. double)
  (#821). The test handles the case where the df has 0 columns (#1506).
  The test fails fails when convert is `FALSE` and types don't match (#1484).

* `all_equal()` shows better error message when comparing raw values
  or when types are incompatible and `convert = TRUE` (#1820, @krlmlr).

* `add_row()` makes it easy to add a new row to data frame (#1021)

* `as_data_frame()` is now an S3 generic with methods for lists (the old
  `as_data_frame()`), data frames (trivial), and matrices (with efficient
  C++ implementation) (#876). It no longer strips subclasses.

* The internals of `data_frame()` and `as_data_frame()` have been aligned,
  so `as_data_frame()` will now automatically recycle length-1 vectors.
  Both functions give more informative error messages if you attempting to
  create an invalid data frame. You can no longer create a data frame with
  duplicated names (#820). Both check for `POSIXlt` columns, and tell you to
  use `POSIXct` instead (#813).

* `frame_data()` properly constructs rectangular tables (#1377, @kevinushey),
  and supports list-cols.

* `glimpse()` is now a generic. The default method dispatches to `str()`
  (#1325).  It now (invisibly) returns its first argument (#1570).

*  `lst()` and `lst_()` which create lists in the same way that
  `data_frame()` and `data_frame_()` create data frames (#1290).

* `print.tbl_df()` is considerably faster if you have very wide data frames.
  It will now also only list the first 100 additional variables not already
  on screen - control this with the new `n_extra` parameter to `print()`
  (#1161). When printing a grouped data frame the number of groups is now
  printed with thousands separators (#1398). The type of list columns
  is correctly printed (#1379)

* Package includes `setOldClass(c("tbl_df", "tbl", "data.frame"))` to help
  with S4 dispatch (#969).

* `tbl_df` automatically generates column names (#1606).

### tbl_cube

* new `as_data_frame.tbl_cube()` (#1563, @krlmlr).

* `tbl_cube`s are now constructed correctly from data frames, duplicate
  dimension values are detected, missing dimension values are filled
  with `NA`. The construction from data frames now guesses the measure
  variables by default, and allows specification of dimension and/or
  measure variables (#1568, @krlmlr).

* Swap order of `dim_names` and `met_name` arguments in `as.tbl_cube`
  (for `array`, `table` and `matrix`) for consistency with `tbl_cube` and
  `as.tbl_cube.data.frame`. Also, the `met_name` argument to
  `as.tbl_cube.table` now defaults to `"Freq"` for consistency with
  `as.data.frame.table` (@krlmlr, #1374).

## Remote backends

* `as_data_frame()` on SQL sources now returns all rows (#1752, #1821,
  @krlmlr).

* `compute()` gets new parameters `indexes` and `unique_indexes` that make
  it easier to add indexes (#1499, @krlmlr).

* `db_explain()` gains a default method for DBIConnections (#1177).

* The backend testing system has been improved. This lead to the removal of
  `temp_srcs()`. In the unlikely event that you were using this function,
  you can instead use `test_register_src()`, `test_load()`, and `test_frame()`.

* You can now use `right_join()` and `full_join()` with remote tables (#1172).

### SQLite

* `src_memdb()` is a session-local in-memory SQLite database.
  `memdb_frame()` works like `data_frame()`, but creates a new table in
  that database.

* `src_sqlite()` now uses a stricter quoting character, `` ` ``, instead of
  `"`. SQLite "helpfully" will convert `"x"` into a string if there is
  no identifier called x in the current scope (#1426).

* `src_sqlite()` throws errors if you try and use it with window functions
  (#907).

### SQL translation

* `filter.tbl_sql()` now puts parens around each argument (#934).

* Unary `-` is better translated (#1002).

* `escape.POSIXt()` method makes it easier to use date times. The date is
  rendered in ISO 8601 format in UTC, which should work in most databases
  (#857).

* `is.na()` gets a missing space (#1695).

* `if`, `is.na()`, and `is.null()` get extra parens to make precendence
  more clear (#1695).

* `pmin()` and `pmax()` are translated to `MIN()` and `MAX()` (#1711).

* Window functions:

    * Work on ungrouped data (#1061).

    * Warning if order is not set on cumulative window functions.

    * Multiple partitions or ordering variables in windowed functions no
      longer generate extra parentheses, so should work for more databases
      (#1060)

### Internals

This version includes an almost total rewrite of how dplyr verbs are translated into SQL. Previously, I used a rather ad-hoc approach, which tried to guess when a new subquery was needed. Unfortunately this approach was fraught with bugs, so in this version I've implemented a much richer internal data model. Now there is a three step process:

1.  When applied to a `tbl_lazy`, each dplyr verb captures its inputs
    and stores in a `op` (short for operation) object.

2.  `sql_build()` iterates through the operations building to build up an
    object that represents a SQL query. These objects are convenient for
    testing as they are lists, and are backend agnostics.

3.  `sql_render()` iterates through the queries and generates the SQL,
    using generics (like `sql_select()`) that can vary based on the
    backend.

In the short-term, this increased abstraction is likely to lead to some minor performance decreases, but the chance of dplyr generating correct SQL is much much higher. In the long-term, these abstractions will make it possible to write a query optimiser/compiler in dplyr, which would make it possible to generate much more succinct queries.

If you have written a dplyr backend, you'll need to make some minor changes to your package:

* `sql_join()` has been considerably simplified - it is now only responsible
  for generating the join query, not for generating the intermediate selects
  that rename the variable. Similarly for `sql_semi_join()`. If you've
  provided new methods in your backend, you'll need to rewrite.

* `select_query()` gains a distinct argument which is used for generating
  queries for `distinct()`. It loses the `offset` argument which was
  never used (and hence never tested).

* `src_translate_env()` has been replaced by `sql_translate_env()` which
  should have methods for the connection object.

There were two other tweaks to the exported API, but these are less likely to affect anyone.

* `translate_sql()` and `partial_eval()` got a new API: now use connection +
  variable names, rather than a `tbl`. This makes testing considerably easier.
  `translate_sql_q()` has been renamed to `translate_sql_()`.

* Also note that the sql generation generics now have a default method, instead
  methods for DBIConnection and NULL.

## Minor improvements and bug fixes

### Single table verbs

* Avoiding segfaults in presence of `raw` columns (#1803, #1817, @krlmlr).

* `arrange()` fails gracefully on list columns (#1489) and matrices
  (#1870, #1945, @krlmlr).

* `count()` now adds additional grouping variables, rather than overriding
  existing (#1703). `tally()` and `count()` can now count a variable
  called `n` (#1633). Weighted `count()`/`tally()` ignore `NA`s (#1145).

* The progress bar in `do()` is now updated at most 20 times per second,
  avoiding uneccessary redraws (#1734, @mkuhn)

* `distinct()` doesn't crash when given a 0-column data frame (#1437).

* `filter()` throws an error if you supply an named arguments. This is usually
  a type: `filter(df, x = 1)` instead of `filter(df, x == 1)` (#1529).

* `summarise()` correctly coerces factors with different levels (#1678),
  handles min/max of already summarised variable (#1622), and
  supports data frames as columns (#1425).

* `select()` now informs you that it adds missing grouping variables
  (#1511). It works even if the grouping variable has a non-syntactic name
  (#1138). Negating a failed match (e.g. `select(mtcars, -contains("x"))`)
  returns all columns, instead of no columns (#1176)

    The `select()` helpers are now exported and have their own
    documentation (#1410). `one_of()` gives a useful error message if
    variables names are not found in data frame (#1407).

* The naming behaviour of `summarise_each()` and `mutate_each()` has been
  tweaked so that you can force inclusion of both the function and the
  variable name: `summarise_each(mtcars, funs(mean = mean), everything())`
  (#442).

* `mutate()` handles factors that are all `NA` (#1645), or have different
  levels in different groups (#1414). It disambiguates `NA` and `NaN` (#1448),
  and silently promotes groups that only contain `NA` (#1463). It deep copies
  data in list columns (#1643), and correctly fails on incompatible columns
  (#1641). `mutate()` on a grouped data no longer droups grouping attributes
  (#1120). `rowwise()` mutate gives expected results (#1381).

* `one_of()` tolerates unknown variables in `vars`, but warns (#1848, @jennybc).

* `print.grouped_df()` passes on `...` to `print()` (#1893).

* `slice()` correctly handles grouped attributes (#1405).

* `ungroup()` generic gains `...` (#922).

### Dual table verbs
* `bind_cols()` matches the behaviour of `bind_rows()` and ignores `NULL`
  inputs (#1148). It also handles `POSIXct`s with integer base type (#1402).

* `bind_rows()` handles 0-length named lists (#1515), promotes factors to
  characters (#1538), and warns when binding factor and character (#1485).
  bind_rows()` is more flexible in the way it can accept data frames,
  lists, list of data frames, and list of lists (#1389).

* `bind_rows()` rejects `POSIXlt` columns (#1875, @krlmlr).

* Both `bind_cols()` and `bind_rows()` infer classes and grouping information
  from the first data frame (#1692).

* `rbind()` and `cbind()` get `grouped_df()` methods that make it harder to
  create corrupt data frames (#1385). You should still prefer `bind_rows()`
  and `bind_cols()`.

* Joins now use correct class when joining on `POSIXct` columns
  (#1582, @joel23888), and consider time zones (#819). Joins handle a `by`
  that is empty (#1496), or has duplicates (#1192). Suffixes grow progressively
  to avoid creating repeated column names (#1460).  Joins on string columns
  should be substantially faster (#1386). Extra attributes are ok if they are
  identical (#1636). Joins work correct when factor levels not equal
  (#1712, #1559). Anti- and semi-joins give correct result when by variable
  is a factor (#1571), but warn if factor levels are inconsistent (#2741).
  A clear error message is given for joins where an
  explicit `by` contains unavailable columns (#1928, #1932).
  Warnings about join column inconsistencies now contain the column names
  (#2728).

* `inner_join()`, `left_join()`, `right_join()`, and `full_join()` gain a
  `suffix` argument which allows you to control what suffix duplicated variable
  names recieve (#1296).

* Set operations (`intersect()`, `union()` etc) respect coercion rules
  (#799). `setdiff()` handles factors with `NA` levels (#1526).

* There were a number of fixes to enable joining of data frames that don't
  have the same encoding of column names (#1513), including working around
  bug 16885 regarding `match()` in R 3.3.0 (#1806, #1810,
  @krlmlr).

### Vector functions

* `combine()` silently drops `NULL` inputs (#1596).

* Hybrid `cummean()` is more stable against floating point errors (#1387).

* Hybrid `lead()` and `lag()` received a considerable overhaul. They are more
  careful about more complicated expressions (#1588), and falls back more
  readily to pure R evaluation (#1411). They behave correctly in `summarise()`
  (#1434). and handle default values for string columns.

* Hybrid `min()` and `max()` handle empty sets (#1481).

* `n_distinct()` uses multiple arguments for data frames (#1084), falls back to R
  evaluation when needed (#1657), reverting decision made in (#567).
  Passing no arguments gives an error (#1957, #1959, @krlmlr).

* `nth()` now supports negative indices to select from end, e.g. `nth(x, -2)`
  selects the 2nd value from the end of `x` (#1584).

* `top_n()` can now also select bottom `n` values by passing a negative value
  to `n` (#1008, #1352).

* Hybrid evaluation leaves formulas untouched (#1447).


# dplyr 0.4.3

## Improved encoding support

Until now, dplyr's support for non-UTF8 encodings has been rather shaky. This release brings a number of improvement to fix these problems: it's probably not perfect, but should be a lot better than the previously version. This includes fixes to `arrange()` (#1280), `bind_rows()` (#1265), `distinct()` (#1179), and joins (#1315). `print.tbl_df()` also recieved a fix for strings with invalid encodings (#851).

## Other minor improvements and bug fixes

* `frame_data()` provides a means for constructing `data_frame`s using
  a simple row-wise language. (#1358, @kevinushey)

* `all.equal()` no longer runs all outputs together (#1130).

* `as_data_frame()` gives better error message with NA column names (#1101).

* `[.tbl_df` is more careful about subsetting column names (#1245).

* `arrange()` and `mutate()` work on empty data frames (#1142).

* `arrange()`, `filter()`, `slice()`, and `summarise()` preserve data frame
  meta attributes (#1064).

* `bind_rows()` and `bind_cols()` accept lists (#1104): during initial data
  cleaning you no longer need to convert lists to data frames, but can
  instead feed them to `bind_rows()` directly.

* `bind_rows()` gains a `.id` argument. When supplied, it creates a
  new column that gives the name of each data frame (#1337, @lionel-).

* `bind_rows()` respects the `ordered` attribute of factors (#1112), and
  does better at comparing `POSIXct`s (#1125). The `tz` attribute is ignored
  when determining if two `POSIXct` vectors are comparable. If the `tz` of
  all inputs is the same, it's used, otherwise its set to `UTC`.

* `data_frame()` always produces a `tbl_df` (#1151, @kevinushey)

* `filter(x, TRUE, TRUE)` now just returns `x` (#1210),
  it doesn't internally modify the first argument (#971), and
  it now works with rowwise data (#1099). It once again works with
  data tables (#906).

* `glimpse()` also prints out the number of variables in addition to the number
  of observations (@ilarischeinin, #988).

* Joins handles matrix columns better (#1230), and can join `Date` objects
  with heterogenous representations (some `Date`s are integers, while other
  are numeric). This also improves `all.equal()` (#1204).

* Fixed `percent_rank()` and `cume_dist()` so that missing values no longer
  affect denominator (#1132).

* `print.tbl_df()` now displays the class for all variables, not just those
  that don't fit on the screen (#1276). It also displays duplicated column
  names correctly (#1159).

* `print.grouped_df()` now tells you how many groups there are.

* `mutate()` can set to `NULL` the first column (used to segfault, #1329) and
  it better protects intermediary results (avoiding random segfaults, #1231).

* `mutate()` on grouped data handles the special case where for the first few
  groups, the result consists of a `logical` vector with only `NA`. This can
  happen when the condition of an `ifelse` is an all `NA` logical vector (#958).

* `mutate.rowwise_df()` handles factors (#886) and correctly handles
  0-row inputs (#1300).

* `n_distinct()` gains an `na_rm` argument (#1052).

* The `Progress` bar used by `do()` now respects global option
  `dplyr.show_progress` (default is TRUE) so you can turn it off globally
  (@jimhester #1264, #1226).

* `summarise()` handles expressions that returning heterogenous outputs,
  e.g. `median()`, which that sometimes returns an integer, and other times a
  numeric (#893).

* `slice()` silently drops columns corresponding to an NA (#1235).

* `ungroup.rowwise_df()` gives a `tbl_df` (#936).

* More explicit duplicated column name error message (#996).

* When "," is already being used as the decimal point (`getOption("OutDec")`),
  use "." as the thousands separator when printing out formatted numbers
  (@ilarischeinin, #988).

## Databases

* `db_query_fields.SQLiteConnection` uses `build_sql` rather than `paste0`
  (#926, @NikNakk)

* Improved handling of `log()` (#1330).

* `n_distinct(x)` is translated to `COUNT(DISTINCT(x))` (@skparkes, #873).

* `print(n = Inf)` now works for remote sources (#1310).

## Hybrid evaluation

* Hybrid evaluation does not take place for objects with a class (#1237).

* Improved `$` handling (#1134).

* Simplified code for `lead()` and `lag()` and make sure they work properly on
  factors (#955). Both repsect the `default` argument (#915).

* `mutate` can set to `NULL` the first column (used to segfault, #1329).

* `filter` on grouped data handles indices correctly (#880).

* `sum()` issues a warning about integer overflow (#1108).

# dplyr 0.4.2

This is a minor release containing fixes for a number of crashes and issues identified by R CMD CHECK. There is one new "feature": dplyr no longer complains about unrecognised attributes, and instead just copies them over to the output.

* `lag()` and `lead()` for grouped data were confused about indices and therefore
  produced wrong results (#925, #937). `lag()` once again overrides `lag()`
  instead of just the default method `lag.default()`. This is necesary due to
  changes in R CMD check. To use the lag function provided by another package,
  use `pkg::lag`.

* Fixed a number of memory issues identified by valgrind.

* Improved performance when working with large number of columns (#879).

* Lists-cols that contain data frames now print a slightly nicer summary
  (#1147)

* Set operations give more useful error message on incompatible data frames
  (#903).

* `all.equal()` gives the correct result when `ignore_row_order` is `TRUE`
  (#1065) and `all.equal()` correctly handles character missing values (#1095).

* `bind_cols()` always produces a `tbl_df` (#779).

* `bind_rows()` gains a test for a form of data frame corruption (#1074).

* `bind_rows()` and `summarise()` now handles complex columns (#933).

* Workaround for using the constructor of `DataFrame` on an unprotected object
  (#998)

* Improved performance when working with large number of columns (#879).

# dplyr 0.4.1

* Don't assume that RPostgreSQL is available.

# dplyr 0.4.0

## New features

* `add_rownames()` turns row names into an explicit variable (#639).

* `as_data_frame()` efficiently coerces a list into a data frame (#749).

* `bind_rows()` and `bind_cols()` efficiently bind a list of data frames by
  row or column. `combine()` applies the same coercion rules to vectors
  (it works like `c()` or `unlist()` but is consistent with the `bind_rows()`
  rules).

* `right_join()` (include all rows in `y`, and matching rows in `x`) and
  `full_join()` (include all rows in `x` and `y`) complete the family of
  mutating joins (#96).

* `group_indices()` computes a unique integer id for each group (#771). It
  can be called on a grouped_df without any arguments or on a data frame
  with same arguments as `group_by()`.

## New vignettes

* `vignette("data_frames")` describes dplyr functions that make it easier
  and faster to create and coerce data frames. It subsumes the old `memory`
  vignette.

* `vignette("two-table")` describes how two-table verbs work in dplyr.

## Minor improvements

* `data_frame()` (and `as_data_frame()` & `tbl_df()`) now explicitly
  forbid columns that are data frames or matrices (#775). All columns
  must be either a 1d atomic vector or a 1d list.

* `do()` uses lazyeval to correctly evaluate its arguments in the correct
  environment (#744), and new `do_()` is the SE equivalent of `do()` (#718).
  You can modify grouped data in place: this is probably a bad idea but it's
  sometimes convenient (#737). `do()` on grouped data tables now passes in all
  columns (not all columns except grouping vars) (#735, thanks to @kismsu).
  `do()` with database tables no longer potentially includes grouping
  variables twice (#673). Finally, `do()` gives more consistent outputs when
  there are no rows or no groups (#625).

* `first()` and `last()` preserve factors, dates and times (#509).

* Overhaul of single table verbs for data.table backend. They now all use
  a consistent (and simpler) code base. This ensures that (e.g.) `n()`
  now works in all verbs (#579).

* In `*_join()`, you can now name only those variables that are different between
  the two tables, e.g. `inner_join(x, y, c("a", "b", "c" = "d"))` (#682).
  If non-join colums are the same, dplyr will add `.x` and `.y`
  suffixes to distinguish the source (#655).

* `mutate()` handles complex vectors (#436) and forbids `POSIXlt` results
  (instead of crashing) (#670).

* `select()` now implements a more sophisticated algorithm so if you're
  doing multiples includes and excludes with and without names, you're more
  likely to get what you expect (#644). You'll also get a better error
  message if you supply an input that doesn't resolve to an integer
  column position (#643).

* Printing has recieved a number of small tweaks. All `print()` method methods
  invisibly return their input so you can interleave `print()` statements into a
  pipeline to see interim results. `print()` will column names of 0 row data
  frames (#652), and will never print more 20 rows (i.e.
  `options(dplyr.print_max)` is now 20), not 100 (#710). Row names are no
  never printed since no dplyr method is guaranteed to preserve them (#669).

    `glimpse()` prints the number of observations (#692)

    `type_sum()` gains a data frame method.

* `summarise()` handles list output columns (#832)

* `slice()` works for data tables (#717). Documentation clarifies that
  slice can't work with relational databases, and the examples show
  how to achieve the same results using `filter()` (#720).

* dplyr now requires RSQLite >= 1.0. This shouldn't affect your code
  in any way (except that RSQLite now doesn't need to be attached) but does
  simplify the internals (#622).

* Functions that need to combine multiple results into a single column
  (e.g. `join()`, `bind_rows()` and `summarise()`) are more careful about
  coercion.

    Joining factors with the same levels in the same order preserves the
    original levels (#675). Joining factors with non-identical levels
    generates a warning and coerces to character (#684). Joining a character
    to a factor (or vice versa) generates a warning and coerces to character.
    Avoid these warnings by ensuring your data is compatible before joining.

    `rbind_list()` will throw an error if you attempt to combine an integer and
    factor (#751). `rbind()`ing a column full of `NA`s is allowed and just
    collects the appropriate missing value for the column type being collected
    (#493).

    `summarise()` is more careful about `NA`, e.g. the decision on the result
    type will be delayed until the first non NA value is returned (#599).
    It will complain about loss of precision coercions, which can happen for
    expressions that return integers for some groups and a doubles for others
    (#599).

* A number of functions gained new or improved hybrid handlers: `first()`,
  `last()`, `nth()` (#626), `lead()` & `lag()` (#683), `%in%` (#126). That means
  when you use these functions in a dplyr verb, we handle them in C++, rather
  than calling back to R, and hence improving performance.

    Hybrid `min_rank()` correctly handles `NaN` values (#726). Hybrid
    implementation of `nth()` falls back to R evaluation when `n` is not
    a length one integer or numeric, e.g. when it's an expression (#734).

    Hybrid `dense_rank()`, `min_rank()`, `cume_dist()`, `ntile()`, `row_number()`
    and `percent_rank()` now preserve NAs (#774)

* `filter` returns its input when it has no rows or no columns (#782).

* Join functions keep attributes (e.g. time zone information) from the
  left argument for `POSIXct` and `Date` objects (#819), and only
  only warn once about each incompatibility (#798).

## Bug fixes

* `[.tbl_df` correctly computes row names for 0-column data frames, avoiding
  problems with xtable (#656). `[.grouped_df` will silently drop grouping
  if you don't include the grouping columns (#733).

* `data_frame()` now acts correctly if the first argument is a vector to be
  recycled. (#680 thanks @jimhester)

* `filter.data.table()` works if the table has a variable called "V1" (#615).

* `*_join()` keeps columns in original order (#684).
  Joining a factor to a character vector doesn't segfault (#688).
  `*_join` functions can now deal with multiple encodings (#769),
  and correctly name results (#855).

* `*_join.data.table()` works when data.table isn't attached (#786).

* `group_by()` on a data table preserves original order of the rows (#623).
  `group_by()` supports variables with more than 39 characters thanks to
  a fix in lazyeval (#705). It gives meaninful error message when a variable
  is not found in the data frame (#716).

* `grouped_df()` requires `vars` to be a list of symbols (#665).

* `min(.,na.rm = TRUE)` works with `Date`s built on numeric vectors (#755).

* `rename_()` generic gets missing `.dots` argument (#708).

* `row_number()`, `min_rank()`, `percent_rank()`, `dense_rank()`, `ntile()` and
  `cume_dist()` handle data frames with 0 rows (#762). They all preserve
  missing values (#774). `row_number()` doesn't segfault when giving an external
  variable with the wrong number of variables (#781).

* `group_indices` handles the edge case when there are no variables (#867).

* Removed bogus `NAs introduced by coercion to integer range` on 32-bit Windows (#2708).

# dplyr 0.3.0.1

* Fixed problem with test script on Windows.

# dplyr 0.3

## New functions

* `between()` vector function efficiently determines if numeric values fall
  in a range, and is translated to special form for SQL (#503).

* `count()` makes it even easier to do (weighted) counts (#358).

* `data_frame()` by @kevinushey is a nicer way of creating data frames.
  It never coerces column types (no more `stringsAsFactors = FALSE`!),
  never munges column names, and never adds row names. You can use previously
  defined columns to compute new columns (#376).

* `distinct()` returns distinct (unique) rows of a tbl (#97). Supply
  additional variables to return the first row for each unique combination
  of variables.

* Set operations, `intersect()`, `union()` and `setdiff()` now have methods
  for data frames, data tables and SQL database tables (#93). They pass their
  arguments down to the base functions, which will ensure they raise errors if
  you pass in two many arguments.

* Joins (e.g. `left_join()`, `inner_join()`, `semi_join()`, `anti_join()`)
  now allow you to join on different variables in `x` and `y` tables by
  supplying a named vector to `by`. For example, `by = c("a" = "b")` joins
  `x.a` to `y.b`.

* `n_groups()` function tells you how many groups in a tbl. It returns
  1 for ungrouped data. (#477)

* `transmute()` works like `mutate()` but drops all variables that you didn't
  explicitly refer to (#302).

* `rename()` makes it easy to rename variables - it works similarly to
  `select()` but it preserves columns that you didn't otherwise touch.

* `slice()` allows you to selecting rows by position (#226). It includes
  positive integers, drops negative integers and you can use expression like
  `n()`.

## Programming with dplyr (non-standard evaluation)

* You can now program with dplyr - every function that does non-standard
  evaluation (NSE) has a standard evaluation (SE) version ending in `_`.
  This is powered by the new lazyeval package which provides all the tools
  needed to implement NSE consistently and correctly.

* See `vignette("nse")` for full details.

* `regroup()` is deprecated. Please use the more flexible `group_by_()`
  instead.

* `summarise_each_q()` and `mutate_each_q()` are deprecated. Please use
  `summarise_each_()` and `mutate_each_()` instead.

* `funs_q` has been replaced with `funs_`.

## Removed and deprecated features

* `%.%` has been deprecated: please use `%>%` instead. `chain()` is
  defunct. (#518)

* `filter.numeric()` removed. Need to figure out how to reimplement with
  new lazy eval system.

* The `Progress` refclass is no longer exported to avoid conflicts with shiny.
  Instead use `progress_estimated()` (#535).

* `src_monetdb()` is now implemented in MonetDB.R, not dplyr.

* `show_sql()` and `explain_sql()` and matching global options `dplyr.show_sql`
  and `dplyr.explain_sql` have been removed. Instead use `show_query()` and
  `explain()`.

## Minor improvements and bug fixes

* Main verbs now have individual documentation pages (#519).

* `%>%` is simply re-exported from magrittr, instead of creating a local copy
  (#496, thanks to @jimhester)

* Examples now use `nycflights13` instead of `hflights` because it the variables
  have better names and there are a few interlinked tables (#562). `Lahman` and
  `nycflights13` are (once again) suggested packages. This means many examples
  will not work unless you explicitly install them with
  `install.packages(c("Lahman", "nycflights13"))` (#508). dplyr now depends on
  Lahman 3.0.1. A number of examples have been updated to reflect modified
  field names (#586).

* `do()` now displays the progress bar only when used in interactive prompts
  and not when knitting (#428, @jimhester).

* `glimpse()` now prints a trailing new line (#590).

* `group_by()` has more consistent behaviour when grouping by constants:
  it creates a new column with that value (#410). It renames grouping
  variables (#410). The first argument is now `.data` so you can create
  new groups with name x (#534).

* Now instead of overriding `lag()`, dplyr overrides `lag.default()`,
  which should avoid clobbering lag methods added by other packages.
  (#277).

* `mutate(data, a = NULL)` removes the variable `a` from the returned
  dataset (#462).

* `trunc_mat()` and hence `print.tbl_df()` and friends gets a `width` argument
  to control the deafult output width. Set `options(dplyr.width = Inf)` to
  always show all columns (#589).

* `select()` gains `one_of()` selector: this allows you to select variables
  provided by a character vector (#396). It fails immediately if you give an
  empty pattern to `starts_with()`,  `ends_with()`, `contains()` or `matches()`
  (#481, @leondutoit). Fixed buglet in `select()` so that you can now create
  variables called `val` (#564).

* Switched from RC to R6.

* `tally()` and `top_n()` work consistently: neither accidentally
  evaluates the the `wt` param. (#426, @mnel)

* `rename` handles grouped data (#640).

## Minor improvements and bug fixes by backend

### Databases

* Correct SQL generation for `paste()` when used with the collapse parameter
  targeting a Postgres database. (@rbdixon, #1357)

* The db backend system has been completely overhauled in order to make
  it possible to add backends in other packages, and to support a much
  wider range of databases. See `vignette("new-sql-backend")` for instruction
  on how to create your own (#568).

* `src_mysql()` gains a method for `explain()`.

* When `mutate()` creates a new variable that uses a window function,
  automatically wrap the result in a subquery (#484).

* Correct SQL generation for `first()` and `last()` (#531).

* `order_by()` now works in conjunction with window functions in databases
  that support them.

### Data frames/`tbl_df`

* All verbs now understand how to work with `difftime()` (#390) and
  `AsIs` (#453) objects. They all check that colnames are unique (#483), and
  are more robust when columns are not present (#348, #569, #600).

* Hybrid evaluation bugs fixed:

    * Call substitution stopped too early when a sub expression contained a
      `$` (#502).

    * Handle `::` and `:::` (#412).

    * `cumany()` and `cumall()` properly handle `NA` (#408).

    * `nth()` now correctly preserve the class when using dates, times and
      factors (#509).

    * no longer substitutes within `order_by()` because `order_by()` needs to do
      its own NSE (#169).

* `[.tbl_df` always returns a tbl_df (i.e. `drop = FALSE` is the default)
  (#587, #610). `[.grouped_df` preserves important output attributes (#398).

* `arrange()` keeps the grouping structure of grouped data (#491, #605),
  and preserves input classes (#563).

* `contains()` accidentally matched regular expressions, now it passes
  `fixed = TRUE` to `grep()` (#608).

* `filter()` asserts all variables are white listed (#566).

* `mutate()` makes a `rowwise_df` when given a `rowwise_df` (#463).

* `rbind_all()` creates `tbl_df` objects instead of raw `data.frame`s.

* If `select()` doesn't match any variables, it returns a 0-column data frame,
  instead of the original (#498). It no longer fails when if some columns
  are not named (#492)

* `sample_n()` and `sample_frac()` methods for data.frames exported.
  (#405, @alyst)

* A grouped data frame may have 0 groups (#486). Grouped df objects
  gain some basic validity checking, which should prevent some crashes
  related to corrupt `grouped_df` objects made by `rbind()` (#606).

* More coherence when joining columns of compatible but different types,
  e.g. when joining a character vector and a factor (#455),
  or a numeric and integer (#450)

* `mutate()` works for on zero-row grouped data frame, and
  with list columns (#555).

* `LazySubset` was confused about input data size (#452).

* Internal `n_distinct()` is stricter about it's inputs: it requires one symbol
  which must be from the data frame (#567).

* `rbind_*()` handle data frames with 0 rows (#597). They fill character
  vector columns with `NA` instead of blanks (#595).  They work with
  list columns (#463).

* Improved handling of encoding for column names (#636).

* Improved handling of hybrid evaluation re $ and @ (#645).

### Data tables

* Fix major omission in `tbl_dt()` and `grouped_dt()` methods - I was
  accidentally doing a deep copy on every result :(

* `summarise()` and `group_by()` now retain over-allocation when working with
  data.tables (#475, @arunsrinivasan).

* joining two data.tables now correctly dispatches to data table methods,
  and result is a data table (#470)

### Cubes

* `summarise.tbl_cube()` works with single grouping variable (#480).

# dplyr 0.2

## Piping

dplyr now imports `%>%` from magrittr (#330). I recommend that you use this instead of `%.%` because it is easier to type (since you can hold down the shift key) and is more flexible. With you `%>%`, you can control which argument on the RHS recieves the LHS by using the pronoun `.`. This makes `%>%` more useful with base R functions because they don't always take the data frame as the first argument. For example you could pipe `mtcars` to `xtabs()` with:

    mtcars %>% xtabs( ~ cyl + vs, data = .)

Thanks to @smbache for the excellent magrittr package. dplyr only provides `%>%` from magrittr, but it contains many other useful functions. To use them, load `magrittr` explicitly: `library(magrittr)`. For more details, see `vignette("magrittr")`.

`%.%` will be deprecated in a future version of dplyr, but it won't happen for a while. I've also deprecated `chain()` to encourage a single style of dplyr usage: please use `%>%` instead.

## Do

`do()` has been completely overhauled. There are now two ways to use it, either with multiple named arguments or a single unnamed arguments. `group_by()` + `do()` is equivalent to `plyr::dlply`, except it always returns a data frame.

If you use named arguments, each argument becomes a list-variable in the output. A list-variable can contain any arbitrary R object so it's particularly well suited for storing models.

    library(dplyr)
    models <- mtcars %>% group_by(cyl) %>% do(lm = lm(mpg ~ wt, data = .))
    models %>% summarise(rsq = summary(lm)$r.squared)

If you use an unnamed argument, the result should be a data frame. This allows you to apply arbitrary functions to each group.

    mtcars %>% group_by(cyl) %>% do(head(., 1))

Note the use of the `.` pronoun to refer to the data in the current group.

`do()` also has an automatic progress bar. It appears if the computation takes longer than 5 seconds and lets you know (approximately) how much longer the job will take to complete.

## New verbs

dplyr 0.2 adds three new verbs:

* `glimpse()` makes it possible to see all the columns in a tbl,
  displaying as much data for each variable as can be fit on a single line.

* `sample_n()` randomly samples a fixed number of rows from a tbl;
  `sample_frac()` randomly samples a fixed fraction of rows. Only works
  for local data frames and data tables (#202).

* `summarise_each()` and `mutate_each()` make it easy to apply one or more
  functions to multiple columns in a tbl (#178).

## Minor improvements

* If you load plyr after dplyr, you'll get a message suggesting that you
  load plyr first (#347).

* `as.tbl_cube()` gains a method for matrices (#359, @paulstaab)

* `compute()` gains `temporary` argument so you can control whether the
  results are temporary or permanent (#382, @cpsievert)

* `group_by()` now defaults to `add = FALSE` so that it sets the grouping
  variables rather than adding to the existing list. I think this is how
  most people expected `group_by` to work anyway, so it's unlikely to
  cause problems (#385).

* Support for [MonetDB](http://www.monetdb.org) tables with `src_monetdb()`
  (#8, thanks to @hannesmuehleisen).

* New vignettes:

    * `memory` vignette which discusses how dplyr minimises memory usage
      for local data frames (#198).

    *  `new-sql-backend` vignette which discusses how to add a new
       SQL backend/source to dplyr.

* `changes()` output more clearly distinguishes which columns were added or
  deleted.

* `explain()` is now generic.

* dplyr is more careful when setting the keys of data tables, so it never
  accidentally modifies an object that it doesn't own. It also avoids
  unnecessary key setting which negatively affected performance.
  (#193, #255).

* `print()` methods for `tbl_df`, `tbl_dt` and `tbl_sql` gain `n` argument to
  control the number of rows printed (#362). They also works better when you have
  columns containing lists of complex objects.

* `row_number()` can be called without arguments, in which case it returns
  the same as `1:n()` (#303).

* `"comment"` attribute is allowed (white listed) as well as names (#346).

* hybrid versions of `min`, `max`, `mean`, `var`, `sd` and `sum`
  handle the `na.rm` argument (#168). This should yield substantial
  performance improvements for those functions.

* Special case for call to `arrange()` on a grouped data frame with no arguments. (#369)

## Bug fixes

* Code adapted to Rcpp > 0.11.1

* internal `DataDots` class protects against missing variables in verbs (#314),
  including the case where `...` is missing. (#338)

* `all.equal.data.frame` from base is no longer bypassed. we now have
  `all.equal.tbl_df` and `all.equal.tbl_dt` methods (#332).

* `arrange()` correctly handles NA in numeric vectors (#331) and 0 row
  data frames (#289).

* `copy_to.src_mysql()` now works on windows (#323)

* `*_join()` doesn't reorder column names (#324).

* `rbind_all()` is stricter and only accepts list of data frames (#288)

* `rbind_*` propagates time zone information for `POSIXct` columns (#298).

* `rbind_*` is less strict about type promotion. The numeric `Collecter` allows
  collection of integer and logical vectors. The integer `Collecter` also collects
  logical values (#321).

* internal `sum` correctly handles integer (under/over)flow (#308).

* `summarise()` checks consistency of outputs (#300) and drops `names`
  attribute of output columns (#357).

* join functions throw error instead of crashing when there are no common
  variables between the data frames, and also give a better error message when
  only one data frame has a by variable (#371).

* `top_n()` returns `n` rows instead of `n - 1` (@leondutoit, #367).

* SQL translation always evaluates subsetting operators (`$`, `[`, `[[`)
  locally. (#318).

* `select()` now renames variables in remote sql tbls (#317) and
  implicitly adds grouping variables (#170).

* internal `grouped_df_impl` function errors if there are no variables to group by (#398).

* `n_distinct` did not treat NA correctly in the numeric case #384.

* Some compiler warnings triggered by -Wall or -pedantic have been eliminated.

* `group_by` only creates one group for NA (#401).

* Hybrid evaluator did not evaluate expression in correct environment (#403).

# dplyr 0.1.3

## Bug fixes

* `select()` actually renames columns in a data table (#284).

* `rbind_all()` and `rbind_list()` now handle missing values in factors (#279).

* SQL joins now work better if names duplicated in both x and y tables (#310).

* Builds against Rcpp 0.11.1

* `select()` correctly works with the vars attribute (#309).

* Internal code is stricter when deciding if a data frame is grouped (#308):
  this avoids a number of situations which previously causedd .

* More data frame joins work with missing values in keys (#306).

# dplyr 0.1.2

## New features

* `select()` is substantially more powerful. You can use named arguments to
  rename existing variables, and new functions `starts_with()`, `ends_with()`,
  `contains()`, `matches()` and `num_range()` to select variables based on
  their names. It now also makes a shallow copy, substantially reducing its
  memory impact (#158, #172, #192, #232).

* `summarize()` added as alias for `summarise()` for people from countries
  that don't don't spell things correctly ;) (#245)

## Bug fixes

* `filter()` now fails when given anything other than a logical vector, and
  correctly handles missing values (#249). `filter.numeric()` proxies
  `stats::filter()` so you can continue to use `filter()` function with
  numeric inputs (#264).

* `summarise()` correctly uses newly created variables (#259).

* `mutate()` correctly propagates attributes (#265) and `mutate.data.frame()`
  correctly mutates the same variable repeatedly (#243).

* `lead()` and `lag()` preserve attributes, so they now work with
  dates, times and factors (#166).

* `n()` never accepts arguments (#223).

* `row_number()` gives correct results (#227).

* `rbind_all()` silently ignores data frames with 0 rows or 0 columns (#274).

* `group_by()` orders the result (#242). It also checks that columns
  are of supported types (#233, #276).

* The hybrid evaluator did not handle some expressions correctly, for
  example in `if(n() > 5) 1 else 2` the subexpression `n()` was not
  substituted correctly. It also correctly processes `$` (#278).

* `arrange()` checks that all columns are of supported types (#266). It also
  handles list columns (#282).

* Working towards Solaris compatibility.

* Benchmarking vignette temporarily disabled due to microbenchmark
  problems reported by BDR.

# dplyr 0.1.1

## Improvements

* new `location()` and `changes()` functions which provide more information
  about how data frames are stored in memory so that you can see what
  gets copied.

* renamed `explain_tbl()` to `explain()` (#182).

* `tally()` gains `sort` argument to sort output so highest counts
  come first (#173).

* `ungroup.grouped_df()`, `tbl_df()`, `as.data.frame.tbl_df()` now only
  make shallow copies of their inputs (#191).

* The `benchmark-baseball` vignette now contains fairer (including grouping
  times) comparisons with `data.table`. (#222)

## Bug fixes

* `filter()` (#221) and `summarise()` (#194) correctly propagate attributes.

* `summarise()` throws an error when asked to summarise an unknown variable
  instead of crashing (#208).

* `group_by()` handles factors with missing values (#183).

* `filter()` handles scalar results (#217) and better handles scoping, e.g.
  `filter(., variable)` where `variable` is defined in the function that calls
  `filter`. It also handles `T` and `F` as aliases to `TRUE` and `FALSE`
  if there are no `T` or `F` variables in the data or in the scope.

* `select.grouped_df` fails when the grouping variables are not included
  in the selected variables (#170)

* `all.equal.data.frame()` handles a corner case where the data frame has
  `NULL` names (#217)

* `mutate()` gives informative error message on unsupported types (#179)

* dplyr source package no longer includes pandas benchmark, reducing
  download size from 2.8 MB to 0.5 MB.<|MERGE_RESOLUTION|>--- conflicted
+++ resolved
@@ -1,6 +1,5 @@
 # dplyr 0.9.0 (in development)
 
-<<<<<<< HEAD
 * `sample_n()` and `sample_frac()` have been retired in favour of new 
   `slice_sample()`. See `?sample_n` for details about why, and for examples
   converting from old to new usage.
@@ -18,7 +17,6 @@
   
   * `slice_min()` and `slice_max()` select the rows with the minimum or 
     maximum values of a variable, taking over from the confusing `top_n()`.
-=======
 * `transmute()` now preserves order of input variables (#4693).
 
 * `bench_tbls()`, `compare_tbls()`, `compare_tbls2()`, `eval_tbls()` and 
@@ -27,7 +25,6 @@
   more directly (#4675).
 * `distinct()` errors if you request it use variables that don't exist
   (this was previously a warning) (#4656).
->>>>>>> 806fe23b
 
 * `tally()` and `count()` now error if the default output `name` (n), already
   exists in the data frame. You'll now need to specify it yourself; this 
