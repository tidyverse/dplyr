# dplyr 0.8.1.9000

* `rename_at()` handles empty selection (#4324). 

<<<<<<< HEAD
* `summarise()` correctly resolves summarised list columns (#4349). 

# dplyr 0.8.0.9000
=======
* colwise functions support constants in formulas (#4374). 

# dplyr 0.8.1
>>>>>>> 25c60dfa

## Breaking changes

* `group_modify()` is the new name of the function previously known as `group_map()`

## New functions

* `group_map()` now only calls the function on each group and return a list. 

* `group_by_drop_default()`, previously known as `dplyr:::group_drops()` is exported (#4245).

## Minor changes

* Lists of formulas passed to colwise verbs are now automatically named.

* `group_by()` does a shallow copy even in the no groups case (#4221).

* Fixed `mutate()` on rowwise data frames with 0 rows (#4224).

* Fixed handling of bare formulas in colwise verbs (#4183).

* Fixed performance of `n_distinct()` (#4202). 

* `group_indices()` now ignores empty groups by default for `data.frame`, which is
  consistent with the default of `group_by()` (@yutannihilation, #4208). 

* Fixed integer overflow in hybrid `ntile()` (#4186). 

* colwise functions `summarise_at()` ... can rename vars in the case of multiple functions (#4180).

* `select_if()` and `rename_if()` handle logical vector predicate (#4213). 

* hybrid `min()` and `max()` cast to integer when possible (#4258).

* `bind_rows()` correctly handles the cases where there are multiple consecutive `NULL` (#4296). 

* Support for R 3.1.* has been dropped. The minimal R version supported is now 3.2.0. 
  https://www.tidyverse.org/articles/2019/04/r-version-support/

* `rename_at()` handles empty selection (#4324). 

# dplyr 0.8.0.1 (2019-02-15)

* Fixed integer C/C++ division, forced released by CRAN (#4185). 

# dplyr 0.8.0 (2019-02-14)

## Breaking changes

* The error `could not find function "n"` or the warning 
  ```Calling `n()` without importing or prefixing it is deprecated, use `dplyr::n()` ``` 
  
  indicates when functions like `n()`, `row_number()`, ... are not imported or prefixed. 
  
  The easiest fix is to import dplyr with `import(dplyr)` in your `NAMESPACE` or
  `#' @import dplyr` in a roxygen comment, alternatively such functions can be 
  imported selectively as any other function with `importFrom(dplyr, n)` in the 
  `NAMESPACE` or `#' @importFrom dplyr n` in a roxygen comment. The third option is 
  to prefix them, i.e. use `dplyr::n()`
   
* If you see `checking S3 generic/method consistency` in R CMD check for your 
  package, note that : 
  
  - `sample_n()` and `sample_frac()` have gained `...`
  - `filter()` and `slice()` have gained `.preserve`
  - `group_by()` has gained `.drop`

* ```Error: `.data` is a corrupt grouped_df, ...```  signals code that makes 
  wrong assumptions about the internals of a grouped data frame. 

## New functions

* New selection helpers `group_cols()`. It can be called in selection contexts
  such as `select()` and matches the grouping variables of grouped tibbles.

* `last_col()` is re-exported from tidyselect (#3584). 

* `group_trim()` drops unused levels of factors that are used as grouping variables. 

* `nest_join()` creates a list column of the matching rows. `nest_join()` + `tidyr::unnest()` 
   is equivalent to `inner_join`  (#3570). 

    ```r
    band_members %>% 
      nest_join(band_instruments)
    ```
    
* `group_nest()` is similar to `tidyr::nest()` but focusing on the variables to nest by 
  instead of the nested columns. 
 
    ```r
    starwars %>%
      group_by(species, homeworld) %>% 
      group_nest()
      
    starwars %>%
      group_nest(species, homeworld)
    ```
    
* `group_split()` is similar to `base::split()` but operating on existing groups when 
  applied to a grouped data frame, or subject to the data mask on ungrouped data frames

    ```r
    starwars %>%
      group_by(species, homeworld) %>%   
      group_split()
    
    starwars %>%
      group_split(species, homeworld)
    ```
    
* `group_map()` and `group_walk()` are purrr-like functions to iterate on groups 
  of a grouped data frame, jointly identified by the data subset (exposed as `.x`) and the 
  data key (a one row tibble, exposed as `.y`). `group_map()` returns a grouped data frame that 
  combines the results of the function, `group_walk()` is only used for side effects and returns 
  its input invisibly. 
  
  ```r
  mtcars %>%
    group_by(cyl) %>%
    group_map(~ head(.x, 2L))
  ```

* `distinct_prepare()`, previously known as `distinct_vars()` is exported. This is mostly useful for
  alternative backends (e.g. `dbplyr`). 

## Major changes

* `group_by()` gains the `.drop` argument. When set to `FALSE` the groups are generated 
  based on factor levels, hence some groups may be empty (#341). 

    ```r
    # 3 groups
    tibble(
      x = 1:2, 
      f = factor(c("a", "b"), levels = c("a", "b", "c"))
    ) %>% 
      group_by(f, .drop = FALSE)
      
    # the order of the grouping variables matter
    df <- tibble(
      x = c(1,2,1,2), 
      f = factor(c("a", "b", "a", "b"), levels = c("a", "b", "c"))
    )
    df %>% group_by(f, x, .drop = FALSE)
    df %>% group_by(x, f, .drop = FALSE)
    ```
    
  The default behaviour drops the empty groups as in the previous versions. 
  
  ```r
  tibble(
      x = 1:2, 
      f = factor(c("a", "b"), levels = c("a", "b", "c"))
    ) %>% 
      group_by(f)
  ```

* `filter()` and `slice()` gain a `.preserve` argument to control which groups it should keep. The default 
  `filter(.preserve = FALSE)` recalculates the grouping structure based on the resulting data, 
  otherwise it is kept as is.

    ```r
    df <- tibble(
      x = c(1,2,1,2), 
      f = factor(c("a", "b", "a", "b"), levels = c("a", "b", "c"))
    ) %>% 
      group_by(x, f, .drop = FALSE)
    
    df %>% filter(x == 1)
    df %>% filter(x == 1, .preserve = TRUE)
    ```

* The notion of lazily grouped data frames have disappeared. All dplyr verbs now recalculate 
  immediately the grouping structure, and respect the levels of factors. 

* Subsets of columns now properly dispatch to the `[` or `[[` method when the column 
  is an object (a vector with a class) instead of making assumptions on how the 
  column should be handled. The `[` method must handle integer indices, including 
  `NA_integer_`, i.e. `x[NA_integer_]` should produce a vector of the same class
  as `x` with whatever represents a missing value.  

## Minor changes

* `tally()` works correctly on non-data frame table sources such as `tbl_sql` (#3075).

* `sample_n()` and `sample_frac()` can use `n()` (#3527)

* `distinct()` respects the order of the variables provided (#3195, @foo-bar-baz-qux)
  and handles the 0 rows and 0 columns special case (#2954).

* `combine()` uses tidy dots (#3407).

* `group_indices()` can be used without argument in expressions in verbs (#1185).

* Using `mutate_all()`, `transmute_all()`, `mutate_if()` and `transmute_if()`
  with grouped tibbles now informs you that the grouping variables are
  ignored. In the case of the `_all()` verbs, the message invites you to use
  `mutate_at(df, vars(-group_cols()))` (or the equivalent `transmute_at()` call)
  instead if you'd like to make it explicit in your code that the operation is
  not applied on the grouping variables.

* Scoped variants of `arrange()` respect the `.by_group` argument (#3504).

* `first()` and `last()` hybrid functions fall back to R evaluation when given no arguments (#3589). 

* `mutate()` removes a column when the expression evaluates to `NULL` for all groups (#2945).

* grouped data frames support `[, drop = TRUE]` (#3714). 

* New low-level constructor `new_grouped_df()` and validator `validate_grouped_df` (#3837). 

* `glimpse()` prints group information on grouped tibbles (#3384).

* `sample_n()` and `sample_frac()` gain `...` (#2888). 

* Scoped filter variants now support functions and purrr-like lambdas:

  ```r
  mtcars %>% filter_at(vars(hp, vs), ~ . %% 2 == 0)
  ```

## Lifecycle

* `do()`, `rowwise()` and `combine()` are questioning (#3494). 

* `funs()` is soft-deprecated and will start issuing warnings in a future version.

## Changes to column wise functions

* Scoped variants for `distinct()`: `distinct_at()`, `distinct_if()`, `distinct_all()` (#2948).

* `summarise_at()` excludes the grouping variables (#3613). 

* `mutate_all()`, `mutate_at()`, `summarise_all()` and `summarise_at()` handle utf-8 names (#2967).

## Performance

* R expressions that cannot be handled with native code are now evaluated with
  unwind-protection when available (on R 3.5 and later). This improves the
  performance of dplyr on data frames with many groups (and hence many
  expressions to evaluate). We benchmarked that computing a grouped average is
  consistently twice as fast with unwind-protection enabled.

  Unwind-protection also makes dplyr more robust in corner cases because it
  ensures the C++ destructors are correctly called in all circumstances
  (debugger exit, captured condition, restart invokation).

* `sample_n()` and `sample_frac()` gain `...` (#2888). 
* Improved performance for wide tibbles (#3335).

* Faster hybrid `sum()`, `mean()`, `var()` and `sd()` for logical vectors (#3189).

* Hybrid version of `sum(na.rm = FALSE)` exits early when there are missing values. 
  This considerably improves performance when there are missing values early in the vector (#3288). 

* `group_by()` does not trigger the additional `mutate()` on simple uses of the `.data` pronoun (#3533). 

## Internal

* The grouping metadata of grouped data frame has been reorganized in a single tidy tibble, that can be accessed
  with the new `group_data()` function. The grouping tibble consists of one column per grouping variable, 
  followed by a list column of the (1-based) indices of the groups. The new `group_rows()` function retrieves
  that list of indices (#3489). 
  
    ```r
    # the grouping metadata, as a tibble
    group_by(starwars, homeworld) %>% 
      group_data()
    
    # the indices
    group_by(starwars, homeworld) %>% 
      group_data() %>% 
      pull(.rows)
      
    group_by(starwars, homeworld) %>% 
      group_rows()
    ```

* Hybrid evaluation has been completely redesigned for better performance and stability. 

## Documentation

* Add documentation example for moving variable to back in `?select` (#3051).

* column wise functions are better documented, in particular explaining when 
  grouping variables are included as part of the selection. 

### Deprecated and defunct functions

* `mutate_each()` and `summarise_each()` are deprecated. 

# dplyr 0.7.6

* `exprs()` is no longer exported to avoid conflicts with `Biobase::exprs()`
  (#3638).

* The MASS package is explicitly suggested to fix CRAN warnings on R-devel
  (#3657).

* Set operations like `intersect()` and `setdiff()` reconstruct groups metadata (#3587) and keep the order of the rows (#3839).

* Using namespaced calls to `base::sort()` and `base::unique()` from C++ code
  to avoid ambiguities when these functions are overridden (#3644).

* Fix rchk errors (#3693).

# dplyr 0.7.5 (2018-04-14)

## Breaking changes for package developers

* The major change in this version is that dplyr now depends on the selecting
  backend of the tidyselect package. If you have been linking to
  `dplyr::select_helpers` documentation topic, you should update the link to
  point to `tidyselect::select_helpers`.

* Another change that causes warnings in packages is that dplyr now exports the
  `exprs()` function. This causes a collision with `Biobase::exprs()`. Either
  import functions from dplyr selectively rather than in bulk, or do not import
  `Biobase::exprs()` and refer to it with a namespace qualifier.

## Bug fixes

* `distinct(data, "string")` now returns a one-row data frame again. (The
  previous behavior was to return the data unchanged.)

* `do()` operations with more than one named argument can access `.` (#2998).

* Reindexing grouped data frames (e.g. after `filter()` or `..._join()`)
  never updates the `"class"` attribute. This also avoids unintended updates
  to the original object (#3438).

* Fixed rare column name clash in `..._join()` with non-join
  columns of the same name in both tables (#3266).

*  Fix `ntile()` and `row_number()` ordering to use the locale-dependent
  ordering functions in R when dealing with character vectors, rather than
  always using the C-locale ordering function in C (#2792, @foo-bar-baz-qux).

* Summaries of summaries (such as `summarise(b = sum(a), c = sum(b))`) are
  now computed using standard evaluation for simplicity and correctness, but
  slightly slower (#3233).

* Fixed `summarise()` for empty data frames with zero columns (#3071).

## Major changes

* `enexpr()`, `expr()`, `exprs()`, `sym()` and `syms()` are now
  exported. `sym()` and `syms()` construct symbols from strings or character
  vectors. The `expr()` variants are equivalent to `quo()`, `quos()` and
  `enquo()` but return simple expressions rather than quosures. They support
  quasiquotation.

* dplyr now depends on the new tidyselect package to power `select()`,
  `rename()`, `pull()` and their variants (#2896). Consequently
  `select_vars()`, `select_var()` and `rename_vars()` are
  soft-deprecated and will start issuing warnings in a future version.

  Following the switch to tidyselect, `select()` and `rename()` fully support
  character vectors. You can now unquote variables like this:

  ```
  vars <- c("disp", "cyl")
  select(mtcars, !! vars)
  select(mtcars, -(!! vars))
  ```

  Note that this only works in selecting functions because in other contexts
  strings and character vectors are ambiguous. For instance strings are a valid
  input in mutating operations and `mutate(df, "foo")` creates a new column by
  recycling "foo" to the number of rows.

## Minor changes

* Support for raw vector columns in `arrange()`, `group_by()`, `mutate()`,
  `summarise()` and `..._join()` (minimal `raw` x `raw` support initially) (#1803). 

* `bind_cols()` handles unnamed list (#3402).

* `bind_rows()` works around corrupt columns that have the object bit set
  while having no class attribute (#3349). 

* `combine()` returns `logical()` when all inputs are `NULL` (or when there
  are no inputs) (#3365, @zeehio).

*  `distinct()` now supports renaming columns (#3234).

* Hybrid evaluation simplifies `dplyr::foo()` to `foo()` (#3309). Hybrid
  functions can now be masked by regular R functions to turn off hybrid
  evaluation (#3255). The hybrid evaluator finds functions from dplyr even if
  dplyr is not attached (#3456).

* In `mutate()` it is now illegal to use `data.frame` in the rhs (#3298). 

* Support `!!!` in `recode_factor()` (#3390).

* `row_number()` works on empty subsets (#3454).

* `select()` and `vars()` now treat `NULL` as empty inputs (#3023).

* Scoped select and rename functions (`select_all()`, `rename_if()` etc.)
  now work with grouped data frames, adapting the grouping as necessary
  (#2947, #3410). `group_by_at()` can group by an existing grouping variable
  (#3351). `arrange_at()` can use grouping variables (#3332). 

* `slice()` no longer enforce tibble classes when input is a simple
  `data.frame`, and ignores 0 (#3297, #3313).

* `transmute()` no longer prints a message when including a group variable.

## Documentation

* Improved documentation for `funs()` (#3094) and set operations (e.g. `union()`) (#3238, @edublancas).

## Error messages

* Better error message if dbplyr is not installed when accessing database
  backends (#3225).

* `arrange()` fails gracefully on `data.frame` columns (#3153).

* Corrected error message when calling `cbind()` with an object of wrong
  length (#3085).

* Add warning with explanation to `distinct()` if any of the selected columns
  are of type `list` (#3088, @foo-bar-baz-qux), or when used on unknown columns
  (#2867, @foo-bar-baz-qux).

* Show clear error message for bad arguments to `funs()` (#3368).

* Better error message in `..._join()` when joining data frames with duplicate
  or `NA` column names. Joining such data frames with a semi- or anti-join
  now gives a warning, which may be converted to an error in future versions
  (#3243, #3417).

* Dedicated error message when trying to use columns of the `Interval`
  or `Period` classes (#2568).

* Added an `.onDetach()` hook that allows for plyr to be loaded and attached
  without the warning message that says functions in dplyr will be masked,
  since dplyr is no longer attached (#3359, @jwnorman).

## Performance

* `sample_n()` and `sample_frac()` on grouped data frame are now faster
  especially for those with large number of groups (#3193, @saurfang).

## Internal

* Compute variable names for joins in R (#3430).

* Bumped Rcpp dependency to 0.12.15 to avoid imperfect detection of `NA`
  values in hybrid evaluation fixed in RcppCore/Rcpp#790 (#2919).

* Avoid cleaning the data mask, a temporary environment used to evaluate
  expressions. If the environment, in which e.g. a `mutate()` expression
  is evaluated, is preserved until after the operation, accessing variables
  from that environment now gives a warning but still returns `NULL` (#3318).

# dplyr 0.7.4

* Fix recent Fedora and ASAN check errors (#3098).

* Avoid dependency on Rcpp 0.12.10 (#3106).

# dplyr 0.7.3

* Fixed protection error that occurred when creating a character column using grouped `mutate()` (#2971).

* Fixed a rare problem with accessing variable values in `summarise()` when all groups have size one (#3050).
* `distinct()` now throws an error when used on unknown columns
  (#2867, @foo-bar-baz-qux).


* Fixed rare out-of-bounds memory write in `slice()` when negative indices beyond the number of rows were involved (#3073).

* `select()`, `rename()` and `summarise()` no longer change the grouped vars of the original data (#3038).

* `nth(default = var)`, `first(default = var)` and `last(default = var)` fall back to standard evaluation in a grouped operation instead of triggering an error (#3045).

* `case_when()` now works if all LHS are atomic (#2909), or when LHS or RHS values are zero-length vectors (#3048).

* `case_when()` accepts `NA` on the LHS (#2927).

* Semi- and anti-joins now preserve the order of left-hand-side data frame (#3089).

* Improved error message for invalid list arguments to `bind_rows()` (#3068).

* Grouping by character vectors is now faster (#2204).

* Fixed a crash that occurred when an unexpected input was supplied to
  the `call` argument of `order_by()` (#3065).


# dplyr 0.7.2

* Move build-time vs. run-time checks out of `.onLoad()` and into `dr_dplyr()`.


# dplyr 0.7.1

* Use new versions of bindrcpp and glue to avoid protection problems.
  Avoid wrapping arguments to internal error functions (#2877). Fix
  two protection mistakes found by rchk (#2868).

* Fix C++ error that caused compilation to fail on mac cran (#2862)

* Fix undefined behaviour in `between()`, where `NA_REAL` were
  assigned instead of `NA_LOGICAL`. (#2855, @zeehio)

* `top_n()` now executes operations lazily for compatibility with
  database backends (#2848).

* Reuse of new variables created in ungrouped `mutate()` possible
  again, regression introduced in dplyr 0.7.0 (#2869).

* Quosured symbols do not prevent hybrid handling anymore. This should
  fix many performance issues introduced with tidyeval (#2822).


# dplyr 0.7.0

## New data, functions, and features

* Five new datasets provide some interesting built-in datasets to demonstrate
  dplyr verbs (#2094):

  * `starwars` dataset about starwars characters; has list columns
  * `storms` has the trajectories of ~200 tropical storms
  * `band_members`, `band_instruments` and `band_instruments2`
    has some simple data to demonstrate joins.

* New `add_count()` and `add_tally()` for adding an `n` column within groups
  (#2078, @dgrtwo).

* `arrange()` for grouped data frames gains a `.by_group` argument so you
  can choose to sort by groups if you want to (defaults to `FALSE`) (#2318)

* New `pull()` generic for extracting a single column either by name or position
  (either from the left or the right). Thanks to @paulponcet for the idea (#2054).

  This verb is powered with the new `select_var()` internal helper,
  which is exported as well. It is like `select_vars()` but returns a
  single variable.

* `as_tibble()` is re-exported from tibble. This is the recommend way to create
  tibbles from existing data frames. `tbl_df()` has been softly deprecated.
  `tribble()` is now imported from tibble (#2336, @chrMongeau); this
  is now prefered to `frame_data()`.

## Deprecated and defunct

* dplyr no longer messages that you need dtplyr to work with data.table (#2489).

* Long deprecated `regroup()`, `mutate_each_q()` and
  `summarise_each_q()` functions have been removed.

* Deprecated `failwith()`. I'm not even sure why it was here.

* Soft-deprecated `mutate_each()` and `summarise_each()`, these functions
  print a message which will be changed to a warning in the next release.

* The `.env` argument to `sample_n()` and `sample_frac()` is defunct,
  passing a value to this argument print a message which will be changed to a
  warning in the next release.

## Databases

This version of dplyr includes some major changes to how database connections work. By and large, you should be able to continue using your existing dplyr database code without modification, but there are two big changes that you should be aware of:

* Almost all database related code has been moved out of dplyr and into a
  new package, [dbplyr](http://github.com/hadley/dbplyr/). This makes dplyr
  simpler, and will make it easier to release fixes for bugs that only affect
  databases. `src_mysql()`, `src_postgres()`, and `src_sqlite()` will still
  live dplyr so your existing code continues to work.

* It is no longer necessary to create a remote "src". Instead you can work
  directly with the database connection returned by DBI. This reflects the
  maturity of the DBI ecosystem. Thanks largely to the work of Kirill Muller
  (funded by the R Consortium) DBI backends are now much more consistent,
  comprehensive, and easier to use. That means that there's no longer a
  need for a layer in between you and DBI.

You can continue to use `src_mysql()`, `src_postgres()`, and `src_sqlite()`, but I recommend a new style that makes the connection to DBI more clear:

```R
library(dplyr)

con <- DBI::dbConnect(RSQLite::SQLite(), ":memory:")
DBI::dbWriteTable(con, "mtcars", mtcars)

mtcars2 <- tbl(con, "mtcars")
mtcars2
```

This is particularly useful if you want to perform non-SELECT queries as you can do whatever you want with `DBI::dbGetQuery()` and `DBI::dbExecute()`.

If you've implemented a database backend for dplyr, please read the [backend news](https://github.com/hadley/dbplyr/blob/master/NEWS.md#backends) to see what's changed from your perspective (not much). If you want to ensure your package works with both the current and previous version of dplyr, see `wrap_dbplyr_obj()` for helpers.

## UTF-8

* Internally, column names are always represented as character vectors,
  and not as language symbols, to avoid encoding problems on Windows
  (#1950, #2387, #2388).

* Error messages and explanations of data frame inequality are now encoded in
  UTF-8, also on Windows (#2441).

* Joins now always reencode character columns to UTF-8 if necessary. This gives
  a nice speedup, because now pointer comparison can be used instead of string
  comparison, but relies on a proper encoding tag for all strings (#2514).

* Fixed problems when joining factor or character encodings with a mix of
  native and UTF-8 encoded values (#1885, #2118, #2271, #2451).

* Fix `group_by()` for data frames that have UTF-8 encoded names (#2284, #2382).

* New `group_vars()` generic that returns the grouping as character vector, to
  avoid the potentially lossy conversion to language symbols. The list returned
  by `group_by_prepare()` now has a new `group_names` component (#1950, #2384).

## Colwise functions

* `rename()`, `select()`, `group_by()`, `filter()`, `arrange()` and
  `transmute()` now have scoped variants (verbs suffixed with `_if()`,
  `_at()` and `_all()`). Like `mutate_all()`, `summarise_if()`, etc,
  these variants apply an operation to a selection of variables.

* The scoped verbs taking predicates (`mutate_if()`, `summarise_if()`,
  etc) now support S3 objects and lazy tables. S3 objects should
  implement methods for `length()`, `[[` and `tbl_vars()`. For lazy
  tables, the first 100 rows are collected and the predicate is
  applied on this subset of the data. This is robust for the common
  case of checking the type of a column (#2129).

* Summarise and mutate colwise functions pass `...` on the the manipulation
  functions.

* The performance of colwise verbs like `mutate_all()` is now back to
  where it was in `mutate_each()`.

* `funs()` has better handling of namespaced functions (#2089).

* Fix issue with `mutate_if()` and `summarise_if()` when a predicate
  function returns a vector of `FALSE` (#1989, #2009, #2011).

## Tidyeval

dplyr has a new approach to non-standard evaluation (NSE) called tidyeval.
It is described in detail in `vignette("programming")` but, in brief, gives you
the ability to interpolate values in contexts where dplyr usually works with expressions:

```{r}
my_var <- quo(homeworld)

starwars %>%
  group_by(!!my_var) %>%
  summarise_at(vars(height:mass), mean, na.rm = TRUE)
```

This means that the underscored version of each main verb is no longer needed,
and so these functions have been deprecated (but remain around for backward compatibility).

* `order_by()`, `top_n()`, `sample_n()` and `sample_frac()` now use
  tidyeval to capture their arguments by expression. This makes it
  possible to use unquoting idioms (see `vignette("programming")`) and
  fixes scoping issues (#2297).

* Most verbs taking dots now ignore the last argument if empty. This
  makes it easier to copy lines of code without having to worry about
  deleting trailing commas (#1039).

* [API] The new `.data` and `.env` environments can be used inside
  all verbs that operate on data: `.data$column_name` accesses the column
  `column_name`, whereas `.env$var` accesses the external variable `var`.
  Columns or external variables named `.data` or `.env` are shadowed, use
  `.data$...` and/or `.env$...` to access them.  (`.data` implements strict
  matching also for the `$` operator (#2591).)

    The `column()` and `global()` functions have been removed. They were never
    documented officially. Use the new `.data` and `.env` environments instead.

* Expressions in verbs are now interpreted correctly in many cases that
  failed before (e.g., use of `$`, `case_when()`, nonstandard evaluation, ...).
  These expressions are now evaluated in a specially constructed temporary
  environment that retrieves column data on demand with the help of the
  `bindrcpp` package (#2190). This temporary environment poses restrictions on
  assignments using `<-` inside verbs. To prevent leaking of broken bindings,
  the temporary environment is cleared after the evaluation (#2435).

## Verbs

### Joins

* [API] `xxx_join.tbl_df(na_matches = "never")` treats all `NA` values as
  different from each other (and from any other value), so that they never
  match.  This corresponds to the behavior of joins for database sources,
  and of database joins in general.  To match `NA` values, pass
  `na_matches = "na"` to the join verbs; this is only supported for data frames.
  The default is `na_matches = "na"`, kept for the sake of compatibility
  to v0.5.0. It can be tweaked by calling
  `pkgconfig::set_config("dplyr::na_matches", "na")` (#2033).

* `common_by()` gets a better error message for unexpected inputs (#2091)

* Fix groups when joining grouped data frames with duplicate columns
  (#2330, #2334, @davidkretch).

* One of the two join suffixes can now be an empty string, dplyr no longer
  hangs (#2228, #2445).

* Anti- and semi-joins warn if factor levels are inconsistent (#2741).

* Warnings about join column inconsistencies now contain the column names
  (#2728).

### Select

* For selecting variables, the first selector decides if it's an inclusive
  selection (i.e., the initial column list is empty), or an exclusive selection
  (i.e., the initial column list contains all columns). This means that
  `select(mtcars, contains("am"), contains("FOO"), contains("vs"))` now returns
  again both `am` and `vs` columns like in dplyr 0.4.3 (#2275, #2289, @r2evans).

* Select helpers now throw an error if called when no variables have been
  set (#2452)

* Helper functions in `select()` (and related verbs) are now evaluated
  in a context where column names do not exist (#2184).

* `select()` (and the internal function `select_vars()`) now support
  column names in addition to column positions. As a result,
  expressions like `select(mtcars, "cyl")` are now allowed.

### Other

* `recode()`, `case_when()` and `coalesce()` now support splicing of
  arguments with rlang's `!!!` operator.

* `count()` now preserves the grouping of its input (#2021).

* `distinct()` no longer duplicates variables (#2001).

* Empty `distinct()` with a grouped data frame works the same way as
  an empty `distinct()` on an ungrouped data frame, namely it uses all
  variables (#2476).

* `copy_to()` now returns it's output invisibly (since you're often just
   calling for the side-effect).

* `filter()` and `lag()` throw informative error if used with ts objects (#2219)

* `mutate()` recycles list columns of length 1 (#2171).

* `mutate()` gives better error message when attempting to add a non-vector
  column (#2319), or attempting to remove a column with `NULL` (#2187, #2439).

* `summarise()` now correctly evaluates newly created factors (#2217), and
  can create ordered factors (#2200).

* Ungrouped `summarise()` uses summary variables correctly (#2404, #2453).

* Grouped `summarise()` no longer converts character `NA` to empty strings (#1839).

## Combining and comparing

* `all_equal()` now reports multiple problems as a character vector (#1819, #2442).

* `all_equal()` checks that factor levels are equal (#2440, #2442).

* `bind_rows()` and `bind_cols()` give an error for database tables (#2373).

* `bind_rows()` works correctly with `NULL` arguments and an `.id` argument
  (#2056), and also for zero-column data frames (#2175).

* Breaking change: `bind_rows()` and `combine()` are more strict when coercing.
  Logical values are no longer coerced to integer and numeric. Date, POSIXct
  and other integer or double-based classes are no longer coerced to integer or
  double as there is chance of attributes or information being lost
  (#2209, @zeehio).

* `bind_cols()` now calls `tibble::repair_names()` to ensure that all
  names are unique (#2248).

* `bind_cols()` handles empty argument list (#2048).

* `bind_cols()` better handles `NULL` inputs (#2303, #2443).

* `bind_rows()` explicitly rejects columns containing data frames
  (#2015, #2446).

* `bind_rows()` and `bind_cols()` now accept vectors. They are treated
  as rows by the former and columns by the latter. Rows require inner
  names like `c(col1 = 1, col2 = 2)`, while columns require outer
  names: `col1 = c(1, 2)`. Lists are still treated as data frames but
  can be spliced explicitly with `!!!`, e.g. `bind_rows(!!! x)` (#1676).

* `rbind_list()` and `rbind_all()` now call `.Deprecated()`, they will be removed
  in the next CRAN release. Please use `bind_rows()` instead.

* `combine()` accepts `NA` values (#2203, @zeehio)

* `combine()` and `bind_rows()` with character and factor types now always warn
  about the coercion to character (#2317, @zeehio)

* `combine()` and `bind_rows()` accept `difftime` objects.

* `mutate` coerces results from grouped dataframes accepting combinable data
  types (such as `integer` and `numeric`). (#1892, @zeehio)

## Vector functions

* `%in%` gets new hybrid handler (#126).

* `between()` returns NA if `left` or `right` is `NA` (fixes #2562).

* `case_when()` supports `NA` values (#2000, @tjmahr).

* `first()`, `last()`, and `nth()` have better default values for factor,
  Dates, POSIXct, and data frame inputs (#2029).

* Fixed segmentation faults in hybrid evaluation of `first()`, `last()`,
  `nth()`,  `lead()`, and `lag()`. These functions now always fall back to the R
  implementation if called with arguments that the hybrid evaluator cannot
  handle (#948, #1980).

* `n_distinct()` gets larger hash tables given slightly better performance (#977).

* `nth()` and `ntile()` are more careful about proper data types of their return values (#2306).

* `ntile()` ignores `NA` when computing group membership (#2564).

* `lag()` enforces integer `n` (#2162, @kevinushey).

* hybrid `min()` and `max()` now always return a `numeric` and work correctly
  in edge cases (empty input, all `NA`, ...) (#2305, #2436).

* `min_rank("string")` no longer segfaults in hybrid evaluation (#2279, #2444).

* `recode()` can now recode a factor to other types (#2268)

* `recode()` gains `.dots` argument to support passing replacements as list
  (#2110, @jlegewie).

## Other minor changes and bug fixes

* Many error messages are more helpful by referring to a column name or a
  position in the argument list (#2448).

* New `is_grouped_df()` alias to `is.grouped_df()`.

* `tbl_vars()` now has a `group_vars` argument set to `TRUE` by
  default. If `FALSE`, group variables are not returned.

* Fixed segmentation fault after calling `rename()` on an invalid grouped
  data frame (#2031).

* `rename_vars()` gains a `strict` argument to control if an
  error is thrown when you try and rename a variable that doesn't
  exist.

* Fixed undefined behavior for `slice()` on a zero-column data frame (#2490).

* Fixed very rare case of false match during join (#2515).

* Restricted workaround for `match()` to R 3.3.0. (#1858).

* dplyr now warns on load when the version of R or Rcpp during installation is
  different to the currently installed version (#2514).

* Fixed improper reuse of attributes when creating a list column in `summarise()`
  and perhaps `mutate()` (#2231).

* `mutate()` and `summarise()` always strip the `names` attribute from new
  or updated columns, even for ungrouped operations (#1689).

* Fixed rare error that could lead to a segmentation fault in
  `all_equal(ignore_col_order = FALSE)` (#2502).

* The "dim" and "dimnames" attributes are always stripped when copying a
  vector (#1918, #2049).

* `grouped_df` and `rowwise` are registered officially as S3 classes.
  This makes them easier to use with S4 (#2276, @joranE, #2789).

* All operations that return tibbles now include the `"tbl"` class.
  This is important for correct printing with tibble 1.3.1 (#2789).

* Makeflags uses PKG_CPPFLAGS for defining preprocessor macros.

* astyle formatting for C++ code, tested but not changed as part of the tests
  (#2086, #2103).

* Update RStudio project settings to install tests (#1952).

* Using `Rcpp::interfaces()` to register C callable interfaces, and registering all native exported functions via `R_registerRoutines()` and `useDynLib(.registration = TRUE)` (#2146).

* Formatting of grouped data frames now works by overriding the `tbl_sum()` generic instead of `print()`. This means that the output is more consistent with tibble, and that `format()` is now supported also for SQL sources (#2781).


# dplyr 0.5.0

## Breaking changes

### Existing functions

* `arrange()` once again ignores grouping (#1206).

* `distinct()` now only keeps the distinct variables. If you want to return
  all variables (using the first row for non-distinct values) use
  `.keep_all = TRUE` (#1110). For SQL sources, `.keep_all = FALSE` is
  implemented using `GROUP BY`, and `.keep_all = TRUE` raises an error
  (#1937, #1942, @krlmlr). (The default behaviour of using all variables
  when none are specified remains - this note only applies if you select
  some variables).

* The select helper functions `starts_with()`, `ends_with()` etc are now
  real exported functions. This means that you'll need to import those
  functions if you're using from a package where dplyr is not attached.
  i.e. `dplyr::select(mtcars, starts_with("m"))` used to work, but
  now you'll need `dplyr::select(mtcars, dplyr::starts_with("m"))`.

### Deprecated and defunct functions

* The long deprecated `chain()`, `chain_q()` and `%.%` have been removed.
  Please use `%>%` instead.

* `id()` has been deprecated. Please use `group_indices()` instead
  (#808).

* `rbind_all()` and `rbind_list()` are formally deprecated. Please use
  `bind_rows()` instead (#803).

* Outdated benchmarking demos have been removed (#1487).

* Code related to starting and signalling clusters has been moved out to
  [multidplyr](http://github.com/hadley/multidplyr).

## New functions

* `coalesce()` finds the first non-missing value from a set of vectors.
  (#1666, thanks to @krlmlr for initial implementation).

* `case_when()` is a general vectorised if + else if (#631).

* `if_else()` is a vectorised if statement: it's a stricter (type-safe),
  faster, and more predictable version of `ifelse()`. In SQL it is
  translated to a `CASE` statement.

* `na_if()` makes it easy to replace a certain value with an `NA` (#1707).
  In SQL it is translated to `NULL_IF`.

* `near(x, y)` is a helper for `abs(x - y) < tol` (#1607).

* `recode()` is vectorised equivalent to `switch()` (#1710).

* `union_all()` method. Maps to `UNION ALL` for SQL sources, `bind_rows()`
  for data frames/tbl\_dfs, and `combine()` for vectors (#1045).

* A new family of functions replace `summarise_each()` and
  `mutate_each()` (which will thus be deprecated in a future release).
  `summarise_all()` and `mutate_all()` apply a function to all columns
  while `summarise_at()` and `mutate_at()` operate on a subset of
  columns. These columuns are selected with either a character vector
  of columns names, a numeric vector of column positions, or a column
  specification with `select()` semantics generated by the new
  `columns()` helper. In addition, `summarise_if()` and `mutate_if()`
  take a predicate function or a logical vector (these verbs currently
  require local sources). All these functions can now take ordinary
  functions instead of a list of functions generated by `funs()`
  (though this is only useful for local sources). (#1845, @lionel-)

* `select_if()` lets you select columns with a predicate function.
  Only compatible with local sources. (#497, #1569, @lionel-)

## Local backends

### dtplyr

All data table related code has been separated out in to a new dtplyr package. This decouples the development of the data.table interface from the development of the dplyr package. If both data.table and dplyr are loaded, you'll get a message reminding you to load dtplyr.

### Tibble

Functions related to the creation and coercion of `tbl_df`s, now live in their own package: [tibble](http://blog.rstudio.org/2016/03/24/tibble-1-0-0/). See `vignette("tibble")` for more details.

* `$` and `[[` methods that never do partial matching (#1504), and throw
  an error if the variable does not exist.

* `all_equal()` allows to compare data frames ignoring row and column order,
  and optionally ignoring minor differences in type (e.g. int vs. double)
  (#821). The test handles the case where the df has 0 columns (#1506).
  The test fails fails when convert is `FALSE` and types don't match (#1484).

* `all_equal()` shows better error message when comparing raw values
  or when types are incompatible and `convert = TRUE` (#1820, @krlmlr).

* `add_row()` makes it easy to add a new row to data frame (#1021)

* `as_data_frame()` is now an S3 generic with methods for lists (the old
  `as_data_frame()`), data frames (trivial), and matrices (with efficient
  C++ implementation) (#876). It no longer strips subclasses.

* The internals of `data_frame()` and `as_data_frame()` have been aligned,
  so `as_data_frame()` will now automatically recycle length-1 vectors.
  Both functions give more informative error messages if you attempting to
  create an invalid data frame. You can no longer create a data frame with
  duplicated names (#820). Both check for `POSIXlt` columns, and tell you to
  use `POSIXct` instead (#813).

* `frame_data()` properly constructs rectangular tables (#1377, @kevinushey),
  and supports list-cols.

* `glimpse()` is now a generic. The default method dispatches to `str()`
  (#1325).  It now (invisibly) returns its first argument (#1570).

*  `lst()` and `lst_()` which create lists in the same way that
  `data_frame()` and `data_frame_()` create data frames (#1290).

* `print.tbl_df()` is considerably faster if you have very wide data frames.
  It will now also only list the first 100 additional variables not already
  on screen - control this with the new `n_extra` parameter to `print()`
  (#1161). When printing a grouped data frame the number of groups is now
  printed with thousands separators (#1398). The type of list columns
  is correctly printed (#1379)

* Package includes `setOldClass(c("tbl_df", "tbl", "data.frame"))` to help
  with S4 dispatch (#969).

* `tbl_df` automatically generates column names (#1606).

### tbl_cube

* new `as_data_frame.tbl_cube()` (#1563, @krlmlr).

* `tbl_cube`s are now constructed correctly from data frames, duplicate
  dimension values are detected, missing dimension values are filled
  with `NA`. The construction from data frames now guesses the measure
  variables by default, and allows specification of dimension and/or
  measure variables (#1568, @krlmlr).

* Swap order of `dim_names` and `met_name` arguments in `as.tbl_cube`
  (for `array`, `table` and `matrix`) for consistency with `tbl_cube` and
  `as.tbl_cube.data.frame`. Also, the `met_name` argument to
  `as.tbl_cube.table` now defaults to `"Freq"` for consistency with
  `as.data.frame.table` (@krlmlr, #1374).

## Remote backends

* `as_data_frame()` on SQL sources now returns all rows (#1752, #1821,
  @krlmlr).

* `compute()` gets new parameters `indexes` and `unique_indexes` that make
  it easier to add indexes (#1499, @krlmlr).

* `db_explain()` gains a default method for DBIConnections (#1177).

* The backend testing system has been improved. This lead to the removal of
  `temp_srcs()`. In the unlikely event that you were using this function,
  you can instead use `test_register_src()`, `test_load()`, and `test_frame()`.

* You can now use `right_join()` and `full_join()` with remote tables (#1172).

### SQLite

* `src_memdb()` is a session-local in-memory SQLite database.
  `memdb_frame()` works like `data_frame()`, but creates a new table in
  that database.

* `src_sqlite()` now uses a stricter quoting character, `` ` ``, instead of
  `"`. SQLite "helpfully" will convert `"x"` into a string if there is
  no identifier called x in the current scope (#1426).

* `src_sqlite()` throws errors if you try and use it with window functions
  (#907).

### SQL translation

* `filter.tbl_sql()` now puts parens around each argument (#934).

* Unary `-` is better translated (#1002).

* `escape.POSIXt()` method makes it easier to use date times. The date is
  rendered in ISO 8601 format in UTC, which should work in most databases
  (#857).

* `is.na()` gets a missing space (#1695).

* `if`, `is.na()`, and `is.null()` get extra parens to make precendence
  more clear (#1695).

* `pmin()` and `pmax()` are translated to `MIN()` and `MAX()` (#1711).

* Window functions:

    * Work on ungrouped data (#1061).

    * Warning if order is not set on cumulative window functions.

    * Multiple partitions or ordering variables in windowed functions no
      longer generate extra parentheses, so should work for more databases
      (#1060)

### Internals

This version includes an almost total rewrite of how dplyr verbs are translated into SQL. Previously, I used a rather ad-hoc approach, which tried to guess when a new subquery was needed. Unfortunately this approach was fraught with bugs, so in this version I've implemented a much richer internal data model. Now there is a three step process:

1.  When applied to a `tbl_lazy`, each dplyr verb captures its inputs
    and stores in a `op` (short for operation) object.

2.  `sql_build()` iterates through the operations building to build up an
    object that represents a SQL query. These objects are convenient for
    testing as they are lists, and are backend agnostics.

3.  `sql_render()` iterates through the queries and generates the SQL,
    using generics (like `sql_select()`) that can vary based on the
    backend.

In the short-term, this increased abstraction is likely to lead to some minor performance decreases, but the chance of dplyr generating correct SQL is much much higher. In the long-term, these abstractions will make it possible to write a query optimiser/compiler in dplyr, which would make it possible to generate much more succinct queries.

If you have written a dplyr backend, you'll need to make some minor changes to your package:

* `sql_join()` has been considerably simplified - it is now only responsible
  for generating the join query, not for generating the intermediate selects
  that rename the variable. Similarly for `sql_semi_join()`. If you've
  provided new methods in your backend, you'll need to rewrite.

* `select_query()` gains a distinct argument which is used for generating
  queries for `distinct()`. It loses the `offset` argument which was
  never used (and hence never tested).

* `src_translate_env()` has been replaced by `sql_translate_env()` which
  should have methods for the connection object.

There were two other tweaks to the exported API, but these are less likely to affect anyone.

* `translate_sql()` and `partial_eval()` got a new API: now use connection +
  variable names, rather than a `tbl`. This makes testing considerably easier.
  `translate_sql_q()` has been renamed to `translate_sql_()`.

* Also note that the sql generation generics now have a default method, instead
  methods for DBIConnection and NULL.

## Minor improvements and bug fixes

### Single table verbs

* Avoiding segfaults in presence of `raw` columns (#1803, #1817, @krlmlr).

* `arrange()` fails gracefully on list columns (#1489) and matrices
  (#1870, #1945, @krlmlr).

* `count()` now adds additional grouping variables, rather than overriding
  existing (#1703). `tally()` and `count()` can now count a variable
  called `n` (#1633). Weighted `count()`/`tally()` ignore `NA`s (#1145).

* The progress bar in `do()` is now updated at most 20 times per second,
  avoiding uneccessary redraws (#1734, @mkuhn)

* `distinct()` doesn't crash when given a 0-column data frame (#1437).

* `filter()` throws an error if you supply an named arguments. This is usually
  a type: `filter(df, x = 1)` instead of `filter(df, x == 1)` (#1529).

* `summarise()` correctly coerces factors with different levels (#1678),
  handles min/max of already summarised variable (#1622), and
  supports data frames as columns (#1425).

* `select()` now informs you that it adds missing grouping variables
  (#1511). It works even if the grouping variable has a non-syntactic name
  (#1138). Negating a failed match (e.g. `select(mtcars, -contains("x"))`)
  returns all columns, instead of no columns (#1176)

    The `select()` helpers are now exported and have their own
    documentation (#1410). `one_of()` gives a useful error message if
    variables names are not found in data frame (#1407).

* The naming behaviour of `summarise_each()` and `mutate_each()` has been
  tweaked so that you can force inclusion of both the function and the
  variable name: `summarise_each(mtcars, funs(mean = mean), everything())`
  (#442).

* `mutate()` handles factors that are all `NA` (#1645), or have different
  levels in different groups (#1414). It disambiguates `NA` and `NaN` (#1448),
  and silently promotes groups that only contain `NA` (#1463). It deep copies
  data in list columns (#1643), and correctly fails on incompatible columns
  (#1641). `mutate()` on a grouped data no longer droups grouping attributes
  (#1120). `rowwise()` mutate gives expected results (#1381).

* `one_of()` tolerates unknown variables in `vars`, but warns (#1848, @jennybc).

* `print.grouped_df()` passes on `...` to `print()` (#1893).

* `slice()` correctly handles grouped attributes (#1405).

* `ungroup()` generic gains `...` (#922).

### Dual table verbs
* `bind_cols()` matches the behaviour of `bind_rows()` and ignores `NULL`
  inputs (#1148). It also handles `POSIXct`s with integer base type (#1402).

* `bind_rows()` handles 0-length named lists (#1515), promotes factors to
  characters (#1538), and warns when binding factor and character (#1485).
  bind_rows()` is more flexible in the way it can accept data frames,
  lists, list of data frames, and list of lists (#1389).

* `bind_rows()` rejects `POSIXlt` columns (#1875, @krlmlr).

* Both `bind_cols()` and `bind_rows()` infer classes and grouping information
  from the first data frame (#1692).

* `rbind()` and `cbind()` get `grouped_df()` methods that make it harder to
  create corrupt data frames (#1385). You should still prefer `bind_rows()`
  and `bind_cols()`.

* Joins now use correct class when joining on `POSIXct` columns
  (#1582, @joel23888), and consider time zones (#819). Joins handle a `by`
  that is empty (#1496), or has duplicates (#1192). Suffixes grow progressively
  to avoid creating repeated column names (#1460).  Joins on string columns
  should be substantially faster (#1386). Extra attributes are ok if they are
  identical (#1636). Joins work correct when factor levels not equal
  (#1712, #1559). Anti- and semi-joins give correct result when by variable
  is a factor (#1571), but warn if factor levels are inconsistent (#2741).
  A clear error message is given for joins where an
  explicit `by` contains unavailable columns (#1928, #1932).
  Warnings about join column inconsistencies now contain the column names
  (#2728).

* `inner_join()`, `left_join()`, `right_join()`, and `full_join()` gain a
  `suffix` argument which allows you to control what suffix duplicated variable
  names recieve (#1296).

* Set operations (`intersect()`, `union()` etc) respect coercion rules
  (#799). `setdiff()` handles factors with `NA` levels (#1526).

* There were a number of fixes to enable joining of data frames that don't
  have the same encoding of column names (#1513), including working around
  bug 16885 regarding `match()` in R 3.3.0 (#1806, #1810,
  @krlmlr).

### Vector functions

* `combine()` silently drops `NULL` inputs (#1596).

* Hybrid `cummean()` is more stable against floating point errors (#1387).

* Hybrid `lead()` and `lag()` received a considerable overhaul. They are more
  careful about more complicated expressions (#1588), and falls back more
  readily to pure R evaluation (#1411). They behave correctly in `summarise()`
  (#1434). and handle default values for string columns.

* Hybrid `min()` and `max()` handle empty sets (#1481).

* `n_distinct()` uses multiple arguments for data frames (#1084), falls back to R
  evaluation when needed (#1657), reverting decision made in (#567).
  Passing no arguments gives an error (#1957, #1959, @krlmlr).

* `nth()` now supports negative indices to select from end, e.g. `nth(x, -2)`
  selects the 2nd value from the end of `x` (#1584).

* `top_n()` can now also select bottom `n` values by passing a negative value
  to `n` (#1008, #1352).

* Hybrid evaluation leaves formulas untouched (#1447).


# dplyr 0.4.3

## Improved encoding support

Until now, dplyr's support for non-UTF8 encodings has been rather shaky. This release brings a number of improvement to fix these problems: it's probably not perfect, but should be a lot better than the previously version. This includes fixes to `arrange()` (#1280), `bind_rows()` (#1265), `distinct()` (#1179), and joins (#1315). `print.tbl_df()` also recieved a fix for strings with invalid encodings (#851).

## Other minor improvements and bug fixes

* `frame_data()` provides a means for constructing `data_frame`s using
  a simple row-wise language. (#1358, @kevinushey)

* `all.equal()` no longer runs all outputs together (#1130).

* `as_data_frame()` gives better error message with NA column names (#1101).

* `[.tbl_df` is more careful about subsetting column names (#1245).

* `arrange()` and `mutate()` work on empty data frames (#1142).

* `arrange()`, `filter()`, `slice()`, and `summarise()` preserve data frame
  meta attributes (#1064).

* `bind_rows()` and `bind_cols()` accept lists (#1104): during initial data
  cleaning you no longer need to convert lists to data frames, but can
  instead feed them to `bind_rows()` directly.

* `bind_rows()` gains a `.id` argument. When supplied, it creates a
  new column that gives the name of each data frame (#1337, @lionel-).

* `bind_rows()` respects the `ordered` attribute of factors (#1112), and
  does better at comparing `POSIXct`s (#1125). The `tz` attribute is ignored
  when determining if two `POSIXct` vectors are comparable. If the `tz` of
  all inputs is the same, it's used, otherwise its set to `UTC`.

* `data_frame()` always produces a `tbl_df` (#1151, @kevinushey)

* `filter(x, TRUE, TRUE)` now just returns `x` (#1210),
  it doesn't internally modify the first argument (#971), and
  it now works with rowwise data (#1099). It once again works with
  data tables (#906).

* `glimpse()` also prints out the number of variables in addition to the number
  of observations (@ilarischeinin, #988).

* Joins handles matrix columns better (#1230), and can join `Date` objects
  with heterogenous representations (some `Date`s are integers, while other
  are numeric). This also improves `all.equal()` (#1204).

* Fixed `percent_rank()` and `cume_dist()` so that missing values no longer
  affect denominator (#1132).

* `print.tbl_df()` now displays the class for all variables, not just those
  that don't fit on the screen (#1276). It also displays duplicated column
  names correctly (#1159).

* `print.grouped_df()` now tells you how many groups there are.

* `mutate()` can set to `NULL` the first column (used to segfault, #1329) and
  it better protects intermediary results (avoiding random segfaults, #1231).

* `mutate()` on grouped data handles the special case where for the first few
  groups, the result consists of a `logical` vector with only `NA`. This can
  happen when the condition of an `ifelse` is an all `NA` logical vector (#958).

* `mutate.rowwise_df()` handles factors (#886) and correctly handles
  0-row inputs (#1300).

* `n_distinct()` gains an `na_rm` argument (#1052).

* The `Progress` bar used by `do()` now respects global option
  `dplyr.show_progress` (default is TRUE) so you can turn it off globally
  (@jimhester #1264, #1226).

* `summarise()` handles expressions that returning heterogenous outputs,
  e.g. `median()`, which that sometimes returns an integer, and other times a
  numeric (#893).

* `slice()` silently drops columns corresponding to an NA (#1235).

* `ungroup.rowwise_df()` gives a `tbl_df` (#936).

* More explicit duplicated column name error message (#996).

* When "," is already being used as the decimal point (`getOption("OutDec")`),
  use "." as the thousands separator when printing out formatted numbers
  (@ilarischeinin, #988).

## Databases

* `db_query_fields.SQLiteConnection` uses `build_sql` rather than `paste0`
  (#926, @NikNakk)

* Improved handling of `log()` (#1330).

* `n_distinct(x)` is translated to `COUNT(DISTINCT(x))` (@skparkes, #873).

* `print(n = Inf)` now works for remote sources (#1310).

## Hybrid evaluation

* Hybrid evaluation does not take place for objects with a class (#1237).

* Improved `$` handling (#1134).

* Simplified code for `lead()` and `lag()` and make sure they work properly on
  factors (#955). Both repsect the `default` argument (#915).

* `mutate` can set to `NULL` the first column (used to segfault, #1329).

* `filter` on grouped data handles indices correctly (#880).

* `sum()` issues a warning about integer overflow (#1108).

# dplyr 0.4.2

This is a minor release containing fixes for a number of crashes and issues identified by R CMD CHECK. There is one new "feature": dplyr no longer complains about unrecognised attributes, and instead just copies them over to the output.

* `lag()` and `lead()` for grouped data were confused about indices and therefore
  produced wrong results (#925, #937). `lag()` once again overrides `lag()`
  instead of just the default method `lag.default()`. This is necesary due to
  changes in R CMD check. To use the lag function provided by another package,
  use `pkg::lag`.

* Fixed a number of memory issues identified by valgrind.

* Improved performance when working with large number of columns (#879).

* Lists-cols that contain data frames now print a slightly nicer summary
  (#1147)

* Set operations give more useful error message on incompatible data frames
  (#903).

* `all.equal()` gives the correct result when `ignore_row_order` is `TRUE`
  (#1065) and `all.equal()` correctly handles character missing values (#1095).

* `bind_cols()` always produces a `tbl_df` (#779).

* `bind_rows()` gains a test for a form of data frame corruption (#1074).

* `bind_rows()` and `summarise()` now handles complex columns (#933).

* Workaround for using the constructor of `DataFrame` on an unprotected object
  (#998)

* Improved performance when working with large number of columns (#879).

# dplyr 0.4.1

* Don't assume that RPostgreSQL is available.

# dplyr 0.4.0

## New features

* `add_rownames()` turns row names into an explicit variable (#639).

* `as_data_frame()` efficiently coerces a list into a data frame (#749).

* `bind_rows()` and `bind_cols()` efficiently bind a list of data frames by
  row or column. `combine()` applies the same coercion rules to vectors
  (it works like `c()` or `unlist()` but is consistent with the `bind_rows()`
  rules).

* `right_join()` (include all rows in `y`, and matching rows in `x`) and
  `full_join()` (include all rows in `x` and `y`) complete the family of
  mutating joins (#96).

* `group_indices()` computes a unique integer id for each group (#771). It
  can be called on a grouped_df without any arguments or on a data frame
  with same arguments as `group_by()`.

## New vignettes

* `vignette("data_frames")` describes dplyr functions that make it easier
  and faster to create and coerce data frames. It subsumes the old `memory`
  vignette.

* `vignette("two-table")` describes how two-table verbs work in dplyr.

## Minor improvements

* `data_frame()` (and `as_data_frame()` & `tbl_df()`) now explicitly
  forbid columns that are data frames or matrices (#775). All columns
  must be either a 1d atomic vector or a 1d list.

* `do()` uses lazyeval to correctly evaluate its arguments in the correct
  environment (#744), and new `do_()` is the SE equivalent of `do()` (#718).
  You can modify grouped data in place: this is probably a bad idea but it's
  sometimes convenient (#737). `do()` on grouped data tables now passes in all
  columns (not all columns except grouping vars) (#735, thanks to @kismsu).
  `do()` with database tables no longer potentially includes grouping
  variables twice (#673). Finally, `do()` gives more consistent outputs when
  there are no rows or no groups (#625).

* `first()` and `last()` preserve factors, dates and times (#509).

* Overhaul of single table verbs for data.table backend. They now all use
  a consistent (and simpler) code base. This ensures that (e.g.) `n()`
  now works in all verbs (#579).

* In `*_join()`, you can now name only those variables that are different between
  the two tables, e.g. `inner_join(x, y, c("a", "b", "c" = "d"))` (#682).
  If non-join colums are the same, dplyr will add `.x` and `.y`
  suffixes to distinguish the source (#655).

* `mutate()` handles complex vectors (#436) and forbids `POSIXlt` results
  (instead of crashing) (#670).

* `select()` now implements a more sophisticated algorithm so if you're
  doing multiples includes and excludes with and without names, you're more
  likely to get what you expect (#644). You'll also get a better error
  message if you supply an input that doesn't resolve to an integer
  column position (#643).

* Printing has recieved a number of small tweaks. All `print()` method methods
  invisibly return their input so you can interleave `print()` statements into a
  pipeline to see interim results. `print()` will column names of 0 row data
  frames (#652), and will never print more 20 rows (i.e.
  `options(dplyr.print_max)` is now 20), not 100 (#710). Row names are no
  never printed since no dplyr method is guaranteed to preserve them (#669).

    `glimpse()` prints the number of observations (#692)

    `type_sum()` gains a data frame method.

* `summarise()` handles list output columns (#832)

* `slice()` works for data tables (#717). Documentation clarifies that
  slice can't work with relational databases, and the examples show
  how to achieve the same results using `filter()` (#720).

* dplyr now requires RSQLite >= 1.0. This shouldn't affect your code
  in any way (except that RSQLite now doesn't need to be attached) but does
  simplify the internals (#622).

* Functions that need to combine multiple results into a single column
  (e.g. `join()`, `bind_rows()` and `summarise()`) are more careful about
  coercion.

    Joining factors with the same levels in the same order preserves the
    original levels (#675). Joining factors with non-identical levels
    generates a warning and coerces to character (#684). Joining a character
    to a factor (or vice versa) generates a warning and coerces to character.
    Avoid these warnings by ensuring your data is compatible before joining.

    `rbind_list()` will throw an error if you attempt to combine an integer and
    factor (#751). `rbind()`ing a column full of `NA`s is allowed and just
    collects the appropriate missing value for the column type being collected
    (#493).

    `summarise()` is more careful about `NA`, e.g. the decision on the result
    type will be delayed until the first non NA value is returned (#599).
    It will complain about loss of precision coercions, which can happen for
    expressions that return integers for some groups and a doubles for others
    (#599).

* A number of functions gained new or improved hybrid handlers: `first()`,
  `last()`, `nth()` (#626), `lead()` & `lag()` (#683), `%in%` (#126). That means
  when you use these functions in a dplyr verb, we handle them in C++, rather
  than calling back to R, and hence improving performance.

    Hybrid `min_rank()` correctly handles `NaN` values (#726). Hybrid
    implementation of `nth()` falls back to R evaluation when `n` is not
    a length one integer or numeric, e.g. when it's an expression (#734).

    Hybrid `dense_rank()`, `min_rank()`, `cume_dist()`, `ntile()`, `row_number()`
    and `percent_rank()` now preserve NAs (#774)

* `filter` returns its input when it has no rows or no columns (#782).

* Join functions keep attributes (e.g. time zone information) from the
  left argument for `POSIXct` and `Date` objects (#819), and only
  only warn once about each incompatibility (#798).

## Bug fixes

* `[.tbl_df` correctly computes row names for 0-column data frames, avoiding
  problems with xtable (#656). `[.grouped_df` will silently drop grouping
  if you don't include the grouping columns (#733).

* `data_frame()` now acts correctly if the first argument is a vector to be
  recycled. (#680 thanks @jimhester)

* `filter.data.table()` works if the table has a variable called "V1" (#615).

* `*_join()` keeps columns in original order (#684).
  Joining a factor to a character vector doesn't segfault (#688).
  `*_join` functions can now deal with multiple encodings (#769),
  and correctly name results (#855).

* `*_join.data.table()` works when data.table isn't attached (#786).

* `group_by()` on a data table preserves original order of the rows (#623).
  `group_by()` supports variables with more than 39 characters thanks to
  a fix in lazyeval (#705). It gives meaninful error message when a variable
  is not found in the data frame (#716).

* `grouped_df()` requires `vars` to be a list of symbols (#665).

* `min(.,na.rm = TRUE)` works with `Date`s built on numeric vectors (#755).

* `rename_()` generic gets missing `.dots` argument (#708).

* `row_number()`, `min_rank()`, `percent_rank()`, `dense_rank()`, `ntile()` and
  `cume_dist()` handle data frames with 0 rows (#762). They all preserve
  missing values (#774). `row_number()` doesn't segfault when giving an external
  variable with the wrong number of variables (#781).

* `group_indices` handles the edge case when there are no variables (#867).

* Removed bogus `NAs introduced by coercion to integer range` on 32-bit Windows (#2708).

# dplyr 0.3.0.1

* Fixed problem with test script on Windows.

# dplyr 0.3

## New functions

* `between()` vector function efficiently determines if numeric values fall
  in a range, and is translated to special form for SQL (#503).

* `count()` makes it even easier to do (weighted) counts (#358).

* `data_frame()` by @kevinushey is a nicer way of creating data frames.
  It never coerces column types (no more `stringsAsFactors = FALSE`!),
  never munges column names, and never adds row names. You can use previously
  defined columns to compute new columns (#376).

* `distinct()` returns distinct (unique) rows of a tbl (#97). Supply
  additional variables to return the first row for each unique combination
  of variables.

* Set operations, `intersect()`, `union()` and `setdiff()` now have methods
  for data frames, data tables and SQL database tables (#93). They pass their
  arguments down to the base functions, which will ensure they raise errors if
  you pass in two many arguments.

* Joins (e.g. `left_join()`, `inner_join()`, `semi_join()`, `anti_join()`)
  now allow you to join on different variables in `x` and `y` tables by
  supplying a named vector to `by`. For example, `by = c("a" = "b")` joins
  `x.a` to `y.b`.

* `n_groups()` function tells you how many groups in a tbl. It returns
  1 for ungrouped data. (#477)

* `transmute()` works like `mutate()` but drops all variables that you didn't
  explicitly refer to (#302).

* `rename()` makes it easy to rename variables - it works similarly to
  `select()` but it preserves columns that you didn't otherwise touch.

* `slice()` allows you to selecting rows by position (#226). It includes
  positive integers, drops negative integers and you can use expression like
  `n()`.

## Programming with dplyr (non-standard evaluation)

* You can now program with dplyr - every function that does non-standard
  evaluation (NSE) has a standard evaluation (SE) version ending in `_`.
  This is powered by the new lazyeval package which provides all the tools
  needed to implement NSE consistently and correctly.

* See `vignette("nse")` for full details.

* `regroup()` is deprecated. Please use the more flexible `group_by_()`
  instead.

* `summarise_each_q()` and `mutate_each_q()` are deprecated. Please use
  `summarise_each_()` and `mutate_each_()` instead.

* `funs_q` has been replaced with `funs_`.

## Removed and deprecated features

* `%.%` has been deprecated: please use `%>%` instead. `chain()` is
  defunct. (#518)

* `filter.numeric()` removed. Need to figure out how to reimplement with
  new lazy eval system.

* The `Progress` refclass is no longer exported to avoid conflicts with shiny.
  Instead use `progress_estimated()` (#535).

* `src_monetdb()` is now implemented in MonetDB.R, not dplyr.

* `show_sql()` and `explain_sql()` and matching global options `dplyr.show_sql`
  and `dplyr.explain_sql` have been removed. Instead use `show_query()` and
  `explain()`.

## Minor improvements and bug fixes

* Main verbs now have individual documentation pages (#519).

* `%>%` is simply re-exported from magrittr, instead of creating a local copy
  (#496, thanks to @jimhester)

* Examples now use `nycflights13` instead of `hflights` because it the variables
  have better names and there are a few interlinked tables (#562). `Lahman` and
  `nycflights13` are (once again) suggested packages. This means many examples
  will not work unless you explicitly install them with
  `install.packages(c("Lahman", "nycflights13"))` (#508). dplyr now depends on
  Lahman 3.0.1. A number of examples have been updated to reflect modified
  field names (#586).

* `do()` now displays the progress bar only when used in interactive prompts
  and not when knitting (#428, @jimhester).

* `glimpse()` now prints a trailing new line (#590).

* `group_by()` has more consistent behaviour when grouping by constants:
  it creates a new column with that value (#410). It renames grouping
  variables (#410). The first argument is now `.data` so you can create
  new groups with name x (#534).

* Now instead of overriding `lag()`, dplyr overrides `lag.default()`,
  which should avoid clobbering lag methods added by other packages.
  (#277).

* `mutate(data, a = NULL)` removes the variable `a` from the returned
  dataset (#462).

* `trunc_mat()` and hence `print.tbl_df()` and friends gets a `width` argument
  to control the deafult output width. Set `options(dplyr.width = Inf)` to
  always show all columns (#589).

* `select()` gains `one_of()` selector: this allows you to select variables
  provided by a character vector (#396). It fails immediately if you give an
  empty pattern to `starts_with()`,  `ends_with()`, `contains()` or `matches()`
  (#481, @leondutoit). Fixed buglet in `select()` so that you can now create
  variables called `val` (#564).

* Switched from RC to R6.

* `tally()` and `top_n()` work consistently: neither accidentally
  evaluates the the `wt` param. (#426, @mnel)

* `rename` handles grouped data (#640).

## Minor improvements and bug fixes by backend

### Databases

* Correct SQL generation for `paste()` when used with the collapse parameter
  targeting a Postgres database. (@rbdixon, #1357)

* The db backend system has been completely overhauled in order to make
  it possible to add backends in other packages, and to support a much
  wider range of databases. See `vignette("new-sql-backend")` for instruction
  on how to create your own (#568).

* `src_mysql()` gains a method for `explain()`.

* When `mutate()` creates a new variable that uses a window function,
  automatically wrap the result in a subquery (#484).

* Correct SQL generation for `first()` and `last()` (#531).

* `order_by()` now works in conjunction with window functions in databases
  that support them.

### Data frames/`tbl_df`

* All verbs now understand how to work with `difftime()` (#390) and
  `AsIs` (#453) objects. They all check that colnames are unique (#483), and
  are more robust when columns are not present (#348, #569, #600).

* Hybrid evaluation bugs fixed:

    * Call substitution stopped too early when a sub expression contained a
      `$` (#502).

    * Handle `::` and `:::` (#412).

    * `cumany()` and `cumall()` properly handle `NA` (#408).

    * `nth()` now correctly preserve the class when using dates, times and
      factors (#509).

    * no longer substitutes within `order_by()` because `order_by()` needs to do
      its own NSE (#169).

* `[.tbl_df` always returns a tbl_df (i.e. `drop = FALSE` is the default)
  (#587, #610). `[.grouped_df` preserves important output attributes (#398).

* `arrange()` keeps the grouping structure of grouped data (#491, #605),
  and preserves input classes (#563).

* `contains()` accidentally matched regular expressions, now it passes
  `fixed = TRUE` to `grep()` (#608).

* `filter()` asserts all variables are white listed (#566).

* `mutate()` makes a `rowwise_df` when given a `rowwise_df` (#463).

* `rbind_all()` creates `tbl_df` objects instead of raw `data.frame`s.

* If `select()` doesn't match any variables, it returns a 0-column data frame,
  instead of the original (#498). It no longer fails when if some columns
  are not named (#492)

* `sample_n()` and `sample_frac()` methods for data.frames exported.
  (#405, @alyst)

* A grouped data frame may have 0 groups (#486). Grouped df objects
  gain some basic validity checking, which should prevent some crashes
  related to corrupt `grouped_df` objects made by `rbind()` (#606).

* More coherence when joining columns of compatible but different types,
  e.g. when joining a character vector and a factor (#455),
  or a numeric and integer (#450)

* `mutate()` works for on zero-row grouped data frame, and
  with list columns (#555).

* `LazySubset` was confused about input data size (#452).

* Internal `n_distinct()` is stricter about it's inputs: it requires one symbol
  which must be from the data frame (#567).

* `rbind_*()` handle data frames with 0 rows (#597). They fill character
  vector columns with `NA` instead of blanks (#595).  They work with
  list columns (#463).

* Improved handling of encoding for column names (#636).

* Improved handling of hybrid evaluation re $ and @ (#645).

### Data tables

* Fix major omission in `tbl_dt()` and `grouped_dt()` methods - I was
  accidentally doing a deep copy on every result :(

* `summarise()` and `group_by()` now retain over-allocation when working with
  data.tables (#475, @arunsrinivasan).

* joining two data.tables now correctly dispatches to data table methods,
  and result is a data table (#470)

### Cubes

* `summarise.tbl_cube()` works with single grouping variable (#480).

# dplyr 0.2

## Piping

dplyr now imports `%>%` from magrittr (#330). I recommend that you use this instead of `%.%` because it is easier to type (since you can hold down the shift key) and is more flexible. With you `%>%`, you can control which argument on the RHS recieves the LHS by using the pronoun `.`. This makes `%>%` more useful with base R functions because they don't always take the data frame as the first argument. For example you could pipe `mtcars` to `xtabs()` with:

    mtcars %>% xtabs( ~ cyl + vs, data = .)

Thanks to @smbache for the excellent magrittr package. dplyr only provides `%>%` from magrittr, but it contains many other useful functions. To use them, load `magrittr` explicitly: `library(magrittr)`. For more details, see `vignette("magrittr")`.

`%.%` will be deprecated in a future version of dplyr, but it won't happen for a while. I've also deprecated `chain()` to encourage a single style of dplyr usage: please use `%>%` instead.

## Do

`do()` has been completely overhauled. There are now two ways to use it, either with multiple named arguments or a single unnamed arguments. `group_by()` + `do()` is equivalent to `plyr::dlply`, except it always returns a data frame.

If you use named arguments, each argument becomes a list-variable in the output. A list-variable can contain any arbitrary R object so it's particularly well suited for storing models.

    library(dplyr)
    models <- mtcars %>% group_by(cyl) %>% do(lm = lm(mpg ~ wt, data = .))
    models %>% summarise(rsq = summary(lm)$r.squared)

If you use an unnamed argument, the result should be a data frame. This allows you to apply arbitrary functions to each group.

    mtcars %>% group_by(cyl) %>% do(head(., 1))

Note the use of the `.` pronoun to refer to the data in the current group.

`do()` also has an automatic progress bar. It appears if the computation takes longer than 5 seconds and lets you know (approximately) how much longer the job will take to complete.

## New verbs

dplyr 0.2 adds three new verbs:

* `glimpse()` makes it possible to see all the columns in a tbl,
  displaying as much data for each variable as can be fit on a single line.

* `sample_n()` randomly samples a fixed number of rows from a tbl;
  `sample_frac()` randomly samples a fixed fraction of rows. Only works
  for local data frames and data tables (#202).

* `summarise_each()` and `mutate_each()` make it easy to apply one or more
  functions to multiple columns in a tbl (#178).

## Minor improvements

* If you load plyr after dplyr, you'll get a message suggesting that you
  load plyr first (#347).

* `as.tbl_cube()` gains a method for matrices (#359, @paulstaab)

* `compute()` gains `temporary` argument so you can control whether the
  results are temporary or permanent (#382, @cpsievert)

* `group_by()` now defaults to `add = FALSE` so that it sets the grouping
  variables rather than adding to the existing list. I think this is how
  most people expected `group_by` to work anyway, so it's unlikely to
  cause problems (#385).

* Support for [MonetDB](http://www.monetdb.org) tables with `src_monetdb()`
  (#8, thanks to @hannesmuehleisen).

* New vignettes:

    * `memory` vignette which discusses how dplyr minimises memory usage
      for local data frames (#198).

    *  `new-sql-backend` vignette which discusses how to add a new
       SQL backend/source to dplyr.

* `changes()` output more clearly distinguishes which columns were added or
  deleted.

* `explain()` is now generic.

* dplyr is more careful when setting the keys of data tables, so it never
  accidentally modifies an object that it doesn't own. It also avoids
  unnecessary key setting which negatively affected performance.
  (#193, #255).

* `print()` methods for `tbl_df`, `tbl_dt` and `tbl_sql` gain `n` argument to
  control the number of rows printed (#362). They also works better when you have
  columns containing lists of complex objects.

* `row_number()` can be called without arguments, in which case it returns
  the same as `1:n()` (#303).

* `"comment"` attribute is allowed (white listed) as well as names (#346).

* hybrid versions of `min`, `max`, `mean`, `var`, `sd` and `sum`
  handle the `na.rm` argument (#168). This should yield substantial
  performance improvements for those functions.

* Special case for call to `arrange()` on a grouped data frame with no arguments. (#369)

## Bug fixes

* Code adapted to Rcpp > 0.11.1

* internal `DataDots` class protects against missing variables in verbs (#314),
  including the case where `...` is missing. (#338)

* `all.equal.data.frame` from base is no longer bypassed. we now have
  `all.equal.tbl_df` and `all.equal.tbl_dt` methods (#332).

* `arrange()` correctly handles NA in numeric vectors (#331) and 0 row
  data frames (#289).

* `copy_to.src_mysql()` now works on windows (#323)

* `*_join()` doesn't reorder column names (#324).

* `rbind_all()` is stricter and only accepts list of data frames (#288)

* `rbind_*` propagates time zone information for `POSIXct` columns (#298).

* `rbind_*` is less strict about type promotion. The numeric `Collecter` allows
  collection of integer and logical vectors. The integer `Collecter` also collects
  logical values (#321).

* internal `sum` correctly handles integer (under/over)flow (#308).

* `summarise()` checks consistency of outputs (#300) and drops `names`
  attribute of output columns (#357).

* join functions throw error instead of crashing when there are no common
  variables between the data frames, and also give a better error message when
  only one data frame has a by variable (#371).

* `top_n()` returns `n` rows instead of `n - 1` (@leondutoit, #367).

* SQL translation always evaluates subsetting operators (`$`, `[`, `[[`)
  locally. (#318).

* `select()` now renames variables in remote sql tbls (#317) and
  implicitly adds grouping variables (#170).

* internal `grouped_df_impl` function errors if there are no variables to group by (#398).

* `n_distinct` did not treat NA correctly in the numeric case #384.

* Some compiler warnings triggered by -Wall or -pedantic have been eliminated.

* `group_by` only creates one group for NA (#401).

* Hybrid evaluator did not evaluate expression in correct environment (#403).

# dplyr 0.1.3

## Bug fixes

* `select()` actually renames columns in a data table (#284).

* `rbind_all()` and `rbind_list()` now handle missing values in factors (#279).

* SQL joins now work better if names duplicated in both x and y tables (#310).

* Builds against Rcpp 0.11.1

* `select()` correctly works with the vars attribute (#309).

* Internal code is stricter when deciding if a data frame is grouped (#308):
  this avoids a number of situations which previously causedd .

* More data frame joins work with missing values in keys (#306).

# dplyr 0.1.2

## New features

* `select()` is substantially more powerful. You can use named arguments to
  rename existing variables, and new functions `starts_with()`, `ends_with()`,
  `contains()`, `matches()` and `num_range()` to select variables based on
  their names. It now also makes a shallow copy, substantially reducing its
  memory impact (#158, #172, #192, #232).

* `summarize()` added as alias for `summarise()` for people from countries
  that don't don't spell things correctly ;) (#245)

## Bug fixes

* `filter()` now fails when given anything other than a logical vector, and
  correctly handles missing values (#249). `filter.numeric()` proxies
  `stats::filter()` so you can continue to use `filter()` function with
  numeric inputs (#264).

* `summarise()` correctly uses newly created variables (#259).

* `mutate()` correctly propagates attributes (#265) and `mutate.data.frame()`
  correctly mutates the same variable repeatedly (#243).

* `lead()` and `lag()` preserve attributes, so they now work with
  dates, times and factors (#166).

* `n()` never accepts arguments (#223).

* `row_number()` gives correct results (#227).

* `rbind_all()` silently ignores data frames with 0 rows or 0 columns (#274).

* `group_by()` orders the result (#242). It also checks that columns
  are of supported types (#233, #276).

* The hybrid evaluator did not handle some expressions correctly, for
  example in `if(n() > 5) 1 else 2` the subexpression `n()` was not
  substituted correctly. It also correctly processes `$` (#278).

* `arrange()` checks that all columns are of supported types (#266). It also
  handles list columns (#282).

* Working towards Solaris compatibility.

* Benchmarking vignette temporarily disabled due to microbenchmark
  problems reported by BDR.

# dplyr 0.1.1

## Improvements

* new `location()` and `changes()` functions which provide more information
  about how data frames are stored in memory so that you can see what
  gets copied.

* renamed `explain_tbl()` to `explain()` (#182).

* `tally()` gains `sort` argument to sort output so highest counts
  come first (#173).

* `ungroup.grouped_df()`, `tbl_df()`, `as.data.frame.tbl_df()` now only
  make shallow copies of their inputs (#191).

* The `benchmark-baseball` vignette now contains fairer (including grouping
  times) comparisons with `data.table`. (#222)

## Bug fixes

* `filter()` (#221) and `summarise()` (#194) correctly propagate attributes.

* `summarise()` throws an error when asked to summarise an unknown variable
  instead of crashing (#208).

* `group_by()` handles factors with missing values (#183).

* `filter()` handles scalar results (#217) and better handles scoping, e.g.
  `filter(., variable)` where `variable` is defined in the function that calls
  `filter`. It also handles `T` and `F` as aliases to `TRUE` and `FALSE`
  if there are no `T` or `F` variables in the data or in the scope.

* `select.grouped_df` fails when the grouping variables are not included
  in the selected variables (#170)

* `all.equal.data.frame()` handles a corner case where the data frame has
  `NULL` names (#217)

* `mutate()` gives informative error message on unsupported types (#179)

* dplyr source package no longer includes pandas benchmark, reducing
  download size from 2.8 MB to 0.5 MB.<|MERGE_RESOLUTION|>--- conflicted
+++ resolved
@@ -2,15 +2,11 @@
 
 * `rename_at()` handles empty selection (#4324). 
 
-<<<<<<< HEAD
 * `summarise()` correctly resolves summarised list columns (#4349). 
 
-# dplyr 0.8.0.9000
-=======
 * colwise functions support constants in formulas (#4374). 
 
 # dplyr 0.8.1
->>>>>>> 25c60dfa
 
 ## Breaking changes
 
