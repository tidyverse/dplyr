--- conflicted
+++ resolved
@@ -1,13 +1,10 @@
 # dplyr (development version)
 
-<<<<<<< HEAD
 * `bind_rows()` now replaces empty (or NA) element names in a list with its
    numeric index while preserving present names  (#7719, @Meghansaha).
    
-=======
 * New `slice_sample()` example showing how to use it to shuffle rows (#7707, @Hzanib).
 
->>>>>>> 2b75d1c6
 * Updated `across()` examples to include an example using `everything()` (#7621, @JBrandenburg02).
 
 * Clarified how `slice_min()` and `slice_max()` work in the introduction vignette (#7717, @ccani007).
