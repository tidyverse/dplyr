--- conflicted
+++ resolved
@@ -1,10 +1,9 @@
 # dplyr (development version)
 
-<<<<<<< HEAD
 * Passing `...` to `across()` is now deprecated because the evaluation timing of
   `...` is ambiguous. Now instead of (e.g.) `across(a:b, mean, na.rm = TRUE)`
   you should write `across(a:b, ~ mean(.x, na.rm = TRUE))` (#6073).
-=======
+
 * Rowwise-`mutate()` behaves a little better with 0-row inputs (#6303).
 
 * A rowwise `mutate()` now automatically unlists list-columns containing 
@@ -14,7 +13,6 @@
 
 * `*_join()` now error if you supply them with additional arguments that
   aren't used (#6228).
->>>>>>> b41c8bbe
 
 * `df |> arrange(mydesc::desc(x))` works correctly when the mydesc re-exports
    `dplyr::desc()` (#6231).
