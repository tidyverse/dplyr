--- conflicted
+++ resolved
@@ -1,12 +1,10 @@
 # dplyr 0.1.2.0.99
 
-<<<<<<< HEAD
 ## Bug fixes
 
-* `rbind_all` and `rbind_list` did not handle missing values in factors (#279). 
-=======
 * `select()` renames columns in a data table (#284).
->>>>>>> fb562627
+
+* `rbind_all()` and `rbind_list()` did not handle missing values in factors (#279). 
 
 # dplyr 0.1.2
 
