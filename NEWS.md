--- conflicted
+++ resolved
@@ -1,17 +1,13 @@
 # dplyr (development version)
 
-<<<<<<< HEAD
 * `coalesce()` accepts 1-D arrays (#5557).
 
 * `filter()` forbids matrix results (#5973) and warns about data frame 
   results, especially data frames created from `across()` with a hint 
   to use `if_any()` or `if_all()`. 
-=======
+
 *  `slice()` helpers (`slice_head()`, `slice_tail()`, `slice_min()`, `slice_max()` 
    and `slice_sample()`) now accept negative values for `n` and `prop` (#5961).
-
-*  `coalesce()` accepts 1-D arrays (#5557).
->>>>>>> f366bb6d
 
 # dplyr 1.0.7
 
