--- conflicted
+++ resolved
@@ -1,9 +1,8 @@
 # dplyr 0.9.0 (in development)
 
-<<<<<<< HEAD
 * `src_local()` has been deprecated; it was part of an approach to testing
   dplyr backends that didn't pan out.
-=======
+
 * `group_by(..., .add = TRUE)` replaces `group_by(..., add = TRUE)`,
   with a deprecation message. The old argument name was a mistake because
   it prevents you from creating a new grouping var called `add` and
@@ -13,7 +12,6 @@
   that means by default you'll only see a deprecation warning once per session,
   and you can control with `options(lifecycle_verbosity = x)` where
   `x` is one of NULL, "quiet", "warning", and "error".
->>>>>>> 416bcd4b
 
 * `id()`, deprecated in dplyr 0.5.0, is now defunct.
 
