# dplyr 0.9.0 (in development)

<<<<<<< HEAD
* Zero-arg `group_indices()` is deprecated; instead use `cur_group_id()`.

* Experimental `df %>% group_keys(x)` is deprecated, instead do grouping first
  yourself. `df %>% group_indices(x)` is also deprecated similarly.

* `groups()` now returns `list()` for ungrouped data; previously it returned
  `NULL` which was type-unstable (when there are groups it returns a list
  of symbols).
=======
* The `.dots` argument to `group_by()`/`group_by_prepare()` is deprecated; 
  please use `!!!` instead (#4734).
>>>>>>> fb39273c

* `select()` and `rename()` use the latest version of the tidyselect interface.
  Practically, this means that you can now combine selections using Boolean
  logic (i.e. `!`, `&` and `|`), and use predicate functions 
  (e.g. `is.character`) to select variables by type (#4680). It also makes
  it possible to use `select()` and `rename()` to repair data frames with
  duplicated names (#4615) and prevents you from accidentally introducing
  duplicate names (#4643).

* `mutate()` and `summarise()` can now modify grouping variables (#4709).

* Grouped data frames now have `names<-`, `[[<-`, `[<-` and `$<-` methods that
  re-generate the underlying grouping. Note that modifying grouping variables 
  in multiple steps (i.e. `df$grp1 <- 1; df$grp2 <- 1`) will be inefficient
  since the data frame will be regrouped after each modification.

* `[.grouped_df` now regroups to respect any grouping columns that have
  been removed (#4708).

* `as.tbl()` and `tbl_df()` have been formally deprecated.
  Please use `as_tibble()` instead.
  
* `add_rownames()` has been deprecated. Please use 
  `tibble::rownames_to_column()` instead.
* `src_local()` has been deprecated; it was part of an approach to testing
  dplyr backends that didn't pan out.

* `group_by(..., .add = TRUE)` replaces `group_by(..., add = TRUE)`,
  with a deprecation message. The old argument name was a mistake because
  it prevents you from creating a new grouping var called `add` and
  it violates our naming conventions (#4137).

* All deprecations now use the [lifecycle](https://lifecycle.r-lib.org), 
  that means by default you'll only see a deprecation warning once per session,
  and you can control with `options(lifecycle_verbosity = x)` where
  `x` is one of NULL, "quiet", "warning", and "error".

* `id()`, deprecated in dplyr 0.5.0, is now defunct.

* `failwith()` which was deprecated in 0.7.0 is now defunct.

* `sample_n()` and `sample_frac()` have been retired in favour of new 
  `slice_sample()`. See `?sample_n` for details about why, and for examples
  converting from old to new usage.

* `top_n()` has been retired in favour of `slice_min()`/`slice_max()`. See
  `?top_n` for details about why, and how to convert old to new usage (#4494).

* `slice()` gains a new set of helpers:

  * `slice_head()` and `slice_tail()` select the first and last rows, like
    `head()` and `tail()`, but return `n` rows _per group_.
    
  * `slice_sample()` randomly selects rows, taking over from `sample_frac()` 
     and `sample_n()`.
  
  * `slice_min()` and `slice_max()` select the rows with the minimum or 
    maximum values of a variable, taking over from the confusing `top_n()`.
* `transmute()` now preserves order of input variables (#4693).

* `bench_tbls()`, `compare_tbls()`, `compare_tbls2()`, `eval_tbls()` and 
  `eval_tbls2()` are now deprecated. That were only used in a handful of 
  packages, and we now believe that you're better off performing comparisons 
  more directly (#4675).
* `distinct()` errors if you request it use variables that don't exist
  (this was previously a warning) (#4656).

* `tally()` and `count()` now error if the default output `name` (n), already
  exists in the data frame. You'll now need to specify it yourself; this 
  replaces the existing ad hoc approach which used `nn`, `nnn` etc.
  If you supply an explicit `name`, it will override an existing column
  with that name (#4284).

* `order_by()` gives an informative hint if you accidentally call it instead
  of `arrange()` #3357.

* `filter()` handles data frame results when all columns are logical vectors
  by reducing them with `&` (#4678). In particular this means `across()` can be used
  in `filter()`. `filter()` gains better error messages with more information. 

* `ungroup()` can now selectively remove grouping variables (#3760).

* `pull()` can now return named vectors by specifying an additional column name
  (@ilarischeinin, #4102).
  
* New function `across()` that can be used inside `summarise()` or `mutate()` 
  to apply a function (or a set of functions) to a selection of columns. 

* dplyr no longer provides a `all.equal.tbl_df()` method. It never should have
  done so in the first place because it owns neither the generic nor the class.
  It also provided a problematic implementation because, by default, it 
  ignored the order of the rows and the columns which is usually important.
  This is likely to cause new test failures in downstream packages; but on
  the whole we believe those failures to either reflect unexpected behaviour
  or tests that need to be strengthened (#2751).

* `tbl_cube()` and `nasa` have been pulled out into a separate cubelyr package 
  (#4429).

* `funs()` is deprecated and now issues a warning on first use (#3932).

* `starwars` dataset now does a better job of separating biological sex from
  gender identity. The previous `gender` column has been renamed to `sex`,
  since it actually describes the individual's biological sex. A new `gender`
  column encodes the actual gender identity using other information about
  the Star Wars universe (@MeganBeckett, #4456).
  
* `mutate()` and `summarise()` automatically unpack unnamed tibble results (#2326).

* `group_keys.rowwise_df()` gives a 0 column data frame with n() rows. 

* `combine()` is soft deprecated.

* `location()` and `changes()` are soft deprecated, please use functions from the lobstr package. 

* `group_map()` is now a generic (#4576).

* The first argument of `group_map()`, `group_modify()` and `group_walk()`
  has been changed to `.data` for consistency with other generics.
  
* `group_by()` uses hashing from the `vctrs` package. 

# dplyr 0.8.4 (development version)

* Better performance for extracting slices of factors and ordered factors (#4501).

* `group_by()` uses hashing from the `vctrs` package. 

* `group_by()` does not create an arbitrary NA group when grouping by factors with `drop = TRUE` (#4460).

* `rbind_all()` and `rbind_list()` have been removed (@bjungbogati, #4433).

* `dr_dplyr()` has been removed as it is no longer needed (#4433, @smwindecker).

* `rename_at()` and `rename_all()` call the function with a simple character vector, not a `dplyr_sel_vars` (#4459). 

* `select_vars()`, `rename_vars()`, `select_var()`, `current_vars()` are now deprecated (@perezp44, #4432)

* `group_modify()` works with additional arguments (@billdenney and @cderv, #4509)

* `src_tbls()` accepts `...` arguments (#4485, @ianmcook). This could be a breaking change for some dplyr backend packages that implement `src_tbls()`.

# dplyr 0.8.3 (2019-07-04)

* Fixed performance regression introduced in version 0.8.2 (#4458). 

# dplyr 0.8.2 (2019-06-28)

## New functions

* `top_frac(data, proportion)` is a shorthand for `top_n(data, proportion * n())` (#4017).  

## colwise changes

* Using quosures in colwise verbs is deprecated (#4330).

* Updated `distinct_if()`, `distinct_at()` and `distinct_all()` to include `.keep_all` argument (@beansrowning, #4343).

* `rename_at()` handles empty selection (#4324). 

* `*_if()` functions correctly handle columns with special names (#4380).

* colwise functions support constants in formulas (#4374). 

## Hybrid evaluation changes

* hybrid rank functions correctly handle NA (#4427). 

* `first()`, `last()` and `nth()` hybrid version handles factors (#4295).

## Minor changes

* `top_n()` quotes its `n` argument, `n` no longer needs to be constant for all groups (#4017).  

* `tbl_vars()` keeps information on grouping columns by returning a `dplyr_sel_vars` object (#4106). 

* `group_split()` always sets the `ptype` attribute, which make it more robust in the case where there
  are 0 groups. 

* `group_map()` and `group_modify()` work in the 0 group edge case (#4421)

* `select.list()` method added so that `select()` does not dispatch on lists (#4279). 

* `view()` is reexported from tibble (#4423). 

* `group_by()` puts NA groups last in character vectors (#4227).

* `arrange()` handles integer64 objects (#4366). 

* `summarise()` correctly resolves summarised list columns (#4349). 

# dplyr 0.8.1 (2019-05-14)

## Breaking changes

* `group_modify()` is the new name of the function previously known as `group_map()`

## New functions

* `group_map()` now only calls the function on each group and return a list. 

* `group_by_drop_default()`, previously known as `dplyr:::group_drops()` is exported (#4245).

## Minor changes

* Lists of formulas passed to colwise verbs are now automatically named.

* `group_by()` does a shallow copy even in the no groups case (#4221).

* Fixed `mutate()` on rowwise data frames with 0 rows (#4224).

* Fixed handling of bare formulas in colwise verbs (#4183).

* Fixed performance of `n_distinct()` (#4202). 

* `group_indices()` now ignores empty groups by default for `data.frame`, which is
  consistent with the default of `group_by()` (@yutannihilation, #4208). 

* Fixed integer overflow in hybrid `ntile()` (#4186). 

* colwise functions `summarise_at()` ... can rename vars in the case of multiple functions (#4180).

* `select_if()` and `rename_if()` handle logical vector predicate (#4213). 

* hybrid `min()` and `max()` cast to integer when possible (#4258).

* `bind_rows()` correctly handles the cases where there are multiple consecutive `NULL` (#4296). 

* Support for R 3.1.* has been dropped. The minimal R version supported is now 3.2.0. 
  https://www.tidyverse.org/articles/2019/04/r-version-support/

* `rename_at()` handles empty selection (#4324). 

# dplyr 0.8.0.1 (2019-02-15)

* Fixed integer C/C++ division, forced released by CRAN (#4185). 

# dplyr 0.8.0 (2019-02-14)

## Breaking changes

* The error `could not find function "n"` or the warning 
  ```Calling `n()` without importing or prefixing it is deprecated, use `dplyr::n()` ``` 
  
  indicates when functions like `n()`, `row_number()`, ... are not imported or prefixed. 
  
  The easiest fix is to import dplyr with `import(dplyr)` in your `NAMESPACE` or
  `#' @import dplyr` in a roxygen comment, alternatively such functions can be 
  imported selectively as any other function with `importFrom(dplyr, n)` in the 
  `NAMESPACE` or `#' @importFrom dplyr n` in a roxygen comment. The third option is 
  to prefix them, i.e. use `dplyr::n()`
   
* If you see `checking S3 generic/method consistency` in R CMD check for your 
  package, note that : 
  
  - `sample_n()` and `sample_frac()` have gained `...`
  - `filter()` and `slice()` have gained `.preserve`
  - `group_by()` has gained `.drop`

* ```Error: `.data` is a corrupt grouped_df, ...```  signals code that makes 
  wrong assumptions about the internals of a grouped data frame. 

## New functions

* New selection helpers `group_cols()`. It can be called in selection contexts
  such as `select()` and matches the grouping variables of grouped tibbles.

* `last_col()` is re-exported from tidyselect (#3584). 

* `group_trim()` drops unused levels of factors that are used as grouping variables. 

* `nest_join()` creates a list column of the matching rows. `nest_join()` + `tidyr::unnest()` 
   is equivalent to `inner_join`  (#3570). 

    ```r
    band_members %>% 
      nest_join(band_instruments)
    ```
    
* `group_nest()` is similar to `tidyr::nest()` but focusing on the variables to nest by 
  instead of the nested columns. 
 
    ```r
    starwars %>%
      group_by(species, homeworld) %>% 
      group_nest()
      
    starwars %>%
      group_nest(species, homeworld)
    ```
    
* `group_split()` is similar to `base::split()` but operating on existing groups when 
  applied to a grouped data frame, or subject to the data mask on ungrouped data frames

    ```r
    starwars %>%
      group_by(species, homeworld) %>%   
      group_split()
    
    starwars %>%
      group_split(species, homeworld)
    ```
    
* `group_map()` and `group_walk()` are purrr-like functions to iterate on groups 
  of a grouped data frame, jointly identified by the data subset (exposed as `.x`) and the 
  data key (a one row tibble, exposed as `.y`). `group_map()` returns a grouped data frame that 
  combines the results of the function, `group_walk()` is only used for side effects and returns 
  its input invisibly. 
  
  ```r
  mtcars %>%
    group_by(cyl) %>%
    group_map(~ head(.x, 2L))
  ```

* `distinct_prepare()`, previously known as `distinct_vars()` is exported. This is mostly useful for
  alternative backends (e.g. `dbplyr`). 

## Major changes

* `group_by()` gains the `.drop` argument. When set to `FALSE` the groups are generated 
  based on factor levels, hence some groups may be empty (#341). 

    ```r
    # 3 groups
    tibble(
      x = 1:2, 
      f = factor(c("a", "b"), levels = c("a", "b", "c"))
    ) %>% 
      group_by(f, .drop = FALSE)
      
    # the order of the grouping variables matter
    df <- tibble(
      x = c(1,2,1,2), 
      f = factor(c("a", "b", "a", "b"), levels = c("a", "b", "c"))
    )
    df %>% group_by(f, x, .drop = FALSE)
    df %>% group_by(x, f, .drop = FALSE)
    ```
    
  The default behaviour drops the empty groups as in the previous versions. 
  
  ```r
  tibble(
      x = 1:2, 
      f = factor(c("a", "b"), levels = c("a", "b", "c"))
    ) %>% 
      group_by(f)
  ```

* `filter()` and `slice()` gain a `.preserve` argument to control which groups it should keep. The default 
  `filter(.preserve = FALSE)` recalculates the grouping structure based on the resulting data, 
  otherwise it is kept as is.

    ```r
    df <- tibble(
      x = c(1,2,1,2), 
      f = factor(c("a", "b", "a", "b"), levels = c("a", "b", "c"))
    ) %>% 
      group_by(x, f, .drop = FALSE)
    
    df %>% filter(x == 1)
    df %>% filter(x == 1, .preserve = TRUE)
    ```

* The notion of lazily grouped data frames have disappeared. All dplyr verbs now recalculate 
  immediately the grouping structure, and respect the levels of factors. 

* Subsets of columns now properly dispatch to the `[` or `[[` method when the column 
  is an object (a vector with a class) instead of making assumptions on how the 
  column should be handled. The `[` method must handle integer indices, including 
  `NA_integer_`, i.e. `x[NA_integer_]` should produce a vector of the same class
  as `x` with whatever represents a missing value.  

## Minor changes

* `tally()` works correctly on non-data frame table sources such as `tbl_sql` (#3075).

* `sample_n()` and `sample_frac()` can use `n()` (#3527)

* `distinct()` respects the order of the variables provided (#3195, @foo-bar-baz-qux)
  and handles the 0 rows and 0 columns special case (#2954).

* `combine()` uses tidy dots (#3407).

* `group_indices()` can be used without argument in expressions in verbs (#1185).

* Using `mutate_all()`, `transmute_all()`, `mutate_if()` and `transmute_if()`
  with grouped tibbles now informs you that the grouping variables are
  ignored. In the case of the `_all()` verbs, the message invites you to use
  `mutate_at(df, vars(-group_cols()))` (or the equivalent `transmute_at()` call)
  instead if you'd like to make it explicit in your code that the operation is
  not applied on the grouping variables.

* Scoped variants of `arrange()` respect the `.by_group` argument (#3504).

* `first()` and `last()` hybrid functions fall back to R evaluation when given no arguments (#3589). 

* `mutate()` removes a column when the expression evaluates to `NULL` for all groups (#2945).

* grouped data frames support `[, drop = TRUE]` (#3714). 

* New low-level constructor `new_grouped_df()` and validator `validate_grouped_df` (#3837). 

* `glimpse()` prints group information on grouped tibbles (#3384).

* `sample_n()` and `sample_frac()` gain `...` (#2888). 

* Scoped filter variants now support functions and purrr-like lambdas:

  ```r
  mtcars %>% filter_at(vars(hp, vs), ~ . %% 2 == 0)
  ```

## Lifecycle

* `do()`, `rowwise()` and `combine()` are questioning (#3494). 

* `funs()` is soft-deprecated and will start issuing warnings in a future version.

## Changes to column wise functions

* Scoped variants for `distinct()`: `distinct_at()`, `distinct_if()`, `distinct_all()` (#2948).

* `summarise_at()` excludes the grouping variables (#3613). 

* `mutate_all()`, `mutate_at()`, `summarise_all()` and `summarise_at()` handle utf-8 names (#2967).

## Performance

* R expressions that cannot be handled with native code are now evaluated with
  unwind-protection when available (on R 3.5 and later). This improves the
  performance of dplyr on data frames with many groups (and hence many
  expressions to evaluate). We benchmarked that computing a grouped average is
  consistently twice as fast with unwind-protection enabled.

  Unwind-protection also makes dplyr more robust in corner cases because it
  ensures the C++ destructors are correctly called in all circumstances
  (debugger exit, captured condition, restart invokation).

* `sample_n()` and `sample_frac()` gain `...` (#2888). 
* Improved performance for wide tibbles (#3335).

* Faster hybrid `sum()`, `mean()`, `var()` and `sd()` for logical vectors (#3189).

* Hybrid version of `sum(na.rm = FALSE)` exits early when there are missing values. 
  This considerably improves performance when there are missing values early in the vector (#3288). 

* `group_by()` does not trigger the additional `mutate()` on simple uses of the `.data` pronoun (#3533). 

## Internal

* The grouping metadata of grouped data frame has been reorganized in a single tidy tibble, that can be accessed
  with the new `group_data()` function. The grouping tibble consists of one column per grouping variable, 
  followed by a list column of the (1-based) indices of the groups. The new `group_rows()` function retrieves
  that list of indices (#3489). 
  
    ```r
    # the grouping metadata, as a tibble
    group_by(starwars, homeworld) %>% 
      group_data()
    
    # the indices
    group_by(starwars, homeworld) %>% 
      group_data() %>% 
      pull(.rows)
      
    group_by(starwars, homeworld) %>% 
      group_rows()
    ```

* Hybrid evaluation has been completely redesigned for better performance and stability. 

## Documentation

* Add documentation example for moving variable to back in `?select` (#3051).

* column wise functions are better documented, in particular explaining when 
  grouping variables are included as part of the selection. 

### Deprecated and defunct functions

* `mutate_each()` and `summarise_each()` are deprecated. 

# dplyr 0.7.6

* `exprs()` is no longer exported to avoid conflicts with `Biobase::exprs()`
  (#3638).

* The MASS package is explicitly suggested to fix CRAN warnings on R-devel
  (#3657).

* Set operations like `intersect()` and `setdiff()` reconstruct groups metadata (#3587) and keep the order of the rows (#3839).

* Using namespaced calls to `base::sort()` and `base::unique()` from C++ code
  to avoid ambiguities when these functions are overridden (#3644).

* Fix rchk errors (#3693).

# dplyr 0.7.5 (2018-04-14)

## Breaking changes for package developers

* The major change in this version is that dplyr now depends on the selecting
  backend of the tidyselect package. If you have been linking to
  `dplyr::select_helpers` documentation topic, you should update the link to
  point to `tidyselect::select_helpers`.

* Another change that causes warnings in packages is that dplyr now exports the
  `exprs()` function. This causes a collision with `Biobase::exprs()`. Either
  import functions from dplyr selectively rather than in bulk, or do not import
  `Biobase::exprs()` and refer to it with a namespace qualifier.

## Bug fixes

* `distinct(data, "string")` now returns a one-row data frame again. (The
  previous behavior was to return the data unchanged.)

* `do()` operations with more than one named argument can access `.` (#2998).

* Reindexing grouped data frames (e.g. after `filter()` or `..._join()`)
  never updates the `"class"` attribute. This also avoids unintended updates
  to the original object (#3438).

* Fixed rare column name clash in `..._join()` with non-join
  columns of the same name in both tables (#3266).

*  Fix `ntile()` and `row_number()` ordering to use the locale-dependent
  ordering functions in R when dealing with character vectors, rather than
  always using the C-locale ordering function in C (#2792, @foo-bar-baz-qux).

* Summaries of summaries (such as `summarise(b = sum(a), c = sum(b))`) are
  now computed using standard evaluation for simplicity and correctness, but
  slightly slower (#3233).

* Fixed `summarise()` for empty data frames with zero columns (#3071).

## Major changes

* `enexpr()`, `expr()`, `exprs()`, `sym()` and `syms()` are now
  exported. `sym()` and `syms()` construct symbols from strings or character
  vectors. The `expr()` variants are equivalent to `quo()`, `quos()` and
  `enquo()` but return simple expressions rather than quosures. They support
  quasiquotation.

* dplyr now depends on the new tidyselect package to power `select()`,
  `rename()`, `pull()` and their variants (#2896). Consequently
  `select_vars()`, `select_var()` and `rename_vars()` are
  soft-deprecated and will start issuing warnings in a future version.

  Following the switch to tidyselect, `select()` and `rename()` fully support
  character vectors. You can now unquote variables like this:

  ```
  vars <- c("disp", "cyl")
  select(mtcars, !! vars)
  select(mtcars, -(!! vars))
  ```

  Note that this only works in selecting functions because in other contexts
  strings and character vectors are ambiguous. For instance strings are a valid
  input in mutating operations and `mutate(df, "foo")` creates a new column by
  recycling "foo" to the number of rows.

## Minor changes

* Support for raw vector columns in `arrange()`, `group_by()`, `mutate()`,
  `summarise()` and `..._join()` (minimal `raw` x `raw` support initially) (#1803). 

* `bind_cols()` handles unnamed list (#3402).

* `bind_rows()` works around corrupt columns that have the object bit set
  while having no class attribute (#3349). 

* `combine()` returns `logical()` when all inputs are `NULL` (or when there
  are no inputs) (#3365, @zeehio).

*  `distinct()` now supports renaming columns (#3234).

* Hybrid evaluation simplifies `dplyr::foo()` to `foo()` (#3309). Hybrid
  functions can now be masked by regular R functions to turn off hybrid
  evaluation (#3255). The hybrid evaluator finds functions from dplyr even if
  dplyr is not attached (#3456).

* In `mutate()` it is now illegal to use `data.frame` in the rhs (#3298). 

* Support `!!!` in `recode_factor()` (#3390).

* `row_number()` works on empty subsets (#3454).

* `select()` and `vars()` now treat `NULL` as empty inputs (#3023).

* Scoped select and rename functions (`select_all()`, `rename_if()` etc.)
  now work with grouped data frames, adapting the grouping as necessary
  (#2947, #3410). `group_by_at()` can group by an existing grouping variable
  (#3351). `arrange_at()` can use grouping variables (#3332). 

* `slice()` no longer enforce tibble classes when input is a simple
  `data.frame`, and ignores 0 (#3297, #3313).

* `transmute()` no longer prints a message when including a group variable.

## Documentation

* Improved documentation for `funs()` (#3094) and set operations (e.g. `union()`) (#3238, @edublancas).

## Error messages

* Better error message if dbplyr is not installed when accessing database
  backends (#3225).

* `arrange()` fails gracefully on `data.frame` columns (#3153).

* Corrected error message when calling `cbind()` with an object of wrong
  length (#3085).

* Add warning with explanation to `distinct()` if any of the selected columns
  are of type `list` (#3088, @foo-bar-baz-qux), or when used on unknown columns
  (#2867, @foo-bar-baz-qux).

* Show clear error message for bad arguments to `funs()` (#3368).

* Better error message in `..._join()` when joining data frames with duplicate
  or `NA` column names. Joining such data frames with a semi- or anti-join
  now gives a warning, which may be converted to an error in future versions
  (#3243, #3417).

* Dedicated error message when trying to use columns of the `Interval`
  or `Period` classes (#2568).

* Added an `.onDetach()` hook that allows for plyr to be loaded and attached
  without the warning message that says functions in dplyr will be masked,
  since dplyr is no longer attached (#3359, @jwnorman).

## Performance

* `sample_n()` and `sample_frac()` on grouped data frame are now faster
  especially for those with large number of groups (#3193, @saurfang).

## Internal

* Compute variable names for joins in R (#3430).

* Bumped Rcpp dependency to 0.12.15 to avoid imperfect detection of `NA`
  values in hybrid evaluation fixed in RcppCore/Rcpp#790 (#2919).

* Avoid cleaning the data mask, a temporary environment used to evaluate
  expressions. If the environment, in which e.g. a `mutate()` expression
  is evaluated, is preserved until after the operation, accessing variables
  from that environment now gives a warning but still returns `NULL` (#3318).

# dplyr 0.7.4

* Fix recent Fedora and ASAN check errors (#3098).

* Avoid dependency on Rcpp 0.12.10 (#3106).

# dplyr 0.7.3

* Fixed protection error that occurred when creating a character column using grouped `mutate()` (#2971).

* Fixed a rare problem with accessing variable values in `summarise()` when all groups have size one (#3050).
* `distinct()` now throws an error when used on unknown columns
  (#2867, @foo-bar-baz-qux).


* Fixed rare out-of-bounds memory write in `slice()` when negative indices beyond the number of rows were involved (#3073).

* `select()`, `rename()` and `summarise()` no longer change the grouped vars of the original data (#3038).

* `nth(default = var)`, `first(default = var)` and `last(default = var)` fall back to standard evaluation in a grouped operation instead of triggering an error (#3045).

* `case_when()` now works if all LHS are atomic (#2909), or when LHS or RHS values are zero-length vectors (#3048).

* `case_when()` accepts `NA` on the LHS (#2927).

* Semi- and anti-joins now preserve the order of left-hand-side data frame (#3089).

* Improved error message for invalid list arguments to `bind_rows()` (#3068).

* Grouping by character vectors is now faster (#2204).

* Fixed a crash that occurred when an unexpected input was supplied to
  the `call` argument of `order_by()` (#3065).


# dplyr 0.7.2

* Move build-time vs. run-time checks out of `.onLoad()` and into `dr_dplyr()`.


# dplyr 0.7.1

* Use new versions of bindrcpp and glue to avoid protection problems.
  Avoid wrapping arguments to internal error functions (#2877). Fix
  two protection mistakes found by rchk (#2868).

* Fix C++ error that caused compilation to fail on mac cran (#2862)

* Fix undefined behaviour in `between()`, where `NA_REAL` were
  assigned instead of `NA_LOGICAL`. (#2855, @zeehio)

* `top_n()` now executes operations lazily for compatibility with
  database backends (#2848).

* Reuse of new variables created in ungrouped `mutate()` possible
  again, regression introduced in dplyr 0.7.0 (#2869).

* Quosured symbols do not prevent hybrid handling anymore. This should
  fix many performance issues introduced with tidyeval (#2822).


# dplyr 0.7.0

## New data, functions, and features

* Five new datasets provide some interesting built-in datasets to demonstrate
  dplyr verbs (#2094):

  * `starwars` dataset about starwars characters; has list columns
  * `storms` has the trajectories of ~200 tropical storms
  * `band_members`, `band_instruments` and `band_instruments2`
    has some simple data to demonstrate joins.

* New `add_count()` and `add_tally()` for adding an `n` column within groups
  (#2078, @dgrtwo).

* `arrange()` for grouped data frames gains a `.by_group` argument so you
  can choose to sort by groups if you want to (defaults to `FALSE`) (#2318)

* New `pull()` generic for extracting a single column either by name or position
  (either from the left or the right). Thanks to @paulponcet for the idea (#2054).

  This verb is powered with the new `select_var()` internal helper,
  which is exported as well. It is like `select_vars()` but returns a
  single variable.

* `as_tibble()` is re-exported from tibble. This is the recommend way to create
  tibbles from existing data frames. `tbl_df()` has been softly deprecated.
  `tribble()` is now imported from tibble (#2336, @chrMongeau); this
  is now prefered to `frame_data()`.

## Deprecated and defunct

* dplyr no longer messages that you need dtplyr to work with data.table (#2489).

* Long deprecated `regroup()`, `mutate_each_q()` and
  `summarise_each_q()` functions have been removed.

* Deprecated `failwith()`. I'm not even sure why it was here.

* Soft-deprecated `mutate_each()` and `summarise_each()`, these functions
  print a message which will be changed to a warning in the next release.

* The `.env` argument to `sample_n()` and `sample_frac()` is defunct,
  passing a value to this argument print a message which will be changed to a
  warning in the next release.

## Databases

This version of dplyr includes some major changes to how database connections work. By and large, you should be able to continue using your existing dplyr database code without modification, but there are two big changes that you should be aware of:

* Almost all database related code has been moved out of dplyr and into a
  new package, [dbplyr](http://github.com/hadley/dbplyr/). This makes dplyr
  simpler, and will make it easier to release fixes for bugs that only affect
  databases. `src_mysql()`, `src_postgres()`, and `src_sqlite()` will still
  live dplyr so your existing code continues to work.

* It is no longer necessary to create a remote "src". Instead you can work
  directly with the database connection returned by DBI. This reflects the
  maturity of the DBI ecosystem. Thanks largely to the work of Kirill Muller
  (funded by the R Consortium) DBI backends are now much more consistent,
  comprehensive, and easier to use. That means that there's no longer a
  need for a layer in between you and DBI.

You can continue to use `src_mysql()`, `src_postgres()`, and `src_sqlite()`, but I recommend a new style that makes the connection to DBI more clear:

```R
library(dplyr)

con <- DBI::dbConnect(RSQLite::SQLite(), ":memory:")
DBI::dbWriteTable(con, "mtcars", mtcars)

mtcars2 <- tbl(con, "mtcars")
mtcars2
```

This is particularly useful if you want to perform non-SELECT queries as you can do whatever you want with `DBI::dbGetQuery()` and `DBI::dbExecute()`.

If you've implemented a database backend for dplyr, please read the [backend news](https://github.com/hadley/dbplyr/blob/master/NEWS.md#backends) to see what's changed from your perspective (not much). If you want to ensure your package works with both the current and previous version of dplyr, see `wrap_dbplyr_obj()` for helpers.

## UTF-8

* Internally, column names are always represented as character vectors,
  and not as language symbols, to avoid encoding problems on Windows
  (#1950, #2387, #2388).

* Error messages and explanations of data frame inequality are now encoded in
  UTF-8, also on Windows (#2441).

* Joins now always reencode character columns to UTF-8 if necessary. This gives
  a nice speedup, because now pointer comparison can be used instead of string
  comparison, but relies on a proper encoding tag for all strings (#2514).

* Fixed problems when joining factor or character encodings with a mix of
  native and UTF-8 encoded values (#1885, #2118, #2271, #2451).

* Fix `group_by()` for data frames that have UTF-8 encoded names (#2284, #2382).

* New `group_vars()` generic that returns the grouping as character vector, to
  avoid the potentially lossy conversion to language symbols. The list returned
  by `group_by_prepare()` now has a new `group_names` component (#1950, #2384).

## Colwise functions

* `rename()`, `select()`, `group_by()`, `filter()`, `arrange()` and
  `transmute()` now have scoped variants (verbs suffixed with `_if()`,
  `_at()` and `_all()`). Like `mutate_all()`, `summarise_if()`, etc,
  these variants apply an operation to a selection of variables.

* The scoped verbs taking predicates (`mutate_if()`, `summarise_if()`,
  etc) now support S3 objects and lazy tables. S3 objects should
  implement methods for `length()`, `[[` and `tbl_vars()`. For lazy
  tables, the first 100 rows are collected and the predicate is
  applied on this subset of the data. This is robust for the common
  case of checking the type of a column (#2129).

* Summarise and mutate colwise functions pass `...` on the the manipulation
  functions.

* The performance of colwise verbs like `mutate_all()` is now back to
  where it was in `mutate_each()`.

* `funs()` has better handling of namespaced functions (#2089).

* Fix issue with `mutate_if()` and `summarise_if()` when a predicate
  function returns a vector of `FALSE` (#1989, #2009, #2011).

## Tidyeval

dplyr has a new approach to non-standard evaluation (NSE) called tidyeval.
It is described in detail in `vignette("programming")` but, in brief, gives you
the ability to interpolate values in contexts where dplyr usually works with expressions:

```{r}
my_var <- quo(homeworld)

starwars %>%
  group_by(!!my_var) %>%
  summarise_at(vars(height:mass), mean, na.rm = TRUE)
```

This means that the underscored version of each main verb is no longer needed,
and so these functions have been deprecated (but remain around for backward compatibility).

* `order_by()`, `top_n()`, `sample_n()` and `sample_frac()` now use
  tidyeval to capture their arguments by expression. This makes it
  possible to use unquoting idioms (see `vignette("programming")`) and
  fixes scoping issues (#2297).

* Most verbs taking dots now ignore the last argument if empty. This
  makes it easier to copy lines of code without having to worry about
  deleting trailing commas (#1039).

* [API] The new `.data` and `.env` environments can be used inside
  all verbs that operate on data: `.data$column_name` accesses the column
  `column_name`, whereas `.env$var` accesses the external variable `var`.
  Columns or external variables named `.data` or `.env` are shadowed, use
  `.data$...` and/or `.env$...` to access them.  (`.data` implements strict
  matching also for the `$` operator (#2591).)

    The `column()` and `global()` functions have been removed. They were never
    documented officially. Use the new `.data` and `.env` environments instead.

* Expressions in verbs are now interpreted correctly in many cases that
  failed before (e.g., use of `$`, `case_when()`, nonstandard evaluation, ...).
  These expressions are now evaluated in a specially constructed temporary
  environment that retrieves column data on demand with the help of the
  `bindrcpp` package (#2190). This temporary environment poses restrictions on
  assignments using `<-` inside verbs. To prevent leaking of broken bindings,
  the temporary environment is cleared after the evaluation (#2435).

## Verbs

### Joins

* [API] `xxx_join.tbl_df(na_matches = "never")` treats all `NA` values as
  different from each other (and from any other value), so that they never
  match.  This corresponds to the behavior of joins for database sources,
  and of database joins in general.  To match `NA` values, pass
  `na_matches = "na"` to the join verbs; this is only supported for data frames.
  The default is `na_matches = "na"`, kept for the sake of compatibility
  to v0.5.0. It can be tweaked by calling
  `pkgconfig::set_config("dplyr::na_matches", "na")` (#2033).

* `common_by()` gets a better error message for unexpected inputs (#2091)

* Fix groups when joining grouped data frames with duplicate columns
  (#2330, #2334, @davidkretch).

* One of the two join suffixes can now be an empty string, dplyr no longer
  hangs (#2228, #2445).

* Anti- and semi-joins warn if factor levels are inconsistent (#2741).

* Warnings about join column inconsistencies now contain the column names
  (#2728).

### Select

* For selecting variables, the first selector decides if it's an inclusive
  selection (i.e., the initial column list is empty), or an exclusive selection
  (i.e., the initial column list contains all columns). This means that
  `select(mtcars, contains("am"), contains("FOO"), contains("vs"))` now returns
  again both `am` and `vs` columns like in dplyr 0.4.3 (#2275, #2289, @r2evans).

* Select helpers now throw an error if called when no variables have been
  set (#2452)

* Helper functions in `select()` (and related verbs) are now evaluated
  in a context where column names do not exist (#2184).

* `select()` (and the internal function `select_vars()`) now support
  column names in addition to column positions. As a result,
  expressions like `select(mtcars, "cyl")` are now allowed.

### Other

* `recode()`, `case_when()` and `coalesce()` now support splicing of
  arguments with rlang's `!!!` operator.

* `count()` now preserves the grouping of its input (#2021).

* `distinct()` no longer duplicates variables (#2001).

* Empty `distinct()` with a grouped data frame works the same way as
  an empty `distinct()` on an ungrouped data frame, namely it uses all
  variables (#2476).

* `copy_to()` now returns it's output invisibly (since you're often just
   calling for the side-effect).

* `filter()` and `lag()` throw informative error if used with ts objects (#2219)

* `mutate()` recycles list columns of length 1 (#2171).

* `mutate()` gives better error message when attempting to add a non-vector
  column (#2319), or attempting to remove a column with `NULL` (#2187, #2439).

* `summarise()` now correctly evaluates newly created factors (#2217), and
  can create ordered factors (#2200).

* Ungrouped `summarise()` uses summary variables correctly (#2404, #2453).

* Grouped `summarise()` no longer converts character `NA` to empty strings (#1839).

## Combining and comparing

* `all_equal()` now reports multiple problems as a character vector (#1819, #2442).

* `all_equal()` checks that factor levels are equal (#2440, #2442).

* `bind_rows()` and `bind_cols()` give an error for database tables (#2373).

* `bind_rows()` works correctly with `NULL` arguments and an `.id` argument
  (#2056), and also for zero-column data frames (#2175).

* Breaking change: `bind_rows()` and `combine()` are more strict when coercing.
  Logical values are no longer coerced to integer and numeric. Date, POSIXct
  and other integer or double-based classes are no longer coerced to integer or
  double as there is chance of attributes or information being lost
  (#2209, @zeehio).

* `bind_cols()` now calls `tibble::repair_names()` to ensure that all
  names are unique (#2248).

* `bind_cols()` handles empty argument list (#2048).

* `bind_cols()` better handles `NULL` inputs (#2303, #2443).

* `bind_rows()` explicitly rejects columns containing data frames
  (#2015, #2446).

* `bind_rows()` and `bind_cols()` now accept vectors. They are treated
  as rows by the former and columns by the latter. Rows require inner
  names like `c(col1 = 1, col2 = 2)`, while columns require outer
  names: `col1 = c(1, 2)`. Lists are still treated as data frames but
  can be spliced explicitly with `!!!`, e.g. `bind_rows(!!! x)` (#1676).

* `rbind_list()` and `rbind_all()` now call `.Deprecated()`, they will be removed
  in the next CRAN release. Please use `bind_rows()` instead.

* `combine()` accepts `NA` values (#2203, @zeehio)

* `combine()` and `bind_rows()` with character and factor types now always warn
  about the coercion to character (#2317, @zeehio)

* `combine()` and `bind_rows()` accept `difftime` objects.

* `mutate` coerces results from grouped dataframes accepting combinable data
  types (such as `integer` and `numeric`). (#1892, @zeehio)

## Vector functions

* `%in%` gets new hybrid handler (#126).

* `between()` returns NA if `left` or `right` is `NA` (fixes #2562).

* `case_when()` supports `NA` values (#2000, @tjmahr).

* `first()`, `last()`, and `nth()` have better default values for factor,
  Dates, POSIXct, and data frame inputs (#2029).

* Fixed segmentation faults in hybrid evaluation of `first()`, `last()`,
  `nth()`,  `lead()`, and `lag()`. These functions now always fall back to the R
  implementation if called with arguments that the hybrid evaluator cannot
  handle (#948, #1980).

* `n_distinct()` gets larger hash tables given slightly better performance (#977).

* `nth()` and `ntile()` are more careful about proper data types of their return values (#2306).

* `ntile()` ignores `NA` when computing group membership (#2564).

* `lag()` enforces integer `n` (#2162, @kevinushey).

* hybrid `min()` and `max()` now always return a `numeric` and work correctly
  in edge cases (empty input, all `NA`, ...) (#2305, #2436).

* `min_rank("string")` no longer segfaults in hybrid evaluation (#2279, #2444).

* `recode()` can now recode a factor to other types (#2268)

* `recode()` gains `.dots` argument to support passing replacements as list
  (#2110, @jlegewie).

## Other minor changes and bug fixes

* Many error messages are more helpful by referring to a column name or a
  position in the argument list (#2448).

* New `is_grouped_df()` alias to `is.grouped_df()`.

* `tbl_vars()` now has a `group_vars` argument set to `TRUE` by
  default. If `FALSE`, group variables are not returned.

* Fixed segmentation fault after calling `rename()` on an invalid grouped
  data frame (#2031).

* `rename_vars()` gains a `strict` argument to control if an
  error is thrown when you try and rename a variable that doesn't
  exist.

* Fixed undefined behavior for `slice()` on a zero-column data frame (#2490).

* Fixed very rare case of false match during join (#2515).

* Restricted workaround for `match()` to R 3.3.0. (#1858).

* dplyr now warns on load when the version of R or Rcpp during installation is
  different to the currently installed version (#2514).

* Fixed improper reuse of attributes when creating a list column in `summarise()`
  and perhaps `mutate()` (#2231).

* `mutate()` and `summarise()` always strip the `names` attribute from new
  or updated columns, even for ungrouped operations (#1689).

* Fixed rare error that could lead to a segmentation fault in
  `all_equal(ignore_col_order = FALSE)` (#2502).

* The "dim" and "dimnames" attributes are always stripped when copying a
  vector (#1918, #2049).

* `grouped_df` and `rowwise` are registered officially as S3 classes.
  This makes them easier to use with S4 (#2276, @joranE, #2789).

* All operations that return tibbles now include the `"tbl"` class.
  This is important for correct printing with tibble 1.3.1 (#2789).

* Makeflags uses PKG_CPPFLAGS for defining preprocessor macros.

* astyle formatting for C++ code, tested but not changed as part of the tests
  (#2086, #2103).

* Update RStudio project settings to install tests (#1952).

* Using `Rcpp::interfaces()` to register C callable interfaces, and registering all native exported functions via `R_registerRoutines()` and `useDynLib(.registration = TRUE)` (#2146).

* Formatting of grouped data frames now works by overriding the `tbl_sum()` generic instead of `print()`. This means that the output is more consistent with tibble, and that `format()` is now supported also for SQL sources (#2781).


# dplyr 0.5.0

## Breaking changes

### Existing functions

* `arrange()` once again ignores grouping (#1206).

* `distinct()` now only keeps the distinct variables. If you want to return
  all variables (using the first row for non-distinct values) use
  `.keep_all = TRUE` (#1110). For SQL sources, `.keep_all = FALSE` is
  implemented using `GROUP BY`, and `.keep_all = TRUE` raises an error
  (#1937, #1942, @krlmlr). (The default behaviour of using all variables
  when none are specified remains - this note only applies if you select
  some variables).

* The select helper functions `starts_with()`, `ends_with()` etc are now
  real exported functions. This means that you'll need to import those
  functions if you're using from a package where dplyr is not attached.
  i.e. `dplyr::select(mtcars, starts_with("m"))` used to work, but
  now you'll need `dplyr::select(mtcars, dplyr::starts_with("m"))`.

### Deprecated and defunct functions

* The long deprecated `chain()`, `chain_q()` and `%.%` have been removed.
  Please use `%>%` instead.

* `id()` has been deprecated. Please use `group_indices()` instead
  (#808).

* `rbind_all()` and `rbind_list()` are formally deprecated. Please use
  `bind_rows()` instead (#803).

* Outdated benchmarking demos have been removed (#1487).

* Code related to starting and signalling clusters has been moved out to
  [multidplyr](http://github.com/hadley/multidplyr).

## New functions

* `coalesce()` finds the first non-missing value from a set of vectors.
  (#1666, thanks to @krlmlr for initial implementation).

* `case_when()` is a general vectorised if + else if (#631).

* `if_else()` is a vectorised if statement: it's a stricter (type-safe),
  faster, and more predictable version of `ifelse()`. In SQL it is
  translated to a `CASE` statement.

* `na_if()` makes it easy to replace a certain value with an `NA` (#1707).
  In SQL it is translated to `NULL_IF`.

* `near(x, y)` is a helper for `abs(x - y) < tol` (#1607).

* `recode()` is vectorised equivalent to `switch()` (#1710).

* `union_all()` method. Maps to `UNION ALL` for SQL sources, `bind_rows()`
  for data frames/tbl\_dfs, and `combine()` for vectors (#1045).

* A new family of functions replace `summarise_each()` and
  `mutate_each()` (which will thus be deprecated in a future release).
  `summarise_all()` and `mutate_all()` apply a function to all columns
  while `summarise_at()` and `mutate_at()` operate on a subset of
  columns. These columuns are selected with either a character vector
  of columns names, a numeric vector of column positions, or a column
  specification with `select()` semantics generated by the new
  `columns()` helper. In addition, `summarise_if()` and `mutate_if()`
  take a predicate function or a logical vector (these verbs currently
  require local sources). All these functions can now take ordinary
  functions instead of a list of functions generated by `funs()`
  (though this is only useful for local sources). (#1845, @lionel-)

* `select_if()` lets you select columns with a predicate function.
  Only compatible with local sources. (#497, #1569, @lionel-)

## Local backends

### dtplyr

All data table related code has been separated out in to a new dtplyr package. This decouples the development of the data.table interface from the development of the dplyr package. If both data.table and dplyr are loaded, you'll get a message reminding you to load dtplyr.

### Tibble

Functions related to the creation and coercion of `tbl_df`s, now live in their own package: [tibble](http://blog.rstudio.org/2016/03/24/tibble-1-0-0/). See `vignette("tibble")` for more details.

* `$` and `[[` methods that never do partial matching (#1504), and throw
  an error if the variable does not exist.

* `all_equal()` allows to compare data frames ignoring row and column order,
  and optionally ignoring minor differences in type (e.g. int vs. double)
  (#821). The test handles the case where the df has 0 columns (#1506).
  The test fails fails when convert is `FALSE` and types don't match (#1484).

* `all_equal()` shows better error message when comparing raw values
  or when types are incompatible and `convert = TRUE` (#1820, @krlmlr).

* `add_row()` makes it easy to add a new row to data frame (#1021)

* `as_data_frame()` is now an S3 generic with methods for lists (the old
  `as_data_frame()`), data frames (trivial), and matrices (with efficient
  C++ implementation) (#876). It no longer strips subclasses.

* The internals of `data_frame()` and `as_data_frame()` have been aligned,
  so `as_data_frame()` will now automatically recycle length-1 vectors.
  Both functions give more informative error messages if you attempting to
  create an invalid data frame. You can no longer create a data frame with
  duplicated names (#820). Both check for `POSIXlt` columns, and tell you to
  use `POSIXct` instead (#813).

* `frame_data()` properly constructs rectangular tables (#1377, @kevinushey),
  and supports list-cols.

* `glimpse()` is now a generic. The default method dispatches to `str()`
  (#1325).  It now (invisibly) returns its first argument (#1570).

*  `lst()` and `lst_()` which create lists in the same way that
  `data_frame()` and `data_frame_()` create data frames (#1290).

* `print.tbl_df()` is considerably faster if you have very wide data frames.
  It will now also only list the first 100 additional variables not already
  on screen - control this with the new `n_extra` parameter to `print()`
  (#1161). When printing a grouped data frame the number of groups is now
  printed with thousands separators (#1398). The type of list columns
  is correctly printed (#1379)

* Package includes `setOldClass(c("tbl_df", "tbl", "data.frame"))` to help
  with S4 dispatch (#969).

* `tbl_df` automatically generates column names (#1606).

### tbl_cube

* new `as_data_frame.tbl_cube()` (#1563, @krlmlr).

* `tbl_cube`s are now constructed correctly from data frames, duplicate
  dimension values are detected, missing dimension values are filled
  with `NA`. The construction from data frames now guesses the measure
  variables by default, and allows specification of dimension and/or
  measure variables (#1568, @krlmlr).

* Swap order of `dim_names` and `met_name` arguments in `as.tbl_cube`
  (for `array`, `table` and `matrix`) for consistency with `tbl_cube` and
  `as.tbl_cube.data.frame`. Also, the `met_name` argument to
  `as.tbl_cube.table` now defaults to `"Freq"` for consistency with
  `as.data.frame.table` (@krlmlr, #1374).

## Remote backends

* `as_data_frame()` on SQL sources now returns all rows (#1752, #1821,
  @krlmlr).

* `compute()` gets new parameters `indexes` and `unique_indexes` that make
  it easier to add indexes (#1499, @krlmlr).

* `db_explain()` gains a default method for DBIConnections (#1177).

* The backend testing system has been improved. This lead to the removal of
  `temp_srcs()`. In the unlikely event that you were using this function,
  you can instead use `test_register_src()`, `test_load()`, and `test_frame()`.

* You can now use `right_join()` and `full_join()` with remote tables (#1172).

### SQLite

* `src_memdb()` is a session-local in-memory SQLite database.
  `memdb_frame()` works like `data_frame()`, but creates a new table in
  that database.

* `src_sqlite()` now uses a stricter quoting character, `` ` ``, instead of
  `"`. SQLite "helpfully" will convert `"x"` into a string if there is
  no identifier called x in the current scope (#1426).

* `src_sqlite()` throws errors if you try and use it with window functions
  (#907).

### SQL translation

* `filter.tbl_sql()` now puts parens around each argument (#934).

* Unary `-` is better translated (#1002).

* `escape.POSIXt()` method makes it easier to use date times. The date is
  rendered in ISO 8601 format in UTC, which should work in most databases
  (#857).

* `is.na()` gets a missing space (#1695).

* `if`, `is.na()`, and `is.null()` get extra parens to make precendence
  more clear (#1695).

* `pmin()` and `pmax()` are translated to `MIN()` and `MAX()` (#1711).

* Window functions:

    * Work on ungrouped data (#1061).

    * Warning if order is not set on cumulative window functions.

    * Multiple partitions or ordering variables in windowed functions no
      longer generate extra parentheses, so should work for more databases
      (#1060)

### Internals

This version includes an almost total rewrite of how dplyr verbs are translated into SQL. Previously, I used a rather ad-hoc approach, which tried to guess when a new subquery was needed. Unfortunately this approach was fraught with bugs, so in this version I've implemented a much richer internal data model. Now there is a three step process:

1.  When applied to a `tbl_lazy`, each dplyr verb captures its inputs
    and stores in a `op` (short for operation) object.

2.  `sql_build()` iterates through the operations building to build up an
    object that represents a SQL query. These objects are convenient for
    testing as they are lists, and are backend agnostics.

3.  `sql_render()` iterates through the queries and generates the SQL,
    using generics (like `sql_select()`) that can vary based on the
    backend.

In the short-term, this increased abstraction is likely to lead to some minor performance decreases, but the chance of dplyr generating correct SQL is much much higher. In the long-term, these abstractions will make it possible to write a query optimiser/compiler in dplyr, which would make it possible to generate much more succinct queries.

If you have written a dplyr backend, you'll need to make some minor changes to your package:

* `sql_join()` has been considerably simplified - it is now only responsible
  for generating the join query, not for generating the intermediate selects
  that rename the variable. Similarly for `sql_semi_join()`. If you've
  provided new methods in your backend, you'll need to rewrite.

* `select_query()` gains a distinct argument which is used for generating
  queries for `distinct()`. It loses the `offset` argument which was
  never used (and hence never tested).

* `src_translate_env()` has been replaced by `sql_translate_env()` which
  should have methods for the connection object.

There were two other tweaks to the exported API, but these are less likely to affect anyone.

* `translate_sql()` and `partial_eval()` got a new API: now use connection +
  variable names, rather than a `tbl`. This makes testing considerably easier.
  `translate_sql_q()` has been renamed to `translate_sql_()`.

* Also note that the sql generation generics now have a default method, instead
  methods for DBIConnection and NULL.

## Minor improvements and bug fixes

### Single table verbs

* Avoiding segfaults in presence of `raw` columns (#1803, #1817, @krlmlr).

* `arrange()` fails gracefully on list columns (#1489) and matrices
  (#1870, #1945, @krlmlr).

* `count()` now adds additional grouping variables, rather than overriding
  existing (#1703). `tally()` and `count()` can now count a variable
  called `n` (#1633). Weighted `count()`/`tally()` ignore `NA`s (#1145).

* The progress bar in `do()` is now updated at most 20 times per second,
  avoiding uneccessary redraws (#1734, @mkuhn)

* `distinct()` doesn't crash when given a 0-column data frame (#1437).

* `filter()` throws an error if you supply an named arguments. This is usually
  a type: `filter(df, x = 1)` instead of `filter(df, x == 1)` (#1529).

* `summarise()` correctly coerces factors with different levels (#1678),
  handles min/max of already summarised variable (#1622), and
  supports data frames as columns (#1425).

* `select()` now informs you that it adds missing grouping variables
  (#1511). It works even if the grouping variable has a non-syntactic name
  (#1138). Negating a failed match (e.g. `select(mtcars, -contains("x"))`)
  returns all columns, instead of no columns (#1176)

    The `select()` helpers are now exported and have their own
    documentation (#1410). `one_of()` gives a useful error message if
    variables names are not found in data frame (#1407).

* The naming behaviour of `summarise_each()` and `mutate_each()` has been
  tweaked so that you can force inclusion of both the function and the
  variable name: `summarise_each(mtcars, funs(mean = mean), everything())`
  (#442).

* `mutate()` handles factors that are all `NA` (#1645), or have different
  levels in different groups (#1414). It disambiguates `NA` and `NaN` (#1448),
  and silently promotes groups that only contain `NA` (#1463). It deep copies
  data in list columns (#1643), and correctly fails on incompatible columns
  (#1641). `mutate()` on a grouped data no longer droups grouping attributes
  (#1120). `rowwise()` mutate gives expected results (#1381).

* `one_of()` tolerates unknown variables in `vars`, but warns (#1848, @jennybc).

* `print.grouped_df()` passes on `...` to `print()` (#1893).

* `slice()` correctly handles grouped attributes (#1405).

* `ungroup()` generic gains `...` (#922).

### Dual table verbs
* `bind_cols()` matches the behaviour of `bind_rows()` and ignores `NULL`
  inputs (#1148). It also handles `POSIXct`s with integer base type (#1402).

* `bind_rows()` handles 0-length named lists (#1515), promotes factors to
  characters (#1538), and warns when binding factor and character (#1485).
  bind_rows()` is more flexible in the way it can accept data frames,
  lists, list of data frames, and list of lists (#1389).

* `bind_rows()` rejects `POSIXlt` columns (#1875, @krlmlr).

* Both `bind_cols()` and `bind_rows()` infer classes and grouping information
  from the first data frame (#1692).

* `rbind()` and `cbind()` get `grouped_df()` methods that make it harder to
  create corrupt data frames (#1385). You should still prefer `bind_rows()`
  and `bind_cols()`.

* Joins now use correct class when joining on `POSIXct` columns
  (#1582, @joel23888), and consider time zones (#819). Joins handle a `by`
  that is empty (#1496), or has duplicates (#1192). Suffixes grow progressively
  to avoid creating repeated column names (#1460).  Joins on string columns
  should be substantially faster (#1386). Extra attributes are ok if they are
  identical (#1636). Joins work correct when factor levels not equal
  (#1712, #1559). Anti- and semi-joins give correct result when by variable
  is a factor (#1571), but warn if factor levels are inconsistent (#2741).
  A clear error message is given for joins where an
  explicit `by` contains unavailable columns (#1928, #1932).
  Warnings about join column inconsistencies now contain the column names
  (#2728).

* `inner_join()`, `left_join()`, `right_join()`, and `full_join()` gain a
  `suffix` argument which allows you to control what suffix duplicated variable
  names recieve (#1296).

* Set operations (`intersect()`, `union()` etc) respect coercion rules
  (#799). `setdiff()` handles factors with `NA` levels (#1526).

* There were a number of fixes to enable joining of data frames that don't
  have the same encoding of column names (#1513), including working around
  bug 16885 regarding `match()` in R 3.3.0 (#1806, #1810,
  @krlmlr).

### Vector functions

* `combine()` silently drops `NULL` inputs (#1596).

* Hybrid `cummean()` is more stable against floating point errors (#1387).

* Hybrid `lead()` and `lag()` received a considerable overhaul. They are more
  careful about more complicated expressions (#1588), and falls back more
  readily to pure R evaluation (#1411). They behave correctly in `summarise()`
  (#1434). and handle default values for string columns.

* Hybrid `min()` and `max()` handle empty sets (#1481).

* `n_distinct()` uses multiple arguments for data frames (#1084), falls back to R
  evaluation when needed (#1657), reverting decision made in (#567).
  Passing no arguments gives an error (#1957, #1959, @krlmlr).

* `nth()` now supports negative indices to select from end, e.g. `nth(x, -2)`
  selects the 2nd value from the end of `x` (#1584).

* `top_n()` can now also select bottom `n` values by passing a negative value
  to `n` (#1008, #1352).

* Hybrid evaluation leaves formulas untouched (#1447).


# dplyr 0.4.3

## Improved encoding support

Until now, dplyr's support for non-UTF8 encodings has been rather shaky. This release brings a number of improvement to fix these problems: it's probably not perfect, but should be a lot better than the previously version. This includes fixes to `arrange()` (#1280), `bind_rows()` (#1265), `distinct()` (#1179), and joins (#1315). `print.tbl_df()` also recieved a fix for strings with invalid encodings (#851).

## Other minor improvements and bug fixes

* `frame_data()` provides a means for constructing `data_frame`s using
  a simple row-wise language. (#1358, @kevinushey)

* `all.equal()` no longer runs all outputs together (#1130).

* `as_data_frame()` gives better error message with NA column names (#1101).

* `[.tbl_df` is more careful about subsetting column names (#1245).

* `arrange()` and `mutate()` work on empty data frames (#1142).

* `arrange()`, `filter()`, `slice()`, and `summarise()` preserve data frame
  meta attributes (#1064).

* `bind_rows()` and `bind_cols()` accept lists (#1104): during initial data
  cleaning you no longer need to convert lists to data frames, but can
  instead feed them to `bind_rows()` directly.

* `bind_rows()` gains a `.id` argument. When supplied, it creates a
  new column that gives the name of each data frame (#1337, @lionel-).

* `bind_rows()` respects the `ordered` attribute of factors (#1112), and
  does better at comparing `POSIXct`s (#1125). The `tz` attribute is ignored
  when determining if two `POSIXct` vectors are comparable. If the `tz` of
  all inputs is the same, it's used, otherwise its set to `UTC`.

* `data_frame()` always produces a `tbl_df` (#1151, @kevinushey)

* `filter(x, TRUE, TRUE)` now just returns `x` (#1210),
  it doesn't internally modify the first argument (#971), and
  it now works with rowwise data (#1099). It once again works with
  data tables (#906).

* `glimpse()` also prints out the number of variables in addition to the number
  of observations (@ilarischeinin, #988).

* Joins handles matrix columns better (#1230), and can join `Date` objects
  with heterogenous representations (some `Date`s are integers, while other
  are numeric). This also improves `all.equal()` (#1204).

* Fixed `percent_rank()` and `cume_dist()` so that missing values no longer
  affect denominator (#1132).

* `print.tbl_df()` now displays the class for all variables, not just those
  that don't fit on the screen (#1276). It also displays duplicated column
  names correctly (#1159).

* `print.grouped_df()` now tells you how many groups there are.

* `mutate()` can set to `NULL` the first column (used to segfault, #1329) and
  it better protects intermediary results (avoiding random segfaults, #1231).

* `mutate()` on grouped data handles the special case where for the first few
  groups, the result consists of a `logical` vector with only `NA`. This can
  happen when the condition of an `ifelse` is an all `NA` logical vector (#958).

* `mutate.rowwise_df()` handles factors (#886) and correctly handles
  0-row inputs (#1300).

* `n_distinct()` gains an `na_rm` argument (#1052).

* The `Progress` bar used by `do()` now respects global option
  `dplyr.show_progress` (default is TRUE) so you can turn it off globally
  (@jimhester #1264, #1226).

* `summarise()` handles expressions that returning heterogenous outputs,
  e.g. `median()`, which that sometimes returns an integer, and other times a
  numeric (#893).

* `slice()` silently drops columns corresponding to an NA (#1235).

* `ungroup.rowwise_df()` gives a `tbl_df` (#936).

* More explicit duplicated column name error message (#996).

* When "," is already being used as the decimal point (`getOption("OutDec")`),
  use "." as the thousands separator when printing out formatted numbers
  (@ilarischeinin, #988).

## Databases

* `db_query_fields.SQLiteConnection` uses `build_sql` rather than `paste0`
  (#926, @NikNakk)

* Improved handling of `log()` (#1330).

* `n_distinct(x)` is translated to `COUNT(DISTINCT(x))` (@skparkes, #873).

* `print(n = Inf)` now works for remote sources (#1310).

## Hybrid evaluation

* Hybrid evaluation does not take place for objects with a class (#1237).

* Improved `$` handling (#1134).

* Simplified code for `lead()` and `lag()` and make sure they work properly on
  factors (#955). Both repsect the `default` argument (#915).

* `mutate` can set to `NULL` the first column (used to segfault, #1329).

* `filter` on grouped data handles indices correctly (#880).

* `sum()` issues a warning about integer overflow (#1108).

# dplyr 0.4.2

This is a minor release containing fixes for a number of crashes and issues identified by R CMD CHECK. There is one new "feature": dplyr no longer complains about unrecognised attributes, and instead just copies them over to the output.

* `lag()` and `lead()` for grouped data were confused about indices and therefore
  produced wrong results (#925, #937). `lag()` once again overrides `lag()`
  instead of just the default method `lag.default()`. This is necesary due to
  changes in R CMD check. To use the lag function provided by another package,
  use `pkg::lag`.

* Fixed a number of memory issues identified by valgrind.

* Improved performance when working with large number of columns (#879).

* Lists-cols that contain data frames now print a slightly nicer summary
  (#1147)

* Set operations give more useful error message on incompatible data frames
  (#903).

* `all.equal()` gives the correct result when `ignore_row_order` is `TRUE`
  (#1065) and `all.equal()` correctly handles character missing values (#1095).

* `bind_cols()` always produces a `tbl_df` (#779).

* `bind_rows()` gains a test for a form of data frame corruption (#1074).

* `bind_rows()` and `summarise()` now handles complex columns (#933).

* Workaround for using the constructor of `DataFrame` on an unprotected object
  (#998)

* Improved performance when working with large number of columns (#879).

# dplyr 0.4.1

* Don't assume that RPostgreSQL is available.

# dplyr 0.4.0

## New features

* `add_rownames()` turns row names into an explicit variable (#639).

* `as_data_frame()` efficiently coerces a list into a data frame (#749).

* `bind_rows()` and `bind_cols()` efficiently bind a list of data frames by
  row or column. `combine()` applies the same coercion rules to vectors
  (it works like `c()` or `unlist()` but is consistent with the `bind_rows()`
  rules).

* `right_join()` (include all rows in `y`, and matching rows in `x`) and
  `full_join()` (include all rows in `x` and `y`) complete the family of
  mutating joins (#96).

* `group_indices()` computes a unique integer id for each group (#771). It
  can be called on a grouped_df without any arguments or on a data frame
  with same arguments as `group_by()`.

## New vignettes

* `vignette("data_frames")` describes dplyr functions that make it easier
  and faster to create and coerce data frames. It subsumes the old `memory`
  vignette.

* `vignette("two-table")` describes how two-table verbs work in dplyr.

## Minor improvements

* `data_frame()` (and `as_data_frame()` & `tbl_df()`) now explicitly
  forbid columns that are data frames or matrices (#775). All columns
  must be either a 1d atomic vector or a 1d list.

* `do()` uses lazyeval to correctly evaluate its arguments in the correct
  environment (#744), and new `do_()` is the SE equivalent of `do()` (#718).
  You can modify grouped data in place: this is probably a bad idea but it's
  sometimes convenient (#737). `do()` on grouped data tables now passes in all
  columns (not all columns except grouping vars) (#735, thanks to @kismsu).
  `do()` with database tables no longer potentially includes grouping
  variables twice (#673). Finally, `do()` gives more consistent outputs when
  there are no rows or no groups (#625).

* `first()` and `last()` preserve factors, dates and times (#509).

* Overhaul of single table verbs for data.table backend. They now all use
  a consistent (and simpler) code base. This ensures that (e.g.) `n()`
  now works in all verbs (#579).

* In `*_join()`, you can now name only those variables that are different between
  the two tables, e.g. `inner_join(x, y, c("a", "b", "c" = "d"))` (#682).
  If non-join colums are the same, dplyr will add `.x` and `.y`
  suffixes to distinguish the source (#655).

* `mutate()` handles complex vectors (#436) and forbids `POSIXlt` results
  (instead of crashing) (#670).

* `select()` now implements a more sophisticated algorithm so if you're
  doing multiples includes and excludes with and without names, you're more
  likely to get what you expect (#644). You'll also get a better error
  message if you supply an input that doesn't resolve to an integer
  column position (#643).

* Printing has recieved a number of small tweaks. All `print()` method methods
  invisibly return their input so you can interleave `print()` statements into a
  pipeline to see interim results. `print()` will column names of 0 row data
  frames (#652), and will never print more 20 rows (i.e.
  `options(dplyr.print_max)` is now 20), not 100 (#710). Row names are no
  never printed since no dplyr method is guaranteed to preserve them (#669).

    `glimpse()` prints the number of observations (#692)

    `type_sum()` gains a data frame method.

* `summarise()` handles list output columns (#832)

* `slice()` works for data tables (#717). Documentation clarifies that
  slice can't work with relational databases, and the examples show
  how to achieve the same results using `filter()` (#720).

* dplyr now requires RSQLite >= 1.0. This shouldn't affect your code
  in any way (except that RSQLite now doesn't need to be attached) but does
  simplify the internals (#622).

* Functions that need to combine multiple results into a single column
  (e.g. `join()`, `bind_rows()` and `summarise()`) are more careful about
  coercion.

    Joining factors with the same levels in the same order preserves the
    original levels (#675). Joining factors with non-identical levels
    generates a warning and coerces to character (#684). Joining a character
    to a factor (or vice versa) generates a warning and coerces to character.
    Avoid these warnings by ensuring your data is compatible before joining.

    `rbind_list()` will throw an error if you attempt to combine an integer and
    factor (#751). `rbind()`ing a column full of `NA`s is allowed and just
    collects the appropriate missing value for the column type being collected
    (#493).

    `summarise()` is more careful about `NA`, e.g. the decision on the result
    type will be delayed until the first non NA value is returned (#599).
    It will complain about loss of precision coercions, which can happen for
    expressions that return integers for some groups and a doubles for others
    (#599).

* A number of functions gained new or improved hybrid handlers: `first()`,
  `last()`, `nth()` (#626), `lead()` & `lag()` (#683), `%in%` (#126). That means
  when you use these functions in a dplyr verb, we handle them in C++, rather
  than calling back to R, and hence improving performance.

    Hybrid `min_rank()` correctly handles `NaN` values (#726). Hybrid
    implementation of `nth()` falls back to R evaluation when `n` is not
    a length one integer or numeric, e.g. when it's an expression (#734).

    Hybrid `dense_rank()`, `min_rank()`, `cume_dist()`, `ntile()`, `row_number()`
    and `percent_rank()` now preserve NAs (#774)

* `filter` returns its input when it has no rows or no columns (#782).

* Join functions keep attributes (e.g. time zone information) from the
  left argument for `POSIXct` and `Date` objects (#819), and only
  only warn once about each incompatibility (#798).

## Bug fixes

* `[.tbl_df` correctly computes row names for 0-column data frames, avoiding
  problems with xtable (#656). `[.grouped_df` will silently drop grouping
  if you don't include the grouping columns (#733).

* `data_frame()` now acts correctly if the first argument is a vector to be
  recycled. (#680 thanks @jimhester)

* `filter.data.table()` works if the table has a variable called "V1" (#615).

* `*_join()` keeps columns in original order (#684).
  Joining a factor to a character vector doesn't segfault (#688).
  `*_join` functions can now deal with multiple encodings (#769),
  and correctly name results (#855).

* `*_join.data.table()` works when data.table isn't attached (#786).

* `group_by()` on a data table preserves original order of the rows (#623).
  `group_by()` supports variables with more than 39 characters thanks to
  a fix in lazyeval (#705). It gives meaninful error message when a variable
  is not found in the data frame (#716).

* `grouped_df()` requires `vars` to be a list of symbols (#665).

* `min(.,na.rm = TRUE)` works with `Date`s built on numeric vectors (#755).

* `rename_()` generic gets missing `.dots` argument (#708).

* `row_number()`, `min_rank()`, `percent_rank()`, `dense_rank()`, `ntile()` and
  `cume_dist()` handle data frames with 0 rows (#762). They all preserve
  missing values (#774). `row_number()` doesn't segfault when giving an external
  variable with the wrong number of variables (#781).

* `group_indices` handles the edge case when there are no variables (#867).

* Removed bogus `NAs introduced by coercion to integer range` on 32-bit Windows (#2708).

# dplyr 0.3.0.1

* Fixed problem with test script on Windows.

# dplyr 0.3

## New functions

* `between()` vector function efficiently determines if numeric values fall
  in a range, and is translated to special form for SQL (#503).

* `count()` makes it even easier to do (weighted) counts (#358).

* `data_frame()` by @kevinushey is a nicer way of creating data frames.
  It never coerces column types (no more `stringsAsFactors = FALSE`!),
  never munges column names, and never adds row names. You can use previously
  defined columns to compute new columns (#376).

* `distinct()` returns distinct (unique) rows of a tbl (#97). Supply
  additional variables to return the first row for each unique combination
  of variables.

* Set operations, `intersect()`, `union()` and `setdiff()` now have methods
  for data frames, data tables and SQL database tables (#93). They pass their
  arguments down to the base functions, which will ensure they raise errors if
  you pass in two many arguments.

* Joins (e.g. `left_join()`, `inner_join()`, `semi_join()`, `anti_join()`)
  now allow you to join on different variables in `x` and `y` tables by
  supplying a named vector to `by`. For example, `by = c("a" = "b")` joins
  `x.a` to `y.b`.

* `n_groups()` function tells you how many groups in a tbl. It returns
  1 for ungrouped data. (#477)

* `transmute()` works like `mutate()` but drops all variables that you didn't
  explicitly refer to (#302).

* `rename()` makes it easy to rename variables - it works similarly to
  `select()` but it preserves columns that you didn't otherwise touch.

* `slice()` allows you to selecting rows by position (#226). It includes
  positive integers, drops negative integers and you can use expression like
  `n()`.

## Programming with dplyr (non-standard evaluation)

* You can now program with dplyr - every function that does non-standard
  evaluation (NSE) has a standard evaluation (SE) version ending in `_`.
  This is powered by the new lazyeval package which provides all the tools
  needed to implement NSE consistently and correctly.

* See `vignette("nse")` for full details.

* `regroup()` is deprecated. Please use the more flexible `group_by_()`
  instead.

* `summarise_each_q()` and `mutate_each_q()` are deprecated. Please use
  `summarise_each_()` and `mutate_each_()` instead.

* `funs_q` has been replaced with `funs_`.

## Removed and deprecated features

* `%.%` has been deprecated: please use `%>%` instead. `chain()` is
  defunct. (#518)

* `filter.numeric()` removed. Need to figure out how to reimplement with
  new lazy eval system.

* The `Progress` refclass is no longer exported to avoid conflicts with shiny.
  Instead use `progress_estimated()` (#535).

* `src_monetdb()` is now implemented in MonetDB.R, not dplyr.

* `show_sql()` and `explain_sql()` and matching global options `dplyr.show_sql`
  and `dplyr.explain_sql` have been removed. Instead use `show_query()` and
  `explain()`.

## Minor improvements and bug fixes

* Main verbs now have individual documentation pages (#519).

* `%>%` is simply re-exported from magrittr, instead of creating a local copy
  (#496, thanks to @jimhester)

* Examples now use `nycflights13` instead of `hflights` because it the variables
  have better names and there are a few interlinked tables (#562). `Lahman` and
  `nycflights13` are (once again) suggested packages. This means many examples
  will not work unless you explicitly install them with
  `install.packages(c("Lahman", "nycflights13"))` (#508). dplyr now depends on
  Lahman 3.0.1. A number of examples have been updated to reflect modified
  field names (#586).

* `do()` now displays the progress bar only when used in interactive prompts
  and not when knitting (#428, @jimhester).

* `glimpse()` now prints a trailing new line (#590).

* `group_by()` has more consistent behaviour when grouping by constants:
  it creates a new column with that value (#410). It renames grouping
  variables (#410). The first argument is now `.data` so you can create
  new groups with name x (#534).

* Now instead of overriding `lag()`, dplyr overrides `lag.default()`,
  which should avoid clobbering lag methods added by other packages.
  (#277).

* `mutate(data, a = NULL)` removes the variable `a` from the returned
  dataset (#462).

* `trunc_mat()` and hence `print.tbl_df()` and friends gets a `width` argument
  to control the deafult output width. Set `options(dplyr.width = Inf)` to
  always show all columns (#589).

* `select()` gains `one_of()` selector: this allows you to select variables
  provided by a character vector (#396). It fails immediately if you give an
  empty pattern to `starts_with()`,  `ends_with()`, `contains()` or `matches()`
  (#481, @leondutoit). Fixed buglet in `select()` so that you can now create
  variables called `val` (#564).

* Switched from RC to R6.

* `tally()` and `top_n()` work consistently: neither accidentally
  evaluates the the `wt` param. (#426, @mnel)

* `rename` handles grouped data (#640).

## Minor improvements and bug fixes by backend

### Databases

* Correct SQL generation for `paste()` when used with the collapse parameter
  targeting a Postgres database. (@rbdixon, #1357)

* The db backend system has been completely overhauled in order to make
  it possible to add backends in other packages, and to support a much
  wider range of databases. See `vignette("new-sql-backend")` for instruction
  on how to create your own (#568).

* `src_mysql()` gains a method for `explain()`.

* When `mutate()` creates a new variable that uses a window function,
  automatically wrap the result in a subquery (#484).

* Correct SQL generation for `first()` and `last()` (#531).

* `order_by()` now works in conjunction with window functions in databases
  that support them.

### Data frames/`tbl_df`

* All verbs now understand how to work with `difftime()` (#390) and
  `AsIs` (#453) objects. They all check that colnames are unique (#483), and
  are more robust when columns are not present (#348, #569, #600).

* Hybrid evaluation bugs fixed:

    * Call substitution stopped too early when a sub expression contained a
      `$` (#502).

    * Handle `::` and `:::` (#412).

    * `cumany()` and `cumall()` properly handle `NA` (#408).

    * `nth()` now correctly preserve the class when using dates, times and
      factors (#509).

    * no longer substitutes within `order_by()` because `order_by()` needs to do
      its own NSE (#169).

* `[.tbl_df` always returns a tbl_df (i.e. `drop = FALSE` is the default)
  (#587, #610). `[.grouped_df` preserves important output attributes (#398).

* `arrange()` keeps the grouping structure of grouped data (#491, #605),
  and preserves input classes (#563).

* `contains()` accidentally matched regular expressions, now it passes
  `fixed = TRUE` to `grep()` (#608).

* `filter()` asserts all variables are white listed (#566).

* `mutate()` makes a `rowwise_df` when given a `rowwise_df` (#463).

* `rbind_all()` creates `tbl_df` objects instead of raw `data.frame`s.

* If `select()` doesn't match any variables, it returns a 0-column data frame,
  instead of the original (#498). It no longer fails when if some columns
  are not named (#492)

* `sample_n()` and `sample_frac()` methods for data.frames exported.
  (#405, @alyst)

* A grouped data frame may have 0 groups (#486). Grouped df objects
  gain some basic validity checking, which should prevent some crashes
  related to corrupt `grouped_df` objects made by `rbind()` (#606).

* More coherence when joining columns of compatible but different types,
  e.g. when joining a character vector and a factor (#455),
  or a numeric and integer (#450)

* `mutate()` works for on zero-row grouped data frame, and
  with list columns (#555).

* `LazySubset` was confused about input data size (#452).

* Internal `n_distinct()` is stricter about it's inputs: it requires one symbol
  which must be from the data frame (#567).

* `rbind_*()` handle data frames with 0 rows (#597). They fill character
  vector columns with `NA` instead of blanks (#595).  They work with
  list columns (#463).

* Improved handling of encoding for column names (#636).

* Improved handling of hybrid evaluation re $ and @ (#645).

### Data tables

* Fix major omission in `tbl_dt()` and `grouped_dt()` methods - I was
  accidentally doing a deep copy on every result :(

* `summarise()` and `group_by()` now retain over-allocation when working with
  data.tables (#475, @arunsrinivasan).

* joining two data.tables now correctly dispatches to data table methods,
  and result is a data table (#470)

### Cubes

* `summarise.tbl_cube()` works with single grouping variable (#480).

# dplyr 0.2

## Piping

dplyr now imports `%>%` from magrittr (#330). I recommend that you use this instead of `%.%` because it is easier to type (since you can hold down the shift key) and is more flexible. With you `%>%`, you can control which argument on the RHS recieves the LHS by using the pronoun `.`. This makes `%>%` more useful with base R functions because they don't always take the data frame as the first argument. For example you could pipe `mtcars` to `xtabs()` with:

    mtcars %>% xtabs( ~ cyl + vs, data = .)

Thanks to @smbache for the excellent magrittr package. dplyr only provides `%>%` from magrittr, but it contains many other useful functions. To use them, load `magrittr` explicitly: `library(magrittr)`. For more details, see `vignette("magrittr")`.

`%.%` will be deprecated in a future version of dplyr, but it won't happen for a while. I've also deprecated `chain()` to encourage a single style of dplyr usage: please use `%>%` instead.

## Do

`do()` has been completely overhauled. There are now two ways to use it, either with multiple named arguments or a single unnamed arguments. `group_by()` + `do()` is equivalent to `plyr::dlply`, except it always returns a data frame.

If you use named arguments, each argument becomes a list-variable in the output. A list-variable can contain any arbitrary R object so it's particularly well suited for storing models.

    library(dplyr)
    models <- mtcars %>% group_by(cyl) %>% do(lm = lm(mpg ~ wt, data = .))
    models %>% summarise(rsq = summary(lm)$r.squared)

If you use an unnamed argument, the result should be a data frame. This allows you to apply arbitrary functions to each group.

    mtcars %>% group_by(cyl) %>% do(head(., 1))

Note the use of the `.` pronoun to refer to the data in the current group.

`do()` also has an automatic progress bar. It appears if the computation takes longer than 5 seconds and lets you know (approximately) how much longer the job will take to complete.

## New verbs

dplyr 0.2 adds three new verbs:

* `glimpse()` makes it possible to see all the columns in a tbl,
  displaying as much data for each variable as can be fit on a single line.

* `sample_n()` randomly samples a fixed number of rows from a tbl;
  `sample_frac()` randomly samples a fixed fraction of rows. Only works
  for local data frames and data tables (#202).

* `summarise_each()` and `mutate_each()` make it easy to apply one or more
  functions to multiple columns in a tbl (#178).

## Minor improvements

* If you load plyr after dplyr, you'll get a message suggesting that you
  load plyr first (#347).

* `as.tbl_cube()` gains a method for matrices (#359, @paulstaab)

* `compute()` gains `temporary` argument so you can control whether the
  results are temporary or permanent (#382, @cpsievert)

* `group_by()` now defaults to `add = FALSE` so that it sets the grouping
  variables rather than adding to the existing list. I think this is how
  most people expected `group_by` to work anyway, so it's unlikely to
  cause problems (#385).

* Support for [MonetDB](http://www.monetdb.org) tables with `src_monetdb()`
  (#8, thanks to @hannesmuehleisen).

* New vignettes:

    * `memory` vignette which discusses how dplyr minimises memory usage
      for local data frames (#198).

    *  `new-sql-backend` vignette which discusses how to add a new
       SQL backend/source to dplyr.

* `changes()` output more clearly distinguishes which columns were added or
  deleted.

* `explain()` is now generic.

* dplyr is more careful when setting the keys of data tables, so it never
  accidentally modifies an object that it doesn't own. It also avoids
  unnecessary key setting which negatively affected performance.
  (#193, #255).

* `print()` methods for `tbl_df`, `tbl_dt` and `tbl_sql` gain `n` argument to
  control the number of rows printed (#362). They also works better when you have
  columns containing lists of complex objects.

* `row_number()` can be called without arguments, in which case it returns
  the same as `1:n()` (#303).

* `"comment"` attribute is allowed (white listed) as well as names (#346).

* hybrid versions of `min`, `max`, `mean`, `var`, `sd` and `sum`
  handle the `na.rm` argument (#168). This should yield substantial
  performance improvements for those functions.

* Special case for call to `arrange()` on a grouped data frame with no arguments. (#369)

## Bug fixes

* Code adapted to Rcpp > 0.11.1

* internal `DataDots` class protects against missing variables in verbs (#314),
  including the case where `...` is missing. (#338)

* `all.equal.data.frame` from base is no longer bypassed. we now have
  `all.equal.tbl_df` and `all.equal.tbl_dt` methods (#332).

* `arrange()` correctly handles NA in numeric vectors (#331) and 0 row
  data frames (#289).

* `copy_to.src_mysql()` now works on windows (#323)

* `*_join()` doesn't reorder column names (#324).

* `rbind_all()` is stricter and only accepts list of data frames (#288)

* `rbind_*` propagates time zone information for `POSIXct` columns (#298).

* `rbind_*` is less strict about type promotion. The numeric `Collecter` allows
  collection of integer and logical vectors. The integer `Collecter` also collects
  logical values (#321).

* internal `sum` correctly handles integer (under/over)flow (#308).

* `summarise()` checks consistency of outputs (#300) and drops `names`
  attribute of output columns (#357).

* join functions throw error instead of crashing when there are no common
  variables between the data frames, and also give a better error message when
  only one data frame has a by variable (#371).

* `top_n()` returns `n` rows instead of `n - 1` (@leondutoit, #367).

* SQL translation always evaluates subsetting operators (`$`, `[`, `[[`)
  locally. (#318).

* `select()` now renames variables in remote sql tbls (#317) and
  implicitly adds grouping variables (#170).

* internal `grouped_df_impl` function errors if there are no variables to group by (#398).

* `n_distinct` did not treat NA correctly in the numeric case #384.

* Some compiler warnings triggered by -Wall or -pedantic have been eliminated.

* `group_by` only creates one group for NA (#401).

* Hybrid evaluator did not evaluate expression in correct environment (#403).

# dplyr 0.1.3

## Bug fixes

* `select()` actually renames columns in a data table (#284).

* `rbind_all()` and `rbind_list()` now handle missing values in factors (#279).

* SQL joins now work better if names duplicated in both x and y tables (#310).

* Builds against Rcpp 0.11.1

* `select()` correctly works with the vars attribute (#309).

* Internal code is stricter when deciding if a data frame is grouped (#308):
  this avoids a number of situations which previously causedd .

* More data frame joins work with missing values in keys (#306).

# dplyr 0.1.2

## New features

* `select()` is substantially more powerful. You can use named arguments to
  rename existing variables, and new functions `starts_with()`, `ends_with()`,
  `contains()`, `matches()` and `num_range()` to select variables based on
  their names. It now also makes a shallow copy, substantially reducing its
  memory impact (#158, #172, #192, #232).

* `summarize()` added as alias for `summarise()` for people from countries
  that don't don't spell things correctly ;) (#245)

## Bug fixes

* `filter()` now fails when given anything other than a logical vector, and
  correctly handles missing values (#249). `filter.numeric()` proxies
  `stats::filter()` so you can continue to use `filter()` function with
  numeric inputs (#264).

* `summarise()` correctly uses newly created variables (#259).

* `mutate()` correctly propagates attributes (#265) and `mutate.data.frame()`
  correctly mutates the same variable repeatedly (#243).

* `lead()` and `lag()` preserve attributes, so they now work with
  dates, times and factors (#166).

* `n()` never accepts arguments (#223).

* `row_number()` gives correct results (#227).

* `rbind_all()` silently ignores data frames with 0 rows or 0 columns (#274).

* `group_by()` orders the result (#242). It also checks that columns
  are of supported types (#233, #276).

* The hybrid evaluator did not handle some expressions correctly, for
  example in `if(n() > 5) 1 else 2` the subexpression `n()` was not
  substituted correctly. It also correctly processes `$` (#278).

* `arrange()` checks that all columns are of supported types (#266). It also
  handles list columns (#282).

* Working towards Solaris compatibility.

* Benchmarking vignette temporarily disabled due to microbenchmark
  problems reported by BDR.

# dplyr 0.1.1

## Improvements

* new `location()` and `changes()` functions which provide more information
  about how data frames are stored in memory so that you can see what
  gets copied.

* renamed `explain_tbl()` to `explain()` (#182).

* `tally()` gains `sort` argument to sort output so highest counts
  come first (#173).

* `ungroup.grouped_df()`, `tbl_df()`, `as.data.frame.tbl_df()` now only
  make shallow copies of their inputs (#191).

* The `benchmark-baseball` vignette now contains fairer (including grouping
  times) comparisons with `data.table`. (#222)

## Bug fixes

* `filter()` (#221) and `summarise()` (#194) correctly propagate attributes.

* `summarise()` throws an error when asked to summarise an unknown variable
  instead of crashing (#208).

* `group_by()` handles factors with missing values (#183).

* `filter()` handles scalar results (#217) and better handles scoping, e.g.
  `filter(., variable)` where `variable` is defined in the function that calls
  `filter`. It also handles `T` and `F` as aliases to `TRUE` and `FALSE`
  if there are no `T` or `F` variables in the data or in the scope.

* `select.grouped_df` fails when the grouping variables are not included
  in the selected variables (#170)

* `all.equal.data.frame()` handles a corner case where the data frame has
  `NULL` names (#217)

* `mutate()` gives informative error message on unsupported types (#179)

* dplyr source package no longer includes pandas benchmark, reducing
  download size from 2.8 MB to 0.5 MB.<|MERGE_RESOLUTION|>--- conflicted
+++ resolved
@@ -1,6 +1,5 @@
 # dplyr 0.9.0 (in development)
 
-<<<<<<< HEAD
 * Zero-arg `group_indices()` is deprecated; instead use `cur_group_id()`.
 
 * Experimental `df %>% group_keys(x)` is deprecated, instead do grouping first
@@ -9,10 +8,8 @@
 * `groups()` now returns `list()` for ungrouped data; previously it returned
   `NULL` which was type-unstable (when there are groups it returns a list
   of symbols).
-=======
 * The `.dots` argument to `group_by()`/`group_by_prepare()` is deprecated; 
   please use `!!!` instead (#4734).
->>>>>>> fb39273c
 
 * `select()` and `rename()` use the latest version of the tidyselect interface.
   Practically, this means that you can now combine selections using Boolean
