# dplyr 0.4.3.9000

<<<<<<< HEAD
* Cluster code moved out to [multidplyr](http://github.com/hadley/multidplyr).

* Dplyr uses `setOldClass(c("tbl_df", "tbl", "data.frame"))` to help with S4 
=======
* `bind_rows` handles 0 length named list (#1515). 

* `group_by` supports `column` (#1012).

* `mutate` on a grouped data does not drop grouping attributes (#1120).

* `bind_cols` matches the behaviour of `bind_rows` and accepts `NULL` (#1148).

* join funtions take care of duplicates in argument `by` (#1192).

* `summarise` supports data frames as columns (#1425).

* protect join functions from empty `by` spec (#1496).

* dplyr uses `setOldClass(c("tbl_df", "tbl", "data.frame"))` to help with S4
>>>>>>> 4f2d7f89
  (#969).

* `glimpse()` is now a generic. The default method dispatches to `str()`
  (#1325).

* `id()` has been deprecated (#808).

* `do.data.table()` and `do.tbl_dt()` now work (#1081).

* `top_n()` can now also select bottom `n` values by passing a negative value
  to `n` (#1008, #1352).

* `ungroup()` generic gains `...` (#922).

* Weighted `tally()` now ignores NAs (#1145).

* equality test for `data.frame` handles the case where the df has 0 columns (#1506).

* `bind_rows()` is more flexible in the way it can accept data frames,
  lists, list of data frames, and list of lists (#1389).

* `tbl_df`s gain `$` and `[[` methods that are ~5x faster than the defaults,
  never do partial matching (#1504), and throw an error if the variable
  does not exist.

* New pronoun `column` giving a compromise between SE and NSE. (#1012)

* `lead` and `lag` falls back on R evaluation when the value for default is
  and expression (#1411).

* `lead` and `lag` behave correctly on `summarise` (#1434).

* hybrid evaluation leaves formulas untouched (#1447).

* equality test fails when convert is FALSE and types don't match (#1484).

* `bind_rows` warns on binding factor and character (#1485).

* `arrange()` fails gracefully on list columns (#1489).

* `all_equal()` allows to compare data frames ignoring row and column order,
  and optionally ignoring minor differences in type (e.g. int vs. double)
  (#821).

* `rbind_all()` and `rbind_list()` are formally deprecated. Please use
  `bind_rows()` instead (#803).

* `as_data_frame()` is now an S3 generic with methods for lists (the old
  `as_data_frame()`), data frames (trivial), and matrices (with efficient
  C++ implementation) (#876)

* New `add_row()` makes it easy to add a new row to data frame (#1021)

* New `lst()` and `lst_()` which create lists in the same way that
  `data_frame()` and `data_frame_()` create data frames (#1290).

* The internals of `data_frame()` and `as_data_frame()` have been aligned,
  so `as_data_frame()` will now automatically recycle length-1 vectors.
  Both functions give more informative error messages if you attempting to
  create an invalid data frame. You can no longer create a data frame with
  duplicated names (#820).

* `vignette("data_frames")` describes the difference between tbl_dfs and
  regular data frames (#1468).

* `print.tbl_df()` is considerably faster if you have very wide data frames.
  It will now also only list the first 100 additional variables not already
  on screen - control this with the new `n_extra` parameter to `print()`
  (#1161).

* `data_frame()` and `as_data_frame()` now check that you don't have any
  `POSIXlt` columns, and tell you to use `POSIXct` if you do (#813).

* `chain()`, `chain_q()` and `%.%` have been removed

* `trunc_mat()` correctly prints the type of list columns (#1379)

* set operations respect coercion rules (#799).

* joins on `POSIXct` consider time zones (#819).

* `n_distinct` uses multiple arguments (#1084).

* `slice` correctly handles grouped attributes (#1405).

* `lead` and `lag` correctly handle default values for string columns in
  hybrid (#1403).

* `bind_rows` handles `POSIXct` stored as integer (#1402).

* `cummean` is more stable against floating point errors (#1387).

* `rowwise` mutate gives expected results (#1381).

* Faster joining by character column (#1386).

* Fixed `distinct` for zero column data frames (#1437).

* grouped `mutate` handles factors correctly (#1414).

* `frame_data()` properly constructs rectangular tables. (#1377, @kevinushey)

* When printing a grouped data frame the number of groups is now printed with thousands separators. (#1398)

* Swap order of `dim_names` and `met_name` arguments in `as.tbl_cube`
  (for `array`, `table` and `matrix`) for consistency with `tbl_cube` and
  `as.tbl_cube.data.frame`. Also, the `met_name` argument to `as.tbl_cube.table`
  now defaults to `"Freq"` for consistency with `as.data.frame.table`.
  (@krlmlr, #1374).

* Added interpretation for `global` in dplyr expressions. `global(var)` means
   getting the `var` variable from the calling environment, not from the data.
   This is useful to disambiguate the case where `var` is also a variable from
   the dataset (#1469).

* grouped `mutate` promotes up results that consists of all NA in one group (#1463).

* joins avoid repetitions of column names (#1460).

* `min` and `max` handle empty sets (#1481).

* grouped and rowwise `mutate` disambiguate `NA` and `NaN` (#1448).

# dplyr 0.4.3

## Improved encoding support

Until now, dplyr's support for non-UTF8 encodings has been rather shaky. This release brings a number of improvement to fix these problems: it's probably not perfect, but should be a lot better than the previously version. This includes fixes to `arrange()` (#1280), `bind_rows()` (#1265), `distinct()` (#1179), and joins (#1315). `print.tbl_df()` also recieved a fix for strings with invalid encodings (#851).

## Other minor improvements and bug fixes

* `frame_data()` provides a means for constructing `data_frame`s using
  a simple row-wise language. (#1358, @kevinushey)

* `all.equal()` no longer runs all outputs together (#1130).

* `as_data_frame()` gives better error message with NA column names (#1101).

* `[.tbl_df` is more careful about subsetting column names (#1245).

* `arrange()` and `mutate()` work on empty data frames (#1142).

* `arrange()`, `filter()`, `slice()`, and `summarise()` preserve data frame
  meta attributes (#1064).

* `bind_rows()` and `bind_cols()` accept lists (#1104): during initial data
  cleaning you no longer need to convert lists to data frames, but can
  instead feed them to `bind_rows()` directly.

* `bind_rows()` gains a `.id` argument. When supplied, it creates a
  new column that gives the name of each data frame (#1337, @lionel-).

* `bind_rows()` respects the `ordered` attribute of factors (#1112), and
  does better at comparing `POSIXct`s (#1125). The `tz` attribute is ignored
  when determining if two `POSIXct` vectors are comparable. If the `tz` of
  all inputs is the same, it's used, otherwise its set to `UTC`.

* `data_frame()` always produces a `tbl_df` (#1151, @kevinushey)

* `filter(x, TRUE, TRUE)` now just returns `x` (#1210),
  it doesn't internally modify the first argument (#971), and
  it now works with rowwise data (#1099). It once again works with
  data tables (#906).

* `glimpse()` also prints out the number of variables in addition to the number
  of observations (@ilarischeinin, #988).

* Joins handles matrix columns better (#1230), and can join `Date` objects
  with heterogenous representations (some `Date`s are integers, while other
  are numeric). This also improves `all.equal()` (#1204).

* Fixed `percent_rank()` and `cume_dist()` so that missing values no longer
  affect denominator (#1132).

* `print.tbl_df()` now displays the class for all variables, not just those
  that don't fit on the screen (#1276). It also displays duplicated column
  names correctly (#1159).

* `print.grouped_df()` now tells you how many groups there are.

* `mutate()` can set to `NULL` the first column (used to segfault, #1329) and
  it better protects intermediary results (avoiding random segfaults, #1231).

* `mutate()` on grouped data handles the special case where for the first few
  groups, the result consists of a `logical` vector with only `NA`. This can
  happen when the condition of an `ifelse` is an all `NA` logical vector (#958).

* `mutate.rowwise_df()` handles factors (#886) and correctly handles
  0-row inputs (#1300).

* `n_distinct()` gains an `na_rm` argument (#1052).

* The `Progress` bar used by `do()` now respects global option
  `dplyr.show_progress` (default is TRUE) so you can turn it off globally
  (@jimhester #1264, #1226).

* `summarise()` handles expressions that returning heterogenous outputs,
  e.g. `median()`, which that sometimes returns an integer, and other times a
  numeric (#893).

* `slice()` silently drops columns corresponding to an NA (#1235).

* `ungroup.rowwise_df()` gives a `tbl_df` (#936).

* More explicit duplicated column name error message (#996).

* When "," is already being used as the decimal point (`getOption("OutDec")`),
  use "." as the thousands separator when printing out formatted numbers
  (@ilarischeinin, #988).

## Databases

* `db_query_fields.SQLiteConnection` uses `build_sql` rather than `paste0`
  (#926, @NikNakk)

* Improved handling of `log()` (#1330).

* `n_distinct(x)` is translated to `COUNT(DISTINCT(x))` (@skparkes, #873).

* `print(n = Inf)` now works for remote sources (#1310).

## Hybrid evaluation

* Hybrid evaluation does not take place for objects with a class (#1237).

* Improved `$` handling (#1134).

* Simplified code for `lead()` and `lag()` and make sure they work properly on
  factors (#955). Both repsect the `default` argument (#915).

* `mutate` can set to `NULL` the first column (used to segfault, #1329).

* `filter` on grouped data handles indices correctly (#880).  

* `sum()` issues a warning about integer overflow (#1108).

# dplyr 0.4.2

This is a minor release containing fixes for a number of crashes and issues identified by R CMD CHECK. There is one new "feature": dplyr no longer complains about unrecognised attributes, and instead just copies them over to the output.

* `lag()` and `lead()` for grouped data were confused about indices and therefore
  produced wrong results (#925, #937). `lag()` once again overrides `lag()`
  instead of just the default method `lag.default()`. This is necesary due to
  changes in R CMD check. To use the lag function provided by another package,
  use `pkg::lag`.

* Fixed a number of memory issues identified by valgrind.

* Improved performance when working with large number of columns (#879).

* Lists-cols that contain data frames now print a slightly nicer summary
  (#1147)

* Set operations give more useful error message on incompatible data frames
  (#903).

* `all.equal()` gives the correct result when `ignore_row_order` is `TRUE`
  (#1065) and `all.equal()` correctly handles character missing values (#1095).

* `bind_cols()` always produces a `tbl_df` (#779).

* `bind_rows()` gains a test for a form of data frame corruption (#1074).

* `bind_rows()` and `summarise()` now handles complex columns (#933).

* Workaround for using the constructor of `DataFrame` on an unprotected object
  (#998)

* Improved performance when working with large number of columns (#879).

# dplyr 0.4.1

* Don't assume that RPostgreSQL is available.

# dplyr 0.4.0

## New features

* `add_rownames()` turns row names into an explicit variable (#639).

* `as_data_frame()` efficiently coerces a list into a data frame (#749).

* `bind_rows()` and `bind_cols()` efficiently bind a list of data frames by
  row or column. `combine()` applies the same coercion rules to vectors
  (it works like `c()` or `unlist()` but is consistent with the `bind_rows()`
  rules).

* `right_join()` (include all rows in `y`, and matching rows in `x`) and
  `full_join()` (include all rows in `x` and `y`) complete the family of
  mutating joins (#96).

* `group_indices()` computes a unique integer id for each group (#771). It
  can be called on a grouped_df without any arguments or on a data frame
  with same arguments as `group_by()`.

## New vignettes

* `vignette("data_frames")` describes dplyr functions that make it easier
  and faster to create and coerce data frames. It subsumes the old `memory`
  vignette.

* `vignette("two-table")` describes how two-table verbs work in dplyr.

## Minor improvements

* `data_frame()` (and `as_data_frame()` & `tbl_df()`) now explicitly
  forbid columns that are data frames or matrices (#775). All columns
  must be either a 1d atomic vector or a 1d list.

* `do()` uses lazyeval to correctly evaluate its arguments in the correct
  environment (#744), and new `do_()` is the SE equivalent of `do()` (#718).
  You can modify grouped data in place: this is probably a bad idea but it's
  sometimes convenient (#737). `do()` on grouped data tables now passes in all
  columns (not all columns except grouping vars) (#735, thanks to @kismsu).
  `do()` with database tables no longer potentially includes grouping
  variables twice (#673). Finally, `do()` gives more consistent outputs when
  there are no rows or no groups (#625).

* `first()` and `last()` preserve factors, dates and times (#509).

* Overhaul of single table verbs for data.table backend. They now all use
  a consistent (and simpler) code base. This ensures that (e.g.) `n()`
  now works in all verbs (#579).

* In `*_join()`, you can now name only those variables that are different between
  the two tables, e.g. `inner_join(x, y, c("a", "b", "c" = "d"))` (#682).
  If non-join colums are the same, dplyr will add `.x` and `.y`
  suffixes to distinguish the source (#655).

* `mutate()` handles complex vectors (#436) and forbids `POSIXlt` results
  (instead of crashing) (#670).

* `select()` now implements a more sophisticated algorithm so if you're
  doing multiples includes and excludes with and without names, you're more
  likely to get what you expect (#644). You'll also get a better error
  message if you supply an input that doesn't resolve to an integer
  column position (#643).

* Printing has recieved a number of small tweaks. All `print()` method methods
  invisibly return their input so you can interleave `print()` statements into a
  pipeline to see interim results. `print()` will column names of 0 row data
  frames (#652), and will never print more 20 rows (i.e.
  `options(dplyr.print_max)` is now 20), not 100 (#710). Row names are no
  never printed since no dplyr method is guaranteed to preserve them (#669).

    `glimpse()` prints the number of observations (#692)

    `type_sum()` gains a data frame method.

* `summarise()` handles list output columns (#832)

* `slice()` works for data tables (#717). Documentation clarifies that
  slice can't work with relational databases, and the examples show
  how to achieve the same results using `filter()` (#720).

* dplyr now requires RSQLite >= 1.0. This shouldn't affect your code
  in any way (except that RSQLite now doesn't need to be attached) but does
  simplify the internals (#622).

* Functions that need to combine multiple results into a single column
  (e.g. `join()`, `bind_rows()` and `summarise()`) are more careful about
  coercion.

    Joining factors with the same levels in the same order preserves the
    original levels (#675). Joining factors with non-identical levels
    generates a warning and coerces to character (#684). Joining a character
    to a factor (or vice versa) generates a warning and coerces to character.
    Avoid these warnings by ensuring your data is compatible before joining.

    `rbind_list()` will throw an error if you attempt to combine an integer and
    factor (#751). `rbind()`ing a column full of `NA`s is allowed and just
    collects the appropriate missing value for the column type being collected
    (#493).

    `summarise()` is more careful about `NA`, e.g. the decision on the result
    type will be delayed until the first non NA value is returned (#599).
    It will complain about loss of precision coercions, which can happen for
    expressions that return integers for some groups and a doubles for others
    (#599).

* A number of functions gained new or improved hybrid handlers: `first()`,
  `last()`, `nth()` (#626), `lead()` & `lag()` (#683), `%in%` (#126). That means
  when you use these functions in a dplyr verb, we handle them in C++, rather
  than calling back to R, and hence improving performance.

    Hybrid `min_rank()` correctly handles `NaN` values (#726). Hybrid
    implementation of `nth()` falls back to R evaluation when `n` is not
    a length one integer or numeric, e.g. when it's an expression (#734).

    Hybrid `dense_rank()`, `min_rank()`, `cume_dist()`, `ntile()`, `row_number()`
    and `percent_rank()` now preserve NAs (#774)

* `filter` returns its input when it has no rows or no columns (#782).

* Join functions keep attributes (e.g. time zone information) from the
  left argument for `POSIXct` and `Date` objects (#819), and only
  only warn once about each incompatibility (#798).

## Bug fixes

* `[.tbl_df` correctly computes row names for 0-column data frames, avoiding
  problems with xtable (#656). `[.grouped_df` will silently drop grouping
  if you don't include the grouping columns (#733).

* `data_frame()` now acts correctly if the first argument is a vector to be
  recycled. (#680 thanks @jimhester)

* `filter.data.table()` works if the table has a variable called "V1" (#615).

* `*_join()` keeps columns in original order (#684).
  Joining a factor to a character vector doesn't segfault (#688).
  `*_join` functions can now deal with multiple encodings (#769),
  and correctly name results (#855).

* `*_join.data.table()` works when data.table isn't attached (#786).

* `group_by()` on a data table preserves original order of the rows (#623).
  `group_by()` supports variables with more than 39 characters thanks to
  a fix in lazyeval (#705). It gives meaninful error message when a variable
  is not found in the data frame (#716).

* `grouped_df()` requires `vars` to be a list of symbols (#665).

* `min(.,na.rm = TRUE)` works with `Date`s built on numeric vectors (#755)

* `rename_()` generic gets missing `.dots` argument (#708).

* `row_number()`, `min_rank()`, `percent_rank()`, `dense_rank()`, `ntile()` and
  `cume_dist()` handle data frames with 0 rows (#762). They all preserve
  missing values (#774). `row_number()` doesn't segfault when giving an external
  variable with the wrong number of variables (#781)

* `group_indices` handles the edge case when there are no variables (#867)  

# dplyr 0.3.0.1

* Fixed problem with test script on Windows.

# dplyr 0.3

## New functions

* `between()` vector function efficiently determines if numeric values fall
  in a range, and is translated to special form for SQL (#503).

* `count()` makes it even easier to do (weighted) counts (#358).

* `data_frame()` by @kevinushey is a nicer way of creating data frames.
  It never coerces column types (no more `stringsAsFactors = FALSE`!),
  never munges column names, and never adds row names. You can use previously
  defined columns to compute new columns (#376).

* `distinct()` returns distinct (unique) rows of a tbl (#97). Supply
  additional variables to return the first row for each unique combination
  of variables.

* Set operations, `intersect()`, `union()` and `setdiff()` now have methods
  for data frames, data tables and SQL database tables (#93). They pass their
  arguments down to the base functions, which will ensure they raise errors if
  you pass in two many arguments.

* Joins (e.g. `left_join()`, `inner_join()`, `semi_join()`, `anti_join()`)
  now allow you to join on different variables in `x` and `y` tables by
  supplying a named vector to `by`. For example, `by = c("a" = "b")` joins
  `x.a` to `y.b`.

* `n_groups()` function tells you how many groups in a tbl. It returns
  1 for ungrouped data. (#477)

* `transmute()` works like `mutate()` but drops all variables that you didn't
  explicitly refer to (#302).

* `rename()` makes it easy to rename variables - it works similarly to
  `select()` but it preserves columns that you didn't otherwise touch.

* `slice()` allows you to selecting rows by position (#226). It includes
  positive integers, drops negative integers and you can use expression like
  `n()`.

## Programming with dplyr (non-standard evaluation)

* You can now program with dplyr - every function that does non-standard
  evaluation (NSE) has a standard evaluation (SE) version ending in `_`.
  This is powered by the new lazyeval package which provides all the tools
  needed to implement NSE consistently and correctly.

* See `vignette("nse")` for full details.

* `regroup()` is deprecated. Please use the more flexible `group_by_()`
  instead.

* `summarise_each_q()` and `mutate_each_q()` are deprecated. Please use
  `summarise_each_()` and `mutate_each_()` instead.

* `funs_q` has been replaced with `funs_`.

## Removed and deprecated features

* `%.%` has been deprecated: please use `%>%` instead. `chain()` is
  defunct. (#518)

* `filter.numeric()` removed. Need to figure out how to reimplement with
  new lazy eval system.

* The `Progress` refclass is no longer exported to avoid conflicts with shiny.
  Instead use `progress_estimated()` (#535).

* `src_monetdb()` is now implemented in MonetDB.R, not dplyr.

* `show_sql()` and `explain_sql()` and matching global options `dplyr.show_sql`
  and `dplyr.explain_sql` have been removed. Instead use `show_query()` and
  `explain()`.

## Minor improvements and bug fixes

* Main verbs now have individual documentation pages (#519).

* `%>%` is simply re-exported from magrittr, instead of creating a local copy
  (#496, thanks to @jimhester)

* Examples now use `nycflights13` instead of `hflights` because it the variables
  have better names and there are a few interlinked tables (#562). `Lahman` and
  `nycflights13` are (once again) suggested packages. This means many examples
  will not work unless you explicitly install them with
  `install.packages(c("Lahman", "nycflights13"))` (#508). dplyr now depends on
  Lahman 3.0.1. A number of examples have been updated to reflect modified
  field names (#586).

* `do()` now displays the progress bar only when used in interactive prompts
  and not when knitting (#428, @jimhester).

* `glimpse()` now prints a trailing new line (#590).

* `group_by()` has more consistent behaviour when grouping by constants:
  it creates a new column with that value (#410). It renames grouping
  variables (#410). The first argument is now `.data` so you can create
  new groups with name x (#534).

* Now instead of overriding `lag()`, dplyr overrides `lag.default()`,
  which should avoid clobbering lag methods added by other packages.
  (#277).

* `mutate(data, a = NULL)` removes the variable `a` from the returned
  dataset (#462).

* `trunc_mat()` and hence `print.tbl_df()` and friends gets a `width` argument
  to control the deafult output width. Set `options(dplyr.width = Inf)` to
  always show all columns (#589).

* `select()` gains `one_of()` selector: this allows you to select variables
  provided by a character vector (#396). It fails immediately if you give an
  empty pattern to `starts_with()`,  `ends_with()`, `contains()` or `matches()`
  (#481, @leondutoit). Fixed buglet in `select()` so that you can now create
  variables called `val` (#564).

* Switched from RC to R6.

* `tally()` and `top_n()` work consistently: neither accidentally
  evaluates the the `wt` param. (#426, @mnel)

* `rename` handles grouped data (#640).

## Minor improvements and bug fixes by backend

### Databases

* Correct SQL generation for `paste()` when used with the collapse parameter
  targeting a Postgres database. (@rbdixon, #1357)

* The db backend system has been completely overhauled in order to make
  it possible to add backends in other packages, and to support a much
  wider range of databases. See `vignette("new-sql-backend")` for instruction
  on how to create your own (#568).

* `src_mysql()` gains a method for `explain()`.

* When `mutate()` creates a new variable that uses a window function,
  automatically wrap the result in a subquery (#484).

* Correct SQL generation for `first()` and `last()` (#531).

* `order_by()` now works in conjunction with window functions in databases
  that support them.

### Data frames/`tbl_df`

* All verbs now understand how to work with `difftime()` (#390) and
  `AsIs` (#453) objects. They all check that colnames are unique (#483), and
  are more robust when columns are not present (#348, #569, #600).

* Hybrid evaluation bugs fixed:

    * Call substitution stopped too early when a sub expression contained a
      `$` (#502).

    * Handle `::` and `:::` (#412).

    * `cumany()` and `cumall()` properly handle `NA` (#408).

    * `nth()` now correctly preserve the class when using dates, times and
      factors (#509).

    * no longer substitutes within `order_by()` because `order_by()` needs to do
      its own NSE (#169).

* `[.tbl_df` always returns a tbl_df (i.e. `drop = FALSE` is the default)
  (#587, #610). `[.grouped_df` preserves important output attributes (#398).

* `arrange()` keeps the grouping structure of grouped data (#491, #605),
  and preserves input classes (#563).

* `contains()` accidentally matched regular expressions, now it passes
  `fixed = TRUE` to `grep()` (#608).

* `filter()` asserts all variables are white listed (#566).

* `mutate()` makes a `rowwise_df` when given a `rowwise_df` (#463).

* `rbind_all()` creates `tbl_df` objects instead of raw `data.frame`s.

* If `select()` doesn't match any variables, it returns a 0-column data frame,
  instead of the original (#498). It no longer fails when if some columns
  are not named (#492)

* `sample_n()` and `sample_frac()` methods for data.frames exported.
  (#405, @alyst)

* A grouped data frame may have 0 groups (#486). Grouped df objects
  gain some basic validity checking, which should prevent some crashes
  related to corrupt `grouped_df` objects made by `rbind()` (#606).

* More coherence when joining columns of compatible but different types,
  e.g. when joining a character vector and a factor (#455),
  or a numeric and integer (#450)

* `mutate()` works for on zero-row grouped data frame, and
  with list columns (#555).

* `LazySubset` was confused about input data size (#452).

* Internal `n_distinct()` is stricter about it's inputs: it requires one symbol
  which must be from the data frame (#567).

* `rbind_*()` handle data frames with 0 rows (#597). They fill character
  vector columns with `NA` instead of blanks (#595).  They work with
  list columns (#463).

* Improved handling of encoding for column names (#636).

* Improved handling of hybrid evaluation re $ and @ (#645).

### Data tables

* Fix major omission in `tbl_dt()` and `grouped_dt()` methods - I was
  accidentally doing a deep copy on every result :(

* `summarise()` and `group_by()` now retain over-allocation when working with
  data.tables (#475, @arunsrinivasan).

* joining two data.tables now correctly dispatches to data table methods,
  and result is a data table (#470)

### Cubes

* `summarise.tbl_cube()` works with single grouping variable (#480).

# dplyr 0.2

## Piping

dplyr now imports `%>%` from magrittr (#330). I recommend that you use this instead of `%.%` because it is easier to type (since you can hold down the shift key) and is more flexible. With you `%>%`, you can control which argument on the RHS recieves the LHS by using the pronoun `.`. This makes `%>%` more useful with base R functions because they don't always take the data frame as the first argument. For example you could pipe `mtcars` to `xtabs()` with:

    mtcars %>% xtabs( ~ cyl + vs, data = .)

Thanks to @smbache for the excellent magrittr package. dplyr only provides `%>%` from magrittr, but it contains many other useful functions. To use them, load `magrittr` explicitly: `library(magrittr)`. For more details, see `vignette("magrittr")`.

`%.%` will be deprecated in a future version of dplyr, but it won't happen for a while. I've also deprecated `chain()` to encourage a single style of dplyr usage: please use `%>%` instead.

## Do

`do()` has been completely overhauled. There are now two ways to use it, either with multiple named arguments or a single unnamed arguments. `group_by()` + `do()` is equivalent to `plyr::dlply`, except it always returns a data frame.

If you use named arguments, each argument becomes a list-variable in the output. A list-variable can contain any arbitrary R object so it's particularly well suited for storing models.

    library(dplyr)
    models <- mtcars %>% group_by(cyl) %>% do(lm = lm(mpg ~ wt, data = .))
    models %>% summarise(rsq = summary(lm)$r.squared)

If you use an unnamed argument, the result should be a data frame. This allows you to apply arbitrary functions to each group.

    mtcars %>% group_by(cyl) %>% do(head(., 1))

Note the use of the `.` pronoun to refer to the data in the current group.

`do()` also has an automatic progress bar. It appears if the computation takes longer than 5 seconds and lets you know (approximately) how much longer the job will take to complete.

## New verbs

dplyr 0.2 adds three new verbs:

* `glimpse()` makes it possible to see all the columns in a tbl,
  displaying as much data for each variable as can be fit on a single line.

* `sample_n()` randomly samples a fixed number of rows from a tbl;
  `sample_frac()` randomly samples a fixed fraction of rows. Only works
  for local data frames and data tables (#202).

* `summarise_each()` and `mutate_each()` make it easy to apply one or more
  functions to multiple columns in a tbl (#178).

## Minor improvements

* If you load plyr after dplyr, you'll get a message suggesting that you
  load plyr first (#347).

* `as.tbl_cube()` gains a method for matrices (#359, @paulstaab)

* `compute()` gains `temporary` argument so you can control whether the
  results are temporary or permanent (#382, @cpsievert)

* `group_by()` now defaults to `add = FALSE` so that it sets the grouping
  variables rather than adding to the existing list. I think this is how
  most people expected `group_by` to work anyway, so it's unlikely to
  cause problems (#385).

* Support for [MonetDB](http://www.monetdb.org) tables with `src_monetdb()`
  (#8, thanks to @hannesmuehleisen).

* New vignettes:

    * `memory` vignette which discusses how dplyr minimises memory usage
      for local data frames (#198).

    *  `new-sql-backend` vignette which discusses how to add a new
       SQL backend/source to dplyr.

* `changes()` output more clearly distinguishes which columns were added or
  deleted.

* `explain()` is now generic.

* dplyr is more careful when setting the keys of data tables, so it never
  accidentally modifies an object that it doesn't own. It also avoids
  unnecessary key setting which negatively affected performance.
  (#193, #255).

* `print()` methods for `tbl_df`, `tbl_dt` and `tbl_sql` gain `n` argument to
  control the number of rows printed (#362). They also works better when you have
  columns containing lists of complex objects.

* `row_number()` can be called without arguments, in which case it returns
  the same as `1:n()` (#303).

* `"comment"` attribute is allowed (white listed) as well as names (#346).

* hybrid versions of `min`, `max`, `mean`, `var`, `sd` and `sum`
  handle the `na.rm` argument (#168). This should yield substantial
  performance improvements for those functions.

* Special case for call to `arrange()` on a grouped data frame with no arguments. (#369)  

## Bug fixes

* Code adapted to Rcpp > 0.11.1

* internal `DataDots` class protects against missing variables in verbs (#314),
  including the case where `...` is missing. (#338)

* `all.equal.data.frame` from base is no longer bypassed. we now have
  `all.equal.tbl_df` and `all.equal.tbl_dt` methods (#332).

* `arrange()` correctly handles NA in numeric vectors (#331) and 0 row
  data frames (#289).

* `copy_to.src_mysql()` now works on windows (#323)

* `*_join()` doesn't reorder column names (#324).

* `rbind_all()` is stricter and only accepts list of data frames (#288)

* `rbind_*` propagates time zone information for `POSIXct` columns (#298).

* `rbind_*` is less strict about type promotion. The numeric `Collecter` allows
  collection of integer and logical vectors. The integer `Collecter` also collects
  logical values (#321).

* internal `sum` correctly handles integer (under/over)flow (#308).

* `summarise()` checks consistency of outputs (#300) and drops `names`
  attribute of output columns (#357).

* join functions throw error instead of crashing when there are no common
  variables between the data frames, and also give a better error message when
  only one data frame has a by variable (#371).

* `top_n()` returns `n` rows instead of `n - 1` (@leondutoit, #367).

* SQL translation always evaluates subsetting operators (`$`, `[`, `[[`)
  locally. (#318).

* `select()` now renames variables in remote sql tbls (#317) and  
  implicitly adds grouping variables (#170).

* internal `grouped_df_impl` function errors if there are no variables to group by (#398).

* `n_distinct` did not treat NA correctly in the numeric case #384.

* Some compiler warnings triggered by -Wall or -pedantic have been eliminated.

* `group_by` only creates one group for NA (#401).

* Hybrid evaluator did not evaluate expression in correct environment (#403).

# dplyr 0.1.3

## Bug fixes

* `select()` actually renames columns in a data table (#284).

* `rbind_all()` and `rbind_list()` now handle missing values in factors (#279).

* SQL joins now work better if names duplicated in both x and y tables (#310).

* Builds against Rcpp 0.11.1

* `select()` correctly works with the vars attribute (#309).

* Internal code is stricter when deciding if a data frame is grouped (#308):
  this avoids a number of situations which previously causedd .

* More data frame joins work with missing values in keys (#306).

# dplyr 0.1.2

## New features

* `select()` is substantially more powerful. You can use named arguments to
  rename existing variables, and new functions `starts_with()`, `ends_with()`,
  `contains()`, `matches()` and `num_range()` to select variables based on
  their names. It now also makes a shallow copy, substantially reducing its
  memory impact (#158, #172, #192, #232).

* `summarize()` added as alias for `summarise()` for people from countries
  that don't don't spell things correctly ;) (#245)

## Bug fixes

* `filter()` now fails when given anything other than a logical vector, and
  correctly handles missing values (#249). `filter.numeric()` proxies
  `stats::filter()` so you can continue to use `filter()` function with
  numeric inputs (#264).

* `summarise()` correctly uses newly created variables (#259).

* `mutate()` correctly propagates attributes (#265) and `mutate.data.frame()`
  correctly mutates the same variable repeatedly (#243).

* `lead()` and `lag()` preserve attributes, so they now work with
  dates, times and factors (#166).

* `n()` never accepts arguments (#223).

* `row_number()` gives correct results (#227).

* `rbind_all()` silently ignores data frames with 0 rows or 0 columns (#274).

* `group_by()` orders the result (#242). It also checks that columns
  are of supported types (#233, #276).

* The hybrid evaluator did not handle some expressions correctly, for
  example in `if(n() > 5) 1 else 2` the subexpression `n()` was not
  substituted correctly. It also correctly processes `$` (#278).

* `arrange()` checks that all columns are of supported types (#266). It also
  handles list columns (#282).

* Working towards Solaris compatibility.

* Benchmarking vignette temporarily disabled due to microbenchmark
  problems reported by BDR.

# dplyr 0.1.1

## Improvements

* new `location()` and `changes()` functions which provide more information
  about how data frames are stored in memory so that you can see what
  gets copied.

* renamed `explain_tbl()` to `explain()` (#182).

* `tally()` gains `sort` argument to sort output so highest counts
  come first (#173).

* `ungroup.grouped_df()`, `tbl_df()`, `as.data.frame.tbl_df()` now only
  make shallow copies of their inputs (#191).

* The `benchmark-baseball` vignette now contains fairer (including grouping
  times) comparisons with `data.table`. (#222)

## Bug fixes

* `filter()` (#221) and `summarise()` (#194) correctly propagate attributes.

* `summarise()` throws an error when asked to summarise an unknown variable
  instead of crashing (#208).

* `group_by()` handles factors with missing values (#183).

* `filter()` handles scalar results (#217) and better handles scoping, e.g.
  `filter(., variable)` where `variable` is defined in the function that calls
  `filter`. It also handles `T` and `F` as aliases to `TRUE` and `FALSE`
  if there are no `T` or `F` variables in the data or in the scope.

* `select.grouped_df` fails when the grouping variables are not included
  in the selected variables (#170)

* `all.equal.data.frame()` handles a corner case where the data frame has
  `NULL` names (#217)

* `mutate()` gives informative error message on unsupported types (#179)

* dplyr source package no longer includes pandas benchmark, reducing
  download size from 2.8 MB to 0.5 MB.<|MERGE_RESOLUTION|>--- conflicted
+++ resolved
@@ -1,10 +1,10 @@
 # dplyr 0.4.3.9000
 
-<<<<<<< HEAD
 * Cluster code moved out to [multidplyr](http://github.com/hadley/multidplyr).
 
 * Dplyr uses `setOldClass(c("tbl_df", "tbl", "data.frame"))` to help with S4 
-=======
+  (#969).
+
 * `bind_rows` handles 0 length named list (#1515). 
 
 * `group_by` supports `column` (#1012).
@@ -18,10 +18,6 @@
 * `summarise` supports data frames as columns (#1425).
 
 * protect join functions from empty `by` spec (#1496).
-
-* dplyr uses `setOldClass(c("tbl_df", "tbl", "data.frame"))` to help with S4
->>>>>>> 4f2d7f89
-  (#969).
 
 * `glimpse()` is now a generic. The default method dispatches to `str()`
   (#1325).
