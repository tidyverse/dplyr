--- conflicted
+++ resolved
@@ -1,12 +1,10 @@
 # dplyr (development version)
 
-<<<<<<< HEAD
 * `inner_join()` gains a `keep` parameter for consistency with the other
   mutating joins (@patrickbarks, #5581).
-=======
+
 * Improved performance with many columns, with a dynamic data mask using active
   bindings and lazy chops (#5017). 
->>>>>>> 80e78724
 
 * `mutate()` and friends preserves row names in data frames once more (#5418).
 
