<<<<<<< HEAD
# dplyr 0.8.1
=======
# dplyr 0.8.1.9000

* `rename_at()` handles empty selection (#4324). 

# dplyr 0.8.0.9000
>>>>>>> 9c6f59ee

## Breaking changes

* `group_modify()` is the new name of the function previously known as `group_map()`

## New functions

* `group_map()` now only calls the function on each group and return a list. 

* `group_by_drop_default()`, previously known as `dplyr:::group_drops()` is exported (#4245).

## Minor changes

* Lists of formulas passed to colwise verbs are now automatically named.

* `group_by()` does a shallow copy even in the no groups case (#4221).

* Fixed `mutate()` on rowwise data frames with 0 rows (#4224).

* Fixed handling of bare formulas in colwise verbs (#4183).

* Fixed performance of `n_distint()` (#4202). 

* `group_indices()` now ignores empty groups by default for `data.frame`, which is
  consistent with the default of `group_by()` (@yutannihilation, #4208). 

* Fixed integer overflow in hybrid `ntile()` (#4186). 

* colwise functions `summarise_at()` ... can rename vars in the case of multiple functions (#4180).

* `select_if()` and `rename_if()` handle logical vector predicate (#4213). 

* hybrid `min()` and `max()` cast to integer when possible (#4258).

* `bind_rows()` correctly handles the cases where there are multiple consecutive `NULL` (#4296). 

* Support for R 3.1.* has been dropped. The minimal R version supported is now 3.2.0. 
  https://www.tidyverse.org/articles/2019/04/r-version-support/

* `rename_at()` handles empty selection (#4324). 

# dplyr 0.8.0.1 (2019-02-15)

* Fixed integer C/C++ division, forced released by CRAN (#4185). 

# dplyr 0.8.0 (2019-02-14)

## Breaking changes

* The error `could not find function "n"` or the warning 
  ```Calling `n()` without importing or prefixing it is deprecated, use `dplyr::n()` ``` 
  
  indicates when functions like `n()`, `row_number()`, ... are not imported or prefixed. 
  
  The easiest fix is to import dplyr with `import(dplyr)` in your `NAMESPACE` or
  `#' @import dplyr` in a roxygen comment, alternatively such functions can be 
  imported selectively as any other function with `importFrom(dplyr, n)` in the 
  `NAMESPACE` or `#' @importFrom dplyr n` in a roxygen comment. The third option is 
  to prefix them, i.e. use `dplyr::n()`
   
* If you see `checking S3 generic/method consistency` in R CMD check for your 
  package, note that : 
  
  - `sample_n()` and `sample_frac()` have gained `...`
  - `filter()` and `slice()` have gained `.preserve`
  - `group_by()` has gained `.drop`

* ```Error: `.data` is a corrupt grouped_df, ...```  signals code that makes 
  wrong assumptions about the internals of a grouped data frame. 

## New functions

* New selection helpers `group_cols()`. It can be called in selection contexts
  such as `select()` and matches the grouping variables of grouped tibbles.

* `last_col()` is re-exported from tidyselect (#3584). 

* `group_trim()` drops unused levels of factors that are used as grouping variables. 

* `nest_join()` creates a list column of the matching rows. `nest_join()` + `tidyr::unnest()` 
   is equivalent to `inner_join`  (#3570). 

    ```r
    band_members %>% 
      nest_join(band_instruments)
    ```
    
* `group_nest()` is similar to `tidyr::nest()` but focusing on the variables to nest by 
  instead of the nested columns. 
 
    ```r
    starwars %>%
      group_by(species, homeworld) %>% 
      group_nest()
      
    starwars %>%
      group_nest(species, homeworld)
    ```
    
* `group_split()` is similar to `base::split()` but operating on existing groups when 
  applied to a grouped data frame, or subject to the data mask on ungrouped data frames

    ```r
    starwars %>%
      group_by(species, homeworld) %>%   
      group_split()
    
    starwars %>%
      group_split(species, homeworld)
    ```
    
* `group_map()` and `group_walk()` are purrr-like functions to iterate on groups 
  of a grouped data frame, jointly identified by the data subset (exposed as `.x`) and the 
  data key (a one row tibble, exposed as `.y`). `group_map()` returns a grouped data frame that 
  combines the results of the function, `group_walk()` is only used for side effects and returns 
  its input invisibly. 
  
  ```r
  mtcars %>%
    group_by(cyl) %>%
    group_map(~ head(.x, 2L))
  ```

* `distinct_prepare()`, previously known as `distinct_vars()` is exported. This is mostly useful for
  alternative backends (e.g. `dbplyr`). 

## Major changes

* `group_by()` gains the `.drop` argument. When set to `FALSE` the groups are generated 
  based on factor levels, hence some groups may be empty (#341). 

    ```r
    # 3 groups
    tibble(
      x = 1:2, 
      f = factor(c("a", "b"), levels = c("a", "b", "c"))
    ) %>% 
      group_by(f, .drop = FALSE)
      
    # the order of the grouping variables matter
    df <- tibble(
      x = c(1,2,1,2), 
      f = factor(c("a", "b", "a", "b"), levels = c("a", "b", "c"))
    )
    df %>% group_by(f, x, .drop = FALSE)
    df %>% group_by(x, f, .drop = FALSE)
    ```
    
  The default behaviour drops the empty groups as in the previous versions. 
  
  ```r
  tibble(
      x = 1:2, 
      f = factor(c("a", "b"), levels = c("a", "b", "c"))
    ) %>% 
      group_by(f)
  ```

* `filter()` and `slice()` gain a `.preserve` argument to control which groups it should keep. The default 
  `filter(.preserve = FALSE)` recalculates the grouping structure based on the resulting data, 
  otherwise it is kept as is.

    ```r
    df <- tibble(
      x = c(1,2,1,2), 
      f = factor(c("a", "b", "a", "b"), levels = c("a", "b", "c"))
    ) %>% 
      group_by(x, f, .drop = FALSE)
    
    df %>% filter(x == 1)
    df %>% filter(x == 1, .preserve = TRUE)
    ```

* The notion of lazily grouped data frames have disappeared. All dplyr verbs now recalculate 
  immediately the grouping structure, and respect the levels of factors. 

* Subsets of columns now properly dispatch to the `[` or `[[` method when the column 
  is an object (a vector with a class) instead of making assumptions on how the 
  column should be handled. The `[` method must handle integer indices, including 
  `NA_integer_`, i.e. `x[NA_integer_]` should produce a vector of the same class
  as `x` with whatever represents a missing value.  

## Minor changes

* `tally()` works correctly on non-data frame table sources such as `tbl_sql` (#3075).

* `sample_n()` and `sample_frac()` can use `n()` (#3527)

* `distinct()` respects the order of the variables provided (#3195, @foo-bar-baz-qux)
  and handles the 0 rows and 0 columns special case (#2954).

* `combine()` uses tidy dots (#3407).

* `group_indices()` can be used without argument in expressions in verbs (#1185).

* Using `mutate_all()`, `transmute_all()`, `mutate_if()` and `transmute_if()`
  with grouped tibbles now informs you that the grouping variables are
  ignored. In the case of the `_all()` verbs, the message invites you to use
  `mutate_at(df, vars(-group_cols()))` (or the equivalent `transmute_at()` call)
  instead if you'd like to make it explicit in your code that the operation is
  not applied on the grouping variables.

* Scoped variants of `arrange()` respect the `.by_group` argument (#3504).

* `first()` and `last()` hybrid functions fall back to R evaluation when given no arguments (#3589). 

* `mutate()` removes a column when the expression evaluates to `NULL` for all groups (#2945).

* grouped data frames support `[, drop = TRUE]` (#3714). 

* New low-level constructor `new_grouped_df()` and validator `validate_grouped_df` (#3837). 

* `glimpse()` prints group information on grouped tibbles (#3384).

* `sample_n()` and `sample_frac()` gain `...` (#2888). 

* Scoped filter variants now support functions and purrr-like lambdas:

  ```r
  mtcars %>% filter_at(vars(hp, vs), ~ . %% 2 == 0)
  ```

## Lifecycle

* `do()`, `rowwise()` and `combine()` are questioning (#3494). 

* `funs()` is soft-deprecated and will start issuing warnings in a future version.

## Changes to column wise functions

* Scoped variants for `distinct()`: `distinct_at()`, `distinct_if()`, `distinct_all()` (#2948).

* `summarise_at()` excludes the grouping variables (#3613). 

* `mutate_all()`, `mutate_at()`, `summarise_all()` and `summarise_at()` handle utf-8 names (#2967).

## Performance

* R expressions that cannot be handled with native code are now evaluated with
  unwind-protection when available (on R 3.5 and later). This improves the
  performance of dplyr on data frames with many groups (and hence many
  expressions to evaluate). We benchmarked that computing a grouped average is
  consistently twice as fast with unwind-protection enabled.

  Unwind-protection also makes dplyr more robust in corner cases because it
  ensures the C++ destructors are correctly called in all circumstances
  (debugger exit, captured condition, restart invokation).

* `sample_n()` and `sample_frac()` gain `...` (#2888). 
* Improved performance for wide tibbles (#3335).

* Faster hybrid `sum()`, `mean()`, `var()` and `sd()` for logical vectors (#3189).

* Hybrid version of `sum(na.rm = FALSE)` exits early when there are missing values. 
  This considerably improves performance when there are missing values early in the vector (#3288). 

* `group_by()` does not trigger the additional `mutate()` on simple uses of the `.data` pronoun (#3533). 

## Internal

* The grouping metadata of grouped data frame has been reorganized in a single tidy tibble, that can be accessed
  with the new `group_data()` function. The grouping tibble consists of one column per grouping variable, 
  followed by a list column of the (1-based) indices of the groups. The new `group_rows()` function retrieves
  that list of indices (#3489). 
  
    ```r
    # the grouping metadata, as a tibble
    group_by(starwars, homeworld) %>% 
      group_data()
    
    # the indices
    group_by(starwars, homeworld) %>% 
      group_data() %>% 
      pull(.rows)
      
    group_by(starwars, homeworld) %>% 
      group_rows()
    ```

* Hybrid evaluation has been completely redesigned for better performance and stability. 

## Documentation

* Add documentation example for moving variable to back in `?select` (#3051).

* column wise functions are better documented, in particular explaining when 
  grouping variables are included as part of the selection. 

### Deprecated and defunct functions

* `mutate_each()` and `summarise_each()` are deprecated. 

# dplyr 0.7.6

* `exprs()` is no longer exported to avoid conflicts with `Biobase::exprs()`
  (#3638).

* The MASS package is explicitly suggested to fix CRAN warnings on R-devel
  (#3657).

* Set operations like `intersect()` and `setdiff()` reconstruct groups metadata (#3587) and keep the order of the rows (#3839).

* Using namespaced calls to `base::sort()` and `base::unique()` from C++ code
  to avoid ambiguities when these functions are overridden (#3644).

* Fix rchk errors (#3693).

# dplyr 0.7.5 (2018-04-14)

## Breaking changes for package developers

* The major change in this version is that dplyr now depends on the selecting
  backend of the tidyselect package. If you have been linking to
  `dplyr::select_helpers` documentation topic, you should update the link to
  point to `tidyselect::select_helpers`.

* Another change that causes warnings in packages is that dplyr now exports the
  `exprs()` function. This causes a collision with `Biobase::exprs()`. Either
  import functions from dplyr selectively rather than in bulk, or do not import
  `Biobase::exprs()` and refer to it with a namespace qualifier.

## Bug fixes

* `distinct(data, "string")` now returns a one-row data frame again. (The
  previous behavior was to return the data unchanged.)

* `do()` operations with more than one named argument can access `.` (#2998).

* Reindexing grouped data frames (e.g. after `filter()` or `..._join()`)
  never updates the `"class"` attribute. This also avoids unintended updates
  to the original object (#3438).

* Fixed rare column name clash in `..._join()` with non-join
  columns of the same name in both tables (#3266).

*  Fix `ntile()` and `row_number()` ordering to use the locale-dependent
  ordering functions in R when dealing with character vectors, rather than
  always using the C-locale ordering function in C (#2792, @foo-bar-baz-qux).

* Summaries of summaries (such as `summarise(b = sum(a), c = sum(b))`) are
  now computed using standard evaluation for simplicity and correctness, but
  slightly slower (#3233).

* Fixed `summarise()` for empty data frames with zero columns (#3071).

## Major changes

* `enexpr()`, `expr()`, `exprs()`, `sym()` and `syms()` are now
  exported. `sym()` and `syms()` construct symbols from strings or character
  vectors. The `expr()` variants are equivalent to `quo()`, `quos()` and
  `enquo()` but return simple expressions rather than quosures. They support
  quasiquotation.

* dplyr now depends on the new tidyselect package to power `select()`,
  `rename()`, `pull()` and their variants (#2896). Consequently
  `select_vars()`, `select_var()` and `rename_vars()` are
  soft-deprecated and will start issuing warnings in a future version.

  Following the switch to tidyselect, `select()` and `rename()` fully support
  character vectors. You can now unquote variables like this:

  ```
  vars <- c("disp", "cyl")
  select(mtcars, !! vars)
  select(mtcars, -(!! vars))
  ```

  Note that this only works in selecting functions because in other contexts
  strings and character vectors are ambiguous. For instance strings are a valid
  input in mutating operations and `mutate(df, "foo")` creates a new column by
  recycling "foo" to the number of rows.

## Minor changes

* Support for raw vector columns in `arrange()`, `group_by()`, `mutate()`,
  `summarise()` and `..._join()` (minimal `raw` x `raw` support initially) (#1803). 

* `bind_cols()` handles unnamed list (#3402).

* `bind_rows()` works around corrupt columns that have the object bit set
  while having no class attribute (#3349). 

* `combine()` returns `logical()` when all inputs are `NULL` (or when there
  are no inputs) (#3365, @zeehio).

*  `distinct()` now supports renaming columns (#3234).

* Hybrid evaluation simplifies `dplyr::foo()` to `foo()` (#3309). Hybrid
  functions can now be masked by regular R functions to turn off hybrid
  evaluation (#3255). The hybrid evaluator finds functions from dplyr even if
  dplyr is not attached (#3456).

* In `mutate()` it is now illegal to use `data.frame` in the rhs (#3298). 

* Support `!!!` in `recode_factor()` (#3390).

* `row_number()` works on empty subsets (#3454).

* `select()` and `vars()` now treat `NULL` as empty inputs (#3023).

* Scoped select and rename functions (`select_all()`, `rename_if()` etc.)
  now work with grouped data frames, adapting the grouping as necessary
  (#2947, #3410). `group_by_at()` can group by an existing grouping variable
  (#3351). `arrange_at()` can use grouping variables (#3332). 

* `slice()` no longer enforce tibble classes when input is a simple
  `data.frame`, and ignores 0 (#3297, #3313).

* `transmute()` no longer prints a message when including a group variable.

## Documentation

* Improved documentation for `funs()` (#3094) and set operations (e.g. `union()`) (#3238, @edublancas).

## Error messages

* Better error message if dbplyr is not installed when accessing database
  backends (#3225).

* `arrange()` fails gracefully on `data.frame` columns (#3153).

* Corrected error message when calling `cbind()` with an object of wrong
  length (#3085).

* Add warning with explanation to `distinct()` if any of the selected columns
  are of type `list` (#3088, @foo-bar-baz-qux), or when used on unknown columns
  (#2867, @foo-bar-baz-qux).

* Show clear error message for bad arguments to `funs()` (#3368).

* Better error message in `..._join()` when joining data frames with duplicate
  or `NA` column names. Joining such data frames with a semi- or anti-join
  now gives a warning, which may be converted to an error in future versions
  (#3243, #3417).

* Dedicated error message when trying to use columns of the `Interval`
  or `Period` classes (#2568).

* Added an `.onDetach()` hook that allows for plyr to be loaded and attached
  without the warning message that says functions in dplyr will be masked,
  since dplyr is no longer attached (#3359, @jwnorman).

## Performance

* `sample_n()` and `sample_frac()` on grouped data frame are now faster
  especially for those with large number of groups (#3193, @saurfang).

## Internal

* Compute variable names for joins in R (#3430).

* Bumped Rcpp dependency to 0.12.15 to avoid imperfect detection of `NA`
  values in hybrid evaluation fixed in RcppCore/Rcpp#790 (#2919).

* Avoid cleaning the data mask, a temporary environment used to evaluate
  expressions. If the environment, in which e.g. a `mutate()` expression
  is evaluated, is preserved until after the operation, accessing variables
  from that environment now gives a warning but still returns `NULL` (#3318).

# dplyr 0.7.4

* Fix recent Fedora and ASAN check errors (#3098).

* Avoid dependency on Rcpp 0.12.10 (#3106).

# dplyr 0.7.3

* Fixed protection error that occurred when creating a character column using grouped `mutate()` (#2971).

* Fixed a rare problem with accessing variable values in `summarise()` when all groups have size one (#3050).
* `distinct()` now throws an error when used on unknown columns
  (#2867, @foo-bar-baz-qux).


* Fixed rare out-of-bounds memory write in `slice()` when negative indices beyond the number of rows were involved (#3073).

* `select()`, `rename()` and `summarise()` no longer change the grouped vars of the original data (#3038).

* `nth(default = var)`, `first(default = var)` and `last(default = var)` fall back to standard evaluation in a grouped operation instead of triggering an error (#3045).

* `case_when()` now works if all LHS are atomic (#2909), or when LHS or RHS values are zero-length vectors (#3048).

* `case_when()` accepts `NA` on the LHS (#2927).

* Semi- and anti-joins now preserve the order of left-hand-side data frame (#3089).

* Improved error message for invalid list arguments to `bind_rows()` (#3068).

* Grouping by character vectors is now faster (#2204).

* Fixed a crash that occurred when an unexpected input was supplied to
  the `call` argument of `order_by()` (#3065).


# dplyr 0.7.2

* Move build-time vs. run-time checks out of `.onLoad()` and into `dr_dplyr()`.


# dplyr 0.7.1

* Use new versions of bindrcpp and glue to avoid protection problems.
  Avoid wrapping arguments to internal error functions (#2877). Fix
  two protection mistakes found by rchk (#2868).

* Fix C++ error that caused compilation to fail on mac cran (#2862)

* Fix undefined behaviour in `between()`, where `NA_REAL` were
  assigned instead of `NA_LOGICAL`. (#2855, @zeehio)

* `top_n()` now executes operations lazily for compatibility with
  database backends (#2848).

* Reuse of new variables created in ungrouped `mutate()` possible
  again, regression introduced in dplyr 0.7.0 (#2869).

* Quosured symbols do not prevent hybrid handling anymore. This should
  fix many performance issues introduced with tidyeval (#2822).


# dplyr 0.7.0

## New data, functions, and features

* Five new datasets provide some interesting built-in datasets to demonstrate
  dplyr verbs (#2094):

  * `starwars` dataset about starwars characters; has list columns
  * `storms` has the trajectories of ~200 tropical storms
  * `band_members`, `band_instruments` and `band_instruments2`
    has some simple data to demonstrate joins.

* New `add_count()` and `add_tally()` for adding an `n` column within groups
  (#2078, @dgrtwo).

* `arrange()` for grouped data frames gains a `.by_group` argument so you
  can choose to sort by groups if you want to (defaults to `FALSE`) (#2318)

* New `pull()` generic for extracting a single column either by name or position
  (either from the left or the right). Thanks to @paulponcet for the idea (#2054).

  This verb is powered with the new `select_var()` internal helper,
  which is exported as well. It is like `select_vars()` but returns a
  single variable.

* `as_tibble()` is re-exported from tibble. This is the recommend way to create
  tibbles from existing data frames. `tbl_df()` has been softly deprecated.
  `tribble()` is now imported from tibble (#2336, @chrMongeau); this
  is now prefered to `frame_data()`.

## Deprecated and defunct

* dplyr no longer messages that you need dtplyr to work with data.table (#2489).

* Long deprecated `regroup()`, `mutate_each_q()` and
  `summarise_each_q()` functions have been removed.

* Deprecated `failwith()`. I'm not even sure why it was here.

* Soft-deprecated `mutate_each()` and `summarise_each()`, these functions
  print a message which will be changed to a warning in the next release.

* The `.env` argument to `sample_n()` and `sample_frac()` is defunct,
  passing a value to this argument print a message which will be changed to a
  warning in the next release.

## Databases

This version of dplyr includes some major changes to how database connections work. By and large, you should be able to continue using your existing dplyr database code without modification, but there are two big changes that you should be aware of:

* Almost all database related code has been moved out of dplyr and into a
  new package, [dbplyr](http://github.com/hadley/dbplyr/). This makes dplyr
  simpler, and will make it easier to release fixes for bugs that only affect
  databases. `src_mysql()`, `src_postgres()`, and `src_sqlite()` will still
  live dplyr so your existing code continues to work.

* It is no longer necessary to create a remote "src". Instead you can work
  directly with the database connection returned by DBI. This reflects the
  maturity of the DBI ecosystem. Thanks largely to the work of Kirill Muller
  (funded by the R Consortium) DBI backends are now much more consistent,
  comprehensive, and easier to use. That means that there's no longer a
  need for a layer in between you and DBI.

You can continue to use `src_mysql()`, `src_postgres()`, and `src_sqlite()`, but I recommend a new style that makes the connection to DBI more clear:

```R
library(dplyr)

con <- DBI::dbConnect(RSQLite::SQLite(), ":memory:")
DBI::dbWriteTable(con, "mtcars", mtcars)

mtcars2 <- tbl(con, "mtcars")
mtcars2
```

This is particularly useful if you want to perform non-SELECT queries as you can do whatever you want with `DBI::dbGetQuery()` and `DBI::dbExecute()`.

If you've implemented a database backend for dplyr, please read the [backend news](https://github.com/hadley/dbplyr/blob/master/NEWS.md#backends) to see what's changed from your perspective (not much). If you want to ensure your package works with both the current and previous version of dplyr, see `wrap_dbplyr_obj()` for helpers.

## UTF-8

* Internally, column names are always represented as character vectors,
  and not as language symbols, to avoid encoding problems on Windows
  (#1950, #2387, #2388).

* Error messages and explanations of data frame inequality are now encoded in
  UTF-8, also on Windows (#2441).

* Joins now always reencode character columns to UTF-8 if necessary. This gives
  a nice speedup, because now pointer comparison can be used instead of string
  comparison, but relies on a proper encoding tag for all strings (#2514).

* Fixed problems when joining factor or character encodings with a mix of
  native and UTF-8 encoded values (#1885, #2118, #2271, #2451).

* Fix `group_by()` for data frames that have UTF-8 encoded names (#2284, #2382).

* New `group_vars()` generic that returns the grouping as character vector, to
  avoid the potentially lossy conversion to language symbols. The list returned
  by `group_by_prepare()` now has a new `group_names` component (#1950, #2384).

## Colwise functions

* `rename()`, `select()`, `group_by()`, `filter()`, `arrange()` and
  `transmute()` now have scoped variants (verbs suffixed with `_if()`,
  `_at()` and `_all()`). Like `mutate_all()`, `summarise_if()`, etc,
  these variants apply an operation to a selection of variables.

* The scoped verbs taking predicates (`mutate_if()`, `summarise_if()`,
  etc) now support S3 objects and lazy tables. S3 objects should
  implement methods for `length()`, `[[` and `tbl_vars()`. For lazy
  tables, the first 100 rows are collected and the predicate is
  applied on this subset of the data. This is robust for the common
  case of checking the type of a column (#2129).

* Summarise and mutate colwise functions pass `...` on the the manipulation
  functions.

* The performance of colwise verbs like `mutate_all()` is now back to
  where it was in `mutate_each()`.

* `funs()` has better handling of namespaced functions (#2089).

* Fix issue with `mutate_if()` and `summarise_if()` when a predicate
  function returns a vector of `FALSE` (#1989, #2009, #2011).

## Tidyeval

dplyr has a new approach to non-standard evaluation (NSE) called tidyeval.
It is described in detail in `vignette("programming")` but, in brief, gives you
the ability to interpolate values in contexts where dplyr usually works with expressions:

```{r}
my_var <- quo(homeworld)

starwars %>%
  group_by(!!my_var) %>%
  summarise_at(vars(height:mass), mean, na.rm = TRUE)
```

This means that the underscored version of each main verb is no longer needed,
and so these functions have been deprecated (but remain around for backward compatibility).

* `order_by()`, `top_n()`, `sample_n()` and `sample_frac()` now use
  tidyeval to capture their arguments by expression. This makes it
  possible to use unquoting idioms (see `vignette("programming")`) and
  fixes scoping issues (#2297).

* Most verbs taking dots now ignore the last argument if empty. This
  makes it easier to copy lines of code without having to worry about
  deleting trailing commas (#1039).

* [API] The new `.data` and `.env` environments can be used inside
  all verbs that operate on data: `.data$column_name` accesses the column
  `column_name`, whereas `.env$var` accesses the external variable `var`.
  Columns or external variables named `.data` or `.env` are shadowed, use
  `.data$...` and/or `.env$...` to access them.  (`.data` implements strict
  matching also for the `$` operator (#2591).)

    The `column()` and `global()` functions have been removed. They were never
    documented officially. Use the new `.data` and `.env` environments instead.

* Expressions in verbs are now interpreted correctly in many cases that
  failed before (e.g., use of `$`, `case_when()`, nonstandard evaluation, ...).
  These expressions are now evaluated in a specially constructed temporary
  environment that retrieves column data on demand with the help of the
  `bindrcpp` package (#2190). This temporary environment poses restrictions on
  assignments using `<-` inside verbs. To prevent leaking of broken bindings,
  the temporary environment is cleared after the evaluation (#2435).

## Verbs

### Joins

* [API] `xxx_join.tbl_df(na_matches = "never")` treats all `NA` values as
  different from each other (and from any other value), so that they never
  match.  This corresponds to the behavior of joins for database sources,
  and of database joins in general.  To match `NA` values, pass
  `na_matches = "na"` to the join verbs; this is only supported for data frames.
  The default is `na_matches = "na"`, kept for the sake of compatibility
  to v0.5.0. It can be tweaked by calling
  `pkgconfig::set_config("dplyr::na_matches", "na")` (#2033).

* `common_by()` gets a better error message for unexpected inputs (#2091)

* Fix groups when joining grouped data frames with duplicate columns
  (#2330, #2334, @davidkretch).

* One of the two join suffixes can now be an empty string, dplyr no longer
  hangs (#2228, #2445).

* Anti- and semi-joins warn if factor levels are inconsistent (#2741).

* Warnings about join column inconsistencies now contain the column names
  (#2728).

### Select

* For selecting variables, the first selector decides if it's an inclusive
  selection (i.e., the initial column list is empty), or an exclusive selection
  (i.e., the initial column list contains all columns). This means that
  `select(mtcars, contains("am"), contains("FOO"), contains("vs"))` now returns
  again both `am` and `vs` columns like in dplyr 0.4.3 (#2275, #2289, @r2evans).

* Select helpers now throw an error if called when no variables have been
  set (#2452)

* Helper functions in `select()` (and related verbs) are now evaluated
  in a context where column names do not exist (#2184).

* `select()` (and the internal function `select_vars()`) now support
  column names in addition to column positions. As a result,
  expressions like `select(mtcars, "cyl")` are now allowed.

### Other

* `recode()`, `case_when()` and `coalesce()` now support splicing of
  arguments with rlang's `!!!` operator.

* `count()` now preserves the grouping of its input (#2021).

* `distinct()` no longer duplicates variables (#2001).

* Empty `distinct()` with a grouped data frame works the same way as
  an empty `distinct()` on an ungrouped data frame, namely it uses all
  variables (#2476).

* `copy_to()` now returns it's output invisibly (since you're often just
   calling for the side-effect).

* `filter()` and `lag()` throw informative error if used with ts objects (#2219)

* `mutate()` recycles list columns of length 1 (#2171).

* `mutate()` gives better error message when attempting to add a non-vector
  column (#2319), or attempting to remove a column with `NULL` (#2187, #2439).

* `summarise()` now correctly evaluates newly created factors (#2217), and
  can create ordered factors (#2200).

* Ungrouped `summarise()` uses summary variables correctly (#2404, #2453).

* Grouped `summarise()` no longer converts character `NA` to empty strings (#1839).

## Combining and comparing

* `all_equal()` now reports multiple problems as a character vector (#1819, #2442).

* `all_equal()` checks that factor levels are equal (#2440, #2442).

* `bind_rows()` and `bind_cols()` give an error for database tables (#2373).

* `bind_rows()` works correctly with `NULL` arguments and an `.id` argument
  (#2056), and also for zero-column data frames (#2175).

* Breaking change: `bind_rows()` and `combine()` are more strict when coercing.
  Logical values are no longer coerced to integer and numeric. Date, POSIXct
  and other integer or double-based classes are no longer coerced to integer or
  double as there is chance of attributes or information being lost
  (#2209, @zeehio).

* `bind_cols()` now calls `tibble::repair_names()` to ensure that all
  names are unique (#2248).

* `bind_cols()` handles empty argument list (#2048).

* `bind_cols()` better handles `NULL` inputs (#2303, #2443).

* `bind_rows()` explicitly rejects columns containing data frames
  (#2015, #2446).

* `bind_rows()` and `bind_cols()` now accept vectors. They are treated
  as rows by the former and columns by the latter. Rows require inner
  names like `c(col1 = 1, col2 = 2)`, while columns require outer
  names: `col1 = c(1, 2)`. Lists are still treated as data frames but
  can be spliced explicitly with `!!!`, e.g. `bind_rows(!!! x)` (#1676).

* `rbind_list()` and `rbind_all()` now call `.Deprecated()`, they will be removed
  in the next CRAN release. Please use `bind_rows()` instead.

* `combine()` accepts `NA` values (#2203, @zeehio)

* `combine()` and `bind_rows()` with character and factor types now always warn
  about the coercion to character (#2317, @zeehio)

* `combine()` and `bind_rows()` accept `difftime` objects.

* `mutate` coerces results from grouped dataframes accepting combinable data
  types (such as `integer` and `numeric`). (#1892, @zeehio)

## Vector functions

* `%in%` gets new hybrid handler (#126).

* `between()` returns NA if `left` or `right` is `NA` (fixes #2562).

* `case_when()` supports `NA` values (#2000, @tjmahr).

* `first()`, `last()`, and `nth()` have better default values for factor,
  Dates, POSIXct, and data frame inputs (#2029).

* Fixed segmentation faults in hybrid evaluation of `first()`, `last()`,
  `nth()`,  `lead()`, and `lag()`. These functions now always fall back to the R
  implementation if called with arguments that the hybrid evaluator cannot
  handle (#948, #1980).

* `n_distinct()` gets larger hash tables given slightly better performance (#977).

* `nth()` and `ntile()` are more careful about proper data types of their return values (#2306).

* `ntile()` ignores `NA` when computing group membership (#2564).

* `lag()` enforces integer `n` (#2162, @kevinushey).

* hybrid `min()` and `max()` now always return a `numeric` and work correctly
  in edge cases (empty input, all `NA`, ...) (#2305, #2436).

* `min_rank("string")` no longer segfaults in hybrid evaluation (#2279, #2444).

* `recode()` can now recode a factor to other types (#2268)

* `recode()` gains `.dots` argument to support passing replacements as list
  (#2110, @jlegewie).

## Other minor changes and bug fixes

* Many error messages are more helpful by referring to a column name or a
  position in the argument list (#2448).

* New `is_grouped_df()` alias to `is.grouped_df()`.

* `tbl_vars()` now has a `group_vars` argument set to `TRUE` by
  default. If `FALSE`, group variables are not returned.

* Fixed segmentation fault after calling `rename()` on an invalid grouped
  data frame (#2031).

* `rename_vars()` gains a `strict` argument to control if an
  error is thrown when you try and rename a variable that doesn't
  exist.

* Fixed undefined behavior for `slice()` on a zero-column data frame (#2490).

* Fixed very rare case of false match during join (#2515).

* Restricted workaround for `match()` to R 3.3.0. (#1858).

* dplyr now warns on load when the version of R or Rcpp during installation is
  different to the currently installed version (#2514).

* Fixed improper reuse of attributes when creating a list column in `summarise()`
  and perhaps `mutate()` (#2231).

* `mutate()` and `summarise()` always strip the `names` attribute from new
  or updated columns, even for ungrouped operations (#1689).

* Fixed rare error that could lead to a segmentation fault in
  `all_equal(ignore_col_order = FALSE)` (#2502).

* The "dim" and "dimnames" attributes are always stripped when copying a
  vector (#1918, #2049).

* `grouped_df` and `rowwise` are registered officially as S3 classes.
  This makes them easier to use with S4 (#2276, @joranE, #2789).

* All operations that return tibbles now include the `"tbl"` class.
  This is important for correct printing with tibble 1.3.1 (#2789).

* Makeflags uses PKG_CPPFLAGS for defining preprocessor macros.

* astyle formatting for C++ code, tested but not changed as part of the tests
  (#2086, #2103).

* Update RStudio project settings to install tests (#1952).

* Using `Rcpp::interfaces()` to register C callable interfaces, and registering all native exported functions via `R_registerRoutines()` and `useDynLib(.registration = TRUE)` (#2146).

* Formatting of grouped data frames now works by overriding the `tbl_sum()` generic instead of `print()`. This means that the output is more consistent with tibble, and that `format()` is now supported also for SQL sources (#2781).


# dplyr 0.5.0

## Breaking changes

### Existing functions

* `arrange()` once again ignores grouping (#1206).

* `distinct()` now only keeps the distinct variables. If you want to return
  all variables (using the first row for non-distinct values) use
  `.keep_all = TRUE` (#1110). For SQL sources, `.keep_all = FALSE` is
  implemented using `GROUP BY`, and `.keep_all = TRUE` raises an error
  (#1937, #1942, @krlmlr). (The default behaviour of using all variables
  when none are specified remains - this note only applies if you select
  some variables).

* The select helper functions `starts_with()`, `ends_with()` etc are now
  real exported functions. This means that you'll need to import those
  functions if you're using from a package where dplyr is not attached.
  i.e. `dplyr::select(mtcars, starts_with("m"))` used to work, but
  now you'll need `dplyr::select(mtcars, dplyr::starts_with("m"))`.

### Deprecated and defunct functions

* The long deprecated `chain()`, `chain_q()` and `%.%` have been removed.
  Please use `%>%` instead.

* `id()` has been deprecated. Please use `group_indices()` instead
  (#808).

* `rbind_all()` and `rbind_list()` are formally deprecated. Please use
  `bind_rows()` instead (#803).

* Outdated benchmarking demos have been removed (#1487).

* Code related to starting and signalling clusters has been moved out to
  [multidplyr](http://github.com/hadley/multidplyr).

## New functions

* `coalesce()` finds the first non-missing value from a set of vectors.
  (#1666, thanks to @krlmlr for initial implementation).

* `case_when()` is a general vectorised if + else if (#631).

* `if_else()` is a vectorised if statement: it's a stricter (type-safe),
  faster, and more predictable version of `ifelse()`. In SQL it is
  translated to a `CASE` statement.

* `na_if()` makes it easy to replace a certain value with an `NA` (#1707).
  In SQL it is translated to `NULL_IF`.

* `near(x, y)` is a helper for `abs(x - y) < tol` (#1607).

* `recode()` is vectorised equivalent to `switch()` (#1710).

* `union_all()` method. Maps to `UNION ALL` for SQL sources, `bind_rows()`
  for data frames/tbl\_dfs, and `combine()` for vectors (#1045).

* A new family of functions replace `summarise_each()` and
  `mutate_each()` (which will thus be deprecated in a future release).
  `summarise_all()` and `mutate_all()` apply a function to all columns
  while `summarise_at()` and `mutate_at()` operate on a subset of
  columns. These columuns are selected with either a character vector
  of columns names, a numeric vector of column positions, or a column
  specification with `select()` semantics generated by the new
  `columns()` helper. In addition, `summarise_if()` and `mutate_if()`
  take a predicate function or a logical vector (these verbs currently
  require local sources). All these functions can now take ordinary
  functions instead of a list of functions generated by `funs()`
  (though this is only useful for local sources). (#1845, @lionel-)

* `select_if()` lets you select columns with a predicate function.
  Only compatible with local sources. (#497, #1569, @lionel-)

## Local backends

### dtplyr

All data table related code has been separated out in to a new dtplyr package. This decouples the development of the data.table interface from the development of the dplyr package. If both data.table and dplyr are loaded, you'll get a message reminding you to load dtplyr.

### Tibble

Functions related to the creation and coercion of `tbl_df`s, now live in their own package: [tibble](http://blog.rstudio.org/2016/03/24/tibble-1-0-0/). See `vignette("tibble")` for more details.

* `$` and `[[` methods that never do partial matching (#1504), and throw
  an error if the variable does not exist.

* `all_equal()` allows to compare data frames ignoring row and column order,
  and optionally ignoring minor differences in type (e.g. int vs. double)
  (#821). The test handles the case where the df has 0 columns (#1506).
  The test fails fails when convert is `FALSE` and types don't match (#1484).

* `all_equal()` shows better error message when comparing raw values
  or when types are incompatible and `convert = TRUE` (#1820, @krlmlr).

* `add_row()` makes it easy to add a new row to data frame (#1021)

* `as_data_frame()` is now an S3 generic with methods for lists (the old
  `as_data_frame()`), data frames (trivial), and matrices (with efficient
  C++ implementation) (#876). It no longer strips subclasses.

* The internals of `data_frame()` and `as_data_frame()` have been aligned,
  so `as_data_frame()` will now automatically recycle length-1 vectors.
  Both functions give more informative error messages if you attempting to
  create an invalid data frame. You can no longer create a data frame with
  duplicated names (#820). Both check for `POSIXlt` columns, and tell you to
  use `POSIXct` instead (#813).

* `frame_data()` properly constructs rectangular tables (#1377, @kevinushey),
  and supports list-cols.

* `glimpse()` is now a generic. The default method dispatches to `str()`
  (#1325).  It now (invisibly) returns its first argument (#1570).

*  `lst()` and `lst_()` which create lists in the same way that
  `data_frame()` and `data_frame_()` create data frames (#1290).

* `print.tbl_df()` is considerably faster if you have very wide data frames.
  It will now also only list the first 100 additional variables not already
  on screen - control this with the new `n_extra` parameter to `print()`
  (#1161). When printing a grouped data frame the number of groups is now
  printed with thousands separators (#1398). The type of list columns
  is correctly printed (#1379)

* Package includes `setOldClass(c("tbl_df", "tbl", "data.frame"))` to help
  with S4 dispatch (#969).

* `tbl_df` automatically generates column names (#1606).

### tbl_cube

* new `as_data_frame.tbl_cube()` (#1563, @krlmlr).

* `tbl_cube`s are now constructed correctly from data frames, duplicate
  dimension values are detected, missing dimension values are filled
  with `NA`. The construction from data frames now guesses the measure
  variables by default, and allows specification of dimension and/or
  measure variables (#1568, @krlmlr).

* Swap order of `dim_names` and `met_name` arguments in `as.tbl_cube`
  (for `array`, `table` and `matrix`) for consistency with `tbl_cube` and
  `as.tbl_cube.data.frame`. Also, the `met_name` argument to
  `as.tbl_cube.table` now defaults to `"Freq"` for consistency with
  `as.data.frame.table` (@krlmlr, #1374).

## Remote backends

* `as_data_frame()` on SQL sources now returns all rows (#1752, #1821,
  @krlmlr).

* `compute()` gets new parameters `indexes` and `unique_indexes` that make
  it easier to add indexes (#1499, @krlmlr).

* `db_explain()` gains a default method for DBIConnections (#1177).

* The backend testing system has been improved. This lead to the removal of
  `temp_srcs()`. In the unlikely event that you were using this function,
  you can instead use `test_register_src()`, `test_load()`, and `test_frame()`.

* You can now use `right_join()` and `full_join()` with remote tables (#1172).

### SQLite

* `src_memdb()` is a session-local in-memory SQLite database.
  `memdb_frame()` works like `data_frame()`, but creates a new table in
  that database.

* `src_sqlite()` now uses a stricter quoting character, `` ` ``, instead of
  `"`. SQLite "helpfully" will convert `"x"` into a string if there is
  no identifier called x in the current scope (#1426).

* `src_sqlite()` throws errors if you try and use it with window functions
  (#907).

### SQL translation

* `filter.tbl_sql()` now puts parens around each argument (#934).

* Unary `-` is better translated (#1002).

* `escape.POSIXt()` method makes it easier to use date times. The date is
  rendered in ISO 8601 format in UTC, which should work in most databases
  (#857).

* `is.na()` gets a missing space (#1695).

* `if`, `is.na()`, and `is.null()` get extra parens to make precendence
  more clear (#1695).

* `pmin()` and `pmax()` are translated to `MIN()` and `MAX()` (#1711).

* Window functions:

    * Work on ungrouped data (#1061).

    * Warning if order is not set on cumulative window functions.

    * Multiple partitions or ordering variables in windowed functions no
      longer generate extra parentheses, so should work for more databases
      (#1060)

### Internals

This version includes an almost total rewrite of how dplyr verbs are translated into SQL. Previously, I used a rather ad-hoc approach, which tried to guess when a new subquery was needed. Unfortunately this approach was fraught with bugs, so in this version I've implemented a much richer internal data model. Now there is a three step process:

1.  When applied to a `tbl_lazy`, each dplyr verb captures its inputs
    and stores in a `op` (short for operation) object.

2.  `sql_build()` iterates through the operations building to build up an
    object that represents a SQL query. These objects are convenient for
    testing as they are lists, and are backend agnostics.

3.  `sql_render()` iterates through the queries and generates the SQL,
    using generics (like `sql_select()`) that can vary based on the
    backend.

In the short-term, this increased abstraction is likely to lead to some minor performance decreases, but the chance of dplyr generating correct SQL is much much higher. In the long-term, these abstractions will make it possible to write a query optimiser/compiler in dplyr, which would make it possible to generate much more succinct queries.

If you have written a dplyr backend, you'll need to make some minor changes to your package:

* `sql_join()` has been considerably simplified - it is now only responsible
  for generating the join query, not for generating the intermediate selects
  that rename the variable. Similarly for `sql_semi_join()`. If you've
  provided new methods in your backend, you'll need to rewrite.

* `select_query()` gains a distinct argument which is used for generating
  queries for `distinct()`. It loses the `offset` argument which was
  never used (and hence never tested).

* `src_translate_env()` has been replaced by `sql_translate_env()` which
  should have methods for the connection object.

There were two other tweaks to the exported API, but these are less likely to affect anyone.

* `translate_sql()` and `partial_eval()` got a new API: now use connection +
  variable names, rather than a `tbl`. This makes testing considerably easier.
  `translate_sql_q()` has been renamed to `translate_sql_()`.

* Also note that the sql generation generics now have a default method, instead
  methods for DBIConnection and NULL.

## Minor improvements and bug fixes

### Single table verbs

* Avoiding segfaults in presence of `raw` columns (#1803, #1817, @krlmlr).

* `arrange()` fails gracefully on list columns (#1489) and matrices
  (#1870, #1945, @krlmlr).

* `count()` now adds additional grouping variables, rather than overriding
  existing (#1703). `tally()` and `count()` can now count a variable
  called `n` (#1633). Weighted `count()`/`tally()` ignore `NA`s (#1145).

* The progress bar in `do()` is now updated at most 20 times per second,
  avoiding uneccessary redraws (#1734, @mkuhn)

* `distinct()` doesn't crash when given a 0-column data frame (#1437).

* `filter()` throws an error if you supply an named arguments. This is usually
  a type: `filter(df, x = 1)` instead of `filter(df, x == 1)` (#1529).

* `summarise()` correctly coerces factors with different levels (#1678),
  handles min/max of already summarised variable (#1622), and
  supports data frames as columns (#1425).

* `select()` now informs you that it adds missing grouping variables
  (#1511). It works even if the grouping variable has a non-syntactic name
  (#1138). Negating a failed match (e.g. `select(mtcars, -contains("x"))`)
  returns all columns, instead of no columns (#1176)

    The `select()` helpers are now exported and have their own
    documentation (#1410). `one_of()` gives a useful error message if
    variables names are not found in data frame (#1407).

* The naming behaviour of `summarise_each()` and `mutate_each()` has been
  tweaked so that you can force inclusion of both the function and the
  variable name: `summarise_each(mtcars, funs(mean = mean), everything())`
  (#442).

* `mutate()` handles factors that are all `NA` (#1645), or have different
  levels in different groups (#1414). It disambiguates `NA` and `NaN` (#1448),
  and silently promotes groups that only contain `NA` (#1463). It deep copies
  data in list columns (#1643), and correctly fails on incompatible columns
  (#1641). `mutate()` on a grouped data no longer droups grouping attributes
  (#1120). `rowwise()` mutate gives expected results (#1381).

* `one_of()` tolerates unknown variables in `vars`, but warns (#1848, @jennybc).

* `print.grouped_df()` passes on `...` to `print()` (#1893).

* `slice()` correctly handles grouped attributes (#1405).

* `ungroup()` generic gains `...` (#922).

### Dual table verbs
* `bind_cols()` matches the behaviour of `bind_rows()` and ignores `NULL`
  inputs (#1148). It also handles `POSIXct`s with integer base type (#1402).

* `bind_rows()` handles 0-length named lists (#1515), promotes factors to
  characters (#1538), and warns when binding factor and character (#1485).
  bind_rows()` is more flexible in the way it can accept data frames,
  lists, list of data frames, and list of lists (#1389).

* `bind_rows()` rejects `POSIXlt` columns (#1875, @krlmlr).

* Both `bind_cols()` and `bind_rows()` infer classes and grouping information
  from the first data frame (#1692).

* `rbind()` and `cbind()` get `grouped_df()` methods that make it harder to
  create corrupt data frames (#1385). You should still prefer `bind_rows()`
  and `bind_cols()`.

* Joins now use correct class when joining on `POSIXct` columns
  (#1582, @joel23888), and consider time zones (#819). Joins handle a `by`
  that is empty (#1496), or has duplicates (#1192). Suffixes grow progressively
  to avoid creating repeated column names (#1460).  Joins on string columns
  should be substantially faster (#1386). Extra attributes are ok if they are
  identical (#1636). Joins work correct when factor levels not equal
  (#1712, #1559). Anti- and semi-joins give correct result when by variable
  is a factor (#1571), but warn if factor levels are inconsistent (#2741).
  A clear error message is given for joins where an
  explicit `by` contains unavailable columns (#1928, #1932).
  Warnings about join column inconsistencies now contain the column names
  (#2728).

* `inner_join()`, `left_join()`, `right_join()`, and `full_join()` gain a
  `suffix` argument which allows you to control what suffix duplicated variable
  names recieve (#1296).

* Set operations (`intersect()`, `union()` etc) respect coercion rules
  (#799). `setdiff()` handles factors with `NA` levels (#1526).

* There were a number of fixes to enable joining of data frames that don't
  have the same encoding of column names (#1513), including working around
  bug 16885 regarding `match()` in R 3.3.0 (#1806, #1810,
  @krlmlr).

### Vector functions

* `combine()` silently drops `NULL` inputs (#1596).

* Hybrid `cummean()` is more stable against floating point errors (#1387).

* Hybrid `lead()` and `lag()` received a considerable overhaul. They are more
  careful about more complicated expressions (#1588), and falls back more
  readily to pure R evaluation (#1411). They behave correctly in `summarise()`
  (#1434). and handle default values for string columns.

* Hybrid `min()` and `max()` handle empty sets (#1481).

* `n_distinct()` uses multiple arguments for data frames (#1084), falls back to R
  evaluation when needed (#1657), reverting decision made in (#567).
  Passing no arguments gives an error (#1957, #1959, @krlmlr).

* `nth()` now supports negative indices to select from end, e.g. `nth(x, -2)`
  selects the 2nd value from the end of `x` (#1584).

* `top_n()` can now also select bottom `n` values by passing a negative value
  to `n` (#1008, #1352).

* Hybrid evaluation leaves formulas untouched (#1447).


# dplyr 0.4.3

## Improved encoding support

Until now, dplyr's support for non-UTF8 encodings has been rather shaky. This release brings a number of improvement to fix these problems: it's probably not perfect, but should be a lot better than the previously version. This includes fixes to `arrange()` (#1280), `bind_rows()` (#1265), `distinct()` (#1179), and joins (#1315). `print.tbl_df()` also recieved a fix for strings with invalid encodings (#851).

## Other minor improvements and bug fixes

* `frame_data()` provides a means for constructing `data_frame`s using
  a simple row-wise language. (#1358, @kevinushey)

* `all.equal()` no longer runs all outputs together (#1130).

* `as_data_frame()` gives better error message with NA column names (#1101).

* `[.tbl_df` is more careful about subsetting column names (#1245).

* `arrange()` and `mutate()` work on empty data frames (#1142).

* `arrange()`, `filter()`, `slice()`, and `summarise()` preserve data frame
  meta attributes (#1064).

* `bind_rows()` and `bind_cols()` accept lists (#1104): during initial data
  cleaning you no longer need to convert lists to data frames, but can
  instead feed them to `bind_rows()` directly.

* `bind_rows()` gains a `.id` argument. When supplied, it creates a
  new column that gives the name of each data frame (#1337, @lionel-).

* `bind_rows()` respects the `ordered` attribute of factors (#1112), and
  does better at comparing `POSIXct`s (#1125). The `tz` attribute is ignored
  when determining if two `POSIXct` vectors are comparable. If the `tz` of
  all inputs is the same, it's used, otherwise its set to `UTC`.

* `data_frame()` always produces a `tbl_df` (#1151, @kevinushey)

* `filter(x, TRUE, TRUE)` now just returns `x` (#1210),
  it doesn't internally modify the first argument (#971), and
  it now works with rowwise data (#1099). It once again works with
  data tables (#906).

* `glimpse()` also prints out the number of variables in addition to the number
  of observations (@ilarischeinin, #988).

* Joins handles matrix columns better (#1230), and can join `Date` objects
  with heterogenous representations (some `Date`s are integers, while other
  are numeric). This also improves `all.equal()` (#1204).

* Fixed `percent_rank()` and `cume_dist()` so that missing values no longer
  affect denominator (#1132).

* `print.tbl_df()` now displays the class for all variables, not just those
  that don't fit on the screen (#1276). It also displays duplicated column
  names correctly (#1159).

* `print.grouped_df()` now tells you how many groups there are.

* `mutate()` can set to `NULL` the first column (used to segfault, #1329) and
  it better protects intermediary results (avoiding random segfaults, #1231).

* `mutate()` on grouped data handles the special case where for the first few
  groups, the result consists of a `logical` vector with only `NA`. This can
  happen when the condition of an `ifelse` is an all `NA` logical vector (#958).

* `mutate.rowwise_df()` handles factors (#886) and correctly handles
  0-row inputs (#1300).

* `n_distinct()` gains an `na_rm` argument (#1052).

* The `Progress` bar used by `do()` now respects global option
  `dplyr.show_progress` (default is TRUE) so you can turn it off globally
  (@jimhester #1264, #1226).

* `summarise()` handles expressions that returning heterogenous outputs,
  e.g. `median()`, which that sometimes returns an integer, and other times a
  numeric (#893).

* `slice()` silently drops columns corresponding to an NA (#1235).

* `ungroup.rowwise_df()` gives a `tbl_df` (#936).

* More explicit duplicated column name error message (#996).

* When "," is already being used as the decimal point (`getOption("OutDec")`),
  use "." as the thousands separator when printing out formatted numbers
  (@ilarischeinin, #988).

## Databases

* `db_query_fields.SQLiteConnection` uses `build_sql` rather than `paste0`
  (#926, @NikNakk)

* Improved handling of `log()` (#1330).

* `n_distinct(x)` is translated to `COUNT(DISTINCT(x))` (@skparkes, #873).

* `print(n = Inf)` now works for remote sources (#1310).

## Hybrid evaluation

* Hybrid evaluation does not take place for objects with a class (#1237).

* Improved `$` handling (#1134).

* Simplified code for `lead()` and `lag()` and make sure they work properly on
  factors (#955). Both repsect the `default` argument (#915).

* `mutate` can set to `NULL` the first column (used to segfault, #1329).

* `filter` on grouped data handles indices correctly (#880).

* `sum()` issues a warning about integer overflow (#1108).

# dplyr 0.4.2

This is a minor release containing fixes for a number of crashes and issues identified by R CMD CHECK. There is one new "feature": dplyr no longer complains about unrecognised attributes, and instead just copies them over to the output.

* `lag()` and `lead()` for grouped data were confused about indices and therefore
  produced wrong results (#925, #937). `lag()` once again overrides `lag()`
  instead of just the default method `lag.default()`. This is necesary due to
  changes in R CMD check. To use the lag function provided by another package,
  use `pkg::lag`.

* Fixed a number of memory issues identified by valgrind.

* Improved performance when working with large number of columns (#879).

* Lists-cols that contain data frames now print a slightly nicer summary
  (#1147)

* Set operations give more useful error message on incompatible data frames
  (#903).

* `all.equal()` gives the correct result when `ignore_row_order` is `TRUE`
  (#1065) and `all.equal()` correctly handles character missing values (#1095).

* `bind_cols()` always produces a `tbl_df` (#779).

* `bind_rows()` gains a test for a form of data frame corruption (#1074).

* `bind_rows()` and `summarise()` now handles complex columns (#933).

* Workaround for using the constructor of `DataFrame` on an unprotected object
  (#998)

* Improved performance when working with large number of columns (#879).

# dplyr 0.4.1

* Don't assume that RPostgreSQL is available.

# dplyr 0.4.0

## New features

* `add_rownames()` turns row names into an explicit variable (#639).

* `as_data_frame()` efficiently coerces a list into a data frame (#749).

* `bind_rows()` and `bind_cols()` efficiently bind a list of data frames by
  row or column. `combine()` applies the same coercion rules to vectors
  (it works like `c()` or `unlist()` but is consistent with the `bind_rows()`
  rules).

* `right_join()` (include all rows in `y`, and matching rows in `x`) and
  `full_join()` (include all rows in `x` and `y`) complete the family of
  mutating joins (#96).

* `group_indices()` computes a unique integer id for each group (#771). It
  can be called on a grouped_df without any arguments or on a data frame
  with same arguments as `group_by()`.

## New vignettes

* `vignette("data_frames")` describes dplyr functions that make it easier
  and faster to create and coerce data frames. It subsumes the old `memory`
  vignette.

* `vignette("two-table")` describes how two-table verbs work in dplyr.

## Minor improvements

* `data_frame()` (and `as_data_frame()` & `tbl_df()`) now explicitly
  forbid columns that are data frames or matrices (#775). All columns
  must be either a 1d atomic vector or a 1d list.

* `do()` uses lazyeval to correctly evaluate its arguments in the correct
  environment (#744), and new `do_()` is the SE equivalent of `do()` (#718).
  You can modify grouped data in place: this is probably a bad idea but it's
  sometimes convenient (#737). `do()` on grouped data tables now passes in all
  columns (not all columns except grouping vars) (#735, thanks to @kismsu).
  `do()` with database tables no longer potentially includes grouping
  variables twice (#673). Finally, `do()` gives more consistent outputs when
  there are no rows or no groups (#625).

* `first()` and `last()` preserve factors, dates and times (#509).

* Overhaul of single table verbs for data.table backend. They now all use
  a consistent (and simpler) code base. This ensures that (e.g.) `n()`
  now works in all verbs (#579).

* In `*_join()`, you can now name only those variables that are different between
  the two tables, e.g. `inner_join(x, y, c("a", "b", "c" = "d"))` (#682).
  If non-join colums are the same, dplyr will add `.x` and `.y`
  suffixes to distinguish the source (#655).

* `mutate()` handles complex vectors (#436) and forbids `POSIXlt` results
  (instead of crashing) (#670).

* `select()` now implements a more sophisticated algorithm so if you're
  doing multiples includes and excludes with and without names, you're more
  likely to get what you expect (#644). You'll also get a better error
  message if you supply an input that doesn't resolve to an integer
  column position (#643).

* Printing has recieved a number of small tweaks. All `print()` method methods
  invisibly return their input so you can interleave `print()` statements into a
  pipeline to see interim results. `print()` will column names of 0 row data
  frames (#652), and will never print more 20 rows (i.e.
  `options(dplyr.print_max)` is now 20), not 100 (#710). Row names are no
  never printed since no dplyr method is guaranteed to preserve them (#669).

    `glimpse()` prints the number of observations (#692)

    `type_sum()` gains a data frame method.

* `summarise()` handles list output columns (#832)

* `slice()` works for data tables (#717). Documentation clarifies that
  slice can't work with relational databases, and the examples show
  how to achieve the same results using `filter()` (#720).

* dplyr now requires RSQLite >= 1.0. This shouldn't affect your code
  in any way (except that RSQLite now doesn't need to be attached) but does
  simplify the internals (#622).

* Functions that need to combine multiple results into a single column
  (e.g. `join()`, `bind_rows()` and `summarise()`) are more careful about
  coercion.

    Joining factors with the same levels in the same order preserves the
    original levels (#675). Joining factors with non-identical levels
    generates a warning and coerces to character (#684). Joining a character
    to a factor (or vice versa) generates a warning and coerces to character.
    Avoid these warnings by ensuring your data is compatible before joining.

    `rbind_list()` will throw an error if you attempt to combine an integer and
    factor (#751). `rbind()`ing a column full of `NA`s is allowed and just
    collects the appropriate missing value for the column type being collected
    (#493).

    `summarise()` is more careful about `NA`, e.g. the decision on the result
    type will be delayed until the first non NA value is returned (#599).
    It will complain about loss of precision coercions, which can happen for
    expressions that return integers for some groups and a doubles for others
    (#599).

* A number of functions gained new or improved hybrid handlers: `first()`,
  `last()`, `nth()` (#626), `lead()` & `lag()` (#683), `%in%` (#126). That means
  when you use these functions in a dplyr verb, we handle them in C++, rather
  than calling back to R, and hence improving performance.

    Hybrid `min_rank()` correctly handles `NaN` values (#726). Hybrid
    implementation of `nth()` falls back to R evaluation when `n` is not
    a length one integer or numeric, e.g. when it's an expression (#734).

    Hybrid `dense_rank()`, `min_rank()`, `cume_dist()`, `ntile()`, `row_number()`
    and `percent_rank()` now preserve NAs (#774)

* `filter` returns its input when it has no rows or no columns (#782).

* Join functions keep attributes (e.g. time zone information) from the
  left argument for `POSIXct` and `Date` objects (#819), and only
  only warn once about each incompatibility (#798).

## Bug fixes

* `[.tbl_df` correctly computes row names for 0-column data frames, avoiding
  problems with xtable (#656). `[.grouped_df` will silently drop grouping
  if you don't include the grouping columns (#733).

* `data_frame()` now acts correctly if the first argument is a vector to be
  recycled. (#680 thanks @jimhester)

* `filter.data.table()` works if the table has a variable called "V1" (#615).

* `*_join()` keeps columns in original order (#684).
  Joining a factor to a character vector doesn't segfault (#688).
  `*_join` functions can now deal with multiple encodings (#769),
  and correctly name results (#855).

* `*_join.data.table()` works when data.table isn't attached (#786).

* `group_by()` on a data table preserves original order of the rows (#623).
  `group_by()` supports variables with more than 39 characters thanks to
  a fix in lazyeval (#705). It gives meaninful error message when a variable
  is not found in the data frame (#716).

* `grouped_df()` requires `vars` to be a list of symbols (#665).

* `min(.,na.rm = TRUE)` works with `Date`s built on numeric vectors (#755).

* `rename_()` generic gets missing `.dots` argument (#708).

* `row_number()`, `min_rank()`, `percent_rank()`, `dense_rank()`, `ntile()` and
  `cume_dist()` handle data frames with 0 rows (#762). They all preserve
  missing values (#774). `row_number()` doesn't segfault when giving an external
  variable with the wrong number of variables (#781).

* `group_indices` handles the edge case when there are no variables (#867).

* Removed bogus `NAs introduced by coercion to integer range` on 32-bit Windows (#2708).

# dplyr 0.3.0.1

* Fixed problem with test script on Windows.

# dplyr 0.3

## New functions

* `between()` vector function efficiently determines if numeric values fall
  in a range, and is translated to special form for SQL (#503).

* `count()` makes it even easier to do (weighted) counts (#358).

* `data_frame()` by @kevinushey is a nicer way of creating data frames.
  It never coerces column types (no more `stringsAsFactors = FALSE`!),
  never munges column names, and never adds row names. You can use previously
  defined columns to compute new columns (#376).

* `distinct()` returns distinct (unique) rows of a tbl (#97). Supply
  additional variables to return the first row for each unique combination
  of variables.

* Set operations, `intersect()`, `union()` and `setdiff()` now have methods
  for data frames, data tables and SQL database tables (#93). They pass their
  arguments down to the base functions, which will ensure they raise errors if
  you pass in two many arguments.

* Joins (e.g. `left_join()`, `inner_join()`, `semi_join()`, `anti_join()`)
  now allow you to join on different variables in `x` and `y` tables by
  supplying a named vector to `by`. For example, `by = c("a" = "b")` joins
  `x.a` to `y.b`.

* `n_groups()` function tells you how many groups in a tbl. It returns
  1 for ungrouped data. (#477)

* `transmute()` works like `mutate()` but drops all variables that you didn't
  explicitly refer to (#302).

* `rename()` makes it easy to rename variables - it works similarly to
  `select()` but it preserves columns that you didn't otherwise touch.

* `slice()` allows you to selecting rows by position (#226). It includes
  positive integers, drops negative integers and you can use expression like
  `n()`.

## Programming with dplyr (non-standard evaluation)

* You can now program with dplyr - every function that does non-standard
  evaluation (NSE) has a standard evaluation (SE) version ending in `_`.
  This is powered by the new lazyeval package which provides all the tools
  needed to implement NSE consistently and correctly.

* See `vignette("nse")` for full details.

* `regroup()` is deprecated. Please use the more flexible `group_by_()`
  instead.

* `summarise_each_q()` and `mutate_each_q()` are deprecated. Please use
  `summarise_each_()` and `mutate_each_()` instead.

* `funs_q` has been replaced with `funs_`.

## Removed and deprecated features

* `%.%` has been deprecated: please use `%>%` instead. `chain()` is
  defunct. (#518)

* `filter.numeric()` removed. Need to figure out how to reimplement with
  new lazy eval system.

* The `Progress` refclass is no longer exported to avoid conflicts with shiny.
  Instead use `progress_estimated()` (#535).

* `src_monetdb()` is now implemented in MonetDB.R, not dplyr.

* `show_sql()` and `explain_sql()` and matching global options `dplyr.show_sql`
  and `dplyr.explain_sql` have been removed. Instead use `show_query()` and
  `explain()`.

## Minor improvements and bug fixes

* Main verbs now have individual documentation pages (#519).

* `%>%` is simply re-exported from magrittr, instead of creating a local copy
  (#496, thanks to @jimhester)

* Examples now use `nycflights13` instead of `hflights` because it the variables
  have better names and there are a few interlinked tables (#562). `Lahman` and
  `nycflights13` are (once again) suggested packages. This means many examples
  will not work unless you explicitly install them with
  `install.packages(c("Lahman", "nycflights13"))` (#508). dplyr now depends on
  Lahman 3.0.1. A number of examples have been updated to reflect modified
  field names (#586).

* `do()` now displays the progress bar only when used in interactive prompts
  and not when knitting (#428, @jimhester).

* `glimpse()` now prints a trailing new line (#590).

* `group_by()` has more consistent behaviour when grouping by constants:
  it creates a new column with that value (#410). It renames grouping
  variables (#410). The first argument is now `.data` so you can create
  new groups with name x (#534).

* Now instead of overriding `lag()`, dplyr overrides `lag.default()`,
  which should avoid clobbering lag methods added by other packages.
  (#277).

* `mutate(data, a = NULL)` removes the variable `a` from the returned
  dataset (#462).

* `trunc_mat()` and hence `print.tbl_df()` and friends gets a `width` argument
  to control the deafult output width. Set `options(dplyr.width = Inf)` to
  always show all columns (#589).

* `select()` gains `one_of()` selector: this allows you to select variables
  provided by a character vector (#396). It fails immediately if you give an
  empty pattern to `starts_with()`,  `ends_with()`, `contains()` or `matches()`
  (#481, @leondutoit). Fixed buglet in `select()` so that you can now create
  variables called `val` (#564).

* Switched from RC to R6.

* `tally()` and `top_n()` work consistently: neither accidentally
  evaluates the the `wt` param. (#426, @mnel)

* `rename` handles grouped data (#640).

## Minor improvements and bug fixes by backend

### Databases

* Correct SQL generation for `paste()` when used with the collapse parameter
  targeting a Postgres database. (@rbdixon, #1357)

* The db backend system has been completely overhauled in order to make
  it possible to add backends in other packages, and to support a much
  wider range of databases. See `vignette("new-sql-backend")` for instruction
  on how to create your own (#568).

* `src_mysql()` gains a method for `explain()`.

* When `mutate()` creates a new variable that uses a window function,
  automatically wrap the result in a subquery (#484).

* Correct SQL generation for `first()` and `last()` (#531).

* `order_by()` now works in conjunction with window functions in databases
  that support them.

### Data frames/`tbl_df`

* All verbs now understand how to work with `difftime()` (#390) and
  `AsIs` (#453) objects. They all check that colnames are unique (#483), and
  are more robust when columns are not present (#348, #569, #600).

* Hybrid evaluation bugs fixed:

    * Call substitution stopped too early when a sub expression contained a
      `$` (#502).

    * Handle `::` and `:::` (#412).

    * `cumany()` and `cumall()` properly handle `NA` (#408).

    * `nth()` now correctly preserve the class when using dates, times and
      factors (#509).

    * no longer substitutes within `order_by()` because `order_by()` needs to do
      its own NSE (#169).

* `[.tbl_df` always returns a tbl_df (i.e. `drop = FALSE` is the default)
  (#587, #610). `[.grouped_df` preserves important output attributes (#398).

* `arrange()` keeps the grouping structure of grouped data (#491, #605),
  and preserves input classes (#563).

* `contains()` accidentally matched regular expressions, now it passes
  `fixed = TRUE` to `grep()` (#608).

* `filter()` asserts all variables are white listed (#566).

* `mutate()` makes a `rowwise_df` when given a `rowwise_df` (#463).

* `rbind_all()` creates `tbl_df` objects instead of raw `data.frame`s.

* If `select()` doesn't match any variables, it returns a 0-column data frame,
  instead of the original (#498). It no longer fails when if some columns
  are not named (#492)

* `sample_n()` and `sample_frac()` methods for data.frames exported.
  (#405, @alyst)

* A grouped data frame may have 0 groups (#486). Grouped df objects
  gain some basic validity checking, which should prevent some crashes
  related to corrupt `grouped_df` objects made by `rbind()` (#606).

* More coherence when joining columns of compatible but different types,
  e.g. when joining a character vector and a factor (#455),
  or a numeric and integer (#450)

* `mutate()` works for on zero-row grouped data frame, and
  with list columns (#555).

* `LazySubset` was confused about input data size (#452).

* Internal `n_distinct()` is stricter about it's inputs: it requires one symbol
  which must be from the data frame (#567).

* `rbind_*()` handle data frames with 0 rows (#597). They fill character
  vector columns with `NA` instead of blanks (#595).  They work with
  list columns (#463).

* Improved handling of encoding for column names (#636).

* Improved handling of hybrid evaluation re $ and @ (#645).

### Data tables

* Fix major omission in `tbl_dt()` and `grouped_dt()` methods - I was
  accidentally doing a deep copy on every result :(

* `summarise()` and `group_by()` now retain over-allocation when working with
  data.tables (#475, @arunsrinivasan).

* joining two data.tables now correctly dispatches to data table methods,
  and result is a data table (#470)

### Cubes

* `summarise.tbl_cube()` works with single grouping variable (#480).

# dplyr 0.2

## Piping

dplyr now imports `%>%` from magrittr (#330). I recommend that you use this instead of `%.%` because it is easier to type (since you can hold down the shift key) and is more flexible. With you `%>%`, you can control which argument on the RHS recieves the LHS by using the pronoun `.`. This makes `%>%` more useful with base R functions because they don't always take the data frame as the first argument. For example you could pipe `mtcars` to `xtabs()` with:

    mtcars %>% xtabs( ~ cyl + vs, data = .)

Thanks to @smbache for the excellent magrittr package. dplyr only provides `%>%` from magrittr, but it contains many other useful functions. To use them, load `magrittr` explicitly: `library(magrittr)`. For more details, see `vignette("magrittr")`.

`%.%` will be deprecated in a future version of dplyr, but it won't happen for a while. I've also deprecated `chain()` to encourage a single style of dplyr usage: please use `%>%` instead.

## Do

`do()` has been completely overhauled. There are now two ways to use it, either with multiple named arguments or a single unnamed arguments. `group_by()` + `do()` is equivalent to `plyr::dlply`, except it always returns a data frame.

If you use named arguments, each argument becomes a list-variable in the output. A list-variable can contain any arbitrary R object so it's particularly well suited for storing models.

    library(dplyr)
    models <- mtcars %>% group_by(cyl) %>% do(lm = lm(mpg ~ wt, data = .))
    models %>% summarise(rsq = summary(lm)$r.squared)

If you use an unnamed argument, the result should be a data frame. This allows you to apply arbitrary functions to each group.

    mtcars %>% group_by(cyl) %>% do(head(., 1))

Note the use of the `.` pronoun to refer to the data in the current group.

`do()` also has an automatic progress bar. It appears if the computation takes longer than 5 seconds and lets you know (approximately) how much longer the job will take to complete.

## New verbs

dplyr 0.2 adds three new verbs:

* `glimpse()` makes it possible to see all the columns in a tbl,
  displaying as much data for each variable as can be fit on a single line.

* `sample_n()` randomly samples a fixed number of rows from a tbl;
  `sample_frac()` randomly samples a fixed fraction of rows. Only works
  for local data frames and data tables (#202).

* `summarise_each()` and `mutate_each()` make it easy to apply one or more
  functions to multiple columns in a tbl (#178).

## Minor improvements

* If you load plyr after dplyr, you'll get a message suggesting that you
  load plyr first (#347).

* `as.tbl_cube()` gains a method for matrices (#359, @paulstaab)

* `compute()` gains `temporary` argument so you can control whether the
  results are temporary or permanent (#382, @cpsievert)

* `group_by()` now defaults to `add = FALSE` so that it sets the grouping
  variables rather than adding to the existing list. I think this is how
  most people expected `group_by` to work anyway, so it's unlikely to
  cause problems (#385).

* Support for [MonetDB](http://www.monetdb.org) tables with `src_monetdb()`
  (#8, thanks to @hannesmuehleisen).

* New vignettes:

    * `memory` vignette which discusses how dplyr minimises memory usage
      for local data frames (#198).

    *  `new-sql-backend` vignette which discusses how to add a new
       SQL backend/source to dplyr.

* `changes()` output more clearly distinguishes which columns were added or
  deleted.

* `explain()` is now generic.

* dplyr is more careful when setting the keys of data tables, so it never
  accidentally modifies an object that it doesn't own. It also avoids
  unnecessary key setting which negatively affected performance.
  (#193, #255).

* `print()` methods for `tbl_df`, `tbl_dt` and `tbl_sql` gain `n` argument to
  control the number of rows printed (#362). They also works better when you have
  columns containing lists of complex objects.

* `row_number()` can be called without arguments, in which case it returns
  the same as `1:n()` (#303).

* `"comment"` attribute is allowed (white listed) as well as names (#346).

* hybrid versions of `min`, `max`, `mean`, `var`, `sd` and `sum`
  handle the `na.rm` argument (#168). This should yield substantial
  performance improvements for those functions.

* Special case for call to `arrange()` on a grouped data frame with no arguments. (#369)

## Bug fixes

* Code adapted to Rcpp > 0.11.1

* internal `DataDots` class protects against missing variables in verbs (#314),
  including the case where `...` is missing. (#338)

* `all.equal.data.frame` from base is no longer bypassed. we now have
  `all.equal.tbl_df` and `all.equal.tbl_dt` methods (#332).

* `arrange()` correctly handles NA in numeric vectors (#331) and 0 row
  data frames (#289).

* `copy_to.src_mysql()` now works on windows (#323)

* `*_join()` doesn't reorder column names (#324).

* `rbind_all()` is stricter and only accepts list of data frames (#288)

* `rbind_*` propagates time zone information for `POSIXct` columns (#298).

* `rbind_*` is less strict about type promotion. The numeric `Collecter` allows
  collection of integer and logical vectors. The integer `Collecter` also collects
  logical values (#321).

* internal `sum` correctly handles integer (under/over)flow (#308).

* `summarise()` checks consistency of outputs (#300) and drops `names`
  attribute of output columns (#357).

* join functions throw error instead of crashing when there are no common
  variables between the data frames, and also give a better error message when
  only one data frame has a by variable (#371).

* `top_n()` returns `n` rows instead of `n - 1` (@leondutoit, #367).

* SQL translation always evaluates subsetting operators (`$`, `[`, `[[`)
  locally. (#318).

* `select()` now renames variables in remote sql tbls (#317) and
  implicitly adds grouping variables (#170).

* internal `grouped_df_impl` function errors if there are no variables to group by (#398).

* `n_distinct` did not treat NA correctly in the numeric case #384.

* Some compiler warnings triggered by -Wall or -pedantic have been eliminated.

* `group_by` only creates one group for NA (#401).

* Hybrid evaluator did not evaluate expression in correct environment (#403).

# dplyr 0.1.3

## Bug fixes

* `select()` actually renames columns in a data table (#284).

* `rbind_all()` and `rbind_list()` now handle missing values in factors (#279).

* SQL joins now work better if names duplicated in both x and y tables (#310).

* Builds against Rcpp 0.11.1

* `select()` correctly works with the vars attribute (#309).

* Internal code is stricter when deciding if a data frame is grouped (#308):
  this avoids a number of situations which previously causedd .

* More data frame joins work with missing values in keys (#306).

# dplyr 0.1.2

## New features

* `select()` is substantially more powerful. You can use named arguments to
  rename existing variables, and new functions `starts_with()`, `ends_with()`,
  `contains()`, `matches()` and `num_range()` to select variables based on
  their names. It now also makes a shallow copy, substantially reducing its
  memory impact (#158, #172, #192, #232).

* `summarize()` added as alias for `summarise()` for people from countries
  that don't don't spell things correctly ;) (#245)

## Bug fixes

* `filter()` now fails when given anything other than a logical vector, and
  correctly handles missing values (#249). `filter.numeric()` proxies
  `stats::filter()` so you can continue to use `filter()` function with
  numeric inputs (#264).

* `summarise()` correctly uses newly created variables (#259).

* `mutate()` correctly propagates attributes (#265) and `mutate.data.frame()`
  correctly mutates the same variable repeatedly (#243).

* `lead()` and `lag()` preserve attributes, so they now work with
  dates, times and factors (#166).

* `n()` never accepts arguments (#223).

* `row_number()` gives correct results (#227).

* `rbind_all()` silently ignores data frames with 0 rows or 0 columns (#274).

* `group_by()` orders the result (#242). It also checks that columns
  are of supported types (#233, #276).

* The hybrid evaluator did not handle some expressions correctly, for
  example in `if(n() > 5) 1 else 2` the subexpression `n()` was not
  substituted correctly. It also correctly processes `$` (#278).

* `arrange()` checks that all columns are of supported types (#266). It also
  handles list columns (#282).

* Working towards Solaris compatibility.

* Benchmarking vignette temporarily disabled due to microbenchmark
  problems reported by BDR.

# dplyr 0.1.1

## Improvements

* new `location()` and `changes()` functions which provide more information
  about how data frames are stored in memory so that you can see what
  gets copied.

* renamed `explain_tbl()` to `explain()` (#182).

* `tally()` gains `sort` argument to sort output so highest counts
  come first (#173).

* `ungroup.grouped_df()`, `tbl_df()`, `as.data.frame.tbl_df()` now only
  make shallow copies of their inputs (#191).

* The `benchmark-baseball` vignette now contains fairer (including grouping
  times) comparisons with `data.table`. (#222)

## Bug fixes

* `filter()` (#221) and `summarise()` (#194) correctly propagate attributes.

* `summarise()` throws an error when asked to summarise an unknown variable
  instead of crashing (#208).

* `group_by()` handles factors with missing values (#183).

* `filter()` handles scalar results (#217) and better handles scoping, e.g.
  `filter(., variable)` where `variable` is defined in the function that calls
  `filter`. It also handles `T` and `F` as aliases to `TRUE` and `FALSE`
  if there are no `T` or `F` variables in the data or in the scope.

* `select.grouped_df` fails when the grouping variables are not included
  in the selected variables (#170)

* `all.equal.data.frame()` handles a corner case where the data frame has
  `NULL` names (#217)

* `mutate()` gives informative error message on unsupported types (#179)

* dplyr source package no longer includes pandas benchmark, reducing
  download size from 2.8 MB to 0.5 MB.<|MERGE_RESOLUTION|>--- conflicted
+++ resolved
@@ -1,12 +1,8 @@
-<<<<<<< HEAD
+# dplyr 0.8.1.9000
+
+* `rename_at()` handles empty selection (#4324). 
+
 # dplyr 0.8.1
-=======
-# dplyr 0.8.1.9000
-
-* `rename_at()` handles empty selection (#4324). 
-
-# dplyr 0.8.0.9000
->>>>>>> 9c6f59ee
 
 ## Breaking changes
 
