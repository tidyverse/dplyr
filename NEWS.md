# dplyr 0.5.0.9000

<<<<<<< HEAD
* `summarise()` now correctly evaluates newly created factors (#2217).

* `bind_rows()` and `bind_cols()` give an error for database tables (#2373).

* `bind_rows()` works correctly with `NULL` arguments and an `.id` argument
  (#2056), and also for zero-column data frames (#2175).

* `mutate()` recycles list columns of length 1 (#2171).
=======
* Breaking change: `xxx_join.tbl_df()` by default treats all `NA` values as
  different from each other (and from any other value), so that they never
  match.  This corresponds to the behavior of joins for database sources,
  and of database joins in general.  To match `NA` values, pass
  `na_matches = "na"` to the join verbs; this is only supported for data frames.
  The default can also be tweaked by calling
  `pkgconfig::set_config("dplyr::na_matches", "na")` (#2033).

* `summarise()` now correctly evaluates newly created factors (#2217).
>>>>>>> 813ea4f4

* `summarise()` now can create ordered factors (#2200).

* `bind_rows()` and `bind_cols()` give an error for database tables (#2373).

* `bind_rows()` works correctly with `NULL` arguments and an `.id` argument
  (#2056), and also for zero-column data frames (#2175).

* `mutate()` recycles list columns of length 1 (#2171).

* Fixed very rare case of false match during join (#2515).

* Restricted workaround for `match()` to R 3.3.0. (#1858).

* dplyr now warns on load when the version of R or Rcpp during installation is
  different to the currently installed version (#2514).

* Joins now always reencode character columns to UTF-8 if necessary.This relies
  on a proper encoding tag for all strings (#2514).

* Fixed improper reuse of attributes when creating a list column in `summarise()`
  and perhaps `mutate()` (#2231).

* `mutate()` and `summarise()` always strip the `names` attribute from new
  or updated columns, even for ungrouped operations (#1689).

* Fixed segmentation faults in hybrid evaluation of `first()`, `last()`,
  `nth()`,  `lead()`, and `lag()`. These functions now always fall back to the R
  implementation if called with arguments that the hybrid evaluator cannot
  handle (#948, #1980).

* Fixed rare error that could lead to a segmentation fault in
  `all_equal(ignore_col_order = FALSE)` (#2502).

* dplyr no longer messages that you need dtplyr to work with data.table (#2489).

* All underscored functions are now deprecated. You can now use the
  main verbs and unquote-splice values and expressions (see the
  vignette on programming with dplyr).

* `column()` has been removed without deprecation (it was never
  documented explicitly).

* Helper functions in `select()` (and related verbs) are now evaluated
  in a context where column names do not exist (#2184).

* `bind_cols()` now calls `tibble::repair_names()` to ensure that all
  names are unique (#2248).

* You can now recode a factor to other types (#2268)

* `distinct()` no longer duplicates variables (#2001)

* `distinct_` no longer errors (#1981)

* `mutate()` gives better error message when attempting to add a non-vector
  column (#2319)

* New `pull()` generic for extracting a single column either by name
  (as a string) or a position (either from the left or the right). Thanks to
  @paulponcet for the idea (#2054).

* The SQL translation of `n_distinct()` now accepts multiple variables
  (#2148).

* `copy_to()` now returns it's output invisibly (since you're often just
   calling for the side-effect).

* `Inf` and `-Inf` are now correctled escaped for databases.

* Long deprecated `regroup()` has been removed.

* [API] Deprecated `failwith()`. I'm not even sure why it was here.

* DBI tables print the table name if known.

* `as_tibble()` is re-exported from tibble. This is the recommend way to create
  tibbles from existing data frames. `tbl_df()` has been softly deprecated.

* `filter()` and `lag()` throw informative error if used with ts objects (#2219)

* `tbl_df` gains `rbind()` and `cbind()` methods that call `bind_rows()` and
  `bind_cols()` respectively (#2138)

* `copy_to()` gains an `overwrite` argument which allows you to overwrite
  an existing table. Use with care! (#2296)

* Internally, column names are always represented as character vectors,
  and not as language symbols, to avoid encoding problems on Windows
  (#1950, #2387, #2388).

* dplyr has gained a basic SQL optimiser, which collapses certain nested
  SELECT queries into a single query (#1979). This will improve query
  execution performance for databases with less sophisticated query optimisers,
  and fixes certain problems with ordering and limits in subqueries (#1979).
  A big thanks goes to @hhoeflin for figuring out this optimisation.

* `explain()` and `show_query()` now invisibly return the first argument,
  making them easier to use inside a pipeline.

* `collect()` will automatically LIMIT the result to the `n`, the number of 
  rows requested. This will provide the query planner with more information
  that it may be able to use to improve execution time (#2083).

* `distinct()` reports improved variable information for SQL backends. This
  means that it is more likely to work in the middle of a pipeline (#2359).

* `compute()` and `collapse()` now preserve the "ordering" of rows.
  This only affects the computation of window functions, as the rest
  of SQL does not care about row order (#2281).

* Database tables now display how they are ordered (#2287)

* [API] `op_vars()` now returns a list of quoted expressions. This
  enables escaping to happen at the correct time (i.e. when the connection
  is known).

* Database backends now understand how grouping is affected by renames
  (#1962)
  
* Database backends only regroup by variables present in the data (#2156)

* SQL joins have been improved:

  * They now generate SQL more similar to what you'd write by hand,
    eliminating a layer or two of subqueries (#2333)
    
  * [API] They now follow the same rules for including duplicated key variables
    that the data frame methods do, namely that key variables are only
    kept from `x`, and never from `y` (#2410)
    
  * [API] The `sql_join()` generic now gains a `vars` argument which lists
    the variables taken from the left and right sides of the join. If you
    have a custom `sql_join()` method, you'll need to update how your
    code generates joins, following the template in `sql_join.generic()`.

* `group_by()` can now perform an inline mutate for database backends (#2422).

* `full_join()` throws a clear error when you attempt to use it with a
  MySQL backend (#2045)

* The SQL generation set operations (`intersect()`, `setdiff()`, `union()`, and
  `union_all()`) on databases has been considerably improved. By default,
  the component SELECT are surrounded with parentheses, except on SQLite.
  The SQLite backend will now throw an error if you attempt a set operation
  on a query that contains a LIMIT, as that is not supported in SQLite (#2270).

* Ungrouped `do()` on database backends now collects all data locally first
  (#2392).

* Ungrouped `summarise()` uses summary variables correctly (#2404, #2453).

* Ungrouped `summarise()` uses summary variables correctly (#2404, #2453).

* `first()`, `last()`, and `nth()` have better default values for factor,
  Dates, POSIXct, and data frame inputs (#2029).

* `common_by()` gets a better error message for unexpected inputs (#2091)

* Hybrid `min()` and `max()` now always return a `numeric` and work correctly in edge cases (empty input, all `NA`, ...) (#2305, #2436).

* Fixed problems when joining factor or character encodings with a mix of native and UTF-8 encoded values (#1885, #2118, #2271, #2451).

* `count()` now preserves the grouping of its input (#2021).

* Select helpers now throw an error if called when no variables have been 
  set (#2452)

* `copy_to()` no longer checks that the table doesn't exist before creation,
  intead preferring to fall back on the database for error messages. This
  should reduce both false positives and false negative (#1470)

* Improved error messages for `mutate()` expressions that return `NULL` (#2187, #2439).

* `all_equal()` now reports multiple problems as a character vector (#1819, #2442).

* Factor levels must be equal for `all_equal()` (#2440, #2442).

* One of the two join suffixes can now be an empty string, dplyr no longer hangs (#2228, #2445).

* Data frame columns are rejected explicitly in `bind_rows()` (#2015, #2446).

* Fix segfault if all arguments to `bind_cols()` are `NULL` (#2303, #2443).

* Fix segfault when using `min_rank("string")` in hybrid evaluation (#2279, #2444).

* New `src_dbi()` is the new offiicial way to construct dplyr sources with
  a remote backend. `src_dbi()` is very similar to the existing `src_sql()`
  (which remains for backward compatibility), but it recognises that dplyr
  only works with database backends that support the DBI protocol (#2423).
  `src_desc.src_dbi()` dispatches on the connection, eliminating the
  last method that required a dispatch on the class of the src, rather
  than the underlying connection.

* [API] The signature of `op_base` has changed to `op_base(x, vars, class)`

* `grouped_df` is registered officially as an S3 class. This makes it 
  easier to use with S4 (#2276).

* Five new datasets provide some interesting built-in datasets to demonstrate
  dplyr verbs (#2094):
  
  * `starwars` dataset about starwars characters; has list columns
  * `storms` has the trajectories of ~200 tropical storms
  * `band_members`, `band_instruments` and `band_instruments2` 
    has some simple data to demonstrate joins.

* `x %in% 1` is now correctly translated to `x IN (1)` (#511).

* Export `win_over()`, `win_rank()`, `win_recycled()`, and `win_cumulative()`.
  Export `win_current_group()` and `win_current_order()` (#2051, #2126)

* `partial_eval()` now handles `::` and `:::` correct (#2321)

* Behind the scenes dplyr now uses `DBI::dbExecute()` for non-query
  SQL commands (#1912)

* Logical values are now translated to 0 and 1 rather than TRUE and FALSE
  this should work on a wider range of backends (#2052).

* Partial evaluation occurs immediately when you execute a `filter()`,
  `mutate()` etc, rather than happening when the query is executed (#2370).
  
* [API] `translate_sql()` and `partial_eval()` have been refined:

    * `translate_sql()` no longer takes a vars argument; instead call
      `partial_eval()` yourself. 
    
    * Because it no longer needs the environment `translate_sql()_` now
      works with a list of dots, rather than a `lazy_dots`.
      
    * `partial_eval()` now takes a character vector of variable names
      rather than a tbl.
      
    * This leads to a simplification of the `op` data structure: 
      dots is now a list of expressions rather than a `lazy_dots`.
    
* SQL translation contains a better test for whether or not a double
  is similar to an integer and hence needs a trailing 0.0 added (#2004).

* `ifelse()` and `if_else()` use correct argument names in SQL translation 
  (#2225).

* [API] `log(x, b)` is now correctly translated to the SQL `log(b, x)` (#2288).
  SQLite does not support the 2-argument log function so it is translated
  to `log(x) / log(b)`.

* `is.na()` and `is.null()` gain extra parens in SQL translation to preserve
  correct precedence (#2302).

* `collect()` once again defaults to return all rows in the data (#1968).
  This makes it behave the same as `as.data.frame()` and `as_tibble()`.

* Add failing tests (#2415, @ngr-t).

* Add failing tests (#2245, @mgperry).

* Add failing tests (#2251, @t-kalinowski).

* Add failing tests (#2342, @karldw).

* Documentation fixes for `arrange()`, `add_count()` and `row_number()` (#2152, #2205, #2218, #2369, @cb4ds).

* `recode()` gains `.dots` argument to support passing replacements as list (#2110, @jlegewie).

* Fix `group_by()` for data frames that have UTF-8 encoded names (#2284, #2382).

* New `group_vars()` generic that returns the grouping as character vector, to avoid the potentially lossy conversion to language symbols. The list returned by `group_by_prepare()` now has a new `group_names` component (#1950, #2384).

* Fix `copy_to()` for MySQL if a character column contains `NA` (#1975, #2256, #2263, #2381, @demorenoc, @eduardgrebe).

* Fix `group_size()` and `n_groups()` for MySQL (#2381).

* For selecting variables, the first selector decides if it's an inclusive selection (i.e., the initial column list is empty), or an exclusive selection (i.e., the initial column list contains all columns). This means that `select(mtcars, contains("am"), contains("FOO"), contains("vs"))` now returns again both `am` and `vs` columns like in dplyr 0.4.3 (#2275, #2289, @r2evans).

* Fix groups when joining grouped data frames with duplicate columns (#2330, #2334, @davidkretch).

* Documentation and vignette fixes (#2366, #2371, @austenhead).

* SQL joins always use the `ON ...` syntax, avoiding `USING ...` even for natural joins. Improved handling of tables with columns of the same name (#1997, @javierluraschi).

* Breaking change: Using `$con` to retrieve a database source's DBI connection does not work anymore. Use the new function `con_acquire()` instead, but don't forget to call `con_release()` when you're done with the connection (#2013, @jcheng5).

* `con_acquire()` and `con_release()` are S3 generics that will be called internally by dplyr on `src` objects to get and return connections. (Previously, dplyr called `src$con` to obtain connections from sources.) Overriding these methods allows more flexibility in the types of `src` objects that can be created, such as database connection pools (#2013, @jcheng5).

* Added `setOldClass(c("grouped_df", "tbl_df", "data.frame"))` so that grouped data frames will work more smoothly with S4 interfaces, e.g. `RSQLite::dbWriteTable()` (#2276, @joranE).

* Regular implementations of `nth()` and `ntile()` are more careful about proper data types of their return values (#2306).

* Breaking change: The new `.data` and `.env` environments can be used inside all verbs that operate on data: `.data$column_name` accesses the column `column_name`, whereas `.env$var` accesses the external variable `var`. Columns or external variables named `.data` or `.env` are shadowed, use `.data$...` and/or `.env$...` to access them.

* Breaking change: The `column()` and `global()` functions have been removed. They were never documented officially. Use the new `.data` and `.env` environments instead.

* Expressions in verbs are now interpreted correctly in many cases that failed before (e.g., use of `$`, `case_when()`, nonstandard evaluation, ...). These expressions are now evaluated in a specially constructed temporary environment that retrieves column data on demand with the help of the `bindrcpp` package (#2190). This temporary environment poses restrictions on assignments using `<-` inside verbs. To prevent leaking of broken bindings, the temporary environment is cleared after the evaluation (#2435).

* New `add_count()` and `add_tally()` for adding an `n` column within groups (#2078, @dgrtwo).

* Enforce integer `n` for `lag()` (#2162, @kevinushey).

* Add failing tests for summarize preserving ordered factors (#2200, #2238, @ateucher).

* Add failing tests (#1892, #2249, @drknexus).

* Tests for factor handling in `if_else()` (#2242, @LCHansson).

* Replace faulty `c4$query` suggestion with `sql_render(c4)` in vignette (#2246, @itcarroll).

* Update documentation for `na_if()` (#2229, @pkq)

* Added a test case for join that hang on empty suffix argument (#2228, #2239, @simon-anders).

* Fix typo in `stop()` message (#2234, @PedramNavid).

* Fixed typo in `introduction.Rmd` (#2112, @Shurakai).

* Fix spelling typo (#2173, @mdlincoln).

* Fix typo (#2215, @smsaladi).

* Prefer `Symbol` to `String` for handling column names in C++ code (#2185).

* C++ refactorings (#2178).

* `SlicingIndex` is now a virtual class with specialized implementations `GroupedSlicingIndex`, `RowwiseSlicingIndex`, `NaturalSlicingIndex` and `OffsetSlicingIndex` (#2157).

* CallProxy is now a specialization of GroupedCallProxy.

* Fix conversion of character `NA` to empty strings in a grouped `summarise()` (#1839).

* Refactor CallbackProcessor and DelayedProcessor.

* The "dim" and "dimnames" attributes are always stripped when copying a vector (#1918, #2049).

* Now calling `dbFetch()` instead of the deprecated `fetch()` (#2134).

* Using larger hash tables gives slightly better performance for `n_distinct()` and ordering of character vectors (#977).

* Fix typo in C++ registration code (which is most likely unused at the moment).

* New hybrid handler for `%in%` (#126).

* Support logging in C++ code via the new plogr package.

* Makeflags uses PKG_CPPFLAGS for defining preprocessor macros.

* Each C++ module and header includes only the header files it needs, and dplyr.h includes only other header files.

* Split dplyr.cpp into smaller modules.

* Remove various instances of dead code (both C++ and R).

* Add Doxygen configuration.

* Add/ignore CLion configuration files.

* Enable tracking of header dependencies.

* Add tests for grouping behaviour (#833, #2085, @bpbond).

* Refactor `common_by()` (#1928).

* astyle formatting for C++ code, tested but not changed as part of the tests (#2086, #2103).

* Enable AppVeyor testing (#1947).

* Update RStudio project settings to install tests (#1952).

* `case_when()` supports `NA` values (#2000, @tjmahr).

* Typos in documentation for `coalesce()` (#1971, @dgromer).

* Fix typo in window functions vignette (#2003, @harrismcgehee).

* Fix colwise issue when predicate returns a `FALSE` vector (#2011, @lionel-).

* `bind_cols()` handles empty argument list (#2048).

* Minor typos in documentation (#2069, @nicholasjhorton).

* Fix typo in NEWS (#1967, @Robinlovelace).

* Fix issue with `mutate_if()` and `summarise_if()` when a predicate
  function returns a vector of `FALSE` (#1989, #2009).

* `mutate_all()` etc now accept unnamed additional arguments.

* `tribble()` is now imported from tibble (#2336, @chrMongeau).

* Breaking change: `bind_rows()` and `combine()` are more strict when coercing. Logical values are
  no longer coerced to integer and numeric. Date, POSIXct and other integer or
  double-based classes are no longer coerced to integer or double as there is
  chance of attributes or information being lost (#2209, @zeehio).

* `combine()` accepts `NA` values (#2203, @zeehio)

* `combine()` and `bind_rows()` with character and factor types now always warn
  about the coercion to character (#2317, @zeehio)

* `combine()` and `bind_rows()` accept `difftime` objects.

* `mutate` coerces results from grouped dataframes accepting combinable data
  types (such as `integer` and `numeric`). (#1892, @zeehio)

# dplyr 0.5.0

## Breaking changes

### Existing functions

* `arrange()` once again ignores grouping (#1206).

* `distinct()` now only keeps the distinct variables. If you want to return
  all variables (using the first row for non-distinct values) use
  `.keep_all = TRUE` (#1110). For SQL sources, `.keep_all = FALSE` is
  implemented using `GROUP BY`, and `.keep_all = TRUE` raises an error
  (#1937, #1942, @krlmlr). (The default behaviour of using all variables
  when none are specified remains - this note only applies if you select
  some variables).

* The select helper functions `starts_with()`, `ends_with()` etc are now
  real exported functions. This means that you'll need to import those
  functions if you're using from a package where dplyr is not attached.
  i.e. `dplyr::select(mtcars, starts_with("m"))` used to work, but
  now you'll need `dplyr::select(mtcars, dplyr::starts_with("m"))`.

### Deprecated and defunct functions

* The long deprecated `chain()`, `chain_q()` and `%.%` have been removed.
  Please use `%>%` instead.

* `id()` has been deprecated. Please use `group_indices()` instead
  (#808).

* `rbind_all()` and `rbind_list()` are formally deprecated. Please use
  `bind_rows()` instead (#803).

* Outdated benchmarking demos have been removed (#1487).

* Code related to starting and signalling clusters has been moved out to
  [multidplyr](http://github.com/hadley/multidplyr).

## New functions

* `coalesce()` finds the first non-missing value from a set of vectors.
  (#1666, thanks to @krlmlr for initial implementation).

* `case_when()` is a general vectorised if + else if (#631).

* `if_else()` is a vectorised if statement: it's a stricter (type-safe),
  faster, and more predictable version of `ifelse()`. In SQL it is
  translated to a `CASE` statement.

* `na_if()` makes it easy to replace a certain value with an `NA` (#1707).
  In SQL it is translated to `NULL_IF`.

* `near(x, y)` is a helper for `abs(x - y) < tol` (#1607).

* `recode()` is vectorised equivalent to `switch()` (#1710).

* `union_all()` method. Maps to `UNION ALL` for SQL sources, `bind_rows()`
  for data frames/tbl\_dfs, and `combine()` for vectors (#1045).

* A new family of functions replace `summarise_each()` and
  `mutate_each()` (which will thus be deprecated in a future release).
  `summarise_all()` and `mutate_all()` apply a function to all columns
  while `summarise_at()` and `mutate_at()` operate on a subset of
  columns. These columuns are selected with either a character vector
  of columns names, a numeric vector of column positions, or a column
  specification with `select()` semantics generated by the new
  `columns()` helper. In addition, `summarise_if()` and `mutate_if()`
  take a predicate function or a logical vector (these verbs currently
  require local sources). All these functions can now take ordinary
  functions instead of a list of functions generated by `funs()`
  (though this is only useful for local sources). (#1845, @lionel-)

* `select_if()` lets you select columns with a predicate function.
  Only compatible with local sources. (#497, #1569, @lionel-)

## Local backends

### dtplyr

All data table related code has been separated out in to a new dtplyr package. This decouples the development of the data.table interface from the development of the dplyr package. If both data.table and dplyr are loaded, you'll get a message reminding you to load dtplyr.

### Tibble

Functions related to the creation and coercion of `tbl_df`s, now live in their own package: [tibble](http://blog.rstudio.org/2016/03/24/tibble-1-0-0/). See `vignette("tibble")` for more details.

* `$` and `[[` methods that never do partial matching (#1504), and throw
  an error if the variable does not exist.

* `all_equal()` allows to compare data frames ignoring row and column order,
  and optionally ignoring minor differences in type (e.g. int vs. double)
  (#821). The test handles the case where the df has 0 columns (#1506).
  The test fails fails when convert is `FALSE` and types don't match (#1484).
  
* `all_equal()` shows better error message when comparing raw values
  or when types are incompatible and `convert = TRUE` (#1820, @krlmlr).

* `add_row()` makes it easy to add a new row to data frame (#1021)

* `as_data_frame()` is now an S3 generic with methods for lists (the old
  `as_data_frame()`), data frames (trivial), and matrices (with efficient
  C++ implementation) (#876). It no longer strips subclasses.

* The internals of `data_frame()` and `as_data_frame()` have been aligned,
  so `as_data_frame()` will now automatically recycle length-1 vectors.
  Both functions give more informative error messages if you attempting to
  create an invalid data frame. You can no longer create a data frame with
  duplicated names (#820). Both check for `POSIXlt` columns, and tell you to
  use `POSIXct` instead (#813).

* `frame_data()` properly constructs rectangular tables (#1377, @kevinushey),
  and supports list-cols.

* `glimpse()` is now a generic. The default method dispatches to `str()`
  (#1325).  It now (invisibly) returns its first argument (#1570).

*  `lst()` and `lst_()` which create lists in the same way that
  `data_frame()` and `data_frame_()` create data frames (#1290).

* `print.tbl_df()` is considerably faster if you have very wide data frames.
  It will now also only list the first 100 additional variables not already
  on screen - control this with the new `n_extra` parameter to `print()`
  (#1161). When printing a grouped data frame the number of groups is now
  printed with thousands separators (#1398). The type of list columns
  is correctly printed (#1379)

* Package includes `setOldClass(c("tbl_df", "tbl", "data.frame"))` to help
  with S4 dispatch (#969).

* `tbl_df` automatically generates column names (#1606).

### tbl_cube

* new `as_data_frame.tbl_cube()` (#1563, @krlmlr).

* `tbl_cube`s are now constructed correctly from data frames, duplicate
  dimension values are detected, missing dimension values are filled
  with `NA`. The construction from data frames now guesses the measure
  variables by default, and allows specification of dimension and/or
  measure variables (#1568, @krlmlr).

* Swap order of `dim_names` and `met_name` arguments in `as.tbl_cube`
  (for `array`, `table` and `matrix`) for consistency with `tbl_cube` and
  `as.tbl_cube.data.frame`. Also, the `met_name` argument to
  `as.tbl_cube.table` now defaults to `"Freq"` for consistency with
  `as.data.frame.table` (@krlmlr, #1374).

## Remote backends

* `as_data_frame()` on SQL sources now returns all rows (#1752, #1821,
  @krlmlr).

* `compute()` gets new parameters `indexes` and `unique_indexes` that make
  it easier to add indexes (#1499, @krlmlr).

* `db_explain()` gains a default method for DBIConnections (#1177).

* The backend testing system has been improved. This lead to the removal of
  `temp_srcs()`. In the unlikely event that you were using this function,
  you can instead use `test_register_src()`, `test_load()`, and `test_frame()`.

* You can now use `right_join()` and `full_join()` with remote tables (#1172).

### SQLite

* `src_memdb()` is a session-local in-memory SQLite database.
  `memdb_frame()` works like `data_frame()`, but creates a new table in
  that database.

* `src_sqlite()` now uses a stricter quoting character, `` ` ``, instead of
  `"`. SQLite "helpfully" will convert `"x"` into a string if there is
  no identifier called x in the current scope (#1426).

* `src_sqlite()` throws errors if you try and use it with window functions
  (#907).

### SQL translation

* `filter.tbl_sql()` now puts parens around each argument (#934).

* Unary `-` is better translated (#1002).

* `escape.POSIXt()` method makes it easier to use date times. The date is
  rendered in ISO 8601 format in UTC, which should work in most databases
  (#857).

* `is.na()` gets a missing space (#1695).

* `if`, `is.na()`, and `is.null()` get extra parens to make precendence
  more clear (#1695).

* `pmin()` and `pmax()` are translated to `MIN()` and `MAX()` (#1711).

* Window functions:

    * Work on ungrouped data (#1061).

    * Warning if order is not set on cumulative window functions.

    * Multiple partitions or ordering variables in windowed functions no
      longer generate extra parentheses, so should work for more databases
      (#1060)

### Internals

This version includes an almost total rewrite of how dplyr verbs are translated into SQL. Previously, I used a rather ad-hoc approach, which tried to guess when a new subquery was needed. Unfortunately this approach was fraught with bugs, so in this version I've implemented a much richer internal data model. Now there is a three step process:

1.  When applied to a `tbl_lazy`, each dplyr verb captures its inputs
    and stores in a `op` (short for operation) object.

2.  `sql_build()` iterates through the operations building to build up an
    object that represents a SQL query. These objects are convenient for
    testing as they are lists, and are backend agnostics.

3.  `sql_render()` iterates through the queries and generates the SQL,
    using generics (like `sql_select()`) that can vary based on the
    backend.

In the short-term, this increased abstraction is likely to lead to some minor performance decreases, but the chance of dplyr generating correct SQL is much much higher. In the long-term, these abstractions will make it possible to write a query optimiser/compiler in dplyr, which would make it possible to generate much more succinct queries.

If you have written a dplyr backend, you'll need to make some minor changes to your package:

* `sql_join()` has been considerably simplified - it is now only responsible
  for generating the join query, not for generating the intermediate selects
  that rename the variable. Similarly for `sql_semi_join()`. If you've
  provided new methods in your backend, you'll need to rewrite.

* `select_query()` gains a distinct argument which is used for generating
  queries for `distinct()`. It loses the `offset` argument which was
  never used (and hence never tested). 

* `src_translate_env()` has been replaced by `sql_translate_env()` which
  should have methods for the connection object.

There were two other tweaks to the exported API, but these are less likely to affect anyone.

* `translate_sql()` and `partial_eval()` got a new API: now use connection +
  variable names, rather than a `tbl`. This makes testing considerably easier.
  `translate_sql_q()` has been renamed to `translate_sql_()`.

* Also note that the sql generation generics now have a default method, instead
  methods for DBIConnection and NULL.

## Minor improvements and bug fixes

### Single table verbs

* Avoiding segfaults in presence of `raw` columns (#1803, #1817, @krlmlr).

* `arrange()` fails gracefully on list columns (#1489) and matrices
  (#1870, #1945, @krlmlr).

* `count()` now adds additional grouping variables, rather than overriding
  existing (#1703). `tally()` and `count()` can now count a variable
  called `n` (#1633). Weighted `count()`/`tally()` ignore `NA`s (#1145).

* The progress bar in `do()` is now updated at most 20 times per second,
  avoiding uneccessary redraws (#1734, @mkuhn)

* `distinct()` doesn't crash when given a 0-column data frame (#1437).

* `filter()` throws an error if you supply an named arguments. This is usually
  a type: `filter(df, x = 1)` instead of `filter(df, x == 1)` (#1529).

* `summarise()` correctly coerces factors with different levels (#1678),
  handles min/max of already summarised variable (#1622), and
  supports data frames as columns (#1425).

* `select()` now informs you that it adds missing grouping variables
  (#1511). It works even if the grouping variable has a non-syntactic name
  (#1138). Negating a failed match (e.g. `select(mtcars, -contains("x"))`)
  returns all columns, instead of no columns (#1176)

    The `select()` helpers are now exported and have their own
    documentation (#1410). `one_of()` gives a useful error message if
    variables names are not found in data frame (#1407).

* The naming behaviour of `summarise_each()` and `mutate_each()` has been
  tweaked so that you can force inclusion of both the function and the
  variable name: `summarise_each(mtcars, funs(mean = mean), everything())`
  (#442).

* `mutate()` handles factors that are all `NA` (#1645), or have different
  levels in different groups (#1414). It disambiguates `NA` and `NaN` (#1448),
  and silently promotes groups that only contain `NA` (#1463). It deep copies
  data in list columns (#1643), and correctly fails on incompatible columns
  (#1641). `mutate()` on a grouped data no longer droups grouping attributes
  (#1120). `rowwise()` mutate gives expected results (#1381).

* `one_of()` tolerates unknown variables in `vars`, but warns (#1848, @jennybc).

* `print.grouped_df()` passes on `...` to `print()` (#1893).

* `slice()` correctly handles grouped attributes (#1405).

* `ungroup()` generic gains `...` (#922).

### Dual table verbs
* `bind_cols()` matches the behaviour of `bind_rows()` and ignores `NULL`
  inputs (#1148). It also handles `POSIXct`s with integer base type (#1402).

* `bind_rows()` handles 0-length named lists (#1515), promotes factors to
  characters (#1538), and warns when binding factor and character (#1485).
  bind_rows()` is more flexible in the way it can accept data frames,
  lists, list of data frames, and list of lists (#1389).

* `bind_rows()` rejects `POSIXlt` columns (#1875, @krlmlr).

* Both `bind_cols()` and `bind_rows()` infer classes and grouping information
  from the first data frame (#1692).

* `rbind()` and `cbind()` get `grouped_df()` methods that make it harder to       
  create corrupt data frames (#1385). You should still prefer `bind_rows()`
  and `bind_cols()`.

* Joins now use correct class when joining on `POSIXct` columns
  (#1582, @joel23888), and consider time zones (#819). Joins handle a `by`
  that is empty (#1496), or has duplicates (#1192). Suffixes grow progressively
  to avoid creating repeated column names (#1460).  Joins on string columns
  should be substantially faster (#1386). Extra attributes are ok if they are
  identical (#1636). Joins work correct when factor levels not equal
  (#1712, #1559), and anti and semi joins give correct result when by variable
  is a  factor (#1571). A clear error message is given for joins where an
  explicit `by` contains unavailable columns (#1928, #1932, @krlmlr).

* `inner_join()`, `left_join()`, `right_join()`, and `full_join()` gain a
  `suffix` argument which allows you to control what suffix duplicated variable
  names recieve (#1296).

* Set operations (`intersect()`, `union()` etc) respect coercion rules
  (#799). `setdiff()` handles factors with `NA` levels (#1526).

* There were a number of fixes to enable joining of data frames that don't 
  have the same encoding of column names (#1513), including working around 
  bug 16885 regarding `match()` in R 3.3.0 (#1806, #1810,
  @krlmlr).

### Vector functions

* `combine()` silently drops `NULL` inputs (#1596).

* Hybrid `cummean()` is more stable against floating point errors (#1387).

* Hybrid `lead()` and `lag()` received a considerable overhaul. They are more
  careful about more complicated expressions (#1588), and falls back more
  readily to pure R evaluation (#1411). They behave correctly in `summarise()`
  (#1434). and handle default values for string columns.

* Hybrid `min()` and `max()` handle empty sets (#1481).

* `n_distinct()` uses multiple arguments for data frames (#1084), falls back to R
  evaluation when needed (#1657), reverting decision made in (#567).
  Passing no arguments gives an error (#1957, #1959, @krlmlr).

* `nth()` now supports negative indices to select from end, e.g. `nth(x, -2)`
  selects the 2nd value from the end of `x` (#1584).

* `top_n()` can now also select bottom `n` values by passing a negative value
  to `n` (#1008, #1352).

* Hybrid evaluation leaves formulas untouched (#1447).


# dplyr 0.4.3

## Improved encoding support

Until now, dplyr's support for non-UTF8 encodings has been rather shaky. This release brings a number of improvement to fix these problems: it's probably not perfect, but should be a lot better than the previously version. This includes fixes to `arrange()` (#1280), `bind_rows()` (#1265), `distinct()` (#1179), and joins (#1315). `print.tbl_df()` also recieved a fix for strings with invalid encodings (#851).

## Other minor improvements and bug fixes

* `frame_data()` provides a means for constructing `data_frame`s using
  a simple row-wise language. (#1358, @kevinushey)

* `all.equal()` no longer runs all outputs together (#1130).

* `as_data_frame()` gives better error message with NA column names (#1101).

* `[.tbl_df` is more careful about subsetting column names (#1245).

* `arrange()` and `mutate()` work on empty data frames (#1142).

* `arrange()`, `filter()`, `slice()`, and `summarise()` preserve data frame
  meta attributes (#1064).

* `bind_rows()` and `bind_cols()` accept lists (#1104): during initial data
  cleaning you no longer need to convert lists to data frames, but can
  instead feed them to `bind_rows()` directly.

* `bind_rows()` gains a `.id` argument. When supplied, it creates a
  new column that gives the name of each data frame (#1337, @lionel-).

* `bind_rows()` respects the `ordered` attribute of factors (#1112), and
  does better at comparing `POSIXct`s (#1125). The `tz` attribute is ignored
  when determining if two `POSIXct` vectors are comparable. If the `tz` of
  all inputs is the same, it's used, otherwise its set to `UTC`.

* `data_frame()` always produces a `tbl_df` (#1151, @kevinushey)

* `filter(x, TRUE, TRUE)` now just returns `x` (#1210),
  it doesn't internally modify the first argument (#971), and
  it now works with rowwise data (#1099). It once again works with
  data tables (#906).

* `glimpse()` also prints out the number of variables in addition to the number
  of observations (@ilarischeinin, #988).

* Joins handles matrix columns better (#1230), and can join `Date` objects
  with heterogenous representations (some `Date`s are integers, while other
  are numeric). This also improves `all.equal()` (#1204).

* Fixed `percent_rank()` and `cume_dist()` so that missing values no longer
  affect denominator (#1132).

* `print.tbl_df()` now displays the class for all variables, not just those
  that don't fit on the screen (#1276). It also displays duplicated column
  names correctly (#1159).

* `print.grouped_df()` now tells you how many groups there are.

* `mutate()` can set to `NULL` the first column (used to segfault, #1329) and
  it better protects intermediary results (avoiding random segfaults, #1231).

* `mutate()` on grouped data handles the special case where for the first few
  groups, the result consists of a `logical` vector with only `NA`. This can
  happen when the condition of an `ifelse` is an all `NA` logical vector (#958).

* `mutate.rowwise_df()` handles factors (#886) and correctly handles
  0-row inputs (#1300).

* `n_distinct()` gains an `na_rm` argument (#1052).

* The `Progress` bar used by `do()` now respects global option
  `dplyr.show_progress` (default is TRUE) so you can turn it off globally
  (@jimhester #1264, #1226).

* `summarise()` handles expressions that returning heterogenous outputs,
  e.g. `median()`, which that sometimes returns an integer, and other times a
  numeric (#893).

* `slice()` silently drops columns corresponding to an NA (#1235).

* `ungroup.rowwise_df()` gives a `tbl_df` (#936).

* More explicit duplicated column name error message (#996).

* When "," is already being used as the decimal point (`getOption("OutDec")`),
  use "." as the thousands separator when printing out formatted numbers
  (@ilarischeinin, #988).

## Databases

* `db_query_fields.SQLiteConnection` uses `build_sql` rather than `paste0`
  (#926, @NikNakk)

* Improved handling of `log()` (#1330).

* `n_distinct(x)` is translated to `COUNT(DISTINCT(x))` (@skparkes, #873).

* `print(n = Inf)` now works for remote sources (#1310).

## Hybrid evaluation

* Hybrid evaluation does not take place for objects with a class (#1237).

* Improved `$` handling (#1134).

* Simplified code for `lead()` and `lag()` and make sure they work properly on
  factors (#955). Both repsect the `default` argument (#915).

* `mutate` can set to `NULL` the first column (used to segfault, #1329).

* `filter` on grouped data handles indices correctly (#880).  

* `sum()` issues a warning about integer overflow (#1108).

# dplyr 0.4.2

This is a minor release containing fixes for a number of crashes and issues identified by R CMD CHECK. There is one new "feature": dplyr no longer complains about unrecognised attributes, and instead just copies them over to the output.

* `lag()` and `lead()` for grouped data were confused about indices and therefore
  produced wrong results (#925, #937). `lag()` once again overrides `lag()`
  instead of just the default method `lag.default()`. This is necesary due to
  changes in R CMD check. To use the lag function provided by another package,
  use `pkg::lag`.

* Fixed a number of memory issues identified by valgrind.

* Improved performance when working with large number of columns (#879).

* Lists-cols that contain data frames now print a slightly nicer summary
  (#1147)

* Set operations give more useful error message on incompatible data frames
  (#903).

* `all.equal()` gives the correct result when `ignore_row_order` is `TRUE`
  (#1065) and `all.equal()` correctly handles character missing values (#1095).

* `bind_cols()` always produces a `tbl_df` (#779).

* `bind_rows()` gains a test for a form of data frame corruption (#1074).

* `bind_rows()` and `summarise()` now handles complex columns (#933).

* Workaround for using the constructor of `DataFrame` on an unprotected object
  (#998)

* Improved performance when working with large number of columns (#879).

# dplyr 0.4.1

* Don't assume that RPostgreSQL is available.

# dplyr 0.4.0

## New features

* `add_rownames()` turns row names into an explicit variable (#639).

* `as_data_frame()` efficiently coerces a list into a data frame (#749).

* `bind_rows()` and `bind_cols()` efficiently bind a list of data frames by
  row or column. `combine()` applies the same coercion rules to vectors
  (it works like `c()` or `unlist()` but is consistent with the `bind_rows()`
  rules).

* `right_join()` (include all rows in `y`, and matching rows in `x`) and
  `full_join()` (include all rows in `x` and `y`) complete the family of
  mutating joins (#96).

* `group_indices()` computes a unique integer id for each group (#771). It
  can be called on a grouped_df without any arguments or on a data frame
  with same arguments as `group_by()`.

## New vignettes

* `vignette("data_frames")` describes dplyr functions that make it easier
  and faster to create and coerce data frames. It subsumes the old `memory`
  vignette.

* `vignette("two-table")` describes how two-table verbs work in dplyr.

## Minor improvements

* `data_frame()` (and `as_data_frame()` & `tbl_df()`) now explicitly
  forbid columns that are data frames or matrices (#775). All columns
  must be either a 1d atomic vector or a 1d list.

* `do()` uses lazyeval to correctly evaluate its arguments in the correct
  environment (#744), and new `do_()` is the SE equivalent of `do()` (#718).
  You can modify grouped data in place: this is probably a bad idea but it's
  sometimes convenient (#737). `do()` on grouped data tables now passes in all
  columns (not all columns except grouping vars) (#735, thanks to @kismsu).
  `do()` with database tables no longer potentially includes grouping
  variables twice (#673). Finally, `do()` gives more consistent outputs when
  there are no rows or no groups (#625).

* `first()` and `last()` preserve factors, dates and times (#509).

* Overhaul of single table verbs for data.table backend. They now all use
  a consistent (and simpler) code base. This ensures that (e.g.) `n()`
  now works in all verbs (#579).

* In `*_join()`, you can now name only those variables that are different between
  the two tables, e.g. `inner_join(x, y, c("a", "b", "c" = "d"))` (#682).
  If non-join colums are the same, dplyr will add `.x` and `.y`
  suffixes to distinguish the source (#655).

* `mutate()` handles complex vectors (#436) and forbids `POSIXlt` results
  (instead of crashing) (#670).

* `select()` now implements a more sophisticated algorithm so if you're
  doing multiples includes and excludes with and without names, you're more
  likely to get what you expect (#644). You'll also get a better error
  message if you supply an input that doesn't resolve to an integer
  column position (#643).

* Printing has recieved a number of small tweaks. All `print()` method methods
  invisibly return their input so you can interleave `print()` statements into a
  pipeline to see interim results. `print()` will column names of 0 row data
  frames (#652), and will never print more 20 rows (i.e.
  `options(dplyr.print_max)` is now 20), not 100 (#710). Row names are no
  never printed since no dplyr method is guaranteed to preserve them (#669).

    `glimpse()` prints the number of observations (#692)

    `type_sum()` gains a data frame method.

* `summarise()` handles list output columns (#832)

* `slice()` works for data tables (#717). Documentation clarifies that
  slice can't work with relational databases, and the examples show
  how to achieve the same results using `filter()` (#720).

* dplyr now requires RSQLite >= 1.0. This shouldn't affect your code
  in any way (except that RSQLite now doesn't need to be attached) but does
  simplify the internals (#622).

* Functions that need to combine multiple results into a single column
  (e.g. `join()`, `bind_rows()` and `summarise()`) are more careful about
  coercion.

    Joining factors with the same levels in the same order preserves the
    original levels (#675). Joining factors with non-identical levels
    generates a warning and coerces to character (#684). Joining a character
    to a factor (or vice versa) generates a warning and coerces to character.
    Avoid these warnings by ensuring your data is compatible before joining.

    `rbind_list()` will throw an error if you attempt to combine an integer and
    factor (#751). `rbind()`ing a column full of `NA`s is allowed and just
    collects the appropriate missing value for the column type being collected
    (#493).

    `summarise()` is more careful about `NA`, e.g. the decision on the result
    type will be delayed until the first non NA value is returned (#599).
    It will complain about loss of precision coercions, which can happen for
    expressions that return integers for some groups and a doubles for others
    (#599).

* A number of functions gained new or improved hybrid handlers: `first()`,
  `last()`, `nth()` (#626), `lead()` & `lag()` (#683), `%in%` (#126). That means
  when you use these functions in a dplyr verb, we handle them in C++, rather
  than calling back to R, and hence improving performance.

    Hybrid `min_rank()` correctly handles `NaN` values (#726). Hybrid
    implementation of `nth()` falls back to R evaluation when `n` is not
    a length one integer or numeric, e.g. when it's an expression (#734).

    Hybrid `dense_rank()`, `min_rank()`, `cume_dist()`, `ntile()`, `row_number()`
    and `percent_rank()` now preserve NAs (#774)

* `filter` returns its input when it has no rows or no columns (#782).

* Join functions keep attributes (e.g. time zone information) from the
  left argument for `POSIXct` and `Date` objects (#819), and only
  only warn once about each incompatibility (#798).

## Bug fixes

* `[.tbl_df` correctly computes row names for 0-column data frames, avoiding
  problems with xtable (#656). `[.grouped_df` will silently drop grouping
  if you don't include the grouping columns (#733).

* `data_frame()` now acts correctly if the first argument is a vector to be
  recycled. (#680 thanks @jimhester)

* `filter.data.table()` works if the table has a variable called "V1" (#615).

* `*_join()` keeps columns in original order (#684).
  Joining a factor to a character vector doesn't segfault (#688).
  `*_join` functions can now deal with multiple encodings (#769),
  and correctly name results (#855).

* `*_join.data.table()` works when data.table isn't attached (#786).

* `group_by()` on a data table preserves original order of the rows (#623).
  `group_by()` supports variables with more than 39 characters thanks to
  a fix in lazyeval (#705). It gives meaninful error message when a variable
  is not found in the data frame (#716).

* `grouped_df()` requires `vars` to be a list of symbols (#665).

* `min(.,na.rm = TRUE)` works with `Date`s built on numeric vectors (#755)

* `rename_()` generic gets missing `.dots` argument (#708).

* `row_number()`, `min_rank()`, `percent_rank()`, `dense_rank()`, `ntile()` and
  `cume_dist()` handle data frames with 0 rows (#762). They all preserve
  missing values (#774). `row_number()` doesn't segfault when giving an external
  variable with the wrong number of variables (#781)

* `group_indices` handles the edge case when there are no variables (#867)  

# dplyr 0.3.0.1

* Fixed problem with test script on Windows.

# dplyr 0.3

## New functions

* `between()` vector function efficiently determines if numeric values fall
  in a range, and is translated to special form for SQL (#503).

* `count()` makes it even easier to do (weighted) counts (#358).

* `data_frame()` by @kevinushey is a nicer way of creating data frames.
  It never coerces column types (no more `stringsAsFactors = FALSE`!),
  never munges column names, and never adds row names. You can use previously
  defined columns to compute new columns (#376).

* `distinct()` returns distinct (unique) rows of a tbl (#97). Supply
  additional variables to return the first row for each unique combination
  of variables.

* Set operations, `intersect()`, `union()` and `setdiff()` now have methods
  for data frames, data tables and SQL database tables (#93). They pass their
  arguments down to the base functions, which will ensure they raise errors if
  you pass in two many arguments.

* Joins (e.g. `left_join()`, `inner_join()`, `semi_join()`, `anti_join()`)
  now allow you to join on different variables in `x` and `y` tables by
  supplying a named vector to `by`. For example, `by = c("a" = "b")` joins
  `x.a` to `y.b`.

* `n_groups()` function tells you how many groups in a tbl. It returns
  1 for ungrouped data. (#477)

* `transmute()` works like `mutate()` but drops all variables that you didn't
  explicitly refer to (#302).

* `rename()` makes it easy to rename variables - it works similarly to
  `select()` but it preserves columns that you didn't otherwise touch.

* `slice()` allows you to selecting rows by position (#226). It includes
  positive integers, drops negative integers and you can use expression like
  `n()`.

## Programming with dplyr (non-standard evaluation)

* You can now program with dplyr - every function that does non-standard
  evaluation (NSE) has a standard evaluation (SE) version ending in `_`.
  This is powered by the new lazyeval package which provides all the tools
  needed to implement NSE consistently and correctly.

* See `vignette("nse")` for full details.

* `regroup()` is deprecated. Please use the more flexible `group_by_()`
  instead.

* `summarise_each_q()` and `mutate_each_q()` are deprecated. Please use
  `summarise_each_()` and `mutate_each_()` instead.

* `funs_q` has been replaced with `funs_`.

## Removed and deprecated features

* `%.%` has been deprecated: please use `%>%` instead. `chain()` is
  defunct. (#518)

* `filter.numeric()` removed. Need to figure out how to reimplement with
  new lazy eval system.

* The `Progress` refclass is no longer exported to avoid conflicts with shiny.
  Instead use `progress_estimated()` (#535).

* `src_monetdb()` is now implemented in MonetDB.R, not dplyr.

* `show_sql()` and `explain_sql()` and matching global options `dplyr.show_sql`
  and `dplyr.explain_sql` have been removed. Instead use `show_query()` and
  `explain()`.

## Minor improvements and bug fixes

* Main verbs now have individual documentation pages (#519).

* `%>%` is simply re-exported from magrittr, instead of creating a local copy
  (#496, thanks to @jimhester)

* Examples now use `nycflights13` instead of `hflights` because it the variables
  have better names and there are a few interlinked tables (#562). `Lahman` and
  `nycflights13` are (once again) suggested packages. This means many examples
  will not work unless you explicitly install them with
  `install.packages(c("Lahman", "nycflights13"))` (#508). dplyr now depends on
  Lahman 3.0.1. A number of examples have been updated to reflect modified
  field names (#586).

* `do()` now displays the progress bar only when used in interactive prompts
  and not when knitting (#428, @jimhester).

* `glimpse()` now prints a trailing new line (#590).

* `group_by()` has more consistent behaviour when grouping by constants:
  it creates a new column with that value (#410). It renames grouping
  variables (#410). The first argument is now `.data` so you can create
  new groups with name x (#534).

* Now instead of overriding `lag()`, dplyr overrides `lag.default()`,
  which should avoid clobbering lag methods added by other packages.
  (#277).

* `mutate(data, a = NULL)` removes the variable `a` from the returned
  dataset (#462).

* `trunc_mat()` and hence `print.tbl_df()` and friends gets a `width` argument
  to control the deafult output width. Set `options(dplyr.width = Inf)` to
  always show all columns (#589).

* `select()` gains `one_of()` selector: this allows you to select variables
  provided by a character vector (#396). It fails immediately if you give an
  empty pattern to `starts_with()`,  `ends_with()`, `contains()` or `matches()`
  (#481, @leondutoit). Fixed buglet in `select()` so that you can now create
  variables called `val` (#564).

* Switched from RC to R6.

* `tally()` and `top_n()` work consistently: neither accidentally
  evaluates the the `wt` param. (#426, @mnel)

* `rename` handles grouped data (#640).

## Minor improvements and bug fixes by backend

### Databases

* Correct SQL generation for `paste()` when used with the collapse parameter
  targeting a Postgres database. (@rbdixon, #1357)

* The db backend system has been completely overhauled in order to make
  it possible to add backends in other packages, and to support a much
  wider range of databases. See `vignette("new-sql-backend")` for instruction
  on how to create your own (#568).

* `src_mysql()` gains a method for `explain()`.

* When `mutate()` creates a new variable that uses a window function,
  automatically wrap the result in a subquery (#484).

* Correct SQL generation for `first()` and `last()` (#531).

* `order_by()` now works in conjunction with window functions in databases
  that support them.

### Data frames/`tbl_df`

* All verbs now understand how to work with `difftime()` (#390) and
  `AsIs` (#453) objects. They all check that colnames are unique (#483), and
  are more robust when columns are not present (#348, #569, #600).

* Hybrid evaluation bugs fixed:

    * Call substitution stopped too early when a sub expression contained a
      `$` (#502).

    * Handle `::` and `:::` (#412).

    * `cumany()` and `cumall()` properly handle `NA` (#408).

    * `nth()` now correctly preserve the class when using dates, times and
      factors (#509).

    * no longer substitutes within `order_by()` because `order_by()` needs to do
      its own NSE (#169).

* `[.tbl_df` always returns a tbl_df (i.e. `drop = FALSE` is the default)
  (#587, #610). `[.grouped_df` preserves important output attributes (#398).

* `arrange()` keeps the grouping structure of grouped data (#491, #605),
  and preserves input classes (#563).

* `contains()` accidentally matched regular expressions, now it passes
  `fixed = TRUE` to `grep()` (#608).

* `filter()` asserts all variables are white listed (#566).

* `mutate()` makes a `rowwise_df` when given a `rowwise_df` (#463).

* `rbind_all()` creates `tbl_df` objects instead of raw `data.frame`s.

* If `select()` doesn't match any variables, it returns a 0-column data frame,
  instead of the original (#498). It no longer fails when if some columns
  are not named (#492)

* `sample_n()` and `sample_frac()` methods for data.frames exported.
  (#405, @alyst)

* A grouped data frame may have 0 groups (#486). Grouped df objects
  gain some basic validity checking, which should prevent some crashes
  related to corrupt `grouped_df` objects made by `rbind()` (#606).

* More coherence when joining columns of compatible but different types,
  e.g. when joining a character vector and a factor (#455),
  or a numeric and integer (#450)

* `mutate()` works for on zero-row grouped data frame, and
  with list columns (#555).

* `LazySubset` was confused about input data size (#452).

* Internal `n_distinct()` is stricter about it's inputs: it requires one symbol
  which must be from the data frame (#567).

* `rbind_*()` handle data frames with 0 rows (#597). They fill character
  vector columns with `NA` instead of blanks (#595).  They work with
  list columns (#463).

* Improved handling of encoding for column names (#636).

* Improved handling of hybrid evaluation re $ and @ (#645).

### Data tables

* Fix major omission in `tbl_dt()` and `grouped_dt()` methods - I was
  accidentally doing a deep copy on every result :(

* `summarise()` and `group_by()` now retain over-allocation when working with
  data.tables (#475, @arunsrinivasan).

* joining two data.tables now correctly dispatches to data table methods,
  and result is a data table (#470)

### Cubes

* `summarise.tbl_cube()` works with single grouping variable (#480).

# dplyr 0.2

## Piping

dplyr now imports `%>%` from magrittr (#330). I recommend that you use this instead of `%.%` because it is easier to type (since you can hold down the shift key) and is more flexible. With you `%>%`, you can control which argument on the RHS recieves the LHS by using the pronoun `.`. This makes `%>%` more useful with base R functions because they don't always take the data frame as the first argument. For example you could pipe `mtcars` to `xtabs()` with:

    mtcars %>% xtabs( ~ cyl + vs, data = .)

Thanks to @smbache for the excellent magrittr package. dplyr only provides `%>%` from magrittr, but it contains many other useful functions. To use them, load `magrittr` explicitly: `library(magrittr)`. For more details, see `vignette("magrittr")`.

`%.%` will be deprecated in a future version of dplyr, but it won't happen for a while. I've also deprecated `chain()` to encourage a single style of dplyr usage: please use `%>%` instead.

## Do

`do()` has been completely overhauled. There are now two ways to use it, either with multiple named arguments or a single unnamed arguments. `group_by()` + `do()` is equivalent to `plyr::dlply`, except it always returns a data frame.

If you use named arguments, each argument becomes a list-variable in the output. A list-variable can contain any arbitrary R object so it's particularly well suited for storing models.

    library(dplyr)
    models <- mtcars %>% group_by(cyl) %>% do(lm = lm(mpg ~ wt, data = .))
    models %>% summarise(rsq = summary(lm)$r.squared)

If you use an unnamed argument, the result should be a data frame. This allows you to apply arbitrary functions to each group.

    mtcars %>% group_by(cyl) %>% do(head(., 1))

Note the use of the `.` pronoun to refer to the data in the current group.

`do()` also has an automatic progress bar. It appears if the computation takes longer than 5 seconds and lets you know (approximately) how much longer the job will take to complete.

## New verbs

dplyr 0.2 adds three new verbs:

* `glimpse()` makes it possible to see all the columns in a tbl,
  displaying as much data for each variable as can be fit on a single line.

* `sample_n()` randomly samples a fixed number of rows from a tbl;
  `sample_frac()` randomly samples a fixed fraction of rows. Only works
  for local data frames and data tables (#202).

* `summarise_each()` and `mutate_each()` make it easy to apply one or more
  functions to multiple columns in a tbl (#178).

## Minor improvements

* If you load plyr after dplyr, you'll get a message suggesting that you
  load plyr first (#347).

* `as.tbl_cube()` gains a method for matrices (#359, @paulstaab)

* `compute()` gains `temporary` argument so you can control whether the
  results are temporary or permanent (#382, @cpsievert)

* `group_by()` now defaults to `add = FALSE` so that it sets the grouping
  variables rather than adding to the existing list. I think this is how
  most people expected `group_by` to work anyway, so it's unlikely to
  cause problems (#385).

* Support for [MonetDB](http://www.monetdb.org) tables with `src_monetdb()`
  (#8, thanks to @hannesmuehleisen).

* New vignettes:

    * `memory` vignette which discusses how dplyr minimises memory usage
      for local data frames (#198).

    *  `new-sql-backend` vignette which discusses how to add a new
       SQL backend/source to dplyr.

* `changes()` output more clearly distinguishes which columns were added or
  deleted.

* `explain()` is now generic.

* dplyr is more careful when setting the keys of data tables, so it never
  accidentally modifies an object that it doesn't own. It also avoids
  unnecessary key setting which negatively affected performance.
  (#193, #255).

* `print()` methods for `tbl_df`, `tbl_dt` and `tbl_sql` gain `n` argument to
  control the number of rows printed (#362). They also works better when you have
  columns containing lists of complex objects.

* `row_number()` can be called without arguments, in which case it returns
  the same as `1:n()` (#303).

* `"comment"` attribute is allowed (white listed) as well as names (#346).

* hybrid versions of `min`, `max`, `mean`, `var`, `sd` and `sum`
  handle the `na.rm` argument (#168). This should yield substantial
  performance improvements for those functions.

* Special case for call to `arrange()` on a grouped data frame with no arguments. (#369)  

## Bug fixes

* Code adapted to Rcpp > 0.11.1

* internal `DataDots` class protects against missing variables in verbs (#314),
  including the case where `...` is missing. (#338)

* `all.equal.data.frame` from base is no longer bypassed. we now have
  `all.equal.tbl_df` and `all.equal.tbl_dt` methods (#332).

* `arrange()` correctly handles NA in numeric vectors (#331) and 0 row
  data frames (#289).

* `copy_to.src_mysql()` now works on windows (#323)

* `*_join()` doesn't reorder column names (#324).

* `rbind_all()` is stricter and only accepts list of data frames (#288)

* `rbind_*` propagates time zone information for `POSIXct` columns (#298).

* `rbind_*` is less strict about type promotion. The numeric `Collecter` allows
  collection of integer and logical vectors. The integer `Collecter` also collects
  logical values (#321).

* internal `sum` correctly handles integer (under/over)flow (#308).

* `summarise()` checks consistency of outputs (#300) and drops `names`
  attribute of output columns (#357).

* join functions throw error instead of crashing when there are no common
  variables between the data frames, and also give a better error message when
  only one data frame has a by variable (#371).

* `top_n()` returns `n` rows instead of `n - 1` (@leondutoit, #367).

* SQL translation always evaluates subsetting operators (`$`, `[`, `[[`)
  locally. (#318).

* `select()` now renames variables in remote sql tbls (#317) and  
  implicitly adds grouping variables (#170).

* internal `grouped_df_impl` function errors if there are no variables to group by (#398).

* `n_distinct` did not treat NA correctly in the numeric case #384.

* Some compiler warnings triggered by -Wall or -pedantic have been eliminated.

* `group_by` only creates one group for NA (#401).

* Hybrid evaluator did not evaluate expression in correct environment (#403).

# dplyr 0.1.3

## Bug fixes

* `select()` actually renames columns in a data table (#284).

* `rbind_all()` and `rbind_list()` now handle missing values in factors (#279).

* SQL joins now work better if names duplicated in both x and y tables (#310).

* Builds against Rcpp 0.11.1

* `select()` correctly works with the vars attribute (#309).

* Internal code is stricter when deciding if a data frame is grouped (#308):
  this avoids a number of situations which previously causedd .

* More data frame joins work with missing values in keys (#306).

# dplyr 0.1.2

## New features

* `select()` is substantially more powerful. You can use named arguments to
  rename existing variables, and new functions `starts_with()`, `ends_with()`,
  `contains()`, `matches()` and `num_range()` to select variables based on
  their names. It now also makes a shallow copy, substantially reducing its
  memory impact (#158, #172, #192, #232).

* `summarize()` added as alias for `summarise()` for people from countries
  that don't don't spell things correctly ;) (#245)

## Bug fixes

* `filter()` now fails when given anything other than a logical vector, and
  correctly handles missing values (#249). `filter.numeric()` proxies
  `stats::filter()` so you can continue to use `filter()` function with
  numeric inputs (#264).

* `summarise()` correctly uses newly created variables (#259).

* `mutate()` correctly propagates attributes (#265) and `mutate.data.frame()`
  correctly mutates the same variable repeatedly (#243).

* `lead()` and `lag()` preserve attributes, so they now work with
  dates, times and factors (#166).

* `n()` never accepts arguments (#223).

* `row_number()` gives correct results (#227).

* `rbind_all()` silently ignores data frames with 0 rows or 0 columns (#274).

* `group_by()` orders the result (#242). It also checks that columns
  are of supported types (#233, #276).

* The hybrid evaluator did not handle some expressions correctly, for
  example in `if(n() > 5) 1 else 2` the subexpression `n()` was not
  substituted correctly. It also correctly processes `$` (#278).

* `arrange()` checks that all columns are of supported types (#266). It also
  handles list columns (#282).

* Working towards Solaris compatibility.

* Benchmarking vignette temporarily disabled due to microbenchmark
  problems reported by BDR.

# dplyr 0.1.1

## Improvements

* new `location()` and `changes()` functions which provide more information
  about how data frames are stored in memory so that you can see what
  gets copied.

* renamed `explain_tbl()` to `explain()` (#182).

* `tally()` gains `sort` argument to sort output so highest counts
  come first (#173).

* `ungroup.grouped_df()`, `tbl_df()`, `as.data.frame.tbl_df()` now only
  make shallow copies of their inputs (#191).

* The `benchmark-baseball` vignette now contains fairer (including grouping
  times) comparisons with `data.table`. (#222)

## Bug fixes

* `filter()` (#221) and `summarise()` (#194) correctly propagate attributes.

* `summarise()` throws an error when asked to summarise an unknown variable
  instead of crashing (#208).

* `group_by()` handles factors with missing values (#183).

* `filter()` handles scalar results (#217) and better handles scoping, e.g.
  `filter(., variable)` where `variable` is defined in the function that calls
  `filter`. It also handles `T` and `F` as aliases to `TRUE` and `FALSE`
  if there are no `T` or `F` variables in the data or in the scope.

* `select.grouped_df` fails when the grouping variables are not included
  in the selected variables (#170)

* `all.equal.data.frame()` handles a corner case where the data frame has
  `NULL` names (#217)

* `mutate()` gives informative error message on unsupported types (#179)

* dplyr source package no longer includes pandas benchmark, reducing
  download size from 2.8 MB to 0.5 MB.<|MERGE_RESOLUTION|>--- conflicted
+++ resolved
@@ -1,6 +1,5 @@
 # dplyr 0.5.0.9000
 
-<<<<<<< HEAD
 * `summarise()` now correctly evaluates newly created factors (#2217).
 
 * `bind_rows()` and `bind_cols()` give an error for database tables (#2373).
@@ -9,7 +8,9 @@
   (#2056), and also for zero-column data frames (#2175).
 
 * `mutate()` recycles list columns of length 1 (#2171).
-=======
+
+* `summarise()` now can create ordered factors (#2200).
+
 * Breaking change: `xxx_join.tbl_df()` by default treats all `NA` values as
   different from each other (and from any other value), so that they never
   match.  This corresponds to the behavior of joins for database sources,
@@ -19,7 +20,6 @@
   `pkgconfig::set_config("dplyr::na_matches", "na")` (#2033).
 
 * `summarise()` now correctly evaluates newly created factors (#2217).
->>>>>>> 813ea4f4
 
 * `summarise()` now can create ordered factors (#2200).
 
