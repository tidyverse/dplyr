# dplyr 0.4.3.9000

<<<<<<< HEAD
* `trunc_mat()` correctly prints the type of list columns (#1379)
=======
* set operations respect coercion rules (#799).

* joins on `POSIXct` consider time zones (#819).

* `n_distinct` uses multiple arguments (#1084).
>>>>>>> 9da26199

# dplyr 0.4.3

## Improved encoding support

Until now, dplyr's support for non-UTF8 encodings has been rather shaky. This release brings a number of improvement to fix these problems: it's probably not perfect, but should be a lot better than the previously version. This includes fixes to `arrange()` (#1280), `bind_rows()` (#1265), `distinct()` (#1179), and joins (#1315). `print.tbl_df()` also recieved a fix for strings with invalid encodings (#851).

## Other minor improvements and bug fixes

* `frame_data()` provides a means for constructing `data_frame`s using
  a simple row-wise language. (#1358, @kevinushey)

* `all.equal()` no longer runs all outputs together (#1130).

* `as_data_frame()` gives better error message with NA column names (#1101).

* `[.tbl_df` is more careful about subsetting column names (#1245).

* `arrange()` and `mutate()` work on empty data frames (#1142).

* `arrange()`, `filter()`, `slice()`, and `summarise()` preserve data frame
  meta attributes (#1064).

* `bind_rows()` and `bind_cols()` accept lists (#1104): during initial data
  cleaning you no longer need to convert lists to data frames, but can
  instead feed them to `bind_rows()` directly.

* `bind_rows()` gains a `.id` argument. When supplied, it creates a
  new column that gives the name of each data frame (#1337, @lionel-).

* `bind_rows()` respects the `ordered` attribute of factors (#1112), and
  does better at comparing `POSIXct`s (#1125). The `tz` attribute is ignored
  when determining if two `POSIXct` vectors are comparable. If the `tz` of
  all inputs is the same, it's used, otherwise its set to `UTC`.

* `data_frame()` always produces a `tbl_df` (#1151, @kevinushey)

* `filter(x, TRUE, TRUE)` now just returns `x` (#1210),
  it doesn't internally modify the first argument (#971), and
  it now works with rowwise data (#1099). It once again works with
  data tables (#906).

* `glimpse()` also prints out the number of variables in addition to the number
  of observations (@ilarischeinin, #988).

* Joins handles matrix columns better (#1230), and can join `Date` objects
  with heterogenous representations (some `Date`s are integers, while other
  are numeric). This also improves `all.equal()` (#1204).

* Fixed `percent_rank()` and `cume_dist()` so that missing values no longer
  affect denominator (#1132).

* `print.tbl_df()` now displays the class for all variables, not just those
  that don't fit on the screen (#1276). It also displays duplicated column
  names correctly (#1159).

* `print.grouped_df()` now tells you how many groups there are.

* `mutate()` can set to `NULL` the first column (used to segfault, #1329) and
  it better protects intermediary results (avoiding random segfaults, #1231).

* `mutate()` on grouped data handles the special case where for the first few
  groups, the result consists of a `logical` vector with only `NA`. This can
  happen when the condition of an `ifelse` is an all `NA` logical vector (#958).

* `mutate.rowwise_df()` handles factors (#886) and correctly handles
  0-row inputs (#1300).

* `n_distinct()` gains an `na_rm` argument (#1052).

* The `Progress` bar used by `do()` now respects global option
  `dplyr.show_progress` (default is TRUE) so you can turn it off globally
  (@jimhester #1264, #1226).

* `summarise()` handles expressions that returning heterogenous outputs,
  e.g. `median()`, which that sometimes returns an integer, and other times a
  numeric (#893).

* `slice()` silently drops columns corresponding to an NA (#1235).

* `ungroup.rowwise_df()` gives a `tbl_df` (#936).

* More explicit duplicated column name error message (#996).

* When "," is already being used as the decimal point (`getOption("OutDec")`),
  use "." as the thousands separator when printing out formatted numbers
  (@ilarischeinin, #988).

## Databases

* `db_query_fields.SQLiteConnection` uses `build_sql` rather than `paste0`
  (#926, @NikNakk)

* Improved handling of `log()` (#1330).

* `n_distinct(x)` is translated to `COUNT(DISTINCT(x))` (@skparkes, #873).

* `print(n = Inf)` now works for remote sources (#1310).

## Hybrid evaluation

* Hybrid evaluation does not take place for objects with a class (#1237).

* Improved `$` handling (#1134).

* Simplified code for `lead()` and `lag()` and make sure they work properly on
  factors (#955). Both repsect the `default` argument (#915).

* `mutate` can set to `NULL` the first column (used to segfault, #1329).

* `filter` on grouped data handles indices correctly (#880).  

* `sum()` issues a warning about integer overflow (#1108).

# dplyr 0.4.2

This is a minor release containing fixes for a number of crashes and issues identified by R CMD CHECK. There is one new "feature": dplyr no longer complains about unrecognised attributes, and instead just copies them over to the output.

* `lag()` and `lead()` for grouped data were confused about indices and therefore
  produced wrong results (#925, #937). `lag()` once again overrides `lag()`
  instead of just the default method `lag.default()`. This is necesary due to
  changes in R CMD check. To use the lag function provided by another package,
  use `pkg::lag`.

* Fixed a number of memory issues identified by valgrind.

* Improved performance when working with large number of columns (#879).

* Lists-cols that contain data frames now print a slightly nicer summary
  (#1147)

* Set operations give more useful error message on incompatible data frames
  (#903).

* `all.equal()` gives the correct result when `ignore_row_order` is `TRUE`
  (#1065) and `all.equal()` correctly handles character missing values (#1095).

* `bind_cols()` always produces a `tbl_df` (#779).

* `bind_rows()` gains a test for a form of data frame corruption (#1074).

* `bind_rows()` and `summarise()` now handles complex columns (#933).

* Workaround for using the constructor of `DataFrame` on an unprotected object
  (#998)

* Improved performance when working with large number of columns (#879).

# dplyr 0.4.1

* Don't assume that RPostgreSQL is available.

# dplyr 0.4.0

## New features

* `add_rownames()` turns row names into an explicit variable (#639).

* `as_data_frame()` efficiently coerces a list into a data frame (#749).

* `bind_rows()` and `bind_cols()` efficiently bind a list of data frames by
  row or column. `combine()` applies the same coercion rules to vectors
  (it works like `c()` or `unlist()` but is consistent with the `bind_rows()`
  rules).

* `right_join()` (include all rows in `y`, and matching rows in `x`) and
  `full_join()` (include all rows in `x` and `y`) complete the family of
  mutating joins (#96).

* `group_indices()` computes a unique integer id for each group (#771). It
  can be called on a grouped_df without any arguments or on a data frame
  with same arguments as `group_by()`.

## New vignettes

* `vignette("data_frames")` describes dplyr functions that make it easier
  and faster to create and coerce data frames. It subsumes the old `memory`
  vignette.

* `vignette("two-table")` describes how two-table verbs work in dplyr.

## Minor improvements

* `data_frame()` (and `as_data_frame()` & `tbl_df()`) now explicitly
  forbid columns that are data frames or matrices (#775). All columns
  must be either a 1d atomic vector or a 1d list.

* `do()` uses lazyeval to correctly evaluate its arguments in the correct
  environment (#744), and new `do_()` is the SE equivalent of `do()` (#718).
  You can modify grouped data in place: this is probably a bad idea but it's
  sometimes convenient (#737). `do()` on grouped data tables now passes in all
  columns (not all columns except grouping vars) (#735, thanks to @kismsu).
  `do()` with database tables no longer potentially includes grouping
  variables twice (#673). Finally, `do()` gives more consistent outputs when
  there are no rows or no groups (#625).

* `first()` and `last()` preserve factors, dates and times (#509).

* Overhaul of single table verbs for data.table backend. They now all use
  a consistent (and simpler) code base. This ensures that (e.g.) `n()`
  now works in all verbs (#579).

* In `*_join()`, you can now name only those variables that are different between
  the two tables, e.g. `inner_join(x, y, c("a", "b", "c" = "d"))` (#682).
  If non-join colums are the same, dplyr will add `.x` and `.y`
  suffixes to distinguish the source (#655).

* `mutate()` handles complex vectors (#436) and forbids `POSIXlt` results
  (instead of crashing) (#670).

* `select()` now implements a more sophisticated algorithm so if you're
  doing multiples includes and excludes with and without names, you're more
  likely to get what you expect (#644). You'll also get a better error
  message if you supply an input that doesn't resolve to an integer
  column position (#643).

* Printing has recieved a number of small tweaks. All `print()` method methods
  invisibly return their input so you can interleave `print()` statements into a
  pipeline to see interim results. `print()` will column names of 0 row data
  frames (#652), and will never print more 20 rows (i.e.
  `options(dplyr.print_max)` is now 20), not 100 (#710). Row names are no
  never printed since no dplyr method is guaranteed to preserve them (#669).

    `glimpse()` prints the number of observations (#692)

    `type_sum()` gains a data frame method.

* `summarise()` handles list output columns (#832)

* `slice()` works for data tables (#717). Documentation clarifies that
  slice can't work with relational databases, and the examples show
  how to achieve the same results using `filter()` (#720).

* dplyr now requires RSQLite >= 1.0. This shouldn't affect your code
  in any way (except that RSQLite now doesn't need to be attached) but does
  simplify the internals (#622).

* Functions that need to combine multiple results into a single column
  (e.g. `join()`, `bind_rows()` and `summarise()`) are more careful about
  coercion.

    Joining factors with the same levels in the same order preserves the
    original levels (#675). Joining factors with non-identical levels
    generates a warning and coerces to character (#684). Joining a character
    to a factor (or vice versa) generates a warning and coerces to character.
    Avoid these warnings by ensuring your data is compatible before joining.

    `rbind_list()` will throw an error if you attempt to combine an integer and
    factor (#751). `rbind()`ing a column full of `NA`s is allowed and just
    collects the appropriate missing value for the column type being collected
    (#493).

    `summarise()` is more careful about `NA`, e.g. the decision on the result
    type will be delayed until the first non NA value is returned (#599).
    It will complain about loss of precision coercions, which can happen for
    expressions that return integers for some groups and a doubles for others
    (#599).

* A number of functions gained new or improved hybrid handlers: `first()`,
  `last()`, `nth()` (#626), `lead()` & `lag()` (#683), `%in%` (#126). That means
  when you use these functions in a dplyr verb, we handle them in C++, rather
  than calling back to R, and hence improving performance.

    Hybrid `min_rank()` correctly handles `NaN` values (#726). Hybrid
    implementation of `nth()` falls back to R evaluation when `n` is not
    a length one integer or numeric, e.g. when it's an expression (#734).

    Hybrid `dense_rank()`, `min_rank()`, `cume_dist()`, `ntile()`, `row_number()`
    and `percent_rank()` now preserve NAs (#774)

* `filter` returns its input when it has no rows or no columns (#782).

* Join functions keep attributes (e.g. time zone information) from the
  left argument for `POSIXct` and `Date` objects (#819), and only
  only warn once about each incompatibility (#798).

## Bug fixes

* `[.tbl_df` correctly computes row names for 0-column data frames, avoiding
  problems with xtable (#656). `[.grouped_df` will silently drop grouping
  if you don't include the grouping columns (#733).

* `data_frame()` now acts correctly if the first argument is a vector to be
  recycled. (#680 thanks @jimhester)

* `filter.data.table()` works if the table has a variable called "V1" (#615).

* `*_join()` keeps columns in original order (#684).
  Joining a factor to a character vector doesn't segfault (#688).
  `*_join` functions can now deal with multiple encodings (#769),
  and correctly name results (#855).

* `*_join.data.table()` works when data.table isn't attached (#786).

* `group_by()` on a data table preserves original order of the rows (#623).
  `group_by()` supports variables with more than 39 characters thanks to
  a fix in lazyeval (#705). It gives meaninful error message when a variable
  is not found in the data frame (#716).

* `grouped_df()` requires `vars` to be a list of symbols (#665).

* `min(.,na.rm = TRUE)` works with `Date`s built on numeric vectors (#755)

* `rename_()` generic gets missing `.dots` argument (#708).

* `row_number()`, `min_rank()`, `percent_rank()`, `dense_rank()`, `ntile()` and
  `cume_dist()` handle data frames with 0 rows (#762). They all preserve
  missing values (#774). `row_number()` doesn't segfault when giving an external
  variable with the wrong number of variables (#781)

* `group_indices` handles the edge case when there are no variables (#867)  

# dplyr 0.3.0.1

* Fixed problem with test script on Windows.

# dplyr 0.3

## New functions

* `between()` vector function efficiently determines if numeric values fall
  in a range, and is translated to special form for SQL (#503).

* `count()` makes it even easier to do (weighted) counts (#358).

* `data_frame()` by @kevinushey is a nicer way of creating data frames.
  It never coerces column types (no more `stringsAsFactors = FALSE`!),
  never munges column names, and never adds row names. You can use previously
  defined columns to compute new columns (#376).

* `distinct()` returns distinct (unique) rows of a tbl (#97). Supply
  additional variables to return the first row for each unique combination
  of variables.

* Set operations, `intersect()`, `union()` and `setdiff()` now have methods
  for data frames, data tables and SQL database tables (#93). They pass their
  arguments down to the base functions, which will ensure they raise errors if
  you pass in two many arguments.

* Joins (e.g. `left_join()`, `inner_join()`, `semi_join()`, `anti_join()`)
  now allow you to join on different variables in `x` and `y` tables by
  supplying a named vector to `by`. For example, `by = c("a" = "b")` joins
  `x.a` to `y.b`.

* `n_groups()` function tells you how many groups in a tbl. It returns
  1 for ungrouped data. (#477)

* `transmute()` works like `mutate()` but drops all variables that you didn't
  explicitly refer to (#302).

* `rename()` makes it easy to rename variables - it works similarly to
  `select()` but it preserves columns that you didn't otherwise touch.

* `slice()` allows you to selecting rows by position (#226). It includes
  positive integers, drops negative integers and you can use expression like
  `n()`.

## Programming with dplyr (non-standard evaluation)

* You can now program with dplyr - every function that does non-standard
  evaluation (NSE) has a standard evaluation (SE) version ending in `_`.
  This is powered by the new lazyeval package which provides all the tools
  needed to implement NSE consistently and correctly.

* See `vignette("nse")` for full details.

* `regroup()` is deprecated. Please use the more flexible `group_by_()`
  instead.

* `summarise_each_q()` and `mutate_each_q()` are deprecated. Please use
  `summarise_each_()` and `mutate_each_()` instead.

* `funs_q` has been replaced with `funs_`.

## Removed and deprecated features

* `%.%` has been deprecated: please use `%>%` instead. `chain()` is
  defunct. (#518)

* `filter.numeric()` removed. Need to figure out how to reimplement with
  new lazy eval system.

* The `Progress` refclass is no longer exported to avoid conflicts with shiny.
  Instead use `progress_estimated()` (#535).

* `src_monetdb()` is now implemented in MonetDB.R, not dplyr.

* `show_sql()` and `explain_sql()` and matching global options `dplyr.show_sql`
  and `dplyr.explain_sql` have been removed. Instead use `show_query()` and
  `explain()`.

## Minor improvements and bug fixes

* Main verbs now have individual documentation pages (#519).

* `%>%` is simply re-exported from magrittr, instead of creating a local copy
  (#496, thanks to @jimhester)

* Examples now use `nycflights13` instead of `hflights` because it the variables
  have better names and there are a few interlinked tables (#562). `Lahman` and
  `nycflights13` are (once again) suggested packages. This means many examples
  will not work unless you explicitly install them with
  `install.packages(c("Lahman", "nycflights13"))` (#508). dplyr now depends on
  Lahman 3.0.1. A number of examples have been updated to reflect modified
  field names (#586).

* `do()` now displays the progress bar only when used in interactive prompts
  and not when knitting (#428, @jimhester).

* `glimpse()` now prints a trailing new line (#590).

* `group_by()` has more consistent behaviour when grouping by constants:
  it creates a new column with that value (#410). It renames grouping
  variables (#410). The first argument is now `.data` so you can create
  new groups with name x (#534).

* Now instead of overriding `lag()`, dplyr overrides `lag.default()`,
  which should avoid clobbering lag methods added by other packages.
  (#277).

* `mutate(data, a = NULL)` removes the variable `a` from the returned
  dataset (#462).

* `trunc_mat()` and hence `print.tbl_df()` and friends gets a `width` argument
  to control the deafult output width. Set `options(dplyr.width = Inf)` to
  always show all columns (#589).

* `select()` gains `one_of()` selector: this allows you to select variables
  provided by a character vector (#396). It fails immediately if you give an
  empty pattern to `starts_with()`,  `ends_with()`, `contains()` or `matches()`
  (#481, @leondutoit). Fixed buglet in `select()` so that you can now create
  variables called `val` (#564).

* Switched from RC to R6.

* `tally()` and `top_n()` work consistently: neither accidentally
  evaluates the the `wt` param. (#426, @mnel)

* `rename` handles grouped data (#640).

## Minor improvements and bug fixes by backend

### Databases

* Correct SQL generation for `paste()` when used with the collapse parameter
  targeting a Postgres database. (@rbdixon, #1357)

* The db backend system has been completely overhauled in order to make
  it possible to add backends in other packages, and to support a much
  wider range of databases. See `vignette("new-sql-backend")` for instruction
  on how to create your own (#568).

* `src_mysql()` gains a method for `explain()`.

* When `mutate()` creates a new variable that uses a window function,
  automatically wrap the result in a subquery (#484).

* Correct SQL generation for `first()` and `last()` (#531).

* `order_by()` now works in conjunction with window functions in databases
  that support them.

### Data frames/`tbl_df`

* All verbs now understand how to work with `difftime()` (#390) and
  `AsIs` (#453) objects. They all check that colnames are unique (#483), and
  are more robust when columns are not present (#348, #569, #600).

* Hybrid evaluation bugs fixed:

    * Call substitution stopped too early when a sub expression contained a
      `$` (#502).

    * Handle `::` and `:::` (#412).

    * `cumany()` and `cumall()` properly handle `NA` (#408).

    * `nth()` now correctly preserve the class when using dates, times and
      factors (#509).

    * no longer substitutes within `order_by()` because `order_by()` needs to do
      its own NSE (#169).

* `[.tbl_df` always returns a tbl_df (i.e. `drop = FALSE` is the default)
  (#587, #610). `[.grouped_df` preserves important output attributes (#398).

* `arrange()` keeps the grouping structure of grouped data (#491, #605),
  and preserves input classes (#563).

* `contains()` accidentally matched regular expressions, now it passes
  `fixed = TRUE` to `grep()` (#608).

* `filter()` asserts all variables are white listed (#566).

* `mutate()` makes a `rowwise_df` when given a `rowwise_df` (#463).

* `rbind_all()` creates `tbl_df` objects instead of raw `data.frame`s.

* If `select()` doesn't match any variables, it returns a 0-column data frame,
  instead of the original (#498). It no longer fails when if some columns
  are not named (#492)

* `sample_n()` and `sample_frac()` methods for data.frames exported.
  (#405, @alyst)

* A grouped data frame may have 0 groups (#486). Grouped df objects
  gain some basic validity checking, which should prevent some crashes
  related to corrupt `grouped_df` objects made by `rbind()` (#606).

* More coherence when joining columns of compatible but different types,
  e.g. when joining a character vector and a factor (#455),
  or a numeric and integer (#450)

* `mutate()` works for on zero-row grouped data frame, and
  with list columns (#555).

* `LazySubset` was confused about input data size (#452).

* Internal `n_distinct()` is stricter about it's inputs: it requires one symbol
  which must be from the data frame (#567).

* `rbind_*()` handle data frames with 0 rows (#597). They fill character
  vector columns with `NA` instead of blanks (#595).  They work with
  list columns (#463).

* Improved handling of encoding for column names (#636).

* Improved handling of hybrid evaluation re $ and @ (#645).

### Data tables

* Fix major omission in `tbl_dt()` and `grouped_dt()` methods - I was
  accidentally doing a deep copy on every result :(

* `summarise()` and `group_by()` now retain over-allocation when working with
  data.tables (#475, @arunsrinivasan).

* joining two data.tables now correctly dispatches to data table methods,
  and result is a data table (#470)

### Cubes

* `summarise.tbl_cube()` works with single grouping variable (#480).

# dplyr 0.2

## Piping

dplyr now imports `%>%` from magrittr (#330). I recommend that you use this instead of `%.%` because it is easier to type (since you can hold down the shift key) and is more flexible. With you `%>%`, you can control which argument on the RHS recieves the LHS by using the pronoun `.`. This makes `%>%` more useful with base R functions because they don't always take the data frame as the first argument. For example you could pipe `mtcars` to `xtabs()` with:

    mtcars %>% xtabs( ~ cyl + vs, data = .)

Thanks to @smbache for the excellent magrittr package. dplyr only provides `%>%` from magrittr, but it contains many other useful functions. To use them, load `magrittr` explicitly: `library(magrittr)`. For more details, see `vignette("magrittr")`.

`%.%` will be deprecated in a future version of dplyr, but it won't happen for a while. I've also deprecated `chain()` to encourage a single style of dplyr usage: please use `%>%` instead.

## Do

`do()` has been completely overhauled. There are now two ways to use it, either with multiple named arguments or a single unnamed arguments. `group_by()` + `do()` is equivalent to `plyr::dlply`, except it always returns a data frame.

If you use named arguments, each argument becomes a list-variable in the output. A list-variable can contain any arbitrary R object so it's particularly well suited for storing models.

    library(dplyr)
    models <- mtcars %>% group_by(cyl) %>% do(lm = lm(mpg ~ wt, data = .))
    models %>% summarise(rsq = summary(lm)$r.squared)

If you use an unnamed argument, the result should be a data frame. This allows you to apply arbitrary functions to each group.

    mtcars %>% group_by(cyl) %>% do(head(., 1))

Note the use of the `.` pronoun to refer to the data in the current group.

`do()` also has an automatic progress bar. It appears if the computation takes longer than 5 seconds and lets you know (approximately) how much longer the job will take to complete.

## New verbs

dplyr 0.2 adds three new verbs:

* `glimpse()` makes it possible to see all the columns in a tbl,
  displaying as much data for each variable as can be fit on a single line.

* `sample_n()` randomly samples a fixed number of rows from a tbl;
  `sample_frac()` randomly samples a fixed fraction of rows. Only works
  for local data frames and data tables (#202).

* `summarise_each()` and `mutate_each()` make it easy to apply one or more
  functions to multiple columns in a tbl (#178).

## Minor improvements

* If you load plyr after dplyr, you'll get a message suggesting that you
  load plyr first (#347).

* `as.tbl_cube()` gains a method for matrices (#359, @paulstaab)

* `compute()` gains `temporary` argument so you can control whether the
  results are temporary or permanent (#382, @cpsievert)

* `group_by()` now defaults to `add = FALSE` so that it sets the grouping
  variables rather than adding to the existing list. I think this is how
  most people expected `group_by` to work anyway, so it's unlikely to
  cause problems (#385).

* Support for [MonetDB](http://www.monetdb.org) tables with `src_monetdb()`
  (#8, thanks to @hannesmuehleisen).

* New vignettes:

    * `memory` vignette which discusses how dplyr minimises memory usage
      for local data frames (#198).

    *  `new-sql-backend` vignette which discusses how to add a new
       SQL backend/source to dplyr.

* `changes()` output more clearly distinguishes which columns were added or
  deleted.

* `explain()` is now generic.

* dplyr is more careful when setting the keys of data tables, so it never
  accidentally modifies an object that it doesn't own. It also avoids
  unnecessary key setting which negatively affected performance.
  (#193, #255).

* `print()` methods for `tbl_df`, `tbl_dt` and `tbl_sql` gain `n` argument to
  control the number of rows printed (#362). They also works better when you have
  columns containing lists of complex objects.

* `row_number()` can be called without arguments, in which case it returns
  the same as `1:n()` (#303).

* `"comment"` attribute is allowed (white listed) as well as names (#346).

* hybrid versions of `min`, `max`, `mean`, `var`, `sd` and `sum`
  handle the `na.rm` argument (#168). This should yield substantial
  performance improvements for those functions.

* Special case for call to `arrange()` on a grouped data frame with no arguments. (#369)  

## Bug fixes

* Code adapted to Rcpp > 0.11.1

* internal `DataDots` class protects against missing variables in verbs (#314),
  including the case where `...` is missing. (#338)

* `all.equal.data.frame` from base is no longer bypassed. we now have
  `all.equal.tbl_df` and `all.equal.tbl_dt` methods (#332).

* `arrange()` correctly handles NA in numeric vectors (#331) and 0 row
  data frames (#289).

* `copy_to.src_mysql()` now works on windows (#323)

* `*_join()` doesn't reorder column names (#324).

* `rbind_all()` is stricter and only accepts list of data frames (#288)

* `rbind_*` propagates time zone information for `POSIXct` columns (#298).

* `rbind_*` is less strict about type promotion. The numeric `Collecter` allows
  collection of integer and logical vectors. The integer `Collecter` also collects
  logical values (#321).

* internal `sum` correctly handles integer (under/over)flow (#308).

* `summarise()` checks consistency of outputs (#300) and drops `names`
  attribute of output columns (#357).

* join functions throw error instead of crashing when there are no common
  variables between the data frames, and also give a better error message when
  only one data frame has a by variable (#371).

* `top_n()` returns `n` rows instead of `n - 1` (@leondutoit, #367).

* SQL translation always evaluates subsetting operators (`$`, `[`, `[[`)
  locally. (#318).

* `select()` now renames variables in remote sql tbls (#317) and  
  implicitly adds grouping variables (#170).

* internal `grouped_df_impl` function errors if there are no variables to group by (#398).

* `n_distinct` did not treat NA correctly in the numeric case #384.

* Some compiler warnings triggered by -Wall or -pedantic have been eliminated.

* `group_by` only creates one group for NA (#401).

* Hybrid evaluator did not evaluate expression in correct environment (#403).

# dplyr 0.1.3

## Bug fixes

* `select()` actually renames columns in a data table (#284).

* `rbind_all()` and `rbind_list()` now handle missing values in factors (#279).

* SQL joins now work better if names duplicated in both x and y tables (#310).

* Builds against Rcpp 0.11.1

* `select()` correctly works with the vars attribute (#309).

* Internal code is stricter when deciding if a data frame is grouped (#308):
  this avoids a number of situations which previously causedd .

* More data frame joins work with missing values in keys (#306).

# dplyr 0.1.2

## New features

* `select()` is substantially more powerful. You can use named arguments to
  rename existing variables, and new functions `starts_with()`, `ends_with()`,
  `contains()`, `matches()` and `num_range()` to select variables based on
  their names. It now also makes a shallow copy, substantially reducing its
  memory impact (#158, #172, #192, #232).

* `summarize()` added as alias for `summarise()` for people from countries
  that don't don't spell things correctly ;) (#245)

## Bug fixes

* `filter()` now fails when given anything other than a logical vector, and
  correctly handles missing values (#249). `filter.numeric()` proxies
  `stats::filter()` so you can continue to use `filter()` function with
  numeric inputs (#264).

* `summarise()` correctly uses newly created variables (#259).

* `mutate()` correctly propagates attributes (#265) and `mutate.data.frame()`
  correctly mutates the same variable repeatedly (#243).

* `lead()` and `lag()` preserve attributes, so they now work with
  dates, times and factors (#166).

* `n()` never accepts arguments (#223).

* `row_number()` gives correct results (#227).

* `rbind_all()` silently ignores data frames with 0 rows or 0 columns (#274).

* `group_by()` orders the result (#242). It also checks that columns
  are of supported types (#233, #276).

* The hybrid evaluator did not handle some expressions correctly, for
  example in `if(n() > 5) 1 else 2` the subexpression `n()` was not
  substituted correctly. It also correctly processes `$` (#278).

* `arrange()` checks that all columns are of supported types (#266). It also
  handles list columns (#282).

* Working towards Solaris compatibility.

* Benchmarking vignette temporarily disabled due to microbenchmark
  problems reported by BDR.

# dplyr 0.1.1

## Improvements

* new `location()` and `changes()` functions which provide more information
  about how data frames are stored in memory so that you can see what
  gets copied.

* renamed `explain_tbl()` to `explain()` (#182).

* `tally()` gains `sort` argument to sort output so highest counts
  come first (#173).

* `ungroup.grouped_df()`, `tbl_df()`, `as.data.frame.tbl_df()` now only
  make shallow copies of their inputs (#191).

* The `benchmark-baseball` vignette now contains fairer (including grouping
  times) comparisons with `data.table`. (#222)

## Bug fixes

* `filter()` (#221) and `summarise()` (#194) correctly propagate attributes.

* `summarise()` throws an error when asked to summarise an unknown variable
  instead of crashing (#208).

* `group_by()` handles factors with missing values (#183).

* `filter()` handles scalar results (#217) and better handles scoping, e.g.
  `filter(., variable)` where `variable` is defined in the function that calls
  `filter`. It also handles `T` and `F` as aliases to `TRUE` and `FALSE`
  if there are no `T` or `F` variables in the data or in the scope.

* `select.grouped_df` fails when the grouping variables are not included
  in the selected variables (#170)

* `all.equal.data.frame()` handles a corner case where the data frame has
  `NULL` names (#217)

* `mutate()` gives informative error message on unsupported types (#179)

* dplyr source package no longer includes pandas benchmark, reducing
  download size from 2.8 MB to 0.5 MB.<|MERGE_RESOLUTION|>--- conflicted
+++ resolved
@@ -1,14 +1,12 @@
 # dplyr 0.4.3.9000
 
-<<<<<<< HEAD
 * `trunc_mat()` correctly prints the type of list columns (#1379)
-=======
+
 * set operations respect coercion rules (#799).
 
 * joins on `POSIXct` consider time zones (#819).
 
 * `n_distinct` uses multiple arguments (#1084).
->>>>>>> 9da26199
 
 # dplyr 0.4.3
 
