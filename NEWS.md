# dplyr 0.9.0 (in development)

<<<<<<< HEAD
* All deprecations now use the [lifecycle](https://lifecycle.r-lib.org), 
  that means by default you'll only see a deprecation warning once per session,
  and you can control with `options(lifecycle_verbosity = x)` where
  `x` is one of NULL, "quiet", "warning", and "error".
=======
* `id()`, deprecated in dplyr 0.5.0, is now defunct.
>>>>>>> 8990ffba

* `failwith()` which was deprecated in 0.7.0 is now defunct.

* `sample_n()` and `sample_frac()` have been retired in favour of new 
  `slice_sample()`. See `?sample_n` for details about why, and for examples
  converting from old to new usage.

* `top_n()` has been retired in favour of `slice_min()`/`slice_max()`. See
  `?top_n` for details about why, and how to convert old to new usage (#4494).

* `slice()` gains a new set of helpers:

  * `slice_head()` and `slice_tail()` select the first and last rows, like
    `head()` and `tail()`, but return `n` rows _per group_.
    
  * `slice_sample()` randomly selects rows, taking over from `sample_frac()` 
     and `sample_n()`.
  
  * `slice_min()` and `slice_max()` select the rows with the minimum or 
    maximum values of a variable, taking over from the confusing `top_n()`.
* `transmute()` now preserves order of input variables (#4693).

* `bench_tbls()`, `compare_tbls()`, `compare_tbls2()`, `eval_tbls()` and 
  `eval_tbls2()` are now deprecated. That were only used in a handful of 
  packages, and we now believe that you're better off performing comparisons 
  more directly (#4675).
* `distinct()` errors if you request it use variables that don't exist
  (this was previously a warning) (#4656).

* `tally()` and `count()` now error if the default output `name` (n), already
  exists in the data frame. You'll now need to specify it yourself; this 
  replaces the existing ad hoc approach which used `nn`, `nnn` etc.
  If you supply an explicit `name`, it will override an existing column
  with that name (#4284).

* `order_by()` gives an informative hint if you accidentally call it instead
  of `arrange()` #3357.

* `filter()` handles data frame results when all columns are logical vectors
  by reducing them with `&` (#4678). In particular this means `across()` can be used
  in `filter()`. `filter()` gains better error messages with more information. 

* `ungroup()` can now selectively remove grouping variables (#3760).

* `pull()` can now return named vectors by specifying an additional column name
  (@ilarischeinin, #4102).
  
* New function `across()` that can be used inside `summarise()` or `mutate()` 
  to apply a function (or a set of functions) to a selection of columns. 

* dplyr no longer provides a `all.equal.tbl_df()` method. It never should have
  done so in the first place because it owns neither the generic nor the class.
  It also provided a problematic implementation because, by default, it 
  ignored the order of the rows and the columns which is usually important.
  This is likely to cause new test failures in downstream packages; but on
  the whole we believe those failures to either reflect unexpected behaviour
  or tests that need to be strengthened (#2751).

* `tbl_cube()` and `nasa` have been pulled out into a separate cubelyr package 
  (#4429).

* `funs()` is deprecated and now issues a warning on first use (#3932).

* `starwars` dataset now does a better job of separating biological sex from
  gender identity. The previous `gender` column has been renamed to `sex`,
  since it actually describes the individual's biological sex. A new `gender`
  column encodes the actual gender identity using other information about
  the Star Wars universe (@MeganBeckett, #4456).
  
* `mutate()` and `summarise()` automatically unpack unnamed tibble results (#2326).

* `group_keys.rowwise_df()` gives a 0 column data frame with n() rows. 

* `combine()` is soft deprecated.

* `location()` and `changes()` are soft deprecated, please use functions from the lobstr package. 

* `group_map()` is now a generic (#4576).

* The first argument of `group_map()`, `group_modify()` and `group_walk()`
  has been changed to `.data` for consistency with other generics.
  
* `group_by()` uses hashing from the `vctrs` package. 

# dplyr 0.8.4 (development version)

* Better performance for extracting slices of factors and ordered factors (#4501).

* `group_by()` uses hashing from the `vctrs` package. 

* `group_by()` does not create an arbitrary NA group when grouping by factors with `drop = TRUE` (#4460).

* `rbind_all()` and `rbind_list()` have been removed (@bjungbogati, #4433).

* `dr_dplyr()` has been removed as it is no longer needed (#4433, @smwindecker).

* `rename_at()` and `rename_all()` call the function with a simple character vector, not a `dplyr_sel_vars` (#4459). 

* `select_vars()`, `rename_vars()`, `select_var()`, `current_vars()` are now deprecated (@perezp44, #4432)

* `group_modify()` works with additional arguments (@billdenney and @cderv, #4509)

* `src_tbls()` accepts `...` arguments (#4485, @ianmcook). This could be a breaking change for some dplyr backend packages that implement `src_tbls()`.

# dplyr 0.8.3 (2019-07-04)

* Fixed performance regression introduced in version 0.8.2 (#4458). 

# dplyr 0.8.2 (2019-06-28)

## New functions

* `top_frac(data, proportion)` is a shorthand for `top_n(data, proportion * n())` (#4017).  

## colwise changes

* Using quosures in colwise verbs is deprecated (#4330).

* Updated `distinct_if()`, `distinct_at()` and `distinct_all()` to include `.keep_all` argument (@beansrowning, #4343).

* `rename_at()` handles empty selection (#4324). 

* `*_if()` functions correctly handle columns with special names (#4380).

* colwise functions support constants in formulas (#4374). 

## Hybrid evaluation changes

* hybrid rank functions correctly handle NA (#4427). 

* `first()`, `last()` and `nth()` hybrid version handles factors (#4295).

## Minor changes

* `top_n()` quotes its `n` argument, `n` no longer needs to be constant for all groups (#4017).  

* `tbl_vars()` keeps information on grouping columns by returning a `dplyr_sel_vars` object (#4106). 

* `group_split()` always sets the `ptype` attribute, which make it more robust in the case where there
  are 0 groups. 

* `group_map()` and `group_modify()` work in the 0 group edge case (#4421)

* `select.list()` method added so that `select()` does not dispatch on lists (#4279). 

* `view()` is reexported from tibble (#4423). 

* `group_by()` puts NA groups last in character vectors (#4227).

* `arrange()` handles integer64 objects (#4366). 

* `summarise()` correctly resolves summarised list columns (#4349). 

# dplyr 0.8.1 (2019-05-14)

## Breaking changes

* `group_modify()` is the new name of the function previously known as `group_map()`

## New functions

* `group_map()` now only calls the function on each group and return a list. 

* `group_by_drop_default()`, previously known as `dplyr:::group_drops()` is exported (#4245).

## Minor changes

* Lists of formulas passed to colwise verbs are now automatically named.

* `group_by()` does a shallow copy even in the no groups case (#4221).

* Fixed `mutate()` on rowwise data frames with 0 rows (#4224).

* Fixed handling of bare formulas in colwise verbs (#4183).

* Fixed performance of `n_distinct()` (#4202). 

* `group_indices()` now ignores empty groups by default for `data.frame`, which is
  consistent with the default of `group_by()` (@yutannihilation, #4208). 

* Fixed integer overflow in hybrid `ntile()` (#4186). 

* colwise functions `summarise_at()` ... can rename vars in the case of multiple functions (#4180).

* `select_if()` and `rename_if()` handle logical vector predicate (#4213). 

* hybrid `min()` and `max()` cast to integer when possible (#4258).

* `bind_rows()` correctly handles the cases where there are multiple consecutive `NULL` (#4296). 

* Support for R 3.1.* has been dropped. The minimal R version supported is now 3.2.0. 
  https://www.tidyverse.org/articles/2019/04/r-version-support/

* `rename_at()` handles empty selection (#4324). 

# dplyr 0.8.0.1 (2019-02-15)

* Fixed integer C/C++ division, forced released by CRAN (#4185). 

# dplyr 0.8.0 (2019-02-14)

## Breaking changes

* The error `could not find function "n"` or the warning 
  ```Calling `n()` without importing or prefixing it is deprecated, use `dplyr::n()` ``` 
  
  indicates when functions like `n()`, `row_number()`, ... are not imported or prefixed. 
  
  The easiest fix is to import dplyr with `import(dplyr)` in your `NAMESPACE` or
  `#' @import dplyr` in a roxygen comment, alternatively such functions can be 
  imported selectively as any other function with `importFrom(dplyr, n)` in the 
  `NAMESPACE` or `#' @importFrom dplyr n` in a roxygen comment. The third option is 
  to prefix them, i.e. use `dplyr::n()`
   
* If you see `checking S3 generic/method consistency` in R CMD check for your 
  package, note that : 
  
  - `sample_n()` and `sample_frac()` have gained `...`
  - `filter()` and `slice()` have gained `.preserve`
  - `group_by()` has gained `.drop`

* ```Error: `.data` is a corrupt grouped_df, ...```  signals code that makes 
  wrong assumptions about the internals of a grouped data frame. 

## New functions

* New selection helpers `group_cols()`. It can be called in selection contexts
  such as `select()` and matches the grouping variables of grouped tibbles.

* `last_col()` is re-exported from tidyselect (#3584). 

* `group_trim()` drops unused levels of factors that are used as grouping variables. 

* `nest_join()` creates a list column of the matching rows. `nest_join()` + `tidyr::unnest()` 
   is equivalent to `inner_join`  (#3570). 

    ```r
    band_members %>% 
      nest_join(band_instruments)
    ```
    
* `group_nest()` is similar to `tidyr::nest()` but focusing on the variables to nest by 
  instead of the nested columns. 
 
    ```r
    starwars %>%
      group_by(species, homeworld) %>% 
      group_nest()
      
    starwars %>%
      group_nest(species, homeworld)
    ```
    
* `group_split()` is similar to `base::split()` but operating on existing groups when 
  applied to a grouped data frame, or subject to the data mask on ungrouped data frames

    ```r
    starwars %>%
      group_by(species, homeworld) %>%   
      group_split()
    
    starwars %>%
      group_split(species, homeworld)
    ```
    
* `group_map()` and `group_walk()` are purrr-like functions to iterate on groups 
  of a grouped data frame, jointly identified by the data subset (exposed as `.x`) and the 
  data key (a one row tibble, exposed as `.y`). `group_map()` returns a grouped data frame that 
  combines the results of the function, `group_walk()` is only used for side effects and returns 
  its input invisibly. 
  
  ```r
  mtcars %>%
    group_by(cyl) %>%
    group_map(~ head(.x, 2L))
  ```

* `distinct_prepare()`, previously known as `distinct_vars()` is exported. This is mostly useful for
  alternative backends (e.g. `dbplyr`). 

## Major changes

* `group_by()` gains the `.drop` argument. When set to `FALSE` the groups are generated 
  based on factor levels, hence some groups may be empty (#341). 

    ```r
    # 3 groups
    tibble(
      x = 1:2, 
      f = factor(c("a", "b"), levels = c("a", "b", "c"))
    ) %>% 
      group_by(f, .drop = FALSE)
      
    # the order of the grouping variables matter
    df <- tibble(
      x = c(1,2,1,2), 
      f = factor(c("a", "b", "a", "b"), levels = c("a", "b", "c"))
    )
    df %>% group_by(f, x, .drop = FALSE)
    df %>% group_by(x, f, .drop = FALSE)
    ```
    
  The default behaviour drops the empty groups as in the previous versions. 
  
  ```r
  tibble(
      x = 1:2, 
      f = factor(c("a", "b"), levels = c("a", "b", "c"))
    ) %>% 
      group_by(f)
  ```

* `filter()` and `slice()` gain a `.preserve` argument to control which groups it should keep. The default 
  `filter(.preserve = FALSE)` recalculates the grouping structure based on the resulting data, 
  otherwise it is kept as is.

    ```r
    df <- tibble(
      x = c(1,2,1,2), 
      f = factor(c("a", "b", "a", "b"), levels = c("a", "b", "c"))
    ) %>% 
      group_by(x, f, .drop = FALSE)
    
    df %>% filter(x == 1)
    df %>% filter(x == 1, .preserve = TRUE)
    ```

* The notion of lazily grouped data frames have disappeared. All dplyr verbs now recalculate 
  immediately the grouping structure, and respect the levels of factors. 

* Subsets of columns now properly dispatch to the `[` or `[[` method when the column 
  is an object (a vector with a class) instead of making assumptions on how the 
  column should be handled. The `[` method must handle integer indices, including 
  `NA_integer_`, i.e. `x[NA_integer_]` should produce a vector of the same class
  as `x` with whatever represents a missing value.  

## Minor changes

* `tally()` works correctly on non-data frame table sources such as `tbl_sql` (#3075).

* `sample_n()` and `sample_frac()` can use `n()` (#3527)

* `distinct()` respects the order of the variables provided (#3195, @foo-bar-baz-qux)
  and handles the 0 rows and 0 columns special case (#2954).

* `combine()` uses tidy dots (#3407).

* `group_indices()` can be used without argument in expressions in verbs (#1185).

* Using `mutate_all()`, `transmute_all()`, `mutate_if()` and `transmute_if()`
  with grouped tibbles now informs you that the grouping variables are
  ignored. In the case of the `_all()` verbs, the message invites you to use
  `mutate_at(df, vars(-group_cols()))` (or the equivalent `transmute_at()` call)
  instead if you'd like to make it explicit in your code that the operation is
  not applied on the grouping variables.

* Scoped variants of `arrange()` respect the `.by_group` argument (#3504).

* `first()` and `last()` hybrid functions fall back to R evaluation when given no arguments (#3589). 

* `mutate()` removes a column when the expression evaluates to `NULL` for all groups (#2945).

* grouped data frames support `[, drop = TRUE]` (#3714). 

* New low-level constructor `new_grouped_df()` and validator `validate_grouped_df` (#3837). 

* `glimpse()` prints group information on grouped tibbles (#3384).

* `sample_n()` and `sample_frac()` gain `...` (#2888). 

* Scoped filter variants now support functions and purrr-like lambdas:

  ```r
  mtcars %>% filter_at(vars(hp, vs), ~ . %% 2 == 0)
  ```

## Lifecycle

* `do()`, `rowwise()` and `combine()` are questioning (#3494). 

* `funs()` is soft-deprecated and will start issuing warnings in a future version.

## Changes to column wise functions

* Scoped variants for `distinct()`: `distinct_at()`, `distinct_if()`, `distinct_all()` (#2948).

* `summarise_at()` excludes the grouping variables (#3613). 

* `mutate_all()`, `mutate_at()`, `summarise_all()` and `summarise_at()` handle utf-8 names (#2967).

## Performance

* R expressions that cannot be handled with native code are now evaluated with
  unwind-protection when available (on R 3.5 and later). This improves the
  performance of dplyr on data frames with many groups (and hence many
  expressions to evaluate). We benchmarked that computing a grouped average is
  consistently twice as fast with unwind-protection enabled.

  Unwind-protection also makes dplyr more robust in corner cases because it
  ensures the C++ destructors are correctly called in all circumstances
  (debugger exit, captured condition, restart invokation).

* `sample_n()` and `sample_frac()` gain `...` (#2888). 
* Improved performance for wide tibbles (#3335).

* Faster hybrid `sum()`, `mean()`, `var()` and `sd()` for logical vectors (#3189).

* Hybrid version of `sum(na.rm = FALSE)` exits early when there are missing values. 
  This considerably improves performance when there are missing values early in the vector (#3288). 

* `group_by()` does not trigger the additional `mutate()` on simple uses of the `.data` pronoun (#3533). 

## Internal

* The grouping metadata of grouped data frame has been reorganized in a single tidy tibble, that can be accessed
  with the new `group_data()` function. The grouping tibble consists of one column per grouping variable, 
  followed by a list column of the (1-based) indices of the groups. The new `group_rows()` function retrieves
  that list of indices (#3489). 
  
    ```r
    # the grouping metadata, as a tibble
    group_by(starwars, homeworld) %>% 
      group_data()
    
    # the indices
    group_by(starwars, homeworld) %>% 
      group_data() %>% 
      pull(.rows)
      
    group_by(starwars, homeworld) %>% 
      group_rows()
    ```

* Hybrid evaluation has been completely redesigned for better performance and stability. 

## Documentation

* Add documentation example for moving variable to back in `?select` (#3051).

* column wise functions are better documented, in particular explaining when 
  grouping variables are included as part of the selection. 

### Deprecated and defunct functions

* `mutate_each()` and `summarise_each()` are deprecated. 

# dplyr 0.7.6

* `exprs()` is no longer exported to avoid conflicts with `Biobase::exprs()`
  (#3638).

* The MASS package is explicitly suggested to fix CRAN warnings on R-devel
  (#3657).

* Set operations like `intersect()` and `setdiff()` reconstruct groups metadata (#3587) and keep the order of the rows (#3839).

* Using namespaced calls to `base::sort()` and `base::unique()` from C++ code
  to avoid ambiguities when these functions are overridden (#3644).

* Fix rchk errors (#3693).

# dplyr 0.7.5 (2018-04-14)

## Breaking changes for package developers

* The major change in this version is that dplyr now depends on the selecting
  backend of the tidyselect package. If you have been linking to
  `dplyr::select_helpers` documentation topic, you should update the link to
  point to `tidyselect::select_helpers`.

* Another change that causes warnings in packages is that dplyr now exports the
  `exprs()` function. This causes a collision with `Biobase::exprs()`. Either
  import functions from dplyr selectively rather than in bulk, or do not import
  `Biobase::exprs()` and refer to it with a namespace qualifier.

## Bug fixes

* `distinct(data, "string")` now returns a one-row data frame again. (The
  previous behavior was to return the data unchanged.)

* `do()` operations with more than one named argument can access `.` (#2998).

* Reindexing grouped data frames (e.g. after `filter()` or `..._join()`)
  never updates the `"class"` attribute. This also avoids unintended updates
  to the original object (#3438).

* Fixed rare column name clash in `..._join()` with non-join
  columns of the same name in both tables (#3266).

*  Fix `ntile()` and `row_number()` ordering to use the locale-dependent
  ordering functions in R when dealing with character vectors, rather than
  always using the C-locale ordering function in C (#2792, @foo-bar-baz-qux).

* Summaries of summaries (such as `summarise(b = sum(a), c = sum(b))`) are
  now computed using standard evaluation for simplicity and correctness, but
  slightly slower (#3233).

* Fixed `summarise()` for empty data frames with zero columns (#3071).

## Major changes

* `enexpr()`, `expr()`, `exprs()`, `sym()` and `syms()` are now
  exported. `sym()` and `syms()` construct symbols from strings or character
  vectors. The `expr()` variants are equivalent to `quo()`, `quos()` and
  `enquo()` but return simple expressions rather than quosures. They support
  quasiquotation.

* dplyr now depends on the new tidyselect package to power `select()`,
  `rename()`, `pull()` and their variants (#2896). Consequently
  `select_vars()`, `select_var()` and `rename_vars()` are
  soft-deprecated and will start issuing warnings in a future version.

  Following the switch to tidyselect, `select()` and `rename()` fully support
  character vectors. You can now unquote variables like this:

  ```
  vars <- c("disp", "cyl")
  select(mtcars, !! vars)
  select(mtcars, -(!! vars))
  ```

  Note that this only works in selecting functions because in other contexts
  strings and character vectors are ambiguous. For instance strings are a valid
  input in mutating operations and `mutate(df, "foo")` creates a new column by
  recycling "foo" to the number of rows.

## Minor changes

* Support for raw vector columns in `arrange()`, `group_by()`, `mutate()`,
  `summarise()` and `..._join()` (minimal `raw` x `raw` support initially) (#1803). 

* `bind_cols()` handles unnamed list (#3402).

* `bind_rows()` works around corrupt columns that have the object bit set
  while having no class attribute (#3349). 

* `combine()` returns `logical()` when all inputs are `NULL` (or when there
  are no inputs) (#3365, @zeehio).

*  `distinct()` now supports renaming columns (#3234).

* Hybrid evaluation simplifies `dplyr::foo()` to `foo()` (#3309). Hybrid
  functions can now be masked by regular R functions to turn off hybrid
  evaluation (#3255). The hybrid evaluator finds functions from dplyr even if
  dplyr is not attached (#3456).

* In `mutate()` it is now illegal to use `data.frame` in the rhs (#3298). 

* Support `!!!` in `recode_factor()` (#3390).

* `row_number()` works on empty subsets (#3454).

* `select()` and `vars()` now treat `NULL` as empty inputs (#3023).

* Scoped select and rename functions (`select_all()`, `rename_if()` etc.)
  now work with grouped data frames, adapting the grouping as necessary
  (#2947, #3410). `group_by_at()` can group by an existing grouping variable
  (#3351). `arrange_at()` can use grouping variables (#3332). 

* `slice()` no longer enforce tibble classes when input is a simple
  `data.frame`, and ignores 0 (#3297, #3313).

* `transmute()` no longer prints a message when including a group variable.

## Documentation

* Improved documentation for `funs()` (#3094) and set operations (e.g. `union()`) (#3238, @edublancas).

## Error messages

* Better error message if dbplyr is not installed when accessing database
  backends (#3225).

* `arrange()` fails gracefully on `data.frame` columns (#3153).

* Corrected error message when calling `cbind()` with an object of wrong
  length (#3085).

* Add warning with explanation to `distinct()` if any of the selected columns
  are of type `list` (#3088, @foo-bar-baz-qux), or when used on unknown columns
  (#2867, @foo-bar-baz-qux).

* Show clear error message for bad arguments to `funs()` (#3368).

* Better error message in `..._join()` when joining data frames with duplicate
  or `NA` column names. Joining such data frames with a semi- or anti-join
  now gives a warning, which may be converted to an error in future versions
  (#3243, #3417).

* Dedicated error message when trying to use columns of the `Interval`
  or `Period` classes (#2568).

* Added an `.onDetach()` hook that allows for plyr to be loaded and attached
  without the warning message that says functions in dplyr will be masked,
  since dplyr is no longer attached (#3359, @jwnorman).

## Performance

* `sample_n()` and `sample_frac()` on grouped data frame are now faster
  especially for those with large number of groups (#3193, @saurfang).

## Internal

* Compute variable names for joins in R (#3430).

* Bumped Rcpp dependency to 0.12.15 to avoid imperfect detection of `NA`
  values in hybrid evaluation fixed in RcppCore/Rcpp#790 (#2919).

* Avoid cleaning the data mask, a temporary environment used to evaluate
  expressions. If the environment, in which e.g. a `mutate()` expression
  is evaluated, is preserved until after the operation, accessing variables
  from that environment now gives a warning but still returns `NULL` (#3318).

# dplyr 0.7.4

* Fix recent Fedora and ASAN check errors (#3098).

* Avoid dependency on Rcpp 0.12.10 (#3106).

# dplyr 0.7.3

* Fixed protection error that occurred when creating a character column using grouped `mutate()` (#2971).

* Fixed a rare problem with accessing variable values in `summarise()` when all groups have size one (#3050).
* `distinct()` now throws an error when used on unknown columns
  (#2867, @foo-bar-baz-qux).


* Fixed rare out-of-bounds memory write in `slice()` when negative indices beyond the number of rows were involved (#3073).

* `select()`, `rename()` and `summarise()` no longer change the grouped vars of the original data (#3038).

* `nth(default = var)`, `first(default = var)` and `last(default = var)` fall back to standard evaluation in a grouped operation instead of triggering an error (#3045).

* `case_when()` now works if all LHS are atomic (#2909), or when LHS or RHS values are zero-length vectors (#3048).

* `case_when()` accepts `NA` on the LHS (#2927).

* Semi- and anti-joins now preserve the order of left-hand-side data frame (#3089).

* Improved error message for invalid list arguments to `bind_rows()` (#3068).

* Grouping by character vectors is now faster (#2204).

* Fixed a crash that occurred when an unexpected input was supplied to
  the `call` argument of `order_by()` (#3065).


# dplyr 0.7.2

* Move build-time vs. run-time checks out of `.onLoad()` and into `dr_dplyr()`.


# dplyr 0.7.1

* Use new versions of bindrcpp and glue to avoid protection problems.
  Avoid wrapping arguments to internal error functions (#2877). Fix
  two protection mistakes found by rchk (#2868).

* Fix C++ error that caused compilation to fail on mac cran (#2862)

* Fix undefined behaviour in `between()`, where `NA_REAL` were
  assigned instead of `NA_LOGICAL`. (#2855, @zeehio)

* `top_n()` now executes operations lazily for compatibility with
  database backends (#2848).

* Reuse of new variables created in ungrouped `mutate()` possible
  again, regression introduced in dplyr 0.7.0 (#2869).

* Quosured symbols do not prevent hybrid handling anymore. This should
  fix many performance issues introduced with tidyeval (#2822).


# dplyr 0.7.0

## New data, functions, and features

* Five new datasets provide some interesting built-in datasets to demonstrate
  dplyr verbs (#2094):

  * `starwars` dataset about starwars characters; has list columns
  * `storms` has the trajectories of ~200 tropical storms
  * `band_members`, `band_instruments` and `band_instruments2`
    has some simple data to demonstrate joins.

* New `add_count()` and `add_tally()` for adding an `n` column within groups
  (#2078, @dgrtwo).

* `arrange()` for grouped data frames gains a `.by_group` argument so you
  can choose to sort by groups if you want to (defaults to `FALSE`) (#2318)

* New `pull()` generic for extracting a single column either by name or position
  (either from the left or the right). Thanks to @paulponcet for the idea (#2054).

  This verb is powered with the new `select_var()` internal helper,
  which is exported as well. It is like `select_vars()` but returns a
  single variable.

* `as_tibble()` is re-exported from tibble. This is the recommend way to create
  tibbles from existing data frames. `tbl_df()` has been softly deprecated.
  `tribble()` is now imported from tibble (#2336, @chrMongeau); this
  is now prefered to `frame_data()`.

## Deprecated and defunct

* dplyr no longer messages that you need dtplyr to work with data.table (#2489).

* Long deprecated `regroup()`, `mutate_each_q()` and
  `summarise_each_q()` functions have been removed.

* Deprecated `failwith()`. I'm not even sure why it was here.

* Soft-deprecated `mutate_each()` and `summarise_each()`, these functions
  print a message which will be changed to a warning in the next release.

* The `.env` argument to `sample_n()` and `sample_frac()` is defunct,
  passing a value to this argument print a message which will be changed to a
  warning in the next release.

## Databases

This version of dplyr includes some major changes to how database connections work. By and large, you should be able to continue using your existing dplyr database code without modification, but there are two big changes that you should be aware of:

* Almost all database related code has been moved out of dplyr and into a
  new package, [dbplyr](http://github.com/hadley/dbplyr/). This makes dplyr
  simpler, and will make it easier to release fixes for bugs that only affect
  databases. `src_mysql()`, `src_postgres()`, and `src_sqlite()` will still
  live dplyr so your existing code continues to work.

* It is no longer necessary to create a remote "src". Instead you can work
  directly with the database connection returned by DBI. This reflects the
  maturity of the DBI ecosystem. Thanks largely to the work of Kirill Muller
  (funded by the R Consortium) DBI backends are now much more consistent,
  comprehensive, and easier to use. That means that there's no longer a
  need for a layer in between you and DBI.

You can continue to use `src_mysql()`, `src_postgres()`, and `src_sqlite()`, but I recommend a new style that makes the connection to DBI more clear:

```R
library(dplyr)

con <- DBI::dbConnect(RSQLite::SQLite(), ":memory:")
DBI::dbWriteTable(con, "mtcars", mtcars)

mtcars2 <- tbl(con, "mtcars")
mtcars2
```

This is particularly useful if you want to perform non-SELECT queries as you can do whatever you want with `DBI::dbGetQuery()` and `DBI::dbExecute()`.

If you've implemented a database backend for dplyr, please read the [backend news](https://github.com/hadley/dbplyr/blob/master/NEWS.md#backends) to see what's changed from your perspective (not much). If you want to ensure your package works with both the current and previous version of dplyr, see `wrap_dbplyr_obj()` for helpers.

## UTF-8

* Internally, column names are always represented as character vectors,
  and not as language symbols, to avoid encoding problems on Windows
  (#1950, #2387, #2388).

* Error messages and explanations of data frame inequality are now encoded in
  UTF-8, also on Windows (#2441).

* Joins now always reencode character columns to UTF-8 if necessary. This gives
  a nice speedup, because now pointer comparison can be used instead of string
  comparison, but relies on a proper encoding tag for all strings (#2514).

* Fixed problems when joining factor or character encodings with a mix of
  native and UTF-8 encoded values (#1885, #2118, #2271, #2451).

* Fix `group_by()` for data frames that have UTF-8 encoded names (#2284, #2382).

* New `group_vars()` generic that returns the grouping as character vector, to
  avoid the potentially lossy conversion to language symbols. The list returned
  by `group_by_prepare()` now has a new `group_names` component (#1950, #2384).

## Colwise functions

* `rename()`, `select()`, `group_by()`, `filter()`, `arrange()` and
  `transmute()` now have scoped variants (verbs suffixed with `_if()`,
  `_at()` and `_all()`). Like `mutate_all()`, `summarise_if()`, etc,
  these variants apply an operation to a selection of variables.

* The scoped verbs taking predicates (`mutate_if()`, `summarise_if()`,
  etc) now support S3 objects and lazy tables. S3 objects should
  implement methods for `length()`, `[[` and `tbl_vars()`. For lazy
  tables, the first 100 rows are collected and the predicate is
  applied on this subset of the data. This is robust for the common
  case of checking the type of a column (#2129).

* Summarise and mutate colwise functions pass `...` on the the manipulation
  functions.

* The performance of colwise verbs like `mutate_all()` is now back to
  where it was in `mutate_each()`.

* `funs()` has better handling of namespaced functions (#2089).

* Fix issue with `mutate_if()` and `summarise_if()` when a predicate
  function returns a vector of `FALSE` (#1989, #2009, #2011).

## Tidyeval

dplyr has a new approach to non-standard evaluation (NSE) called tidyeval.
It is described in detail in `vignette("programming")` but, in brief, gives you
the ability to interpolate values in contexts where dplyr usually works with expressions:

```{r}
my_var <- quo(homeworld)

starwars %>%
  group_by(!!my_var) %>%
  summarise_at(vars(height:mass), mean, na.rm = TRUE)
```

This means that the underscored version of each main verb is no longer needed,
and so these functions have been deprecated (but remain around for backward compatibility).

* `order_by()`, `top_n()`, `sample_n()` and `sample_frac()` now use
  tidyeval to capture their arguments by expression. This makes it
  possible to use unquoting idioms (see `vignette("programming")`) and
  fixes scoping issues (#2297).

* Most verbs taking dots now ignore the last argument if empty. This
  makes it easier to copy lines of code without having to worry about
  deleting trailing commas (#1039).

* [API] The new `.data` and `.env` environments can be used inside
  all verbs that operate on data: `.data$column_name` accesses the column
  `column_name`, whereas `.env$var` accesses the external variable `var`.
  Columns or external variables named `.data` or `.env` are shadowed, use
  `.data$...` and/or `.env$...` to access them.  (`.data` implements strict
  matching also for the `$` operator (#2591).)

    The `column()` and `global()` functions have been removed. They were never
    documented officially. Use the new `.data` and `.env` environments instead.

* Expressions in verbs are now interpreted correctly in many cases that
  failed before (e.g., use of `$`, `case_when()`, nonstandard evaluation, ...).
  These expressions are now evaluated in a specially constructed temporary
  environment that retrieves column data on demand with the help of the
  `bindrcpp` package (#2190). This temporary environment poses restrictions on
  assignments using `<-` inside verbs. To prevent leaking of broken bindings,
  the temporary environment is cleared after the evaluation (#2435).

## Verbs

### Joins

* [API] `xxx_join.tbl_df(na_matches = "never")` treats all `NA` values as
  different from each other (and from any other value), so that they never
  match.  This corresponds to the behavior of joins for database sources,
  and of database joins in general.  To match `NA` values, pass
  `na_matches = "na"` to the join verbs; this is only supported for data frames.
  The default is `na_matches = "na"`, kept for the sake of compatibility
  to v0.5.0. It can be tweaked by calling
  `pkgconfig::set_config("dplyr::na_matches", "na")` (#2033).

* `common_by()` gets a better error message for unexpected inputs (#2091)

* Fix groups when joining grouped data frames with duplicate columns
  (#2330, #2334, @davidkretch).

* One of the two join suffixes can now be an empty string, dplyr no longer
  hangs (#2228, #2445).

* Anti- and semi-joins warn if factor levels are inconsistent (#2741).

* Warnings about join column inconsistencies now contain the column names
  (#2728).

### Select

* For selecting variables, the first selector decides if it's an inclusive
  selection (i.e., the initial column list is empty), or an exclusive selection
  (i.e., the initial column list contains all columns). This means that
  `select(mtcars, contains("am"), contains("FOO"), contains("vs"))` now returns
  again both `am` and `vs` columns like in dplyr 0.4.3 (#2275, #2289, @r2evans).

* Select helpers now throw an error if called when no variables have been
  set (#2452)

* Helper functions in `select()` (and related verbs) are now evaluated
  in a context where column names do not exist (#2184).

* `select()` (and the internal function `select_vars()`) now support
  column names in addition to column positions. As a result,
  expressions like `select(mtcars, "cyl")` are now allowed.

### Other

* `recode()`, `case_when()` and `coalesce()` now support splicing of
  arguments with rlang's `!!!` operator.

* `count()` now preserves the grouping of its input (#2021).

* `distinct()` no longer duplicates variables (#2001).

* Empty `distinct()` with a grouped data frame works the same way as
  an empty `distinct()` on an ungrouped data frame, namely it uses all
  variables (#2476).

* `copy_to()` now returns it's output invisibly (since you're often just
   calling for the side-effect).

* `filter()` and `lag()` throw informative error if used with ts objects (#2219)

* `mutate()` recycles list columns of length 1 (#2171).

* `mutate()` gives better error message when attempting to add a non-vector
  column (#2319), or attempting to remove a column with `NULL` (#2187, #2439).

* `summarise()` now correctly evaluates newly created factors (#2217), and
  can create ordered factors (#2200).

* Ungrouped `summarise()` uses summary variables correctly (#2404, #2453).

* Grouped `summarise()` no longer converts character `NA` to empty strings (#1839).

## Combining and comparing

* `all_equal()` now reports multiple problems as a character vector (#1819, #2442).

* `all_equal()` checks that factor levels are equal (#2440, #2442).

* `bind_rows()` and `bind_cols()` give an error for database tables (#2373).

* `bind_rows()` works correctly with `NULL` arguments and an `.id` argument
  (#2056), and also for zero-column data frames (#2175).

* Breaking change: `bind_rows()` and `combine()` are more strict when coercing.
  Logical values are no longer coerced to integer and numeric. Date, POSIXct
  and other integer or double-based classes are no longer coerced to integer or
  double as there is chance of attributes or information being lost
  (#2209, @zeehio).

* `bind_cols()` now calls `tibble::repair_names()` to ensure that all
  names are unique (#2248).

* `bind_cols()` handles empty argument list (#2048).

* `bind_cols()` better handles `NULL` inputs (#2303, #2443).

* `bind_rows()` explicitly rejects columns containing data frames
  (#2015, #2446).

* `bind_rows()` and `bind_cols()` now accept vectors. They are treated
  as rows by the former and columns by the latter. Rows require inner
  names like `c(col1 = 1, col2 = 2)`, while columns require outer
  names: `col1 = c(1, 2)`. Lists are still treated as data frames but
  can be spliced explicitly with `!!!`, e.g. `bind_rows(!!! x)` (#1676).

* `rbind_list()` and `rbind_all()` now call `.Deprecated()`, they will be removed
  in the next CRAN release. Please use `bind_rows()` instead.

* `combine()` accepts `NA` values (#2203, @zeehio)

* `combine()` and `bind_rows()` with character and factor types now always warn
  about the coercion to character (#2317, @zeehio)

* `combine()` and `bind_rows()` accept `difftime` objects.

* `mutate` coerces results from grouped dataframes accepting combinable data
  types (such as `integer` and `numeric`). (#1892, @zeehio)

## Vector functions

* `%in%` gets new hybrid handler (#126).

* `between()` returns NA if `left` or `right` is `NA` (fixes #2562).

* `case_when()` supports `NA` values (#2000, @tjmahr).

* `first()`, `last()`, and `nth()` have better default values for factor,
  Dates, POSIXct, and data frame inputs (#2029).

* Fixed segmentation faults in hybrid evaluation of `first()`, `last()`,
  `nth()`,  `lead()`, and `lag()`. These functions now always fall back to the R
  implementation if called with arguments that the hybrid evaluator cannot
  handle (#948, #1980).

* `n_distinct()` gets larger hash tables given slightly better performance (#977).

* `nth()` and `ntile()` are more careful about proper data types of their return values (#2306).

* `ntile()` ignores `NA` when computing group membership (#2564).

* `lag()` enforces integer `n` (#2162, @kevinushey).

* hybrid `min()` and `max()` now always return a `numeric` and work correctly
  in edge cases (empty input, all `NA`, ...) (#2305, #2436).

* `min_rank("string")` no longer segfaults in hybrid evaluation (#2279, #2444).

* `recode()` can now recode a factor to other types (#2268)

* `recode()` gains `.dots` argument to support passing replacements as list
  (#2110, @jlegewie).

## Other minor changes and bug fixes

* Many error messages are more helpful by referring to a column name or a
  position in the argument list (#2448).

* New `is_grouped_df()` alias to `is.grouped_df()`.

* `tbl_vars()` now has a `group_vars` argument set to `TRUE` by
  default. If `FALSE`, group variables are not returned.

* Fixed segmentation fault after calling `rename()` on an invalid grouped
  data frame (#2031).

* `rename_vars()` gains a `strict` argument to control if an
  error is thrown when you try and rename a variable that doesn't
  exist.

* Fixed undefined behavior for `slice()` on a zero-column data frame (#2490).

* Fixed very rare case of false match during join (#2515).

* Restricted workaround for `match()` to R 3.3.0. (#1858).

* dplyr now warns on load when the version of R or Rcpp during installation is
  different to the currently installed version (#2514).

* Fixed improper reuse of attributes when creating a list column in `summarise()`
  and perhaps `mutate()` (#2231).

* `mutate()` and `summarise()` always strip the `names` attribute from new
  or updated columns, even for ungrouped operations (#1689).

* Fixed rare error that could lead to a segmentation fault in
  `all_equal(ignore_col_order = FALSE)` (#2502).

* The "dim" and "dimnames" attributes are always stripped when copying a
  vector (#1918, #2049).

* `grouped_df` and `rowwise` are registered officially as S3 classes.
  This makes them easier to use with S4 (#2276, @joranE, #2789).

* All operations that return tibbles now include the `"tbl"` class.
  This is important for correct printing with tibble 1.3.1 (#2789).

* Makeflags uses PKG_CPPFLAGS for defining preprocessor macros.

* astyle formatting for C++ code, tested but not changed as part of the tests
  (#2086, #2103).

* Update RStudio project settings to install tests (#1952).

* Using `Rcpp::interfaces()` to register C callable interfaces, and registering all native exported functions via `R_registerRoutines()` and `useDynLib(.registration = TRUE)` (#2146).

* Formatting of grouped data frames now works by overriding the `tbl_sum()` generic instead of `print()`. This means that the output is more consistent with tibble, and that `format()` is now supported also for SQL sources (#2781).


# dplyr 0.5.0

## Breaking changes

### Existing functions

* `arrange()` once again ignores grouping (#1206).

* `distinct()` now only keeps the distinct variables. If you want to return
  all variables (using the first row for non-distinct values) use
  `.keep_all = TRUE` (#1110). For SQL sources, `.keep_all = FALSE` is
  implemented using `GROUP BY`, and `.keep_all = TRUE` raises an error
  (#1937, #1942, @krlmlr). (The default behaviour of using all variables
  when none are specified remains - this note only applies if you select
  some variables).

* The select helper functions `starts_with()`, `ends_with()` etc are now
  real exported functions. This means that you'll need to import those
  functions if you're using from a package where dplyr is not attached.
  i.e. `dplyr::select(mtcars, starts_with("m"))` used to work, but
  now you'll need `dplyr::select(mtcars, dplyr::starts_with("m"))`.

### Deprecated and defunct functions

* The long deprecated `chain()`, `chain_q()` and `%.%` have been removed.
  Please use `%>%` instead.

* `id()` has been deprecated. Please use `group_indices()` instead
  (#808).

* `rbind_all()` and `rbind_list()` are formally deprecated. Please use
  `bind_rows()` instead (#803).

* Outdated benchmarking demos have been removed (#1487).

* Code related to starting and signalling clusters has been moved out to
  [multidplyr](http://github.com/hadley/multidplyr).

## New functions

* `coalesce()` finds the first non-missing value from a set of vectors.
  (#1666, thanks to @krlmlr for initial implementation).

* `case_when()` is a general vectorised if + else if (#631).

* `if_else()` is a vectorised if statement: it's a stricter (type-safe),
  faster, and more predictable version of `ifelse()`. In SQL it is
  translated to a `CASE` statement.

* `na_if()` makes it easy to replace a certain value with an `NA` (#1707).
  In SQL it is translated to `NULL_IF`.

* `near(x, y)` is a helper for `abs(x - y) < tol` (#1607).

* `recode()` is vectorised equivalent to `switch()` (#1710).

* `union_all()` method. Maps to `UNION ALL` for SQL sources, `bind_rows()`
  for data frames/tbl\_dfs, and `combine()` for vectors (#1045).

* A new family of functions replace `summarise_each()` and
  `mutate_each()` (which will thus be deprecated in a future release).
  `summarise_all()` and `mutate_all()` apply a function to all columns
  while `summarise_at()` and `mutate_at()` operate on a subset of
  columns. These columuns are selected with either a character vector
  of columns names, a numeric vector of column positions, or a column
  specification with `select()` semantics generated by the new
  `columns()` helper. In addition, `summarise_if()` and `mutate_if()`
  take a predicate function or a logical vector (these verbs currently
  require local sources). All these functions can now take ordinary
  functions instead of a list of functions generated by `funs()`
  (though this is only useful for local sources). (#1845, @lionel-)

* `select_if()` lets you select columns with a predicate function.
  Only compatible with local sources. (#497, #1569, @lionel-)

## Local backends

### dtplyr

All data table related code has been separated out in to a new dtplyr package. This decouples the development of the data.table interface from the development of the dplyr package. If both data.table and dplyr are loaded, you'll get a message reminding you to load dtplyr.

### Tibble

Functions related to the creation and coercion of `tbl_df`s, now live in their own package: [tibble](http://blog.rstudio.org/2016/03/24/tibble-1-0-0/). See `vignette("tibble")` for more details.

* `$` and `[[` methods that never do partial matching (#1504), and throw
  an error if the variable does not exist.

* `all_equal()` allows to compare data frames ignoring row and column order,
  and optionally ignoring minor differences in type (e.g. int vs. double)
  (#821). The test handles the case where the df has 0 columns (#1506).
  The test fails fails when convert is `FALSE` and types don't match (#1484).

* `all_equal()` shows better error message when comparing raw values
  or when types are incompatible and `convert = TRUE` (#1820, @krlmlr).

* `add_row()` makes it easy to add a new row to data frame (#1021)

* `as_data_frame()` is now an S3 generic with methods for lists (the old
  `as_data_frame()`), data frames (trivial), and matrices (with efficient
  C++ implementation) (#876). It no longer strips subclasses.

* The internals of `data_frame()` and `as_data_frame()` have been aligned,
  so `as_data_frame()` will now automatically recycle length-1 vectors.
  Both functions give more informative error messages if you attempting to
  create an invalid data frame. You can no longer create a data frame with
  duplicated names (#820). Both check for `POSIXlt` columns, and tell you to
  use `POSIXct` instead (#813).

* `frame_data()` properly constructs rectangular tables (#1377, @kevinushey),
  and supports list-cols.

* `glimpse()` is now a generic. The default method dispatches to `str()`
  (#1325).  It now (invisibly) returns its first argument (#1570).

*  `lst()` and `lst_()` which create lists in the same way that
  `data_frame()` and `data_frame_()` create data frames (#1290).

* `print.tbl_df()` is considerably faster if you have very wide data frames.
  It will now also only list the first 100 additional variables not already
  on screen - control this with the new `n_extra` parameter to `print()`
  (#1161). When printing a grouped data frame the number of groups is now
  printed with thousands separators (#1398). The type of list columns
  is correctly printed (#1379)

* Package includes `setOldClass(c("tbl_df", "tbl", "data.frame"))` to help
  with S4 dispatch (#969).

* `tbl_df` automatically generates column names (#1606).

### tbl_cube

* new `as_data_frame.tbl_cube()` (#1563, @krlmlr).

* `tbl_cube`s are now constructed correctly from data frames, duplicate
  dimension values are detected, missing dimension values are filled
  with `NA`. The construction from data frames now guesses the measure
  variables by default, and allows specification of dimension and/or
  measure variables (#1568, @krlmlr).

* Swap order of `dim_names` and `met_name` arguments in `as.tbl_cube`
  (for `array`, `table` and `matrix`) for consistency with `tbl_cube` and
  `as.tbl_cube.data.frame`. Also, the `met_name` argument to
  `as.tbl_cube.table` now defaults to `"Freq"` for consistency with
  `as.data.frame.table` (@krlmlr, #1374).

## Remote backends

* `as_data_frame()` on SQL sources now returns all rows (#1752, #1821,
  @krlmlr).

* `compute()` gets new parameters `indexes` and `unique_indexes` that make
  it easier to add indexes (#1499, @krlmlr).

* `db_explain()` gains a default method for DBIConnections (#1177).

* The backend testing system has been improved. This lead to the removal of
  `temp_srcs()`. In the unlikely event that you were using this function,
  you can instead use `test_register_src()`, `test_load()`, and `test_frame()`.

* You can now use `right_join()` and `full_join()` with remote tables (#1172).

### SQLite

* `src_memdb()` is a session-local in-memory SQLite database.
  `memdb_frame()` works like `data_frame()`, but creates a new table in
  that database.

* `src_sqlite()` now uses a stricter quoting character, `` ` ``, instead of
  `"`. SQLite "helpfully" will convert `"x"` into a string if there is
  no identifier called x in the current scope (#1426).

* `src_sqlite()` throws errors if you try and use it with window functions
  (#907).

### SQL translation

* `filter.tbl_sql()` now puts parens around each argument (#934).

* Unary `-` is better translated (#1002).

* `escape.POSIXt()` method makes it easier to use date times. The date is
  rendered in ISO 8601 format in UTC, which should work in most databases
  (#857).

* `is.na()` gets a missing space (#1695).

* `if`, `is.na()`, and `is.null()` get extra parens to make precendence
  more clear (#1695).

* `pmin()` and `pmax()` are translated to `MIN()` and `MAX()` (#1711).

* Window functions:

    * Work on ungrouped data (#1061).

    * Warning if order is not set on cumulative window functions.

    * Multiple partitions or ordering variables in windowed functions no
      longer generate extra parentheses, so should work for more databases
      (#1060)

### Internals

This version includes an almost total rewrite of how dplyr verbs are translated into SQL. Previously, I used a rather ad-hoc approach, which tried to guess when a new subquery was needed. Unfortunately this approach was fraught with bugs, so in this version I've implemented a much richer internal data model. Now there is a three step process:

1.  When applied to a `tbl_lazy`, each dplyr verb captures its inputs
    and stores in a `op` (short for operation) object.

2.  `sql_build()` iterates through the operations building to build up an
    object that represents a SQL query. These objects are convenient for
    testing as they are lists, and are backend agnostics.

3.  `sql_render()` iterates through the queries and generates the SQL,
    using generics (like `sql_select()`) that can vary based on the
    backend.

In the short-term, this increased abstraction is likely to lead to some minor performance decreases, but the chance of dplyr generating correct SQL is much much higher. In the long-term, these abstractions will make it possible to write a query optimiser/compiler in dplyr, which would make it possible to generate much more succinct queries.

If you have written a dplyr backend, you'll need to make some minor changes to your package:

* `sql_join()` has been considerably simplified - it is now only responsible
  for generating the join query, not for generating the intermediate selects
  that rename the variable. Similarly for `sql_semi_join()`. If you've
  provided new methods in your backend, you'll need to rewrite.

* `select_query()` gains a distinct argument which is used for generating
  queries for `distinct()`. It loses the `offset` argument which was
  never used (and hence never tested).

* `src_translate_env()` has been replaced by `sql_translate_env()` which
  should have methods for the connection object.

There were two other tweaks to the exported API, but these are less likely to affect anyone.

* `translate_sql()` and `partial_eval()` got a new API: now use connection +
  variable names, rather than a `tbl`. This makes testing considerably easier.
  `translate_sql_q()` has been renamed to `translate_sql_()`.

* Also note that the sql generation generics now have a default method, instead
  methods for DBIConnection and NULL.

## Minor improvements and bug fixes

### Single table verbs

* Avoiding segfaults in presence of `raw` columns (#1803, #1817, @krlmlr).

* `arrange()` fails gracefully on list columns (#1489) and matrices
  (#1870, #1945, @krlmlr).

* `count()` now adds additional grouping variables, rather than overriding
  existing (#1703). `tally()` and `count()` can now count a variable
  called `n` (#1633). Weighted `count()`/`tally()` ignore `NA`s (#1145).

* The progress bar in `do()` is now updated at most 20 times per second,
  avoiding uneccessary redraws (#1734, @mkuhn)

* `distinct()` doesn't crash when given a 0-column data frame (#1437).

* `filter()` throws an error if you supply an named arguments. This is usually
  a type: `filter(df, x = 1)` instead of `filter(df, x == 1)` (#1529).

* `summarise()` correctly coerces factors with different levels (#1678),
  handles min/max of already summarised variable (#1622), and
  supports data frames as columns (#1425).

* `select()` now informs you that it adds missing grouping variables
  (#1511). It works even if the grouping variable has a non-syntactic name
  (#1138). Negating a failed match (e.g. `select(mtcars, -contains("x"))`)
  returns all columns, instead of no columns (#1176)

    The `select()` helpers are now exported and have their own
    documentation (#1410). `one_of()` gives a useful error message if
    variables names are not found in data frame (#1407).

* The naming behaviour of `summarise_each()` and `mutate_each()` has been
  tweaked so that you can force inclusion of both the function and the
  variable name: `summarise_each(mtcars, funs(mean = mean), everything())`
  (#442).

* `mutate()` handles factors that are all `NA` (#1645), or have different
  levels in different groups (#1414). It disambiguates `NA` and `NaN` (#1448),
  and silently promotes groups that only contain `NA` (#1463). It deep copies
  data in list columns (#1643), and correctly fails on incompatible columns
  (#1641). `mutate()` on a grouped data no longer droups grouping attributes
  (#1120). `rowwise()` mutate gives expected results (#1381).

* `one_of()` tolerates unknown variables in `vars`, but warns (#1848, @jennybc).

* `print.grouped_df()` passes on `...` to `print()` (#1893).

* `slice()` correctly handles grouped attributes (#1405).

* `ungroup()` generic gains `...` (#922).

### Dual table verbs
* `bind_cols()` matches the behaviour of `bind_rows()` and ignores `NULL`
  inputs (#1148). It also handles `POSIXct`s with integer base type (#1402).

* `bind_rows()` handles 0-length named lists (#1515), promotes factors to
  characters (#1538), and warns when binding factor and character (#1485).
  bind_rows()` is more flexible in the way it can accept data frames,
  lists, list of data frames, and list of lists (#1389).

* `bind_rows()` rejects `POSIXlt` columns (#1875, @krlmlr).

* Both `bind_cols()` and `bind_rows()` infer classes and grouping information
  from the first data frame (#1692).

* `rbind()` and `cbind()` get `grouped_df()` methods that make it harder to
  create corrupt data frames (#1385). You should still prefer `bind_rows()`
  and `bind_cols()`.

* Joins now use correct class when joining on `POSIXct` columns
  (#1582, @joel23888), and consider time zones (#819). Joins handle a `by`
  that is empty (#1496), or has duplicates (#1192). Suffixes grow progressively
  to avoid creating repeated column names (#1460).  Joins on string columns
  should be substantially faster (#1386). Extra attributes are ok if they are
  identical (#1636). Joins work correct when factor levels not equal
  (#1712, #1559). Anti- and semi-joins give correct result when by variable
  is a factor (#1571), but warn if factor levels are inconsistent (#2741).
  A clear error message is given for joins where an
  explicit `by` contains unavailable columns (#1928, #1932).
  Warnings about join column inconsistencies now contain the column names
  (#2728).

* `inner_join()`, `left_join()`, `right_join()`, and `full_join()` gain a
  `suffix` argument which allows you to control what suffix duplicated variable
  names recieve (#1296).

* Set operations (`intersect()`, `union()` etc) respect coercion rules
  (#799). `setdiff()` handles factors with `NA` levels (#1526).

* There were a number of fixes to enable joining of data frames that don't
  have the same encoding of column names (#1513), including working around
  bug 16885 regarding `match()` in R 3.3.0 (#1806, #1810,
  @krlmlr).

### Vector functions

* `combine()` silently drops `NULL` inputs (#1596).

* Hybrid `cummean()` is more stable against floating point errors (#1387).

* Hybrid `lead()` and `lag()` received a considerable overhaul. They are more
  careful about more complicated expressions (#1588), and falls back more
  readily to pure R evaluation (#1411). They behave correctly in `summarise()`
  (#1434). and handle default values for string columns.

* Hybrid `min()` and `max()` handle empty sets (#1481).

* `n_distinct()` uses multiple arguments for data frames (#1084), falls back to R
  evaluation when needed (#1657), reverting decision made in (#567).
  Passing no arguments gives an error (#1957, #1959, @krlmlr).

* `nth()` now supports negative indices to select from end, e.g. `nth(x, -2)`
  selects the 2nd value from the end of `x` (#1584).

* `top_n()` can now also select bottom `n` values by passing a negative value
  to `n` (#1008, #1352).

* Hybrid evaluation leaves formulas untouched (#1447).


# dplyr 0.4.3

## Improved encoding support

Until now, dplyr's support for non-UTF8 encodings has been rather shaky. This release brings a number of improvement to fix these problems: it's probably not perfect, but should be a lot better than the previously version. This includes fixes to `arrange()` (#1280), `bind_rows()` (#1265), `distinct()` (#1179), and joins (#1315). `print.tbl_df()` also recieved a fix for strings with invalid encodings (#851).

## Other minor improvements and bug fixes

* `frame_data()` provides a means for constructing `data_frame`s using
  a simple row-wise language. (#1358, @kevinushey)

* `all.equal()` no longer runs all outputs together (#1130).

* `as_data_frame()` gives better error message with NA column names (#1101).

* `[.tbl_df` is more careful about subsetting column names (#1245).

* `arrange()` and `mutate()` work on empty data frames (#1142).

* `arrange()`, `filter()`, `slice()`, and `summarise()` preserve data frame
  meta attributes (#1064).

* `bind_rows()` and `bind_cols()` accept lists (#1104): during initial data
  cleaning you no longer need to convert lists to data frames, but can
  instead feed them to `bind_rows()` directly.

* `bind_rows()` gains a `.id` argument. When supplied, it creates a
  new column that gives the name of each data frame (#1337, @lionel-).

* `bind_rows()` respects the `ordered` attribute of factors (#1112), and
  does better at comparing `POSIXct`s (#1125). The `tz` attribute is ignored
  when determining if two `POSIXct` vectors are comparable. If the `tz` of
  all inputs is the same, it's used, otherwise its set to `UTC`.

* `data_frame()` always produces a `tbl_df` (#1151, @kevinushey)

* `filter(x, TRUE, TRUE)` now just returns `x` (#1210),
  it doesn't internally modify the first argument (#971), and
  it now works with rowwise data (#1099). It once again works with
  data tables (#906).

* `glimpse()` also prints out the number of variables in addition to the number
  of observations (@ilarischeinin, #988).

* Joins handles matrix columns better (#1230), and can join `Date` objects
  with heterogenous representations (some `Date`s are integers, while other
  are numeric). This also improves `all.equal()` (#1204).

* Fixed `percent_rank()` and `cume_dist()` so that missing values no longer
  affect denominator (#1132).

* `print.tbl_df()` now displays the class for all variables, not just those
  that don't fit on the screen (#1276). It also displays duplicated column
  names correctly (#1159).

* `print.grouped_df()` now tells you how many groups there are.

* `mutate()` can set to `NULL` the first column (used to segfault, #1329) and
  it better protects intermediary results (avoiding random segfaults, #1231).

* `mutate()` on grouped data handles the special case where for the first few
  groups, the result consists of a `logical` vector with only `NA`. This can
  happen when the condition of an `ifelse` is an all `NA` logical vector (#958).

* `mutate.rowwise_df()` handles factors (#886) and correctly handles
  0-row inputs (#1300).

* `n_distinct()` gains an `na_rm` argument (#1052).

* The `Progress` bar used by `do()` now respects global option
  `dplyr.show_progress` (default is TRUE) so you can turn it off globally
  (@jimhester #1264, #1226).

* `summarise()` handles expressions that returning heterogenous outputs,
  e.g. `median()`, which that sometimes returns an integer, and other times a
  numeric (#893).

* `slice()` silently drops columns corresponding to an NA (#1235).

* `ungroup.rowwise_df()` gives a `tbl_df` (#936).

* More explicit duplicated column name error message (#996).

* When "," is already being used as the decimal point (`getOption("OutDec")`),
  use "." as the thousands separator when printing out formatted numbers
  (@ilarischeinin, #988).

## Databases

* `db_query_fields.SQLiteConnection` uses `build_sql` rather than `paste0`
  (#926, @NikNakk)

* Improved handling of `log()` (#1330).

* `n_distinct(x)` is translated to `COUNT(DISTINCT(x))` (@skparkes, #873).

* `print(n = Inf)` now works for remote sources (#1310).

## Hybrid evaluation

* Hybrid evaluation does not take place for objects with a class (#1237).

* Improved `$` handling (#1134).

* Simplified code for `lead()` and `lag()` and make sure they work properly on
  factors (#955). Both repsect the `default` argument (#915).

* `mutate` can set to `NULL` the first column (used to segfault, #1329).

* `filter` on grouped data handles indices correctly (#880).

* `sum()` issues a warning about integer overflow (#1108).

# dplyr 0.4.2

This is a minor release containing fixes for a number of crashes and issues identified by R CMD CHECK. There is one new "feature": dplyr no longer complains about unrecognised attributes, and instead just copies them over to the output.

* `lag()` and `lead()` for grouped data were confused about indices and therefore
  produced wrong results (#925, #937). `lag()` once again overrides `lag()`
  instead of just the default method `lag.default()`. This is necesary due to
  changes in R CMD check. To use the lag function provided by another package,
  use `pkg::lag`.

* Fixed a number of memory issues identified by valgrind.

* Improved performance when working with large number of columns (#879).

* Lists-cols that contain data frames now print a slightly nicer summary
  (#1147)

* Set operations give more useful error message on incompatible data frames
  (#903).

* `all.equal()` gives the correct result when `ignore_row_order` is `TRUE`
  (#1065) and `all.equal()` correctly handles character missing values (#1095).

* `bind_cols()` always produces a `tbl_df` (#779).

* `bind_rows()` gains a test for a form of data frame corruption (#1074).

* `bind_rows()` and `summarise()` now handles complex columns (#933).

* Workaround for using the constructor of `DataFrame` on an unprotected object
  (#998)

* Improved performance when working with large number of columns (#879).

# dplyr 0.4.1

* Don't assume that RPostgreSQL is available.

# dplyr 0.4.0

## New features

* `add_rownames()` turns row names into an explicit variable (#639).

* `as_data_frame()` efficiently coerces a list into a data frame (#749).

* `bind_rows()` and `bind_cols()` efficiently bind a list of data frames by
  row or column. `combine()` applies the same coercion rules to vectors
  (it works like `c()` or `unlist()` but is consistent with the `bind_rows()`
  rules).

* `right_join()` (include all rows in `y`, and matching rows in `x`) and
  `full_join()` (include all rows in `x` and `y`) complete the family of
  mutating joins (#96).

* `group_indices()` computes a unique integer id for each group (#771). It
  can be called on a grouped_df without any arguments or on a data frame
  with same arguments as `group_by()`.

## New vignettes

* `vignette("data_frames")` describes dplyr functions that make it easier
  and faster to create and coerce data frames. It subsumes the old `memory`
  vignette.

* `vignette("two-table")` describes how two-table verbs work in dplyr.

## Minor improvements

* `data_frame()` (and `as_data_frame()` & `tbl_df()`) now explicitly
  forbid columns that are data frames or matrices (#775). All columns
  must be either a 1d atomic vector or a 1d list.

* `do()` uses lazyeval to correctly evaluate its arguments in the correct
  environment (#744), and new `do_()` is the SE equivalent of `do()` (#718).
  You can modify grouped data in place: this is probably a bad idea but it's
  sometimes convenient (#737). `do()` on grouped data tables now passes in all
  columns (not all columns except grouping vars) (#735, thanks to @kismsu).
  `do()` with database tables no longer potentially includes grouping
  variables twice (#673). Finally, `do()` gives more consistent outputs when
  there are no rows or no groups (#625).

* `first()` and `last()` preserve factors, dates and times (#509).

* Overhaul of single table verbs for data.table backend. They now all use
  a consistent (and simpler) code base. This ensures that (e.g.) `n()`
  now works in all verbs (#579).

* In `*_join()`, you can now name only those variables that are different between
  the two tables, e.g. `inner_join(x, y, c("a", "b", "c" = "d"))` (#682).
  If non-join colums are the same, dplyr will add `.x` and `.y`
  suffixes to distinguish the source (#655).

* `mutate()` handles complex vectors (#436) and forbids `POSIXlt` results
  (instead of crashing) (#670).

* `select()` now implements a more sophisticated algorithm so if you're
  doing multiples includes and excludes with and without names, you're more
  likely to get what you expect (#644). You'll also get a better error
  message if you supply an input that doesn't resolve to an integer
  column position (#643).

* Printing has recieved a number of small tweaks. All `print()` method methods
  invisibly return their input so you can interleave `print()` statements into a
  pipeline to see interim results. `print()` will column names of 0 row data
  frames (#652), and will never print more 20 rows (i.e.
  `options(dplyr.print_max)` is now 20), not 100 (#710). Row names are no
  never printed since no dplyr method is guaranteed to preserve them (#669).

    `glimpse()` prints the number of observations (#692)

    `type_sum()` gains a data frame method.

* `summarise()` handles list output columns (#832)

* `slice()` works for data tables (#717). Documentation clarifies that
  slice can't work with relational databases, and the examples show
  how to achieve the same results using `filter()` (#720).

* dplyr now requires RSQLite >= 1.0. This shouldn't affect your code
  in any way (except that RSQLite now doesn't need to be attached) but does
  simplify the internals (#622).

* Functions that need to combine multiple results into a single column
  (e.g. `join()`, `bind_rows()` and `summarise()`) are more careful about
  coercion.

    Joining factors with the same levels in the same order preserves the
    original levels (#675). Joining factors with non-identical levels
    generates a warning and coerces to character (#684). Joining a character
    to a factor (or vice versa) generates a warning and coerces to character.
    Avoid these warnings by ensuring your data is compatible before joining.

    `rbind_list()` will throw an error if you attempt to combine an integer and
    factor (#751). `rbind()`ing a column full of `NA`s is allowed and just
    collects the appropriate missing value for the column type being collected
    (#493).

    `summarise()` is more careful about `NA`, e.g. the decision on the result
    type will be delayed until the first non NA value is returned (#599).
    It will complain about loss of precision coercions, which can happen for
    expressions that return integers for some groups and a doubles for others
    (#599).

* A number of functions gained new or improved hybrid handlers: `first()`,
  `last()`, `nth()` (#626), `lead()` & `lag()` (#683), `%in%` (#126). That means
  when you use these functions in a dplyr verb, we handle them in C++, rather
  than calling back to R, and hence improving performance.

    Hybrid `min_rank()` correctly handles `NaN` values (#726). Hybrid
    implementation of `nth()` falls back to R evaluation when `n` is not
    a length one integer or numeric, e.g. when it's an expression (#734).

    Hybrid `dense_rank()`, `min_rank()`, `cume_dist()`, `ntile()`, `row_number()`
    and `percent_rank()` now preserve NAs (#774)

* `filter` returns its input when it has no rows or no columns (#782).

* Join functions keep attributes (e.g. time zone information) from the
  left argument for `POSIXct` and `Date` objects (#819), and only
  only warn once about each incompatibility (#798).

## Bug fixes

* `[.tbl_df` correctly computes row names for 0-column data frames, avoiding
  problems with xtable (#656). `[.grouped_df` will silently drop grouping
  if you don't include the grouping columns (#733).

* `data_frame()` now acts correctly if the first argument is a vector to be
  recycled. (#680 thanks @jimhester)

* `filter.data.table()` works if the table has a variable called "V1" (#615).

* `*_join()` keeps columns in original order (#684).
  Joining a factor to a character vector doesn't segfault (#688).
  `*_join` functions can now deal with multiple encodings (#769),
  and correctly name results (#855).

* `*_join.data.table()` works when data.table isn't attached (#786).

* `group_by()` on a data table preserves original order of the rows (#623).
  `group_by()` supports variables with more than 39 characters thanks to
  a fix in lazyeval (#705). It gives meaninful error message when a variable
  is not found in the data frame (#716).

* `grouped_df()` requires `vars` to be a list of symbols (#665).

* `min(.,na.rm = TRUE)` works with `Date`s built on numeric vectors (#755).

* `rename_()` generic gets missing `.dots` argument (#708).

* `row_number()`, `min_rank()`, `percent_rank()`, `dense_rank()`, `ntile()` and
  `cume_dist()` handle data frames with 0 rows (#762). They all preserve
  missing values (#774). `row_number()` doesn't segfault when giving an external
  variable with the wrong number of variables (#781).

* `group_indices` handles the edge case when there are no variables (#867).

* Removed bogus `NAs introduced by coercion to integer range` on 32-bit Windows (#2708).

# dplyr 0.3.0.1

* Fixed problem with test script on Windows.

# dplyr 0.3

## New functions

* `between()` vector function efficiently determines if numeric values fall
  in a range, and is translated to special form for SQL (#503).

* `count()` makes it even easier to do (weighted) counts (#358).

* `data_frame()` by @kevinushey is a nicer way of creating data frames.
  It never coerces column types (no more `stringsAsFactors = FALSE`!),
  never munges column names, and never adds row names. You can use previously
  defined columns to compute new columns (#376).

* `distinct()` returns distinct (unique) rows of a tbl (#97). Supply
  additional variables to return the first row for each unique combination
  of variables.

* Set operations, `intersect()`, `union()` and `setdiff()` now have methods
  for data frames, data tables and SQL database tables (#93). They pass their
  arguments down to the base functions, which will ensure they raise errors if
  you pass in two many arguments.

* Joins (e.g. `left_join()`, `inner_join()`, `semi_join()`, `anti_join()`)
  now allow you to join on different variables in `x` and `y` tables by
  supplying a named vector to `by`. For example, `by = c("a" = "b")` joins
  `x.a` to `y.b`.

* `n_groups()` function tells you how many groups in a tbl. It returns
  1 for ungrouped data. (#477)

* `transmute()` works like `mutate()` but drops all variables that you didn't
  explicitly refer to (#302).

* `rename()` makes it easy to rename variables - it works similarly to
  `select()` but it preserves columns that you didn't otherwise touch.

* `slice()` allows you to selecting rows by position (#226). It includes
  positive integers, drops negative integers and you can use expression like
  `n()`.

## Programming with dplyr (non-standard evaluation)

* You can now program with dplyr - every function that does non-standard
  evaluation (NSE) has a standard evaluation (SE) version ending in `_`.
  This is powered by the new lazyeval package which provides all the tools
  needed to implement NSE consistently and correctly.

* See `vignette("nse")` for full details.

* `regroup()` is deprecated. Please use the more flexible `group_by_()`
  instead.

* `summarise_each_q()` and `mutate_each_q()` are deprecated. Please use
  `summarise_each_()` and `mutate_each_()` instead.

* `funs_q` has been replaced with `funs_`.

## Removed and deprecated features

* `%.%` has been deprecated: please use `%>%` instead. `chain()` is
  defunct. (#518)

* `filter.numeric()` removed. Need to figure out how to reimplement with
  new lazy eval system.

* The `Progress` refclass is no longer exported to avoid conflicts with shiny.
  Instead use `progress_estimated()` (#535).

* `src_monetdb()` is now implemented in MonetDB.R, not dplyr.

* `show_sql()` and `explain_sql()` and matching global options `dplyr.show_sql`
  and `dplyr.explain_sql` have been removed. Instead use `show_query()` and
  `explain()`.

## Minor improvements and bug fixes

* Main verbs now have individual documentation pages (#519).

* `%>%` is simply re-exported from magrittr, instead of creating a local copy
  (#496, thanks to @jimhester)

* Examples now use `nycflights13` instead of `hflights` because it the variables
  have better names and there are a few interlinked tables (#562). `Lahman` and
  `nycflights13` are (once again) suggested packages. This means many examples
  will not work unless you explicitly install them with
  `install.packages(c("Lahman", "nycflights13"))` (#508). dplyr now depends on
  Lahman 3.0.1. A number of examples have been updated to reflect modified
  field names (#586).

* `do()` now displays the progress bar only when used in interactive prompts
  and not when knitting (#428, @jimhester).

* `glimpse()` now prints a trailing new line (#590).

* `group_by()` has more consistent behaviour when grouping by constants:
  it creates a new column with that value (#410). It renames grouping
  variables (#410). The first argument is now `.data` so you can create
  new groups with name x (#534).

* Now instead of overriding `lag()`, dplyr overrides `lag.default()`,
  which should avoid clobbering lag methods added by other packages.
  (#277).

* `mutate(data, a = NULL)` removes the variable `a` from the returned
  dataset (#462).

* `trunc_mat()` and hence `print.tbl_df()` and friends gets a `width` argument
  to control the deafult output width. Set `options(dplyr.width = Inf)` to
  always show all columns (#589).

* `select()` gains `one_of()` selector: this allows you to select variables
  provided by a character vector (#396). It fails immediately if you give an
  empty pattern to `starts_with()`,  `ends_with()`, `contains()` or `matches()`
  (#481, @leondutoit). Fixed buglet in `select()` so that you can now create
  variables called `val` (#564).

* Switched from RC to R6.

* `tally()` and `top_n()` work consistently: neither accidentally
  evaluates the the `wt` param. (#426, @mnel)

* `rename` handles grouped data (#640).

## Minor improvements and bug fixes by backend

### Databases

* Correct SQL generation for `paste()` when used with the collapse parameter
  targeting a Postgres database. (@rbdixon, #1357)

* The db backend system has been completely overhauled in order to make
  it possible to add backends in other packages, and to support a much
  wider range of databases. See `vignette("new-sql-backend")` for instruction
  on how to create your own (#568).

* `src_mysql()` gains a method for `explain()`.

* When `mutate()` creates a new variable that uses a window function,
  automatically wrap the result in a subquery (#484).

* Correct SQL generation for `first()` and `last()` (#531).

* `order_by()` now works in conjunction with window functions in databases
  that support them.

### Data frames/`tbl_df`

* All verbs now understand how to work with `difftime()` (#390) and
  `AsIs` (#453) objects. They all check that colnames are unique (#483), and
  are more robust when columns are not present (#348, #569, #600).

* Hybrid evaluation bugs fixed:

    * Call substitution stopped too early when a sub expression contained a
      `$` (#502).

    * Handle `::` and `:::` (#412).

    * `cumany()` and `cumall()` properly handle `NA` (#408).

    * `nth()` now correctly preserve the class when using dates, times and
      factors (#509).

    * no longer substitutes within `order_by()` because `order_by()` needs to do
      its own NSE (#169).

* `[.tbl_df` always returns a tbl_df (i.e. `drop = FALSE` is the default)
  (#587, #610). `[.grouped_df` preserves important output attributes (#398).

* `arrange()` keeps the grouping structure of grouped data (#491, #605),
  and preserves input classes (#563).

* `contains()` accidentally matched regular expressions, now it passes
  `fixed = TRUE` to `grep()` (#608).

* `filter()` asserts all variables are white listed (#566).

* `mutate()` makes a `rowwise_df` when given a `rowwise_df` (#463).

* `rbind_all()` creates `tbl_df` objects instead of raw `data.frame`s.

* If `select()` doesn't match any variables, it returns a 0-column data frame,
  instead of the original (#498). It no longer fails when if some columns
  are not named (#492)

* `sample_n()` and `sample_frac()` methods for data.frames exported.
  (#405, @alyst)

* A grouped data frame may have 0 groups (#486). Grouped df objects
  gain some basic validity checking, which should prevent some crashes
  related to corrupt `grouped_df` objects made by `rbind()` (#606).

* More coherence when joining columns of compatible but different types,
  e.g. when joining a character vector and a factor (#455),
  or a numeric and integer (#450)

* `mutate()` works for on zero-row grouped data frame, and
  with list columns (#555).

* `LazySubset` was confused about input data size (#452).

* Internal `n_distinct()` is stricter about it's inputs: it requires one symbol
  which must be from the data frame (#567).

* `rbind_*()` handle data frames with 0 rows (#597). They fill character
  vector columns with `NA` instead of blanks (#595).  They work with
  list columns (#463).

* Improved handling of encoding for column names (#636).

* Improved handling of hybrid evaluation re $ and @ (#645).

### Data tables

* Fix major omission in `tbl_dt()` and `grouped_dt()` methods - I was
  accidentally doing a deep copy on every result :(

* `summarise()` and `group_by()` now retain over-allocation when working with
  data.tables (#475, @arunsrinivasan).

* joining two data.tables now correctly dispatches to data table methods,
  and result is a data table (#470)

### Cubes

* `summarise.tbl_cube()` works with single grouping variable (#480).

# dplyr 0.2

## Piping

dplyr now imports `%>%` from magrittr (#330). I recommend that you use this instead of `%.%` because it is easier to type (since you can hold down the shift key) and is more flexible. With you `%>%`, you can control which argument on the RHS recieves the LHS by using the pronoun `.`. This makes `%>%` more useful with base R functions because they don't always take the data frame as the first argument. For example you could pipe `mtcars` to `xtabs()` with:

    mtcars %>% xtabs( ~ cyl + vs, data = .)

Thanks to @smbache for the excellent magrittr package. dplyr only provides `%>%` from magrittr, but it contains many other useful functions. To use them, load `magrittr` explicitly: `library(magrittr)`. For more details, see `vignette("magrittr")`.

`%.%` will be deprecated in a future version of dplyr, but it won't happen for a while. I've also deprecated `chain()` to encourage a single style of dplyr usage: please use `%>%` instead.

## Do

`do()` has been completely overhauled. There are now two ways to use it, either with multiple named arguments or a single unnamed arguments. `group_by()` + `do()` is equivalent to `plyr::dlply`, except it always returns a data frame.

If you use named arguments, each argument becomes a list-variable in the output. A list-variable can contain any arbitrary R object so it's particularly well suited for storing models.

    library(dplyr)
    models <- mtcars %>% group_by(cyl) %>% do(lm = lm(mpg ~ wt, data = .))
    models %>% summarise(rsq = summary(lm)$r.squared)

If you use an unnamed argument, the result should be a data frame. This allows you to apply arbitrary functions to each group.

    mtcars %>% group_by(cyl) %>% do(head(., 1))

Note the use of the `.` pronoun to refer to the data in the current group.

`do()` also has an automatic progress bar. It appears if the computation takes longer than 5 seconds and lets you know (approximately) how much longer the job will take to complete.

## New verbs

dplyr 0.2 adds three new verbs:

* `glimpse()` makes it possible to see all the columns in a tbl,
  displaying as much data for each variable as can be fit on a single line.

* `sample_n()` randomly samples a fixed number of rows from a tbl;
  `sample_frac()` randomly samples a fixed fraction of rows. Only works
  for local data frames and data tables (#202).

* `summarise_each()` and `mutate_each()` make it easy to apply one or more
  functions to multiple columns in a tbl (#178).

## Minor improvements

* If you load plyr after dplyr, you'll get a message suggesting that you
  load plyr first (#347).

* `as.tbl_cube()` gains a method for matrices (#359, @paulstaab)

* `compute()` gains `temporary` argument so you can control whether the
  results are temporary or permanent (#382, @cpsievert)

* `group_by()` now defaults to `add = FALSE` so that it sets the grouping
  variables rather than adding to the existing list. I think this is how
  most people expected `group_by` to work anyway, so it's unlikely to
  cause problems (#385).

* Support for [MonetDB](http://www.monetdb.org) tables with `src_monetdb()`
  (#8, thanks to @hannesmuehleisen).

* New vignettes:

    * `memory` vignette which discusses how dplyr minimises memory usage
      for local data frames (#198).

    *  `new-sql-backend` vignette which discusses how to add a new
       SQL backend/source to dplyr.

* `changes()` output more clearly distinguishes which columns were added or
  deleted.

* `explain()` is now generic.

* dplyr is more careful when setting the keys of data tables, so it never
  accidentally modifies an object that it doesn't own. It also avoids
  unnecessary key setting which negatively affected performance.
  (#193, #255).

* `print()` methods for `tbl_df`, `tbl_dt` and `tbl_sql` gain `n` argument to
  control the number of rows printed (#362). They also works better when you have
  columns containing lists of complex objects.

* `row_number()` can be called without arguments, in which case it returns
  the same as `1:n()` (#303).

* `"comment"` attribute is allowed (white listed) as well as names (#346).

* hybrid versions of `min`, `max`, `mean`, `var`, `sd` and `sum`
  handle the `na.rm` argument (#168). This should yield substantial
  performance improvements for those functions.

* Special case for call to `arrange()` on a grouped data frame with no arguments. (#369)

## Bug fixes

* Code adapted to Rcpp > 0.11.1

* internal `DataDots` class protects against missing variables in verbs (#314),
  including the case where `...` is missing. (#338)

* `all.equal.data.frame` from base is no longer bypassed. we now have
  `all.equal.tbl_df` and `all.equal.tbl_dt` methods (#332).

* `arrange()` correctly handles NA in numeric vectors (#331) and 0 row
  data frames (#289).

* `copy_to.src_mysql()` now works on windows (#323)

* `*_join()` doesn't reorder column names (#324).

* `rbind_all()` is stricter and only accepts list of data frames (#288)

* `rbind_*` propagates time zone information for `POSIXct` columns (#298).

* `rbind_*` is less strict about type promotion. The numeric `Collecter` allows
  collection of integer and logical vectors. The integer `Collecter` also collects
  logical values (#321).

* internal `sum` correctly handles integer (under/over)flow (#308).

* `summarise()` checks consistency of outputs (#300) and drops `names`
  attribute of output columns (#357).

* join functions throw error instead of crashing when there are no common
  variables between the data frames, and also give a better error message when
  only one data frame has a by variable (#371).

* `top_n()` returns `n` rows instead of `n - 1` (@leondutoit, #367).

* SQL translation always evaluates subsetting operators (`$`, `[`, `[[`)
  locally. (#318).

* `select()` now renames variables in remote sql tbls (#317) and
  implicitly adds grouping variables (#170).

* internal `grouped_df_impl` function errors if there are no variables to group by (#398).

* `n_distinct` did not treat NA correctly in the numeric case #384.

* Some compiler warnings triggered by -Wall or -pedantic have been eliminated.

* `group_by` only creates one group for NA (#401).

* Hybrid evaluator did not evaluate expression in correct environment (#403).

# dplyr 0.1.3

## Bug fixes

* `select()` actually renames columns in a data table (#284).

* `rbind_all()` and `rbind_list()` now handle missing values in factors (#279).

* SQL joins now work better if names duplicated in both x and y tables (#310).

* Builds against Rcpp 0.11.1

* `select()` correctly works with the vars attribute (#309).

* Internal code is stricter when deciding if a data frame is grouped (#308):
  this avoids a number of situations which previously causedd .

* More data frame joins work with missing values in keys (#306).

# dplyr 0.1.2

## New features

* `select()` is substantially more powerful. You can use named arguments to
  rename existing variables, and new functions `starts_with()`, `ends_with()`,
  `contains()`, `matches()` and `num_range()` to select variables based on
  their names. It now also makes a shallow copy, substantially reducing its
  memory impact (#158, #172, #192, #232).

* `summarize()` added as alias for `summarise()` for people from countries
  that don't don't spell things correctly ;) (#245)

## Bug fixes

* `filter()` now fails when given anything other than a logical vector, and
  correctly handles missing values (#249). `filter.numeric()` proxies
  `stats::filter()` so you can continue to use `filter()` function with
  numeric inputs (#264).

* `summarise()` correctly uses newly created variables (#259).

* `mutate()` correctly propagates attributes (#265) and `mutate.data.frame()`
  correctly mutates the same variable repeatedly (#243).

* `lead()` and `lag()` preserve attributes, so they now work with
  dates, times and factors (#166).

* `n()` never accepts arguments (#223).

* `row_number()` gives correct results (#227).

* `rbind_all()` silently ignores data frames with 0 rows or 0 columns (#274).

* `group_by()` orders the result (#242). It also checks that columns
  are of supported types (#233, #276).

* The hybrid evaluator did not handle some expressions correctly, for
  example in `if(n() > 5) 1 else 2` the subexpression `n()` was not
  substituted correctly. It also correctly processes `$` (#278).

* `arrange()` checks that all columns are of supported types (#266). It also
  handles list columns (#282).

* Working towards Solaris compatibility.

* Benchmarking vignette temporarily disabled due to microbenchmark
  problems reported by BDR.

# dplyr 0.1.1

## Improvements

* new `location()` and `changes()` functions which provide more information
  about how data frames are stored in memory so that you can see what
  gets copied.

* renamed `explain_tbl()` to `explain()` (#182).

* `tally()` gains `sort` argument to sort output so highest counts
  come first (#173).

* `ungroup.grouped_df()`, `tbl_df()`, `as.data.frame.tbl_df()` now only
  make shallow copies of their inputs (#191).

* The `benchmark-baseball` vignette now contains fairer (including grouping
  times) comparisons with `data.table`. (#222)

## Bug fixes

* `filter()` (#221) and `summarise()` (#194) correctly propagate attributes.

* `summarise()` throws an error when asked to summarise an unknown variable
  instead of crashing (#208).

* `group_by()` handles factors with missing values (#183).

* `filter()` handles scalar results (#217) and better handles scoping, e.g.
  `filter(., variable)` where `variable` is defined in the function that calls
  `filter`. It also handles `T` and `F` as aliases to `TRUE` and `FALSE`
  if there are no `T` or `F` variables in the data or in the scope.

* `select.grouped_df` fails when the grouping variables are not included
  in the selected variables (#170)

* `all.equal.data.frame()` handles a corner case where the data frame has
  `NULL` names (#217)

* `mutate()` gives informative error message on unsupported types (#179)

* dplyr source package no longer includes pandas benchmark, reducing
  download size from 2.8 MB to 0.5 MB.<|MERGE_RESOLUTION|>--- conflicted
+++ resolved
@@ -1,13 +1,11 @@
 # dplyr 0.9.0 (in development)
 
-<<<<<<< HEAD
 * All deprecations now use the [lifecycle](https://lifecycle.r-lib.org), 
   that means by default you'll only see a deprecation warning once per session,
   and you can control with `options(lifecycle_verbosity = x)` where
   `x` is one of NULL, "quiet", "warning", and "error".
-=======
+
 * `id()`, deprecated in dplyr 0.5.0, is now defunct.
->>>>>>> 8990ffba
 
 * `failwith()` which was deprecated in 0.7.0 is now defunct.
 
