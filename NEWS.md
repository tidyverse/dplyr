# dplyr (development version)

<<<<<<< HEAD
* Rowwise-`mutate()` behaves a little better with 0-row inputs (#6303).
=======
* `arrange()` now correctly ignores `NULL` inputs (#6193).
>>>>>>> 864fdc33

* `*_join()` now error if you supply them with additional arguments that
  aren't used (#6228).

* `df |> arrange(mydesc::desc(x))` works correctly when the mydesc re-exports
   `dplyr::desc()` (#6231).

* `union_all()`, like `union()`, now requires that data frames be compatible:
  i.e. they have the same columns, and the columns have compatible types.

* `setequal()` ignores differences between freely coercible types (e.g. integer 
  and double) (#6114) and ignores duplicated rows (#6057).

* `all_equal()` is formally deprecated. We've advised against it for
  some time, and we explicitly recommend you use `all.equal()`,
  manually reordering the rows and columns (#6324).

* `distinct()` returns columns ordered the way you request, not the same
  as the input data (#6156).

* The `.keep`, `.before`, and `.after` arguments to `mutate()` 
  are no longer experimental.
  
* The `rows_*()` family of functions are no longer experimental.

* `desc()` gives a useful error message if you give it a non-vector (#6028).

* `slice_sample()` returns a data frame or group with the same number of rows as 
  the input when `replace = FALSE` and `n` is larger than the number of rows or 
  `prop` is larger than 1. This reverts a change made in 1.0.8, returning to the 
  behavior of 1.0.7 (#6185)

* `slice()` helpers again produce output equivalent to `slice(.data, 0)` when
  the `n` or `prop` argument is 0, fixing a bug introduced in the previous
  version (@eutwt, #6184).

* Fixed an issue with latest rlang that caused internal tools (such as
  `mask$eval_all_summarise()`) to be mentioned in error messages (#6308).

* `distinct()` now retains attributes of bare data frames (#6318).

* dplyr no longer provides `count()` and `tally()` methods for `tbl_sql`.
  These methods have been accidentally overriding the `tbl_lazy` methods that
  dbplyr provides, which has resulted in issues with the grouping structure of
  the output (#6338, tidyverse/dbplyr#940).

* `relocate()` now retains the last name change when a single column is renamed
  multiple times while it is being moved. This better matches the behavior of
  `rename()` (#6209, with help from @eutwt).

* `na_if()` has been rewritten to utilize vctrs. This comes with the following
  improvements (#6329):

  * It now casts `y` to the type of `x` before comparing them, which makes it
    clearer that this function is type and size stable on `x`. In particular,
    this means that you can no longer do `na_if(<tibble>, 0)`, which previously
    accidentally allowed you to replace any instance of `0` across every column
    of the tibble with `NA`. `na_if()` was never intended to work this way, and
    this is considered off-label usage.
    
  * You can now replace `NaN` values in `x` with `NA` through `na_if(x, NaN)`.

* `first()`, `last()`, and `nth()` have been rewritten to use vctrs. This comes
  with the following improvements (#6331):
  
  * When used on a data frame, these functions now return a single row rather
    than a single column. This is more consistent with the vctrs principle that
    a data frame is generally treated as a vector of rows.
    
  * The `default` is no longer "guessed", and will always automatically be set
    to a missing value appropriate for the type of `x`.
    
  * Fractional values of `n` are no longer truncated to integers, and will now
    cause an error. For example, `nth(x, n = 2)` is fine, but
    `nth(x, n = 2.5)` is now an error.

* `lag()` and `lead()` now cast `default` to the type of `x`, rather than taking
  the common type. This ensures that these functions are type stable on `x`
  (#6330).

* `with_order()` now checks that the size of `order_by` is the same size as `x`.

* `with_order()` now works correctly when data frames are used as the `order_by`
  value (#6334).

* `coalesce()` now more fully embraces the principles of vctrs (#6265).

  * `.ptype` and `.size` arguments have been added to allow you to explicitly
    enforce an output type and size.
    
  * `NULL` inputs are now discarded up front.

  * `coalesce()` no longer iterates over the columns of data frame input.
    Instead, a row is now only coalesced if it is entirely missing, which is
    consistent with `vctrs::vec_equal_na()` and greatly simplifies the
    implementation.

* `group_by()` now uses a new algorithm for computing groups. It is often faster
  than the previous approach (especially when there are many groups), and in
  most cases there should be no changes. The exception is with character vector
  group columns, which are now internally ordered in the C locale rather than
  the system locale and may result in differently ordered results when you
  follow up a `group_by()` with functions that use the group data, such as
  `summarise()` or `group_split()` (#4406, #6297).
  
  See the Ordering section of `?group_by()` for more information. For a full
  explanation of this change, refer to this
  [tidyup](https://github.com/tidyverse/tidyups/blob/main/006-dplyr-group-by-ordering.md).

* `if_else()` has been rewritten to utilize vctrs. This comes with most of the
  same benefits as the `case_when()` rewrite. In particular, `if_else()` now
  takes the common type of `true`, `false`, and `missing` when determining what
  the output type should be, meaning that you no longer have to be quite as
  strict about types when supplying values for them (for example, you no longer
  need to supply typed `NA` values, like `NA_character_`) (#6243).

* `case_when()` has been rewritten to utilize vctrs (#5106). This comes with a
  number of useful improvements:
  
  * There is a new `.default` argument that is intended to replace usage of
    `TRUE ~ default_value` as a more explicit and readable way to specify
    a default value. In the future, we will deprecate the unsafe recycling of
    the LHS inputs that allows `TRUE ~` to work, so we encourage you to switch
    over to using `.default` instead.
  
  * The types of the RHS inputs no longer have to match exactly. For example,
    the following no longer requires you to use `NA_character_` instead of just
    `NA`.

    ```
    x <- c("little", "unknown", "small", "missing", "large")
    
    case_when(
      x %in% c("little", "small") ~ "one",
      x %in% c("big", "large") ~ "two",
      x %in% c("missing", "unknown") ~ NA
    )
    ```
    
  * `case_when()` now supports a larger variety of value types. For example,
     you can use a data frame to create multiple columns at once.
     
  * There are new `.ptype` and `.size` arguments which allow you to enforce
    a particular output type and size. This allows you to construct a completely
    type and size stable call to `case_when()`.

  * The error thrown when types or lengths were incorrect has been improved
    (#6261, #6206).

* `arrange()` now uses a faster algorithm for sorting character vectors, which
  is heavily inspired by data.table's `forder()`. Additionally, the default
  locale for sorting character vectors is now the C locale, which is a breaking
  change from the previous behavior that utilized the system locale. The new
  `.locale` argument can be used to adjust this to, say, the American English
  locale, which is an optional feature that requires the stringi package. This
  change improves reproducibility across R sessions and operating systems. For a
  fuller explanation, refer to this
  [tidyup](https://github.com/tidyverse/tidyups/blob/main/003-dplyr-radix-ordering.md)
  which outlines and justifies this change (#4962).

* `tbl_sum()` is no longer reexported from tibble (#6284).

* `slice_sample()` now gives a more informative error when `replace = FALSE` and
  the number of rows requested in the sample exceeds the number of rows in the
  data (#6271).

* `frame_data()` is no longer reexported from tibble (#6278).

* `lst_()` is no longer reexported from tibble (#6276).

* `data_frame_()` is no longer reexported from tibble (#6277).

* `between()` has been rewritten to utilize vctrs. This means that it is no
  longer restricted to just numeric and date-time vectors. Additionally, `left`
  and `right` are no longer required to be scalars, they can now also be vectors
  with the same length as `x`. Finally, `left` and `right` are now cast to the
  type of `x` before the comparison is made. This last change means that you
  can no longer make comparisons like `between(<int>, 0, 2.5)`, as `2.5` can't
  be cast to integer without losing information. We recommend that you convert
  the `<int>` vector to double before calling `between()` if you require this
  (#6183, #6260).

* Joins have undergone a complete overhaul. The purpose of this overhaul is to
  enable more flexible join operations, while also providing tools to perform
  quality control checks directly in the join call. Many of these changes are
  inspired by data.table's join syntax (#5914, #5661, #5413, #2240).

  * A _join specification_ can now be created through `join_by()`. This allows
    you to specify both the left and right hand side of a join using unquoted
    column names, such as `join_by(sale_date == commercial_date)`. Join
    specifications can be supplied to any `*_join()` function as the `by`
    argument.
    
  * Join specifications allow for various new types of joins:
  
    * Equi joins: The most common join, specified by `==`. For example,
      `join_by(sale_date == commercial_date)`.
      
    * Non-equi joins: For joining on conditions other than equality, specified
      by `>=`, `>`, `<`, and `<=`. For example,
      `join_by(sale_date >= commercial_date)` to find every commercial that
      aired before a particular sale.
      
    * Rolling joins: For "rolling" the preceding value forward or the following
      value backwards when there isn't an exact match, specified by using one of
      the rolling helpers: `preceding()` or `following()`. For example,
      `join_by(preceding(sale_date, commercial_date))` to find only the most
      recent commercial that aired before a particular sale.
      
    * Overlap joins: For detecting overlaps between sets of columns, specified
      by using one of the overlap helpers: `between()`, `within()`, or
      `overlaps()`. For example,
      `join_by(between(commercial_date, sale_date_lower, sale_date))` to
      find commercials that aired before a particular sale, as long as they
      occurred after some lower bound, such as 40 days before the sale was made.
      
    Note that you cannot use arbitrary expressions in the join conditions, like
    `join_by(sale_date - 40 >= commercial_date)`. Instead, use `mutate()` to
    create a new column containing the result of `sale_date - 40` and refer
    to that by name in `join_by()`.
    
  * `multiple` is a new argument for controlling what happens when a row
    in `x` matches multiple rows in `y`. For equi joins and rolling joins,
    where this is usually surprising, this defaults to signaling a `"warning"`,
    but still returns all of the matches. For non-equi joins and cross joins,
    where multiple matches are usually expected, this defaults to returning
    `"all"` of the matches. You can also return only the `"first"` or `"last"`
    match, `"any"` of the matches, or you can `"error"`.
    
  * `keep` now defaults to `NULL` rather than `FALSE`. `NULL` implies
    `keep = FALSE` for equi-join conditions, but `keep = TRUE` for non-equi
    join conditions, since you generally want to preserve both sides of a
    non-equi join.
    
  * `unmatched` is a new argument for controlling what happens when a row
    would be dropped because it doesn't have a match. For backwards
    compatibility, the default is `"drop"`, but you can also choose to
    `"error"` if dropped rows would be surprising.

* `nest_join()` has gained the `na_matches` argument that all other joins have.

# dplyr 1.0.9

* New `rows_append()` which works like `rows_insert()` but ignores keys and
  allows you to insert arbitrary rows with a guarantee that the type of `x`
  won't change (#6249, thanks to @krlmlr for the implementation and @mgirlich
  for the idea).

* The `rows_*()` functions no longer require that the key values in `x` uniquely
  identify each row. Additionally, `rows_insert()` and `rows_delete()` no
  longer require that the key values in `y` uniquely identify each row. Relaxing
  this restriction should make these functions more practically useful for
  data frames, and alternative backends can enforce this in other ways as needed
  (i.e. through primary keys) (#5553).
  
* `rows_insert()` gained a new `conflict` argument allowing you greater control
  over rows in `y` with keys that conflict with keys in `x`. A conflict arises
  if a key in `y` already exists in `x`. By default, a conflict results in an
  error, but you can now also `"ignore"` these `y` rows. This is very similar to
  the `ON CONFLICT DO NOTHING` command from SQL (#5588, with helpful additions
  from @mgirlich and @krlmlr).

* `rows_update()`, `rows_patch()`, and `rows_delete()` gained a new `unmatched`
  argument allowing you greater control over rows in `y` with keys that are
  unmatched by the keys in `x`. By default, an unmatched key results in an
  error, but you can now also `"ignore"` these `y` rows (#5984, #5699).
  
* `rows_delete()` no longer requires that the columns of `y` be a strict subset
  of `x`. Only the columns specified through `by` will be utilized from `y`,
  all others will be dropped with a message.

* The `rows_*()` functions now always retain the column types of `x`. This
  behavior was documented, but previously wasn't being applied correctly
  (#6240).
  
* The `rows_*()` functions now fail elegantly if `y` is a zero column data frame
  and `by` isn't specified (#6179).

# dplyr 1.0.8

* Better display of error messages thanks to rlang 1.0.0.

* `mutate(.keep = "none")` is no longer identical to `transmute()`.
  `transmute()` has not been changed, and completely ignores the column ordering
  of the existing data, instead relying on the ordering of expressions
  supplied through `...`. `mutate(.keep = "none")` has been changed to ensure
  that pre-existing columns are never moved, which aligns more closely with the
  other `.keep` options (#6086).

* `filter()` forbids matrix results (#5973) and warns about data frame 
  results, especially data frames created from `across()` with a hint 
  to use `if_any()` or `if_all()`. 

* `slice()` helpers (`slice_head()`, `slice_tail()`, `slice_min()`, `slice_max()`) 
  now accept negative values for `n` and `prop` (#5961).

* `slice()` now indicates which group produces an error (#5931).

* `cur_data()` and `cur_data_all()` don't simplify list columns in rowwise data frames (#5901).

* dplyr now uses `rlang::check_installed()` to prompt you whether to install
  required packages that are missing.

* `storms` data updated to 2020 (@steveharoz, #5899).

* `coalesce()` accepts 1-D arrays (#5557).

* The deprecated `trunc_mat()` is no longer reexported from dplyr (#6141).

# dplyr 1.0.7

* `across()` uses the formula environment when inlining them (#5886).

* `summarise.rowwise_df()` is quiet when the result is ungrouped (#5875).

* `c_across()` and `across()` key deparsing not confused by long calls (#5883).

* `across()` handles named selections (#5207).

# dplyr 1.0.6

* `add_count()` is now generic (#5837).

* `if_any()` and `if_all()` abort when a predicate is mistakingly used as `.cols=` (#5732).

* Multiple calls to `if_any()` and/or `if_all()` in the same expression are now
  properly disambiguated (#5782). 

* `filter()` now inlines `if_any()` and `if_all()` expressions. This greatly
  improves performance with grouped data frames.

* Fixed behaviour of `...` in top-level `across()` calls (#5813, #5832).

* `across()` now inlines lambda-formulas. This is slightly more performant and
  will allow more optimisations in the future.

* Fixed issue in `bind_rows()` causing lists to be incorrectly transformed as
  data frames (#5417, #5749).

* `select()` no longer creates duplicate variables when renaming a variable 
  to the same name as a grouping variable (#5841).

* `dplyr_col_select()` keeps attributes for bare data frames (#5294, #5831).

* Fixed quosure handling in `dplyr::group_by()` that caused issues with extra
  arguments (tidyverse/lubridate#959).

* Removed the `name` argument from the `compute()` generic (@ianmcook, #5783).

* row-wise data frames of 0 rows and list columns are supported again (#5804).

# dplyr 1.0.5

* Fixed edge case of `slice_sample()` when `weight_by=` is used and there 
  0 rows (#5729). 
  
* `across()` can again use columns in functions defined inline (#5734). 

* Using testthat 3rd edition. 

* Fixed bugs introduced in `across()` in previous version (#5765).

* `group_by()` keeps attributes unrelated to the grouping (#5760).

* The `.cols=` argument of `if_any()` and `if_all()` defaults to `everything()`. 

# dplyr 1.0.4

* Improved performance for `across()`. This makes `summarise(across())` and 
  `mutate(across())` perform as well as the superseded colwise equivalents (#5697). 

* New functions `if_any()` and `if_all()` (#4770, #5713).

* `summarise()` silently ignores NULL results (#5708).

* Fixed a performance regression in `mutate()` when warnings occur once per
  group (#5675). We no longer instrument warnings with debugging information
  when `mutate()` is called within `suppressWarnings()`.

# dplyr 1.0.3

* `summarise()` no longer informs when the result is ungrouped (#5633).

* `group_by(.drop = FALSE)` preserves ordered factors (@brianrice2, #5545).

* `count()` and `tally()` are now generic. 

* Removed default fallbacks to lazyeval methods; this will yield better error messages when 
  you call a dplyr function with the wrong input, and is part of our long term 
  plan to remove the deprecated lazyeval interface. 

* `inner_join()` gains a `keep` parameter for consistency with the other
  mutating joins (@patrickbarks, #5581).

* Improved performance with many columns, with a dynamic data mask using active
  bindings and lazy chops (#5017). 

* `mutate()` and friends preserves row names in data frames once more (#5418).

* `group_by()` uses the ungrouped data for the implicit mutate step (#5598). 
  You might have to define an `ungroup()` method for custom classes.
  For example, see https://github.com/hadley/cubelyr/pull/3. 
  
* `relocate()` can rename columns it relocates (#5569).

* `distinct()` and `group_by()` have better error messages when the mutate step fails (#5060).

* Clarify that `between()` is not vectorised (#5493).

* Fixed `across()` issue where data frame columns would could not be referred to
  with `all_of()` in the nested case (`mutate()` within `mutate()`) (#5498).
  
* `across()` handles data frames with 0 columns (#5523). 

* `mutate()` always keeps grouping variables, unconditional to `.keep=` (#5582).

* dplyr now depends on R 3.3.0


# dplyr 1.0.2

* Fixed `across()` issue where data frame columns would mask objects referred to
  from `all_of()` (#5460).

* `bind_cols()` gains a `.name_repair` argument, passed to `vctrs::vec_cbind()` (#5451)

* `summarise(.groups = "rowwise")` makes a rowwise data frame even if the input data 
  is not grouped (#5422). 

# dplyr 1.0.1

* New function `cur_data_all()` similar to `cur_data()` but includes the grouping variables (#5342). 

* `count()` and `tally()` no longer automatically weights by column `n` if 
  present (#5298). dplyr 1.0.0 introduced this behaviour because of Hadley's
  faulty memory. Historically `tally()` automatically weighted and `count()` 
  did not, but this behaviour was accidentally changed in 0.8.2 (#4408) so that 
  neither automatically weighted by `n`. Since 0.8.2 is almost a year old,
  and the automatically weighting behaviour was a little confusing anyway,
  we've removed it from both `count()` and `tally()`.
  
    Use of `wt = n()` is now deprecated; now just omit the `wt` argument.

* `coalesce()` now supports data frames correctly (#5326).

* `cummean()` no longer has off-by-one indexing problem (@cropgen, #5287).

* The call stack is preserved on error. This makes it possible to `recover()`
  into problematic code called from dplyr verbs (#5308).


# dplyr 1.0.0

## Breaking changes

* `bind_cols()` no longer converts to a tibble, returns a data frame if the input is a data frame.

* `bind_rows()`, `*_join()`, `summarise()` and `mutate()` use vctrs coercion 
  rules. There are two main user facing changes:

    * Combining factor and character vectors silently creates a character 
      vector; previously it created a character vector with a warning.
      
    * Combining multiple factors creates a factor with combined levels;
      previously it created a character vector with a warning.

* `bind_rows()` and other functions use vctrs name repair, see `?vctrs::vec_as_names`.

* `all.equal.tbl_df()` removed.

    * Data frames, tibbles and grouped data frames are no longer considered equal, even if the data is the same.
    
    * Equality checks for data frames no longer ignore row order or groupings.

    * `expect_equal()` uses `all.equal()` internally. When comparing data frames, tests that used to pass may now fail.

* `distinct()` keeps the original column order.

* `distinct()` on missing columns now raises an error, it has been a compatibility warning for a long time.

* `group_modify()` puts the grouping variable to the front.

* `n()` and `row_number()` can no longer be called directly when dplyr is not loaded, 
  and this now generates an error: `dplyr::mutate(mtcars, x = n())`. 
  
  Fix by prefixing with `dplyr::` as in `dplyr::mutate(mtcars, x = dplyr::n())`
  
* The old data format for `grouped_df` is no longer supported. This may affect you if you have serialized grouped data frames to disk, e.g. with `saveRDS()` or when using knitr caching.

* `lead()` and `lag()` are stricter about their inputs. 

* Extending data frames requires that the extra class or classes are added first, not last. 
  Having the extra class at the end causes some vctrs operations to fail with a message like:
  
  ```
  Input must be a vector, not a `<data.frame/...>` object
  ```

* `right_join()` no longer sorts the rows of the resulting tibble according to the order of the RHS `by` argument in tibble `y`.

## New features

* The `cur_` functions (`cur_data()`, `cur_group()`, `cur_group_id()`, 
  `cur_group_rows()`) provide a full set of options to you access information 
  about the "current" group in dplyr verbs. They are inspired by 
  data.table's `.SD`, `.GRP`, `.BY`, and `.I`.

* The `rows_` functions (`rows_insert()`, `rows_update()`, `rows_upsert()`, `rows_patch()`, `rows_delete()`) provide a new API to insert and delete rows from a second data frame or table. Support for updating mutable backends is planned (#4654).

* `mutate()` and `summarise()` create multiple columns from a single expression
  if you return a data frame (#2326).

* `select()` and `rename()` use the latest version of the tidyselect interface.
  Practically, this means that you can now combine selections using Boolean
  logic (i.e. `!`, `&` and `|`), and use predicate functions with `where()` 
  (e.g. `where(is.character)`) to select variables by type (#4680). It also makes
  it possible to use `select()` and `rename()` to repair data frames with
  duplicated names (#4615) and prevents you from accidentally introducing
  duplicate names (#4643). This also means that dplyr now re-exports `any_of()`
  and `all_of()` (#5036).

* `slice()` gains a new set of helpers:

  * `slice_head()` and `slice_tail()` select the first and last rows, like
    `head()` and `tail()`, but return `n` rows _per group_.
    
  * `slice_sample()` randomly selects rows, taking over from `sample_frac()` 
     and `sample_n()`.
  
  * `slice_min()` and `slice_max()` select the rows with the minimum or 
    maximum values of a variable, taking over from the confusing `top_n()`.

* `summarise()` can create summaries of greater than length 1 if you use a
  summary function that returns multiple values.

* `summarise()` gains a `.groups=` argument to control the grouping structure. 

* New `relocate()` verb makes it easy to move columns around within a data 
  frame (#4598).
  
* New `rename_with()` is designed specifically for the purpose of renaming
  selected columns with a function (#4771).

* `ungroup()` can now selectively remove grouping variables (#3760).

* `pull()` can now return named vectors by specifying an additional column name
  (@ilarischeinin, #4102).

## Experimental features

* `mutate()` (for data frames only), gains experimental new arguments
  `.before` and `.after` that allow you to control where the new columns are
  placed (#2047).

* `mutate()` (for data frames only), gains an experimental new argument 
  called `.keep` that allows you to control which variables are kept from
  the input `.data`. `.keep = "all"` is the default; it keeps all variables.
  `.keep = "none"` retains no input variables (except for grouping keys), 
  so behaves like `transmute()`. `.keep = "unused"` keeps only variables 
  not used to make new columns. `.keep = "used"` keeps only the input variables
  used to create new columns; it's useful for double checking your work (#3721).

* New, experimental, `with_groups()` makes it easy to temporarily group or
  ungroup (#4711).

## across()

* New function `across()` that can be used inside `summarise()`, `mutate()`,
  and other verbs to apply a function (or a set of functions) to a selection of 
  columns. See `vignette("colwise")` for more details.
  
* New function `c_across()` that can be used inside `summarise()` and `mutate()`
  in row-wise data frames to easily (e.g.) compute a row-wise mean of all
  numeric variables. See `vignette("rowwise")` for more details.

## rowwise()

* `rowwise()` is no longer questioning; we now understand that it's an
  important tool when you don't have vectorised code. It now also allows you to
  specify additional variables that should be preserved in the output when 
  summarising (#4723). The rowwise-ness is preserved by all operations;
  you need to explicit drop it with `as_tibble()` or `group_by()`.

* New, experimental, `nest_by()`. It has the same interface as `group_by()`,
  but returns a rowwise data frame of grouping keys, supplemental with a 
  list-column of data frames containing the rest of the data.

## vctrs

* The implementation of all dplyr verbs have been changed to use primitives
  provided by the vctrs package. This makes it easier to add support for 
  new types of vector, radically simplifies the implementation, and makes
  all dplyr verbs more consistent.

* The place where you are mostly likely to be impacted by the coercion
  changes is when working with factors in joins or grouped mutates:
  now when combining factors with different levels, dplyr creates a new
  factor with the union of the levels. This matches base R more closely, 
  and while perhaps strictly less correct, is much more convenient.

* dplyr dropped its two heaviest dependencies: Rcpp and BH. This should make
  it considerably easier and faster to build from source.
  
* The implementation of all verbs has been carefully thought through. This 
  mostly makes implementation simpler but should hopefully increase consistency,
  and also makes it easier to adapt to dplyr to new data structures in the 
  new future. Pragmatically, the biggest difference for most people will be
  that each verb documents its return value in terms of rows, columns, groups,
  and data frame attributes.

* Row names are now preserved when working with data frames.


## Grouping

* `group_by()` uses hashing from the `vctrs` package.

* Grouped data frames now have `names<-`, `[[<-`, `[<-` and `$<-` methods that
  re-generate the underlying grouping. Note that modifying grouping variables
  in multiple steps (i.e. `df$grp1 <- 1; df$grp2 <- 1`) will be inefficient
  since the data frame will be regrouped after each modification.

* `[.grouped_df` now regroups to respect any grouping columns that have
  been removed (#4708).

* `mutate()` and `summarise()` can now modify grouping variables (#4709).

* `group_modify()` works with additional arguments (@billdenney and @cderv, #4509)

* `group_by()` does not create an arbitrary NA group when grouping by factors
  with `drop = TRUE` (#4460).


## Lifecycle changes

* All deprecations now use the [lifecycle](https://lifecycle.r-lib.org), 
  that means by default you'll only see a deprecation warning once per session,
  and you can control with `options(lifecycle_verbosity = x)` where
  `x` is one of NULL, "quiet", "warning", and "error".

### Removed

* `id()`, deprecated in dplyr 0.5.0, is now defunct.

* `failwith()`, deprecated in dplyr 0.7.0, is now defunct.

* `tbl_cube()` and `nasa` have been pulled out into a separate cubelyr package
  (#4429).

* `rbind_all()` and `rbind_list()` have been removed (@bjungbogati, #4430).

* `dr_dplyr()` has been removed as it is no longer needed (#4433, @smwindecker).


### Deprecated

* Use of pkgconfig for setting `na_matches` argument to join functions is now
  deprecated (#4914). This was rarely used, and I'm now confident that the 
  default is correct for R.

* In `add_count()`, the `drop` argument has been deprecated because it didn't 
  actually affect the output.

* `add_rownames()`: please use `tibble::rownames_to_column()` instead.

* `as.tbl()` and `tbl_df()`: please use `as_tibble()` instead.

* `bench_tbls()`, `compare_tbls()`, `compare_tbls2()`, `eval_tbls()` and 
  `eval_tbls2()` are now deprecated. That were only used in a handful of 
  packages, and we now believe that you're better off performing comparisons 
  more directly (#4675).

* `combine()`: please use `vctrs::vec_c()` instead.

* `funs()`: please use `list()` instead.

* `group_by(add = )`: please use `.add`
  instead.

* `group_by(.dots = )`/`group_by_prepare(.dots = )`: please use `!!!` 
  instead (#4734).

* The use of zero-arg `group_indices()` to retrieve the group id for the
  "current" group is deprecated; instead use `cur_group_id()`.

* Passing arguments to `group_keys()` or `group_indices()` to change the
  grouping has been deprecated, instead do grouping first yourself.

* `location()` and `changes()`: please use `lobstr::ref()` instead.

* `progress_estimated()` is soft deprecated; it's not the responsibility of
  dplyr to provide progress bars (#4935).

* `src_local()` has been deprecated; it was part of an approach to testing
  dplyr backends that didn't pan out.

* `src_mysql()`, `src_postgres()`, and `src_sqlite()` has been deprecated. 
  We've recommended against them for some time. Instead please use the approach 
  described at <https://dbplyr.tidyverse.org/>.

* `select_vars()`, `rename_vars()`, `select_var()`, `current_vars()` are now
  deprecated (@perezp44, #4432)


### Superseded

* The scoped helpers (all functions ending in `_if`, `_at`, or `_all`) have
  been superseded by `across()`. This dramatically reduces the API surface for 
  dplyr, while at the same providing providing a more flexible and less 
  error-prone interface (#4769).
  
    `rename_*()` and `select_*()` have been superseded by `rename_with()`.

* `do()` is superseded in favour of `summarise()`.

* `sample_n()` and `sample_frac()` have been superseded by `slice_sample()`. 
  See `?sample_n` for details about why, and for examples converting from 
  old to new usage.

* `top_n()` has been superseded by`slice_min()`/`slice_max()`. See `?top_n` 
  for details about why, and how to convert old to new usage (#4494).

### Questioning

* `all_equal()` is questioning; it solves a problem that no longer seems 
  important.

### Stable

* `rowwise()` is no longer questioning.
  
## Documentation improvements

* New `vignette("base")` which describes how dplyr verbs relate to the
  base R equivalents (@sastoudt, #4755)

* New `vignette("grouping")` gives more details about how dplyr verbs change
  when applied to grouped data frames (#4779, @MikeKSmith).

* `vignette("programming")` has been completely rewritten to reflect our
  latest vocabulary, the most recent rlang features, and our current 
  recommendations. It should now be substantially easier to program with
  dplyr.

## Minor improvements and bug fixes
  
* dplyr now has a rudimentary, experimental, and stop-gap, extension mechanism
  documented in `?dplyr_extending`

* dplyr no longer provides a `all.equal.tbl_df()` method. It never should have
  done so in the first place because it owns neither the generic nor the class.
  It also provided a problematic implementation because, by default, it 
  ignored the order of the rows and the columns which is usually important.
  This is likely to cause new test failures in downstream packages; but on
  the whole we believe those failures to either reflect unexpected behaviour
  or tests that need to be strengthened (#2751).

* `coalesce()` now uses vctrs recycling and common type coercion rules (#5186).

* `count()` and `add_count()` do a better job of preserving input class
  and attributes (#4086).

* `distinct()` errors if you request it use variables that don't exist
  (this was previously a warning) (#4656).

* `filter()`, `mutate()` and  `summarise()` get better error messages. 

* `filter()` handles data frame results when all columns are logical vectors
  by reducing them with `&` (#4678). In particular this means `across()` can 
  be used in `filter()`. 

* `left_join()`, `right_join()`, and `full_join()` gain a `keep` argument so
  that you can optionally choose to keep both sets of join keys (#4589). This is
  useful when you want to figure out which rows were missing from either side.

* Join functions can now perform a cross-join by specifying `by = character()`
  (#4206.)

* `groups()` now returns `list()` for ungrouped data; previously it returned
  `NULL` which was type-unstable (when there are groups it returns a list
  of symbols).

* The first argument of `group_map()`, `group_modify()` and `group_walk()`
  has been changed to `.data` for consistency with other generics.

* `group_keys.rowwise_df()` gives a 0 column data frame with `n()` rows. 

* `group_map()` is now a generic (#4576).

* `group_by(..., .add = TRUE)` replaces `group_by(..., add = TRUE)`,
  with a deprecation message. The old argument name was a mistake because
  it prevents you from creating a new grouping var called `add` and
  it violates our naming conventions (#4137).

* `intersect()`, `union()`, `setdiff()` and `setequal()` generics are now
  imported from the generics package. This reduces a conflict with lubridate.

* `order_by()` gives an informative hint if you accidentally call it instead
  of `arrange()` #3357.

* `tally()` and `count()` now message if the default output `name` (n), already
  exists in the data frame. To quiet the message, you'll need to supply an 
  explicit `name` (#4284). You can override the default weighting to using a
  constant by setting `wt = 1`.

* `starwars` dataset now does a better job of separating biological sex from
  gender identity. The previous `gender` column has been renamed to `sex`,
  since it actually describes the individual's biological sex. A new `gender`
  column encodes the actual gender identity using other information about
  the Star Wars universe (@MeganBeckett, #4456).

* `src_tbls()` accepts `...` arguments (#4485, @ianmcook). This could be a
  breaking change for some dplyr backend packages that implement `src_tbls()`.

* Better performance for extracting slices of factors and ordered factors (#4501).

* `rename_at()` and `rename_all()` call the function with a simple character
  vector, not a `dplyr_sel_vars` (#4459).

* `ntile()` is now more consistent with database implementations if the buckets have irregular size (#4495).

# dplyr 0.8.5 (2020-03-07)

* Maintenance release for compatibility with R-devel.


# dplyr 0.8.4 (2020-01-30)

* Adapt tests to changes in dependent packages.


# dplyr 0.8.3 (2019-07-04)

* Fixed performance regression introduced in version 0.8.2 (#4458).


# dplyr 0.8.2 (2019-06-28)

## New functions

* `top_frac(data, proportion)` is a shorthand for `top_n(data, proportion * n())` (#4017).  

## colwise changes

* Using quosures in colwise verbs is deprecated (#4330).

* Updated `distinct_if()`, `distinct_at()` and `distinct_all()` to include `.keep_all` argument (@beansrowning, #4343).

* `rename_at()` handles empty selection (#4324). 

* `*_if()` functions correctly handle columns with special names (#4380).

* colwise functions support constants in formulas (#4374). 

## Hybrid evaluation changes

* hybrid rank functions correctly handle NA (#4427). 

* `first()`, `last()` and `nth()` hybrid version handles factors (#4295).

## Minor changes

* `top_n()` quotes its `n` argument, `n` no longer needs to be constant for all groups (#4017).  

* `tbl_vars()` keeps information on grouping columns by returning a `dplyr_sel_vars` object (#4106). 

* `group_split()` always sets the `ptype` attribute, which make it more robust in the case where there
  are 0 groups. 

* `group_map()` and `group_modify()` work in the 0 group edge case (#4421)

* `select.list()` method added so that `select()` does not dispatch on lists (#4279). 

* `view()` is reexported from tibble (#4423). 

* `group_by()` puts NA groups last in character vectors (#4227).

* `arrange()` handles integer64 objects (#4366). 

* `summarise()` correctly resolves summarised list columns (#4349). 

# dplyr 0.8.1 (2019-05-14)

## Breaking changes

* `group_modify()` is the new name of the function previously known as `group_map()`

## New functions

* `group_map()` now only calls the function on each group and return a list. 

* `group_by_drop_default()`, previously known as `dplyr:::group_drops()` is exported (#4245).

## Minor changes

* Lists of formulas passed to colwise verbs are now automatically named.

* `group_by()` does a shallow copy even in the no groups case (#4221).

* Fixed `mutate()` on rowwise data frames with 0 rows (#4224).

* Fixed handling of bare formulas in colwise verbs (#4183).

* Fixed performance of `n_distinct()` (#4202). 

* `group_indices()` now ignores empty groups by default for `data.frame`, which is
  consistent with the default of `group_by()` (@yutannihilation, #4208). 

* Fixed integer overflow in hybrid `ntile()` (#4186). 

* colwise functions `summarise_at()` ... can rename vars in the case of multiple functions (#4180).

* `select_if()` and `rename_if()` handle logical vector predicate (#4213). 

* hybrid `min()` and `max()` cast to integer when possible (#4258).

* `bind_rows()` correctly handles the cases where there are multiple consecutive `NULL` (#4296). 

* Support for R 3.1.* has been dropped. The minimal R version supported is now 3.2.0. 
  https://www.tidyverse.org/articles/2019/04/r-version-support/

* `rename_at()` handles empty selection (#4324). 

# dplyr 0.8.0.1 (2019-02-15)

* Fixed integer C/C++ division, forced released by CRAN (#4185). 

# dplyr 0.8.0 (2019-02-14)

## Breaking changes

* The error `could not find function "n"` or the warning 
  ```Calling `n()` without importing or prefixing it is deprecated, use `dplyr::n()` ``` 
  
  indicates when functions like `n()`, `row_number()`, ... are not imported or prefixed. 
  
  The easiest fix is to import dplyr with `import(dplyr)` in your `NAMESPACE` or
  `#' @import dplyr` in a roxygen comment, alternatively such functions can be 
  imported selectively as any other function with `importFrom(dplyr, n)` in the 
  `NAMESPACE` or `#' @importFrom dplyr n` in a roxygen comment. The third option is 
  to prefix them, i.e. use `dplyr::n()`
   
* If you see `checking S3 generic/method consistency` in R CMD check for your 
  package, note that : 
  
  - `sample_n()` and `sample_frac()` have gained `...`
  - `filter()` and `slice()` have gained `.preserve`
  - `group_by()` has gained `.drop`

* ```Error: `.data` is a corrupt grouped_df, ...```  signals code that makes 
  wrong assumptions about the internals of a grouped data frame. 

## New functions

* New selection helpers `group_cols()`. It can be called in selection contexts
  such as `select()` and matches the grouping variables of grouped tibbles.

* `last_col()` is re-exported from tidyselect (#3584). 

* `group_trim()` drops unused levels of factors that are used as grouping variables. 

* `nest_join()` creates a list column of the matching rows. `nest_join()` + `tidyr::unnest()` 
   is equivalent to `inner_join`  (#3570). 

    ```r
    band_members %>% 
      nest_join(band_instruments)
    ```
    
* `group_nest()` is similar to `tidyr::nest()` but focusing on the variables to nest by 
  instead of the nested columns. 
 
    ```r
    starwars %>%
      group_by(species, homeworld) %>% 
      group_nest()
      
    starwars %>%
      group_nest(species, homeworld)
    ```
    
* `group_split()` is similar to `base::split()` but operating on existing groups when 
  applied to a grouped data frame, or subject to the data mask on ungrouped data frames

    ```r
    starwars %>%
      group_by(species, homeworld) %>%   
      group_split()
    
    starwars %>%
      group_split(species, homeworld)
    ```
    
* `group_map()` and `group_walk()` are purrr-like functions to iterate on groups 
  of a grouped data frame, jointly identified by the data subset (exposed as `.x`) and the 
  data key (a one row tibble, exposed as `.y`). `group_map()` returns a grouped data frame that 
  combines the results of the function, `group_walk()` is only used for side effects and returns 
  its input invisibly. 
  
  ```r
  mtcars %>%
    group_by(cyl) %>%
    group_map(~ head(.x, 2L))
  ```

* `distinct_prepare()`, previously known as `distinct_vars()` is exported. This is mostly useful for
  alternative backends (e.g. `dbplyr`). 

## Major changes

* `group_by()` gains the `.drop` argument. When set to `FALSE` the groups are generated 
  based on factor levels, hence some groups may be empty (#341). 

    ```r
    # 3 groups
    tibble(
      x = 1:2, 
      f = factor(c("a", "b"), levels = c("a", "b", "c"))
    ) %>% 
      group_by(f, .drop = FALSE)
      
    # the order of the grouping variables matter
    df <- tibble(
      x = c(1,2,1,2), 
      f = factor(c("a", "b", "a", "b"), levels = c("a", "b", "c"))
    )
    df %>% group_by(f, x, .drop = FALSE)
    df %>% group_by(x, f, .drop = FALSE)
    ```
    
  The default behaviour drops the empty groups as in the previous versions. 
  
  ```r
  tibble(
      x = 1:2, 
      f = factor(c("a", "b"), levels = c("a", "b", "c"))
    ) %>% 
      group_by(f)
  ```

* `filter()` and `slice()` gain a `.preserve` argument to control which groups it should keep. The default 
  `filter(.preserve = FALSE)` recalculates the grouping structure based on the resulting data, 
  otherwise it is kept as is.

    ```r
    df <- tibble(
      x = c(1,2,1,2), 
      f = factor(c("a", "b", "a", "b"), levels = c("a", "b", "c"))
    ) %>% 
      group_by(x, f, .drop = FALSE)
    
    df %>% filter(x == 1)
    df %>% filter(x == 1, .preserve = TRUE)
    ```

* The notion of lazily grouped data frames have disappeared. All dplyr verbs now recalculate 
  immediately the grouping structure, and respect the levels of factors. 

* Subsets of columns now properly dispatch to the `[` or `[[` method when the column 
  is an object (a vector with a class) instead of making assumptions on how the 
  column should be handled. The `[` method must handle integer indices, including 
  `NA_integer_`, i.e. `x[NA_integer_]` should produce a vector of the same class
  as `x` with whatever represents a missing value.  

## Minor changes

* `tally()` works correctly on non-data frame table sources such as `tbl_sql` (#3075).

* `sample_n()` and `sample_frac()` can use `n()` (#3527)

* `distinct()` respects the order of the variables provided (#3195, @foo-bar-baz-qux)
  and handles the 0 rows and 0 columns special case (#2954).

* `combine()` uses tidy dots (#3407).

* `group_indices()` can be used without argument in expressions in verbs (#1185).

* Using `mutate_all()`, `transmute_all()`, `mutate_if()` and `transmute_if()`
  with grouped tibbles now informs you that the grouping variables are
  ignored. In the case of the `_all()` verbs, the message invites you to use
  `mutate_at(df, vars(-group_cols()))` (or the equivalent `transmute_at()` call)
  instead if you'd like to make it explicit in your code that the operation is
  not applied on the grouping variables.

* Scoped variants of `arrange()` respect the `.by_group` argument (#3504).

* `first()` and `last()` hybrid functions fall back to R evaluation when given no arguments (#3589). 

* `mutate()` removes a column when the expression evaluates to `NULL` for all groups (#2945).

* grouped data frames support `[, drop = TRUE]` (#3714). 

* New low-level constructor `new_grouped_df()` and validator `validate_grouped_df` (#3837). 

* `glimpse()` prints group information on grouped tibbles (#3384).

* `sample_n()` and `sample_frac()` gain `...` (#2888). 

* Scoped filter variants now support functions and purrr-like lambdas:

  ```r
  mtcars %>% filter_at(vars(hp, vs), ~ . %% 2 == 0)
  ```

## Lifecycle

* `do()`, `rowwise()` and `combine()` are questioning (#3494). 

* `funs()` is soft-deprecated and will start issuing warnings in a future version.

## Changes to column wise functions

* Scoped variants for `distinct()`: `distinct_at()`, `distinct_if()`, `distinct_all()` (#2948).

* `summarise_at()` excludes the grouping variables (#3613). 

* `mutate_all()`, `mutate_at()`, `summarise_all()` and `summarise_at()` handle utf-8 names (#2967).

## Performance

* R expressions that cannot be handled with native code are now evaluated with
  unwind-protection when available (on R 3.5 and later). This improves the
  performance of dplyr on data frames with many groups (and hence many
  expressions to evaluate). We benchmarked that computing a grouped average is
  consistently twice as fast with unwind-protection enabled.

  Unwind-protection also makes dplyr more robust in corner cases because it
  ensures the C++ destructors are correctly called in all circumstances
  (debugger exit, captured condition, restart invokation).

* `sample_n()` and `sample_frac()` gain `...` (#2888). 
* Improved performance for wide tibbles (#3335).

* Faster hybrid `sum()`, `mean()`, `var()` and `sd()` for logical vectors (#3189).

* Hybrid version of `sum(na.rm = FALSE)` exits early when there are missing values. 
  This considerably improves performance when there are missing values early in the vector (#3288). 

* `group_by()` does not trigger the additional `mutate()` on simple uses of the `.data` pronoun (#3533). 

## Internal

* The grouping metadata of grouped data frame has been reorganized in a single tidy tibble, that can be accessed
  with the new `group_data()` function. The grouping tibble consists of one column per grouping variable, 
  followed by a list column of the (1-based) indices of the groups. The new `group_rows()` function retrieves
  that list of indices (#3489). 
  
    ```r
    # the grouping metadata, as a tibble
    group_by(starwars, homeworld) %>% 
      group_data()
    
    # the indices
    group_by(starwars, homeworld) %>% 
      group_data() %>% 
      pull(.rows)
      
    group_by(starwars, homeworld) %>% 
      group_rows()
    ```

* Hybrid evaluation has been completely redesigned for better performance and stability. 

## Documentation

* Add documentation example for moving variable to back in `?select` (#3051).

* column wise functions are better documented, in particular explaining when 
  grouping variables are included as part of the selection. 

### Deprecated and defunct functions

* `mutate_each()` and `summarise_each()` are deprecated. 

# dplyr 0.7.6

* `exprs()` is no longer exported to avoid conflicts with `Biobase::exprs()`
  (#3638).

* The MASS package is explicitly suggested to fix CRAN warnings on R-devel
  (#3657).

* Set operations like `intersect()` and `setdiff()` reconstruct groups metadata (#3587) and keep the order of the rows (#3839).

* Using namespaced calls to `base::sort()` and `base::unique()` from C++ code
  to avoid ambiguities when these functions are overridden (#3644).

* Fix rchk errors (#3693).

# dplyr 0.7.5 (2018-04-14)

## Breaking changes for package developers

* The major change in this version is that dplyr now depends on the selecting
  backend of the tidyselect package. If you have been linking to
  `dplyr::select_helpers` documentation topic, you should update the link to
  point to `tidyselect::select_helpers`.

* Another change that causes warnings in packages is that dplyr now exports the
  `exprs()` function. This causes a collision with `Biobase::exprs()`. Either
  import functions from dplyr selectively rather than in bulk, or do not import
  `Biobase::exprs()` and refer to it with a namespace qualifier.

## Bug fixes

* `distinct(data, "string")` now returns a one-row data frame again. (The
  previous behavior was to return the data unchanged.)

* `do()` operations with more than one named argument can access `.` (#2998).

* Reindexing grouped data frames (e.g. after `filter()` or `..._join()`)
  never updates the `"class"` attribute. This also avoids unintended updates
  to the original object (#3438).

* Fixed rare column name clash in `..._join()` with non-join
  columns of the same name in both tables (#3266).

*  Fix `ntile()` and `row_number()` ordering to use the locale-dependent
  ordering functions in R when dealing with character vectors, rather than
  always using the C-locale ordering function in C (#2792, @foo-bar-baz-qux).

* Summaries of summaries (such as `summarise(b = sum(a), c = sum(b))`) are
  now computed using standard evaluation for simplicity and correctness, but
  slightly slower (#3233).

* Fixed `summarise()` for empty data frames with zero columns (#3071).

## Major changes

* `enexpr()`, `expr()`, `exprs()`, `sym()` and `syms()` are now
  exported. `sym()` and `syms()` construct symbols from strings or character
  vectors. The `expr()` variants are equivalent to `quo()`, `quos()` and
  `enquo()` but return simple expressions rather than quosures. They support
  quasiquotation.

* dplyr now depends on the new tidyselect package to power `select()`,
  `rename()`, `pull()` and their variants (#2896). Consequently
  `select_vars()`, `select_var()` and `rename_vars()` are
  soft-deprecated and will start issuing warnings in a future version.

  Following the switch to tidyselect, `select()` and `rename()` fully support
  character vectors. You can now unquote variables like this:

  ```
  vars <- c("disp", "cyl")
  select(mtcars, !! vars)
  select(mtcars, -(!! vars))
  ```

  Note that this only works in selecting functions because in other contexts
  strings and character vectors are ambiguous. For instance strings are a valid
  input in mutating operations and `mutate(df, "foo")` creates a new column by
  recycling "foo" to the number of rows.

## Minor changes

* Support for raw vector columns in `arrange()`, `group_by()`, `mutate()`,
  `summarise()` and `..._join()` (minimal `raw` x `raw` support initially) (#1803). 

* `bind_cols()` handles unnamed list (#3402).

* `bind_rows()` works around corrupt columns that have the object bit set
  while having no class attribute (#3349). 

* `combine()` returns `logical()` when all inputs are `NULL` (or when there
  are no inputs) (#3365, @zeehio).

*  `distinct()` now supports renaming columns (#3234).

* Hybrid evaluation simplifies `dplyr::foo()` to `foo()` (#3309). Hybrid
  functions can now be masked by regular R functions to turn off hybrid
  evaluation (#3255). The hybrid evaluator finds functions from dplyr even if
  dplyr is not attached (#3456).

* In `mutate()` it is now illegal to use `data.frame` in the rhs (#3298). 

* Support `!!!` in `recode_factor()` (#3390).

* `row_number()` works on empty subsets (#3454).

* `select()` and `vars()` now treat `NULL` as empty inputs (#3023).

* Scoped select and rename functions (`select_all()`, `rename_if()` etc.)
  now work with grouped data frames, adapting the grouping as necessary
  (#2947, #3410). `group_by_at()` can group by an existing grouping variable
  (#3351). `arrange_at()` can use grouping variables (#3332). 

* `slice()` no longer enforce tibble classes when input is a simple
  `data.frame`, and ignores 0 (#3297, #3313).

* `transmute()` no longer prints a message when including a group variable.

## Documentation

* Improved documentation for `funs()` (#3094) and set operations (e.g. `union()`) (#3238, @edublancas).

## Error messages

* Better error message if dbplyr is not installed when accessing database
  backends (#3225).

* `arrange()` fails gracefully on `data.frame` columns (#3153).

* Corrected error message when calling `cbind()` with an object of wrong
  length (#3085).

* Add warning with explanation to `distinct()` if any of the selected columns
  are of type `list` (#3088, @foo-bar-baz-qux), or when used on unknown columns
  (#2867, @foo-bar-baz-qux).

* Show clear error message for bad arguments to `funs()` (#3368).

* Better error message in `..._join()` when joining data frames with duplicate
  or `NA` column names. Joining such data frames with a semi- or anti-join
  now gives a warning, which may be converted to an error in future versions
  (#3243, #3417).

* Dedicated error message when trying to use columns of the `Interval`
  or `Period` classes (#2568).

* Added an `.onDetach()` hook that allows for plyr to be loaded and attached
  without the warning message that says functions in dplyr will be masked,
  since dplyr is no longer attached (#3359, @jwnorman).

## Performance

* `sample_n()` and `sample_frac()` on grouped data frame are now faster
  especially for those with large number of groups (#3193, @saurfang).

## Internal

* Compute variable names for joins in R (#3430).

* Bumped Rcpp dependency to 0.12.15 to avoid imperfect detection of `NA`
  values in hybrid evaluation fixed in RcppCore/Rcpp#790 (#2919).

* Avoid cleaning the data mask, a temporary environment used to evaluate
  expressions. If the environment, in which e.g. a `mutate()` expression
  is evaluated, is preserved until after the operation, accessing variables
  from that environment now gives a warning but still returns `NULL` (#3318).

# dplyr 0.7.4

* Fix recent Fedora and ASAN check errors (#3098).

* Avoid dependency on Rcpp 0.12.10 (#3106).

# dplyr 0.7.3

* Fixed protection error that occurred when creating a character column using grouped `mutate()` (#2971).

* Fixed a rare problem with accessing variable values in `summarise()` when all groups have size one (#3050).
* `distinct()` now throws an error when used on unknown columns
  (#2867, @foo-bar-baz-qux).


* Fixed rare out-of-bounds memory write in `slice()` when negative indices beyond the number of rows were involved (#3073).

* `select()`, `rename()` and `summarise()` no longer change the grouped vars of the original data (#3038).

* `nth(default = var)`, `first(default = var)` and `last(default = var)` fall back to standard evaluation in a grouped operation instead of triggering an error (#3045).

* `case_when()` now works if all LHS are atomic (#2909), or when LHS or RHS values are zero-length vectors (#3048).

* `case_when()` accepts `NA` on the LHS (#2927).

* Semi- and anti-joins now preserve the order of left-hand-side data frame (#3089).

* Improved error message for invalid list arguments to `bind_rows()` (#3068).

* Grouping by character vectors is now faster (#2204).

* Fixed a crash that occurred when an unexpected input was supplied to
  the `call` argument of `order_by()` (#3065).


# dplyr 0.7.2

* Move build-time vs. run-time checks out of `.onLoad()` and into `dr_dplyr()`.


# dplyr 0.7.1

* Use new versions of bindrcpp and glue to avoid protection problems.
  Avoid wrapping arguments to internal error functions (#2877). Fix
  two protection mistakes found by rchk (#2868).

* Fix C++ error that caused compilation to fail on mac cran (#2862)

* Fix undefined behaviour in `between()`, where `NA_REAL` were
  assigned instead of `NA_LOGICAL`. (#2855, @zeehio)

* `top_n()` now executes operations lazily for compatibility with
  database backends (#2848).

* Reuse of new variables created in ungrouped `mutate()` possible
  again, regression introduced in dplyr 0.7.0 (#2869).

* Quosured symbols do not prevent hybrid handling anymore. This should
  fix many performance issues introduced with tidyeval (#2822).


# dplyr 0.7.0

## New data, functions, and features

* Five new datasets provide some interesting built-in datasets to demonstrate
  dplyr verbs (#2094):

  * `starwars` dataset about starwars characters; has list columns
  * `storms` has the trajectories of ~200 tropical storms
  * `band_members`, `band_instruments` and `band_instruments2`
    has some simple data to demonstrate joins.

* New `add_count()` and `add_tally()` for adding an `n` column within groups
  (#2078, @dgrtwo).

* `arrange()` for grouped data frames gains a `.by_group` argument so you
  can choose to sort by groups if you want to (defaults to `FALSE`) (#2318)

* New `pull()` generic for extracting a single column either by name or position
  (either from the left or the right). Thanks to @paulponcet for the idea (#2054).

  This verb is powered with the new `select_var()` internal helper,
  which is exported as well. It is like `select_vars()` but returns a
  single variable.

* `as_tibble()` is re-exported from tibble. This is the recommend way to create
  tibbles from existing data frames. `tbl_df()` has been softly deprecated.
  `tribble()` is now imported from tibble (#2336, @chrMongeau); this
  is now preferred to `frame_data()`.

## Deprecated and defunct

* dplyr no longer messages that you need dtplyr to work with data.table (#2489).

* Long deprecated `regroup()`, `mutate_each_q()` and
  `summarise_each_q()` functions have been removed.

* Deprecated `failwith()`. I'm not even sure why it was here.

* Soft-deprecated `mutate_each()` and `summarise_each()`, these functions
  print a message which will be changed to a warning in the next release.

* The `.env` argument to `sample_n()` and `sample_frac()` is defunct,
  passing a value to this argument print a message which will be changed to a
  warning in the next release.

## Databases

This version of dplyr includes some major changes to how database connections work. By and large, you should be able to continue using your existing dplyr database code without modification, but there are two big changes that you should be aware of:

* Almost all database related code has been moved out of dplyr and into a
  new package, [dbplyr](https://github.com/tidyverse/dbplyr/). This makes dplyr
  simpler, and will make it easier to release fixes for bugs that only affect
  databases. `src_mysql()`, `src_postgres()`, and `src_sqlite()` will still
  live dplyr so your existing code continues to work.

* It is no longer necessary to create a remote "src". Instead you can work
  directly with the database connection returned by DBI. This reflects the
  maturity of the DBI ecosystem. Thanks largely to the work of Kirill Muller
  (funded by the R Consortium) DBI backends are now much more consistent,
  comprehensive, and easier to use. That means that there's no longer a
  need for a layer in between you and DBI.

You can continue to use `src_mysql()`, `src_postgres()`, and `src_sqlite()`, but I recommend a new style that makes the connection to DBI more clear:

```R
library(dplyr)

con <- DBI::dbConnect(RSQLite::SQLite(), ":memory:")
DBI::dbWriteTable(con, "mtcars", mtcars)

mtcars2 <- tbl(con, "mtcars")
mtcars2
```

This is particularly useful if you want to perform non-SELECT queries as you can do whatever you want with `DBI::dbGetQuery()` and `DBI::dbExecute()`.

If you've implemented a database backend for dplyr, please read the [backend news](https://github.com/tidyverse/dbplyr/blob/main/NEWS.md#backends) to see what's changed from your perspective (not much). If you want to ensure your package works with both the current and previous version of dplyr, see `wrap_dbplyr_obj()` for helpers.

## UTF-8

* Internally, column names are always represented as character vectors,
  and not as language symbols, to avoid encoding problems on Windows
  (#1950, #2387, #2388).

* Error messages and explanations of data frame inequality are now encoded in
  UTF-8, also on Windows (#2441).

* Joins now always reencode character columns to UTF-8 if necessary. This gives
  a nice speedup, because now pointer comparison can be used instead of string
  comparison, but relies on a proper encoding tag for all strings (#2514).

* Fixed problems when joining factor or character encodings with a mix of
  native and UTF-8 encoded values (#1885, #2118, #2271, #2451).

* Fix `group_by()` for data frames that have UTF-8 encoded names (#2284, #2382).

* New `group_vars()` generic that returns the grouping as character vector, to
  avoid the potentially lossy conversion to language symbols. The list returned
  by `group_by_prepare()` now has a new `group_names` component (#1950, #2384).

## Colwise functions

* `rename()`, `select()`, `group_by()`, `filter()`, `arrange()` and
  `transmute()` now have scoped variants (verbs suffixed with `_if()`,
  `_at()` and `_all()`). Like `mutate_all()`, `summarise_if()`, etc,
  these variants apply an operation to a selection of variables.

* The scoped verbs taking predicates (`mutate_if()`, `summarise_if()`,
  etc) now support S3 objects and lazy tables. S3 objects should
  implement methods for `length()`, `[[` and `tbl_vars()`. For lazy
  tables, the first 100 rows are collected and the predicate is
  applied on this subset of the data. This is robust for the common
  case of checking the type of a column (#2129).

* Summarise and mutate colwise functions pass `...` on the the manipulation
  functions.

* The performance of colwise verbs like `mutate_all()` is now back to
  where it was in `mutate_each()`.

* `funs()` has better handling of namespaced functions (#2089).

* Fix issue with `mutate_if()` and `summarise_if()` when a predicate
  function returns a vector of `FALSE` (#1989, #2009, #2011).

## Tidyeval

dplyr has a new approach to non-standard evaluation (NSE) called tidyeval.
It is described in detail in `vignette("programming")` but, in brief, gives you
the ability to interpolate values in contexts where dplyr usually works with expressions:

```{r}
my_var <- quo(homeworld)

starwars %>%
  group_by(!!my_var) %>%
  summarise_at(vars(height:mass), mean, na.rm = TRUE)
```

This means that the underscored version of each main verb is no longer needed,
and so these functions have been deprecated (but remain around for backward compatibility).

* `order_by()`, `top_n()`, `sample_n()` and `sample_frac()` now use
  tidyeval to capture their arguments by expression. This makes it
  possible to use unquoting idioms (see `vignette("programming")`) and
  fixes scoping issues (#2297).

* Most verbs taking dots now ignore the last argument if empty. This
  makes it easier to copy lines of code without having to worry about
  deleting trailing commas (#1039).

* [API] The new `.data` and `.env` environments can be used inside
  all verbs that operate on data: `.data$column_name` accesses the column
  `column_name`, whereas `.env$var` accesses the external variable `var`.
  Columns or external variables named `.data` or `.env` are shadowed, use
  `.data$...` and/or `.env$...` to access them.  (`.data` implements strict
  matching also for the `$` operator (#2591).)

    The `column()` and `global()` functions have been removed. They were never
    documented officially. Use the new `.data` and `.env` environments instead.

* Expressions in verbs are now interpreted correctly in many cases that
  failed before (e.g., use of `$`, `case_when()`, nonstandard evaluation, ...).
  These expressions are now evaluated in a specially constructed temporary
  environment that retrieves column data on demand with the help of the
  `bindrcpp` package (#2190). This temporary environment poses restrictions on
  assignments using `<-` inside verbs. To prevent leaking of broken bindings,
  the temporary environment is cleared after the evaluation (#2435).

## Verbs

### Joins

* [API] `xxx_join.tbl_df(na_matches = "never")` treats all `NA` values as
  different from each other (and from any other value), so that they never
  match.  This corresponds to the behavior of joins for database sources,
  and of database joins in general.  To match `NA` values, pass
  `na_matches = "na"` to the join verbs; this is only supported for data frames.
  The default is `na_matches = "na"`, kept for the sake of compatibility
  to v0.5.0. It can be tweaked by calling
  `pkgconfig::set_config("dplyr::na_matches", "na")` (#2033).

* `common_by()` gets a better error message for unexpected inputs (#2091)

* Fix groups when joining grouped data frames with duplicate columns
  (#2330, #2334, @davidkretch).

* One of the two join suffixes can now be an empty string, dplyr no longer
  hangs (#2228, #2445).

* Anti- and semi-joins warn if factor levels are inconsistent (#2741).

* Warnings about join column inconsistencies now contain the column names
  (#2728).

### Select

* For selecting variables, the first selector decides if it's an inclusive
  selection (i.e., the initial column list is empty), or an exclusive selection
  (i.e., the initial column list contains all columns). This means that
  `select(mtcars, contains("am"), contains("FOO"), contains("vs"))` now returns
  again both `am` and `vs` columns like in dplyr 0.4.3 (#2275, #2289, @r2evans).

* Select helpers now throw an error if called when no variables have been
  set (#2452)

* Helper functions in `select()` (and related verbs) are now evaluated
  in a context where column names do not exist (#2184).

* `select()` (and the internal function `select_vars()`) now support
  column names in addition to column positions. As a result,
  expressions like `select(mtcars, "cyl")` are now allowed.

### Other

* `recode()`, `case_when()` and `coalesce()` now support splicing of
  arguments with rlang's `!!!` operator.

* `count()` now preserves the grouping of its input (#2021).

* `distinct()` no longer duplicates variables (#2001).

* Empty `distinct()` with a grouped data frame works the same way as
  an empty `distinct()` on an ungrouped data frame, namely it uses all
  variables (#2476).

* `copy_to()` now returns it's output invisibly (since you're often just
   calling for the side-effect).

* `filter()` and `lag()` throw informative error if used with ts objects (#2219)

* `mutate()` recycles list columns of length 1 (#2171).

* `mutate()` gives better error message when attempting to add a non-vector
  column (#2319), or attempting to remove a column with `NULL` (#2187, #2439).

* `summarise()` now correctly evaluates newly created factors (#2217), and
  can create ordered factors (#2200).

* Ungrouped `summarise()` uses summary variables correctly (#2404, #2453).

* Grouped `summarise()` no longer converts character `NA` to empty strings (#1839).

## Combining and comparing

* `all_equal()` now reports multiple problems as a character vector (#1819, #2442).

* `all_equal()` checks that factor levels are equal (#2440, #2442).

* `bind_rows()` and `bind_cols()` give an error for database tables (#2373).

* `bind_rows()` works correctly with `NULL` arguments and an `.id` argument
  (#2056), and also for zero-column data frames (#2175).

* Breaking change: `bind_rows()` and `combine()` are more strict when coercing.
  Logical values are no longer coerced to integer and numeric. Date, POSIXct
  and other integer or double-based classes are no longer coerced to integer or
  double as there is chance of attributes or information being lost
  (#2209, @zeehio).

* `bind_cols()` now calls `tibble::repair_names()` to ensure that all
  names are unique (#2248).

* `bind_cols()` handles empty argument list (#2048).

* `bind_cols()` better handles `NULL` inputs (#2303, #2443).

* `bind_rows()` explicitly rejects columns containing data frames
  (#2015, #2446).

* `bind_rows()` and `bind_cols()` now accept vectors. They are treated
  as rows by the former and columns by the latter. Rows require inner
  names like `c(col1 = 1, col2 = 2)`, while columns require outer
  names: `col1 = c(1, 2)`. Lists are still treated as data frames but
  can be spliced explicitly with `!!!`, e.g. `bind_rows(!!! x)` (#1676).

* `rbind_list()` and `rbind_all()` now call `.Deprecated()`, they will be removed
  in the next CRAN release. Please use `bind_rows()` instead.

* `combine()` accepts `NA` values (#2203, @zeehio)

* `combine()` and `bind_rows()` with character and factor types now always warn
  about the coercion to character (#2317, @zeehio)

* `combine()` and `bind_rows()` accept `difftime` objects.

* `mutate` coerces results from grouped dataframes accepting combinable data
  types (such as `integer` and `numeric`). (#1892, @zeehio)

## Vector functions

* `%in%` gets new hybrid handler (#126).

* `between()` returns NA if `left` or `right` is `NA` (fixes #2562).

* `case_when()` supports `NA` values (#2000, @tjmahr).

* `first()`, `last()`, and `nth()` have better default values for factor,
  Dates, POSIXct, and data frame inputs (#2029).

* Fixed segmentation faults in hybrid evaluation of `first()`, `last()`,
  `nth()`,  `lead()`, and `lag()`. These functions now always fall back to the R
  implementation if called with arguments that the hybrid evaluator cannot
  handle (#948, #1980).

* `n_distinct()` gets larger hash tables given slightly better performance (#977).

* `nth()` and `ntile()` are more careful about proper data types of their return values (#2306).

* `ntile()` ignores `NA` when computing group membership (#2564).

* `lag()` enforces integer `n` (#2162, @kevinushey).

* hybrid `min()` and `max()` now always return a `numeric` and work correctly
  in edge cases (empty input, all `NA`, ...) (#2305, #2436).

* `min_rank("string")` no longer segfaults in hybrid evaluation (#2279, #2444).

* `recode()` can now recode a factor to other types (#2268)

* `recode()` gains `.dots` argument to support passing replacements as list
  (#2110, @jlegewie).

## Other minor changes and bug fixes

* Many error messages are more helpful by referring to a column name or a
  position in the argument list (#2448).

* New `is_grouped_df()` alias to `is.grouped_df()`.

* `tbl_vars()` now has a `group_vars` argument set to `TRUE` by
  default. If `FALSE`, group variables are not returned.

* Fixed segmentation fault after calling `rename()` on an invalid grouped
  data frame (#2031).

* `rename_vars()` gains a `strict` argument to control if an
  error is thrown when you try and rename a variable that doesn't
  exist.

* Fixed undefined behavior for `slice()` on a zero-column data frame (#2490).

* Fixed very rare case of false match during join (#2515).

* Restricted workaround for `match()` to R 3.3.0. (#1858).

* dplyr now warns on load when the version of R or Rcpp during installation is
  different to the currently installed version (#2514).

* Fixed improper reuse of attributes when creating a list column in `summarise()`
  and perhaps `mutate()` (#2231).

* `mutate()` and `summarise()` always strip the `names` attribute from new
  or updated columns, even for ungrouped operations (#1689).

* Fixed rare error that could lead to a segmentation fault in
  `all_equal(ignore_col_order = FALSE)` (#2502).

* The "dim" and "dimnames" attributes are always stripped when copying a
  vector (#1918, #2049).

* `grouped_df` and `rowwise` are registered officially as S3 classes.
  This makes them easier to use with S4 (#2276, @joranE, #2789).

* All operations that return tibbles now include the `"tbl"` class.
  This is important for correct printing with tibble 1.3.1 (#2789).

* Makeflags uses PKG_CPPFLAGS for defining preprocessor macros.

* astyle formatting for C++ code, tested but not changed as part of the tests
  (#2086, #2103).

* Update RStudio project settings to install tests (#1952).

* Using `Rcpp::interfaces()` to register C callable interfaces, and registering all native exported functions via `R_registerRoutines()` and `useDynLib(.registration = TRUE)` (#2146).

* Formatting of grouped data frames now works by overriding the `tbl_sum()` generic instead of `print()`. This means that the output is more consistent with tibble, and that `format()` is now supported also for SQL sources (#2781).


# dplyr 0.5.0

## Breaking changes

### Existing functions

* `arrange()` once again ignores grouping (#1206).

* `distinct()` now only keeps the distinct variables. If you want to return
  all variables (using the first row for non-distinct values) use
  `.keep_all = TRUE` (#1110). For SQL sources, `.keep_all = FALSE` is
  implemented using `GROUP BY`, and `.keep_all = TRUE` raises an error
  (#1937, #1942, @krlmlr). (The default behaviour of using all variables
  when none are specified remains - this note only applies if you select
  some variables).

* The select helper functions `starts_with()`, `ends_with()` etc are now
  real exported functions. This means that you'll need to import those
  functions if you're using from a package where dplyr is not attached.
  i.e. `dplyr::select(mtcars, starts_with("m"))` used to work, but
  now you'll need `dplyr::select(mtcars, dplyr::starts_with("m"))`.

### Deprecated and defunct functions

* The long deprecated `chain()`, `chain_q()` and `%.%` have been removed.
  Please use `%>%` instead.

* `id()` has been deprecated. Please use `group_indices()` instead
  (#808).

* `rbind_all()` and `rbind_list()` are formally deprecated. Please use
  `bind_rows()` instead (#803).

* Outdated benchmarking demos have been removed (#1487).

* Code related to starting and signalling clusters has been moved out to
  [multidplyr](https://github.com/tidyverse/multidplyr).

## New functions

* `coalesce()` finds the first non-missing value from a set of vectors.
  (#1666, thanks to @krlmlr for initial implementation).

* `case_when()` is a general vectorised if + else if (#631).

* `if_else()` is a vectorised if statement: it's a stricter (type-safe),
  faster, and more predictable version of `ifelse()`. In SQL it is
  translated to a `CASE` statement.

* `na_if()` makes it easy to replace a certain value with an `NA` (#1707).
  In SQL it is translated to `NULL_IF`.

* `near(x, y)` is a helper for `abs(x - y) < tol` (#1607).

* `recode()` is vectorised equivalent to `switch()` (#1710).

* `union_all()` method. Maps to `UNION ALL` for SQL sources, `bind_rows()`
  for data frames/tbl\_dfs, and `combine()` for vectors (#1045).

* A new family of functions replace `summarise_each()` and
  `mutate_each()` (which will thus be deprecated in a future release).
  `summarise_all()` and `mutate_all()` apply a function to all columns
  while `summarise_at()` and `mutate_at()` operate on a subset of
  columns. These columns are selected with either a character vector
  of columns names, a numeric vector of column positions, or a column
  specification with `select()` semantics generated by the new
  `columns()` helper. In addition, `summarise_if()` and `mutate_if()`
  take a predicate function or a logical vector (these verbs currently
  require local sources). All these functions can now take ordinary
  functions instead of a list of functions generated by `funs()`
  (though this is only useful for local sources). (#1845, @lionel-)

* `select_if()` lets you select columns with a predicate function.
  Only compatible with local sources. (#497, #1569, @lionel-)

## Local backends

### dtplyr

All data table related code has been separated out in to a new dtplyr package. This decouples the development of the data.table interface from the development of the dplyr package. If both data.table and dplyr are loaded, you'll get a message reminding you to load dtplyr.

### Tibble

Functions related to the creation and coercion of `tbl_df`s, now live in their own package: [tibble](https://www.rstudio.com/blog/tibble-1-0-0/). See `vignette("tibble")` for more details.

* `$` and `[[` methods that never do partial matching (#1504), and throw
  an error if the variable does not exist.

* `all_equal()` allows to compare data frames ignoring row and column order,
  and optionally ignoring minor differences in type (e.g. int vs. double)
  (#821). The test handles the case where the df has 0 columns (#1506).
  The test fails fails when convert is `FALSE` and types don't match (#1484).

* `all_equal()` shows better error message when comparing raw values
  or when types are incompatible and `convert = TRUE` (#1820, @krlmlr).

* `add_row()` makes it easy to add a new row to data frame (#1021)

* `as_data_frame()` is now an S3 generic with methods for lists (the old
  `as_data_frame()`), data frames (trivial), and matrices (with efficient
  C++ implementation) (#876). It no longer strips subclasses.

* The internals of `data_frame()` and `as_data_frame()` have been aligned,
  so `as_data_frame()` will now automatically recycle length-1 vectors.
  Both functions give more informative error messages if you attempting to
  create an invalid data frame. You can no longer create a data frame with
  duplicated names (#820). Both check for `POSIXlt` columns, and tell you to
  use `POSIXct` instead (#813).

* `frame_data()` properly constructs rectangular tables (#1377, @kevinushey),
  and supports list-cols.

* `glimpse()` is now a generic. The default method dispatches to `str()`
  (#1325).  It now (invisibly) returns its first argument (#1570).

*  `lst()` and `lst_()` which create lists in the same way that
  `data_frame()` and `data_frame_()` create data frames (#1290).

* `print.tbl_df()` is considerably faster if you have very wide data frames.
  It will now also only list the first 100 additional variables not already
  on screen - control this with the new `n_extra` parameter to `print()`
  (#1161). When printing a grouped data frame the number of groups is now
  printed with thousands separators (#1398). The type of list columns
  is correctly printed (#1379)

* Package includes `setOldClass(c("tbl_df", "tbl", "data.frame"))` to help
  with S4 dispatch (#969).

* `tbl_df` automatically generates column names (#1606).

### tbl_cube

* new `as_data_frame.tbl_cube()` (#1563, @krlmlr).

* `tbl_cube`s are now constructed correctly from data frames, duplicate
  dimension values are detected, missing dimension values are filled
  with `NA`. The construction from data frames now guesses the measure
  variables by default, and allows specification of dimension and/or
  measure variables (#1568, @krlmlr).

* Swap order of `dim_names` and `met_name` arguments in `as.tbl_cube`
  (for `array`, `table` and `matrix`) for consistency with `tbl_cube` and
  `as.tbl_cube.data.frame`. Also, the `met_name` argument to
  `as.tbl_cube.table` now defaults to `"Freq"` for consistency with
  `as.data.frame.table` (@krlmlr, #1374).

## Remote backends

* `as_data_frame()` on SQL sources now returns all rows (#1752, #1821,
  @krlmlr).

* `compute()` gets new parameters `indexes` and `unique_indexes` that make
  it easier to add indexes (#1499, @krlmlr).

* `db_explain()` gains a default method for DBIConnections (#1177).

* The backend testing system has been improved. This lead to the removal of
  `temp_srcs()`. In the unlikely event that you were using this function,
  you can instead use `test_register_src()`, `test_load()`, and `test_frame()`.

* You can now use `right_join()` and `full_join()` with remote tables (#1172).

### SQLite

* `src_memdb()` is a session-local in-memory SQLite database.
  `memdb_frame()` works like `data_frame()`, but creates a new table in
  that database.

* `src_sqlite()` now uses a stricter quoting character, `` ` ``, instead of
  `"`. SQLite "helpfully" will convert `"x"` into a string if there is
  no identifier called x in the current scope (#1426).

* `src_sqlite()` throws errors if you try and use it with window functions
  (#907).

### SQL translation

* `filter.tbl_sql()` now puts parens around each argument (#934).

* Unary `-` is better translated (#1002).

* `escape.POSIXt()` method makes it easier to use date times. The date is
  rendered in ISO 8601 format in UTC, which should work in most databases
  (#857).

* `is.na()` gets a missing space (#1695).

* `if`, `is.na()`, and `is.null()` get extra parens to make precedence
  more clear (#1695).

* `pmin()` and `pmax()` are translated to `MIN()` and `MAX()` (#1711).

* Window functions:

    * Work on ungrouped data (#1061).

    * Warning if order is not set on cumulative window functions.

    * Multiple partitions or ordering variables in windowed functions no
      longer generate extra parentheses, so should work for more databases
      (#1060)

### Internals

This version includes an almost total rewrite of how dplyr verbs are translated into SQL. Previously, I used a rather ad-hoc approach, which tried to guess when a new subquery was needed. Unfortunately this approach was fraught with bugs, so in this version I've implemented a much richer internal data model. Now there is a three step process:

1.  When applied to a `tbl_lazy`, each dplyr verb captures its inputs
    and stores in a `op` (short for operation) object.

2.  `sql_build()` iterates through the operations building to build up an
    object that represents a SQL query. These objects are convenient for
    testing as they are lists, and are backend agnostics.

3.  `sql_render()` iterates through the queries and generates the SQL,
    using generics (like `sql_select()`) that can vary based on the
    backend.

In the short-term, this increased abstraction is likely to lead to some minor performance decreases, but the chance of dplyr generating correct SQL is much much higher. In the long-term, these abstractions will make it possible to write a query optimiser/compiler in dplyr, which would make it possible to generate much more succinct queries.

If you have written a dplyr backend, you'll need to make some minor changes to your package:

* `sql_join()` has been considerably simplified - it is now only responsible
  for generating the join query, not for generating the intermediate selects
  that rename the variable. Similarly for `sql_semi_join()`. If you've
  provided new methods in your backend, you'll need to rewrite.

* `select_query()` gains a distinct argument which is used for generating
  queries for `distinct()`. It loses the `offset` argument which was
  never used (and hence never tested).

* `src_translate_env()` has been replaced by `sql_translate_env()` which
  should have methods for the connection object.

There were two other tweaks to the exported API, but these are less likely to affect anyone.

* `translate_sql()` and `partial_eval()` got a new API: now use connection +
  variable names, rather than a `tbl`. This makes testing considerably easier.
  `translate_sql_q()` has been renamed to `translate_sql_()`.

* Also note that the sql generation generics now have a default method, instead
  methods for DBIConnection and NULL.

## Minor improvements and bug fixes

### Single table verbs

* Avoiding segfaults in presence of `raw` columns (#1803, #1817, @krlmlr).

* `arrange()` fails gracefully on list columns (#1489) and matrices
  (#1870, #1945, @krlmlr).

* `count()` now adds additional grouping variables, rather than overriding
  existing (#1703). `tally()` and `count()` can now count a variable
  called `n` (#1633). Weighted `count()`/`tally()` ignore `NA`s (#1145).

* The progress bar in `do()` is now updated at most 20 times per second,
  avoiding unneccessary redraws (#1734, @mkuhn)

* `distinct()` doesn't crash when given a 0-column data frame (#1437).

* `filter()` throws an error if you supply an named arguments. This is usually
  a type: `filter(df, x = 1)` instead of `filter(df, x == 1)` (#1529).

* `summarise()` correctly coerces factors with different levels (#1678),
  handles min/max of already summarised variable (#1622), and
  supports data frames as columns (#1425).

* `select()` now informs you that it adds missing grouping variables
  (#1511). It works even if the grouping variable has a non-syntactic name
  (#1138). Negating a failed match (e.g. `select(mtcars, -contains("x"))`)
  returns all columns, instead of no columns (#1176)

    The `select()` helpers are now exported and have their own
    documentation (#1410). `one_of()` gives a useful error message if
    variables names are not found in data frame (#1407).

* The naming behaviour of `summarise_each()` and `mutate_each()` has been
  tweaked so that you can force inclusion of both the function and the
  variable name: `summarise_each(mtcars, funs(mean = mean), everything())`
  (#442).

* `mutate()` handles factors that are all `NA` (#1645), or have different
  levels in different groups (#1414). It disambiguates `NA` and `NaN` (#1448),
  and silently promotes groups that only contain `NA` (#1463). It deep copies
  data in list columns (#1643), and correctly fails on incompatible columns
  (#1641). `mutate()` on a grouped data no longer groups grouping attributes
  (#1120). `rowwise()` mutate gives expected results (#1381).

* `one_of()` tolerates unknown variables in `vars`, but warns (#1848, @jennybc).

* `print.grouped_df()` passes on `...` to `print()` (#1893).

* `slice()` correctly handles grouped attributes (#1405).

* `ungroup()` generic gains `...` (#922).

### Dual table verbs
* `bind_cols()` matches the behaviour of `bind_rows()` and ignores `NULL`
  inputs (#1148). It also handles `POSIXct`s with integer base type (#1402).

* `bind_rows()` handles 0-length named lists (#1515), promotes factors to
  characters (#1538), and warns when binding factor and character (#1485).
  bind_rows()` is more flexible in the way it can accept data frames,
  lists, list of data frames, and list of lists (#1389).

* `bind_rows()` rejects `POSIXlt` columns (#1875, @krlmlr).

* Both `bind_cols()` and `bind_rows()` infer classes and grouping information
  from the first data frame (#1692).

* `rbind()` and `cbind()` get `grouped_df()` methods that make it harder to
  create corrupt data frames (#1385). You should still prefer `bind_rows()`
  and `bind_cols()`.

* Joins now use correct class when joining on `POSIXct` columns
  (#1582, @joel23888), and consider time zones (#819). Joins handle a `by`
  that is empty (#1496), or has duplicates (#1192). Suffixes grow progressively
  to avoid creating repeated column names (#1460).  Joins on string columns
  should be substantially faster (#1386). Extra attributes are ok if they are
  identical (#1636). Joins work correct when factor levels not equal
  (#1712, #1559). Anti- and semi-joins give correct result when by variable
  is a factor (#1571), but warn if factor levels are inconsistent (#2741).
  A clear error message is given for joins where an
  explicit `by` contains unavailable columns (#1928, #1932).
  Warnings about join column inconsistencies now contain the column names
  (#2728).

* `inner_join()`, `left_join()`, `right_join()`, and `full_join()` gain a
  `suffix` argument which allows you to control what suffix duplicated variable
  names receive (#1296).

* Set operations (`intersect()`, `union()` etc) respect coercion rules
  (#799). `setdiff()` handles factors with `NA` levels (#1526).

* There were a number of fixes to enable joining of data frames that don't
  have the same encoding of column names (#1513), including working around
  bug 16885 regarding `match()` in R 3.3.0 (#1806, #1810,
  @krlmlr).

### Vector functions

* `combine()` silently drops `NULL` inputs (#1596).

* Hybrid `cummean()` is more stable against floating point errors (#1387).

* Hybrid `lead()` and `lag()` received a considerable overhaul. They are more
  careful about more complicated expressions (#1588), and falls back more
  readily to pure R evaluation (#1411). They behave correctly in `summarise()`
  (#1434). and handle default values for string columns.

* Hybrid `min()` and `max()` handle empty sets (#1481).

* `n_distinct()` uses multiple arguments for data frames (#1084), falls back to R
  evaluation when needed (#1657), reverting decision made in (#567).
  Passing no arguments gives an error (#1957, #1959, @krlmlr).

* `nth()` now supports negative indices to select from end, e.g. `nth(x, -2)`
  selects the 2nd value from the end of `x` (#1584).

* `top_n()` can now also select bottom `n` values by passing a negative value
  to `n` (#1008, #1352).

* Hybrid evaluation leaves formulas untouched (#1447).


# dplyr 0.4.3

## Improved encoding support

Until now, dplyr's support for non-UTF8 encodings has been rather shaky. This release brings a number of improvement to fix these problems: it's probably not perfect, but should be a lot better than the previously version. This includes fixes to `arrange()` (#1280), `bind_rows()` (#1265), `distinct()` (#1179), and joins (#1315). `print.tbl_df()` also received a fix for strings with invalid encodings (#851).

## Other minor improvements and bug fixes

* `frame_data()` provides a means for constructing `data_frame`s using
  a simple row-wise language. (#1358, @kevinushey)

* `all.equal()` no longer runs all outputs together (#1130).

* `as_data_frame()` gives better error message with NA column names (#1101).

* `[.tbl_df` is more careful about subsetting column names (#1245).

* `arrange()` and `mutate()` work on empty data frames (#1142).

* `arrange()`, `filter()`, `slice()`, and `summarise()` preserve data frame
  meta attributes (#1064).

* `bind_rows()` and `bind_cols()` accept lists (#1104): during initial data
  cleaning you no longer need to convert lists to data frames, but can
  instead feed them to `bind_rows()` directly.

* `bind_rows()` gains a `.id` argument. When supplied, it creates a
  new column that gives the name of each data frame (#1337, @lionel-).

* `bind_rows()` respects the `ordered` attribute of factors (#1112), and
  does better at comparing `POSIXct`s (#1125). The `tz` attribute is ignored
  when determining if two `POSIXct` vectors are comparable. If the `tz` of
  all inputs is the same, it's used, otherwise its set to `UTC`.

* `data_frame()` always produces a `tbl_df` (#1151, @kevinushey)

* `filter(x, TRUE, TRUE)` now just returns `x` (#1210),
  it doesn't internally modify the first argument (#971), and
  it now works with rowwise data (#1099). It once again works with
  data tables (#906).

* `glimpse()` also prints out the number of variables in addition to the number
  of observations (@ilarischeinin, #988).

* Joins handles matrix columns better (#1230), and can join `Date` objects
  with heterogenous representations (some `Date`s are integers, while other
  are numeric). This also improves `all.equal()` (#1204).

* Fixed `percent_rank()` and `cume_dist()` so that missing values no longer
  affect denominator (#1132).

* `print.tbl_df()` now displays the class for all variables, not just those
  that don't fit on the screen (#1276). It also displays duplicated column
  names correctly (#1159).

* `print.grouped_df()` now tells you how many groups there are.

* `mutate()` can set to `NULL` the first column (used to segfault, #1329) and
  it better protects intermediary results (avoiding random segfaults, #1231).

* `mutate()` on grouped data handles the special case where for the first few
  groups, the result consists of a `logical` vector with only `NA`. This can
  happen when the condition of an `ifelse` is an all `NA` logical vector (#958).

* `mutate.rowwise_df()` handles factors (#886) and correctly handles
  0-row inputs (#1300).

* `n_distinct()` gains an `na_rm` argument (#1052).

* The `Progress` bar used by `do()` now respects global option
  `dplyr.show_progress` (default is TRUE) so you can turn it off globally
  (@jimhester #1264, #1226).

* `summarise()` handles expressions that returning heterogenous outputs,
  e.g. `median()`, which that sometimes returns an integer, and other times a
  numeric (#893).

* `slice()` silently drops columns corresponding to an NA (#1235).

* `ungroup.rowwise_df()` gives a `tbl_df` (#936).

* More explicit duplicated column name error message (#996).

* When "," is already being used as the decimal point (`getOption("OutDec")`),
  use "." as the thousands separator when printing out formatted numbers
  (@ilarischeinin, #988).

## Databases

* `db_query_fields.SQLiteConnection` uses `build_sql` rather than `paste0`
  (#926, @NikNakk)

* Improved handling of `log()` (#1330).

* `n_distinct(x)` is translated to `COUNT(DISTINCT(x))` (@skparkes, #873).

* `print(n = Inf)` now works for remote sources (#1310).

## Hybrid evaluation

* Hybrid evaluation does not take place for objects with a class (#1237).

* Improved `$` handling (#1134).

* Simplified code for `lead()` and `lag()` and make sure they work properly on
  factors (#955). Both respect the `default` argument (#915).

* `mutate` can set to `NULL` the first column (used to segfault, #1329).

* `filter` on grouped data handles indices correctly (#880).

* `sum()` issues a warning about integer overflow (#1108).

# dplyr 0.4.2

This is a minor release containing fixes for a number of crashes and issues identified by R CMD CHECK. There is one new "feature": dplyr no longer complains about unrecognised attributes, and instead just copies them over to the output.

* `lag()` and `lead()` for grouped data were confused about indices and therefore
  produced wrong results (#925, #937). `lag()` once again overrides `lag()`
  instead of just the default method `lag.default()`. This is necessary due to
  changes in R CMD check. To use the lag function provided by another package,
  use `pkg::lag`.

* Fixed a number of memory issues identified by valgrind.

* Improved performance when working with large number of columns (#879).

* Lists-cols that contain data frames now print a slightly nicer summary
  (#1147)

* Set operations give more useful error message on incompatible data frames
  (#903).

* `all.equal()` gives the correct result when `ignore_row_order` is `TRUE`
  (#1065) and `all.equal()` correctly handles character missing values (#1095).

* `bind_cols()` always produces a `tbl_df` (#779).

* `bind_rows()` gains a test for a form of data frame corruption (#1074).

* `bind_rows()` and `summarise()` now handles complex columns (#933).

* Workaround for using the constructor of `DataFrame` on an unprotected object
  (#998)

* Improved performance when working with large number of columns (#879).

# dplyr 0.4.1

* Don't assume that RPostgreSQL is available.

# dplyr 0.4.0

## New features

* `add_rownames()` turns row names into an explicit variable (#639).

* `as_data_frame()` efficiently coerces a list into a data frame (#749).

* `bind_rows()` and `bind_cols()` efficiently bind a list of data frames by
  row or column. `combine()` applies the same coercion rules to vectors
  (it works like `c()` or `unlist()` but is consistent with the `bind_rows()`
  rules).

* `right_join()` (include all rows in `y`, and matching rows in `x`) and
  `full_join()` (include all rows in `x` and `y`) complete the family of
  mutating joins (#96).

* `group_indices()` computes a unique integer id for each group (#771). It
  can be called on a grouped_df without any arguments or on a data frame
  with same arguments as `group_by()`.

## New vignettes

* `vignette("data_frames")` describes dplyr functions that make it easier
  and faster to create and coerce data frames. It subsumes the old `memory`
  vignette.

* `vignette("two-table")` describes how two-table verbs work in dplyr.

## Minor improvements

* `data_frame()` (and `as_data_frame()` & `tbl_df()`) now explicitly
  forbid columns that are data frames or matrices (#775). All columns
  must be either a 1d atomic vector or a 1d list.

* `do()` uses lazyeval to correctly evaluate its arguments in the correct
  environment (#744), and new `do_()` is the SE equivalent of `do()` (#718).
  You can modify grouped data in place: this is probably a bad idea but it's
  sometimes convenient (#737). `do()` on grouped data tables now passes in all
  columns (not all columns except grouping vars) (#735, thanks to @kismsu).
  `do()` with database tables no longer potentially includes grouping
  variables twice (#673). Finally, `do()` gives more consistent outputs when
  there are no rows or no groups (#625).

* `first()` and `last()` preserve factors, dates and times (#509).

* Overhaul of single table verbs for data.table backend. They now all use
  a consistent (and simpler) code base. This ensures that (e.g.) `n()`
  now works in all verbs (#579).

* In `*_join()`, you can now name only those variables that are different between
  the two tables, e.g. `inner_join(x, y, c("a", "b", "c" = "d"))` (#682).
  If non-join columns are the same, dplyr will add `.x` and `.y`
  suffixes to distinguish the source (#655).

* `mutate()` handles complex vectors (#436) and forbids `POSIXlt` results
  (instead of crashing) (#670).

* `select()` now implements a more sophisticated algorithm so if you're
  doing multiples includes and excludes with and without names, you're more
  likely to get what you expect (#644). You'll also get a better error
  message if you supply an input that doesn't resolve to an integer
  column position (#643).

* Printing has received a number of small tweaks. All `print()` methods
  invisibly return their input so you can interleave `print()` statements into a
  pipeline to see interim results. `print()` will column names of 0 row data
  frames (#652), and will never print more 20 rows (i.e.
  `options(dplyr.print_max)` is now 20), not 100 (#710). Row names are no
  never printed since no dplyr method is guaranteed to preserve them (#669).

    `glimpse()` prints the number of observations (#692)

    `type_sum()` gains a data frame method.

* `summarise()` handles list output columns (#832)

* `slice()` works for data tables (#717). Documentation clarifies that
  slice can't work with relational databases, and the examples show
  how to achieve the same results using `filter()` (#720).

* dplyr now requires RSQLite >= 1.0. This shouldn't affect your code
  in any way (except that RSQLite now doesn't need to be attached) but does
  simplify the internals (#622).

* Functions that need to combine multiple results into a single column
  (e.g. `join()`, `bind_rows()` and `summarise()`) are more careful about
  coercion.

    Joining factors with the same levels in the same order preserves the
    original levels (#675). Joining factors with non-identical levels
    generates a warning and coerces to character (#684). Joining a character
    to a factor (or vice versa) generates a warning and coerces to character.
    Avoid these warnings by ensuring your data is compatible before joining.

    `rbind_list()` will throw an error if you attempt to combine an integer and
    factor (#751). `rbind()`ing a column full of `NA`s is allowed and just
    collects the appropriate missing value for the column type being collected
    (#493).

    `summarise()` is more careful about `NA`, e.g. the decision on the result
    type will be delayed until the first non NA value is returned (#599).
    It will complain about loss of precision coercions, which can happen for
    expressions that return integers for some groups and a doubles for others
    (#599).

* A number of functions gained new or improved hybrid handlers: `first()`,
  `last()`, `nth()` (#626), `lead()` & `lag()` (#683), `%in%` (#126). That means
  when you use these functions in a dplyr verb, we handle them in C++, rather
  than calling back to R, and hence improving performance.

    Hybrid `min_rank()` correctly handles `NaN` values (#726). Hybrid
    implementation of `nth()` falls back to R evaluation when `n` is not
    a length one integer or numeric, e.g. when it's an expression (#734).

    Hybrid `dense_rank()`, `min_rank()`, `cume_dist()`, `ntile()`, `row_number()`
    and `percent_rank()` now preserve NAs (#774)

* `filter` returns its input when it has no rows or no columns (#782).

* Join functions keep attributes (e.g. time zone information) from the
  left argument for `POSIXct` and `Date` objects (#819), and only
  only warn once about each incompatibility (#798).

## Bug fixes

* `[.tbl_df` correctly computes row names for 0-column data frames, avoiding
  problems with xtable (#656). `[.grouped_df` will silently drop grouping
  if you don't include the grouping columns (#733).

* `data_frame()` now acts correctly if the first argument is a vector to be
  recycled. (#680 thanks @jimhester)

* `filter.data.table()` works if the table has a variable called "V1" (#615).

* `*_join()` keeps columns in original order (#684).
  Joining a factor to a character vector doesn't segfault (#688).
  `*_join` functions can now deal with multiple encodings (#769),
  and correctly name results (#855).

* `*_join.data.table()` works when data.table isn't attached (#786).

* `group_by()` on a data table preserves original order of the rows (#623).
  `group_by()` supports variables with more than 39 characters thanks to
  a fix in lazyeval (#705). It gives meaningful error message when a variable
  is not found in the data frame (#716).

* `grouped_df()` requires `vars` to be a list of symbols (#665).

* `min(.,na.rm = TRUE)` works with `Date`s built on numeric vectors (#755).

* `rename_()` generic gets missing `.dots` argument (#708).

* `row_number()`, `min_rank()`, `percent_rank()`, `dense_rank()`, `ntile()` and
  `cume_dist()` handle data frames with 0 rows (#762). They all preserve
  missing values (#774). `row_number()` doesn't segfault when giving an external
  variable with the wrong number of variables (#781).

* `group_indices` handles the edge case when there are no variables (#867).

* Removed bogus `NAs introduced by coercion to integer range` on 32-bit Windows (#2708).

# dplyr 0.3.0.1

* Fixed problem with test script on Windows.

# dplyr 0.3

## New functions

* `between()` vector function efficiently determines if numeric values fall
  in a range, and is translated to special form for SQL (#503).

* `count()` makes it even easier to do (weighted) counts (#358).

* `data_frame()` by @kevinushey is a nicer way of creating data frames.
  It never coerces column types (no more `stringsAsFactors = FALSE`!),
  never munges column names, and never adds row names. You can use previously
  defined columns to compute new columns (#376).

* `distinct()` returns distinct (unique) rows of a tbl (#97). Supply
  additional variables to return the first row for each unique combination
  of variables.

* Set operations, `intersect()`, `union()` and `setdiff()` now have methods
  for data frames, data tables and SQL database tables (#93). They pass their
  arguments down to the base functions, which will ensure they raise errors if
  you pass in two many arguments.

* Joins (e.g. `left_join()`, `inner_join()`, `semi_join()`, `anti_join()`)
  now allow you to join on different variables in `x` and `y` tables by
  supplying a named vector to `by`. For example, `by = c("a" = "b")` joins
  `x.a` to `y.b`.

* `n_groups()` function tells you how many groups in a tbl. It returns
  1 for ungrouped data. (#477)

* `transmute()` works like `mutate()` but drops all variables that you didn't
  explicitly refer to (#302).

* `rename()` makes it easy to rename variables - it works similarly to
  `select()` but it preserves columns that you didn't otherwise touch.

* `slice()` allows you to selecting rows by position (#226). It includes
  positive integers, drops negative integers and you can use expression like
  `n()`.

## Programming with dplyr (non-standard evaluation)

* You can now program with dplyr - every function that does non-standard
  evaluation (NSE) has a standard evaluation (SE) version ending in `_`.
  This is powered by the new lazyeval package which provides all the tools
  needed to implement NSE consistently and correctly.

* See `vignette("nse")` for full details.

* `regroup()` is deprecated. Please use the more flexible `group_by_()`
  instead.

* `summarise_each_q()` and `mutate_each_q()` are deprecated. Please use
  `summarise_each_()` and `mutate_each_()` instead.

* `funs_q` has been replaced with `funs_`.

## Removed and deprecated features

* `%.%` has been deprecated: please use `%>%` instead. `chain()` is
  defunct. (#518)

* `filter.numeric()` removed. Need to figure out how to reimplement with
  new lazy eval system.

* The `Progress` refclass is no longer exported to avoid conflicts with shiny.
  Instead use `progress_estimated()` (#535).

* `src_monetdb()` is now implemented in MonetDB.R, not dplyr.

* `show_sql()` and `explain_sql()` and matching global options `dplyr.show_sql`
  and `dplyr.explain_sql` have been removed. Instead use `show_query()` and
  `explain()`.

## Minor improvements and bug fixes

* Main verbs now have individual documentation pages (#519).

* `%>%` is simply re-exported from magrittr, instead of creating a local copy
  (#496, thanks to @jimhester)

* Examples now use `nycflights13` instead of `hflights` because it the variables
  have better names and there are a few interlinked tables (#562). `Lahman` and
  `nycflights13` are (once again) suggested packages. This means many examples
  will not work unless you explicitly install them with
  `install.packages(c("Lahman", "nycflights13"))` (#508). dplyr now depends on
  Lahman 3.0.1. A number of examples have been updated to reflect modified
  field names (#586).

* `do()` now displays the progress bar only when used in interactive prompts
  and not when knitting (#428, @jimhester).

* `glimpse()` now prints a trailing new line (#590).

* `group_by()` has more consistent behaviour when grouping by constants:
  it creates a new column with that value (#410). It renames grouping
  variables (#410). The first argument is now `.data` so you can create
  new groups with name x (#534).

* Now instead of overriding `lag()`, dplyr overrides `lag.default()`,
  which should avoid clobbering lag methods added by other packages.
  (#277).

* `mutate(data, a = NULL)` removes the variable `a` from the returned
  dataset (#462).

* `trunc_mat()` and hence `print.tbl_df()` and friends gets a `width` argument
  to control the default output width. Set `options(dplyr.width = Inf)` to
  always show all columns (#589).

* `select()` gains `one_of()` selector: this allows you to select variables
  provided by a character vector (#396). It fails immediately if you give an
  empty pattern to `starts_with()`,  `ends_with()`, `contains()` or `matches()`
  (#481, @leondutoit). Fixed buglet in `select()` so that you can now create
  variables called `val` (#564).

* Switched from RC to R6.

* `tally()` and `top_n()` work consistently: neither accidentally
  evaluates the the `wt` param. (#426, @mnel)

* `rename` handles grouped data (#640).

## Minor improvements and bug fixes by backend

### Databases

* Correct SQL generation for `paste()` when used with the collapse parameter
  targeting a Postgres database. (@rbdixon, #1357)

* The db backend system has been completely overhauled in order to make
  it possible to add backends in other packages, and to support a much
  wider range of databases. See `vignette("new-sql-backend")` for instruction
  on how to create your own (#568).

* `src_mysql()` gains a method for `explain()`.

* When `mutate()` creates a new variable that uses a window function,
  automatically wrap the result in a subquery (#484).

* Correct SQL generation for `first()` and `last()` (#531).

* `order_by()` now works in conjunction with window functions in databases
  that support them.

### Data frames/`tbl_df`

* All verbs now understand how to work with `difftime()` (#390) and
  `AsIs` (#453) objects. They all check that colnames are unique (#483), and
  are more robust when columns are not present (#348, #569, #600).

* Hybrid evaluation bugs fixed:

    * Call substitution stopped too early when a sub expression contained a
      `$` (#502).

    * Handle `::` and `:::` (#412).

    * `cumany()` and `cumall()` properly handle `NA` (#408).

    * `nth()` now correctly preserve the class when using dates, times and
      factors (#509).

    * no longer substitutes within `order_by()` because `order_by()` needs to do
      its own NSE (#169).

* `[.tbl_df` always returns a tbl_df (i.e. `drop = FALSE` is the default)
  (#587, #610). `[.grouped_df` preserves important output attributes (#398).

* `arrange()` keeps the grouping structure of grouped data (#491, #605),
  and preserves input classes (#563).

* `contains()` accidentally matched regular expressions, now it passes
  `fixed = TRUE` to `grep()` (#608).

* `filter()` asserts all variables are white listed (#566).

* `mutate()` makes a `rowwise_df` when given a `rowwise_df` (#463).

* `rbind_all()` creates `tbl_df` objects instead of raw `data.frame`s.

* If `select()` doesn't match any variables, it returns a 0-column data frame,
  instead of the original (#498). It no longer fails when if some columns
  are not named (#492)

* `sample_n()` and `sample_frac()` methods for data.frames exported.
  (#405, @alyst)

* A grouped data frame may have 0 groups (#486). Grouped df objects
  gain some basic validity checking, which should prevent some crashes
  related to corrupt `grouped_df` objects made by `rbind()` (#606).

* More coherence when joining columns of compatible but different types,
  e.g. when joining a character vector and a factor (#455),
  or a numeric and integer (#450)

* `mutate()` works for on zero-row grouped data frame, and
  with list columns (#555).

* `LazySubset` was confused about input data size (#452).

* Internal `n_distinct()` is stricter about it's inputs: it requires one symbol
  which must be from the data frame (#567).

* `rbind_*()` handle data frames with 0 rows (#597). They fill character
  vector columns with `NA` instead of blanks (#595).  They work with
  list columns (#463).

* Improved handling of encoding for column names (#636).

* Improved handling of hybrid evaluation re $ and @ (#645).

### Data tables

* Fix major omission in `tbl_dt()` and `grouped_dt()` methods - I was
  accidentally doing a deep copy on every result :(

* `summarise()` and `group_by()` now retain over-allocation when working with
  data.tables (#475, @arunsrinivasan).

* joining two data.tables now correctly dispatches to data table methods,
  and result is a data table (#470)

### Cubes

* `summarise.tbl_cube()` works with single grouping variable (#480).

# dplyr 0.2

## Piping

dplyr now imports `%>%` from magrittr (#330). I recommend that you use this instead of `%.%` because it is easier to type (since you can hold down the shift key) and is more flexible. With you `%>%`, you can control which argument on the RHS recieves the LHS by using the pronoun `.`. This makes `%>%` more useful with base R functions because they don't always take the data frame as the first argument. For example you could pipe `mtcars` to `xtabs()` with:

    mtcars %>% xtabs( ~ cyl + vs, data = .)

Thanks to @smbache for the excellent magrittr package. dplyr only provides `%>%` from magrittr, but it contains many other useful functions. To use them, load `magrittr` explicitly: `library(magrittr)`. For more details, see `vignette("magrittr")`.

`%.%` will be deprecated in a future version of dplyr, but it won't happen for a while. I've also deprecated `chain()` to encourage a single style of dplyr usage: please use `%>%` instead.

## Do

`do()` has been completely overhauled. There are now two ways to use it, either with multiple named arguments or a single unnamed arguments. `group_by()` + `do()` is equivalent to `plyr::dlply`, except it always returns a data frame.

If you use named arguments, each argument becomes a list-variable in the output. A list-variable can contain any arbitrary R object so it's particularly well suited for storing models.

    library(dplyr)
    models <- mtcars %>% group_by(cyl) %>% do(lm = lm(mpg ~ wt, data = .))
    models %>% summarise(rsq = summary(lm)$r.squared)

If you use an unnamed argument, the result should be a data frame. This allows you to apply arbitrary functions to each group.

    mtcars %>% group_by(cyl) %>% do(head(., 1))

Note the use of the `.` pronoun to refer to the data in the current group.

`do()` also has an automatic progress bar. It appears if the computation takes longer than 5 seconds and lets you know (approximately) how much longer the job will take to complete.

## New verbs

dplyr 0.2 adds three new verbs:

* `glimpse()` makes it possible to see all the columns in a tbl,
  displaying as much data for each variable as can be fit on a single line.

* `sample_n()` randomly samples a fixed number of rows from a tbl;
  `sample_frac()` randomly samples a fixed fraction of rows. Only works
  for local data frames and data tables (#202).

* `summarise_each()` and `mutate_each()` make it easy to apply one or more
  functions to multiple columns in a tbl (#178).

## Minor improvements

* If you load plyr after dplyr, you'll get a message suggesting that you
  load plyr first (#347).

* `as.tbl_cube()` gains a method for matrices (#359, @paulstaab)

* `compute()` gains `temporary` argument so you can control whether the
  results are temporary or permanent (#382, @cpsievert)

* `group_by()` now defaults to `add = FALSE` so that it sets the grouping
  variables rather than adding to the existing list. I think this is how
  most people expected `group_by` to work anyway, so it's unlikely to
  cause problems (#385).

* Support for [MonetDB](http://www.monetdb.org) tables with `src_monetdb()`
  (#8, thanks to @hannesmuehleisen).

* New vignettes:

    * `memory` vignette which discusses how dplyr minimises memory usage
      for local data frames (#198).

    *  `new-sql-backend` vignette which discusses how to add a new
       SQL backend/source to dplyr.

* `changes()` output more clearly distinguishes which columns were added or
  deleted.

* `explain()` is now generic.

* dplyr is more careful when setting the keys of data tables, so it never
  accidentally modifies an object that it doesn't own. It also avoids
  unnecessary key setting which negatively affected performance.
  (#193, #255).

* `print()` methods for `tbl_df`, `tbl_dt` and `tbl_sql` gain `n` argument to
  control the number of rows printed (#362). They also works better when you have
  columns containing lists of complex objects.

* `row_number()` can be called without arguments, in which case it returns
  the same as `1:n()` (#303).

* `"comment"` attribute is allowed (white listed) as well as names (#346).

* hybrid versions of `min`, `max`, `mean`, `var`, `sd` and `sum`
  handle the `na.rm` argument (#168). This should yield substantial
  performance improvements for those functions.

* Special case for call to `arrange()` on a grouped data frame with no arguments. (#369)

## Bug fixes

* Code adapted to Rcpp > 0.11.1

* internal `DataDots` class protects against missing variables in verbs (#314),
  including the case where `...` is missing. (#338)

* `all.equal.data.frame` from base is no longer bypassed. we now have
  `all.equal.tbl_df` and `all.equal.tbl_dt` methods (#332).

* `arrange()` correctly handles NA in numeric vectors (#331) and 0 row
  data frames (#289).

* `copy_to.src_mysql()` now works on windows (#323)

* `*_join()` doesn't reorder column names (#324).

* `rbind_all()` is stricter and only accepts list of data frames (#288)

* `rbind_*` propagates time zone information for `POSIXct` columns (#298).

* `rbind_*` is less strict about type promotion. The numeric `Collecter` allows
  collection of integer and logical vectors. The integer `Collecter` also collects
  logical values (#321).

* internal `sum` correctly handles integer (under/over)flow (#308).

* `summarise()` checks consistency of outputs (#300) and drops `names`
  attribute of output columns (#357).

* join functions throw error instead of crashing when there are no common
  variables between the data frames, and also give a better error message when
  only one data frame has a by variable (#371).

* `top_n()` returns `n` rows instead of `n - 1` (@leondutoit, #367).

* SQL translation always evaluates subsetting operators (`$`, `[`, `[[`)
  locally. (#318).

* `select()` now renames variables in remote sql tbls (#317) and
  implicitly adds grouping variables (#170).

* internal `grouped_df_impl` function errors if there are no variables to group by (#398).

* `n_distinct` did not treat NA correctly in the numeric case #384.

* Some compiler warnings triggered by -Wall or -pedantic have been eliminated.

* `group_by` only creates one group for NA (#401).

* Hybrid evaluator did not evaluate expression in correct environment (#403).

# dplyr 0.1.3

## Bug fixes

* `select()` actually renames columns in a data table (#284).

* `rbind_all()` and `rbind_list()` now handle missing values in factors (#279).

* SQL joins now work better if names duplicated in both x and y tables (#310).

* Builds against Rcpp 0.11.1

* `select()` correctly works with the vars attribute (#309).

* Internal code is stricter when deciding if a data frame is grouped (#308):
  this avoids a number of situations which previously caused problems.

* More data frame joins work with missing values in keys (#306).

# dplyr 0.1.2

## New features

* `select()` is substantially more powerful. You can use named arguments to
  rename existing variables, and new functions `starts_with()`, `ends_with()`,
  `contains()`, `matches()` and `num_range()` to select variables based on
  their names. It now also makes a shallow copy, substantially reducing its
  memory impact (#158, #172, #192, #232).

* `summarize()` added as alias for `summarise()` for people from countries
  that don't don't spell things correctly ;) (#245)

## Bug fixes

* `filter()` now fails when given anything other than a logical vector, and
  correctly handles missing values (#249). `filter.numeric()` proxies
  `stats::filter()` so you can continue to use `filter()` function with
  numeric inputs (#264).

* `summarise()` correctly uses newly created variables (#259).

* `mutate()` correctly propagates attributes (#265) and `mutate.data.frame()`
  correctly mutates the same variable repeatedly (#243).

* `lead()` and `lag()` preserve attributes, so they now work with
  dates, times and factors (#166).

* `n()` never accepts arguments (#223).

* `row_number()` gives correct results (#227).

* `rbind_all()` silently ignores data frames with 0 rows or 0 columns (#274).

* `group_by()` orders the result (#242). It also checks that columns
  are of supported types (#233, #276).

* The hybrid evaluator did not handle some expressions correctly, for
  example in `if(n() > 5) 1 else 2` the subexpression `n()` was not
  substituted correctly. It also correctly processes `$` (#278).

* `arrange()` checks that all columns are of supported types (#266). It also
  handles list columns (#282).

* Working towards Solaris compatibility.

* Benchmarking vignette temporarily disabled due to microbenchmark
  problems reported by BDR.

# dplyr 0.1.1

## Improvements

* new `location()` and `changes()` functions which provide more information
  about how data frames are stored in memory so that you can see what
  gets copied.

* renamed `explain_tbl()` to `explain()` (#182).

* `tally()` gains `sort` argument to sort output so highest counts
  come first (#173).

* `ungroup.grouped_df()`, `tbl_df()`, `as.data.frame.tbl_df()` now only
  make shallow copies of their inputs (#191).

* The `benchmark-baseball` vignette now contains fairer (including grouping
  times) comparisons with `data.table`. (#222)

## Bug fixes

* `filter()` (#221) and `summarise()` (#194) correctly propagate attributes.

* `summarise()` throws an error when asked to summarise an unknown variable
  instead of crashing (#208).

* `group_by()` handles factors with missing values (#183).

* `filter()` handles scalar results (#217) and better handles scoping, e.g.
  `filter(., variable)` where `variable` is defined in the function that calls
  `filter`. It also handles `T` and `F` as aliases to `TRUE` and `FALSE`
  if there are no `T` or `F` variables in the data or in the scope.

* `select.grouped_df` fails when the grouping variables are not included
  in the selected variables (#170)

* `all.equal.data.frame()` handles a corner case where the data frame has
  `NULL` names (#217)

* `mutate()` gives informative error message on unsupported types (#179)

* dplyr source package no longer includes pandas benchmark, reducing
  download size from 2.8 MB to 0.5 MB.<|MERGE_RESOLUTION|>--- conflicted
+++ resolved
@@ -1,10 +1,8 @@
 # dplyr (development version)
 
-<<<<<<< HEAD
 * Rowwise-`mutate()` behaves a little better with 0-row inputs (#6303).
-=======
+
 * `arrange()` now correctly ignores `NULL` inputs (#6193).
->>>>>>> 864fdc33
 
 * `*_join()` now error if you supply them with additional arguments that
   aren't used (#6228).
