--- conflicted
+++ resolved
@@ -1,12 +1,11 @@
 # dplyr (development version)
 
-<<<<<<< HEAD
 * `sql()` and `ident()` are no longer exported from dplyr; get them directly
   from dbplyr instead (#4663).
 
 * `src_postgres()`, `src_mysql()`, and `src_sqlite()` are now defunct. Please
   use dbplyr instead (#4663).
-=======
+
 * Rowwise-`mutate()` behaves a little better with 0-row inputs (#6303).
 
 * A rowwise `mutate()` now automatically unlists list-columns containing 
@@ -16,7 +15,6 @@
 
 * `*_join()` now error if you supply them with additional arguments that
   aren't used (#6228).
->>>>>>> b41c8bbe
 
 * `df |> arrange(mydesc::desc(x))` works correctly when the mydesc re-exports
    `dplyr::desc()` (#6231).
