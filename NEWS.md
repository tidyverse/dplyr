# dplyr 0.5.0.9000

<<<<<<< HEAD
* Fix `copy_to()` for MySQL if a character column contains `NA` (#1975, #2256, #2263, #2381, @demorenoc, @eduardgrebe).

* Fix `group_size()` and `n_groups()` for MySQL (#2381).

* Fix `group_by()` for data frames that have UTF-8 encoded names (#2284, #2382).

* Fix `copy_to()` for MySQL if a character column contains `NA` (#1975, #2256, #2263, #2381, @demorenoc, @eduardgrebe).

* Fix `group_size()` and `n_groups()` for MySQL (#2381).

* For selecting variables, the first selector decides if it's an inclusive selection (i.e., the initial column list is empty), or an exclusive selection (i.e., the initial column list contains all columns). This means that `select(mtcars, contains("am"), contains("FOO"), contains("vs"))` now returns again both `am` and `vs` columns like in dplyr 0.4.3 (#2275, #2289, @r2evans).

* Fix groups when joining grouped data frames with duplicate columns (#2330, #2334, @davidkretch).

* Documentation and vignette fixes (#2366, #2371, @austenhead).

=======
>>>>>>> 3af95375
* SQL joins always use the `ON ...` syntax, avoiding `USING ...` even for natural joins. Improved handling of tables with columns of the same name (#1997, @javierluraschi).

* Breaking change: Using `$con` to retrieve a database source's DBI connection does not work anymore. Use the new function `con_acquire()` instead, but don't forget to call `con_release()` when you're done with the connection (#2013, @jcheng5).

* `con_acquire()` and `con_release()` are S3 generics that will be called internally by dplyr on `src` objects to get and return connections. (Previously, dplyr called `src$con` to obtain connections from sources.) Overriding these methods allows more flexibility in the types of `src` objects that can be created, such as database connection pools (#2013, @jcheng5).

* Added `setOldClass(c("grouped_df", "tbl_df", "data.frame"))` so that grouped data frames will work more smoothly with S4 interfaces, e.g. `RSQLite::dbWriteTable()` (#2276, @joranE).

* Regular implementations of `nth()` and `ntile()` are more careful about proper data types of their return values (#2306).

* Breaking change: The new `.data` and `.env` environments can be used inside all verbs that operate on data: `.data$column_name` accesses the column `column_name`, whereas `.env$var` accesses the external variable `var`. Columns or external variables named `.data` or `.env` are shadowed, use `.data$...` and/or `.env$...` to access them.

* Breaking change: The `column()` and `global()` functions have been removed. They were never documented officially. Use the new `.data` and `.env` environments instead.

* Expressions in verbs are now interpreted correctly in many cases that failed before (e.g., use of `$`, `case_when()`, nonstandard evaluation, ...). These expressions are now evaluated in a specially constructed temporary environment that retrieves column data on demand with the help of the `bindrcpp` package (#2190). This temporary environment poses restrictions on assignments using `<-` inside verbs.

* New `add_count()` and `add_tally()` for adding an `n` column within groups (#2078, @dgrtwo).

* Enforce integer `n` for `lag()` (#2162, @kevinushey).

* Add failing tests for summarize preserving ordered factors (#2200, #2238, @ateucher).

* Add failing tests (#1892, #2249, @drknexus).

* Tests for factor handling in `if_else()` (#2242, @LCHansson).

* Replace faulty `c4$query` suggestion with `sql_render(c4)` in vignette (#2246, @itcarroll).

* Update documentation for `na_if()` (#2229, @pkq)

* Added a test case for join that hang on empty suffix argument (#2228, #2239, @simon-anders).

* Fix typo in `stop()` message (#2234, @PedramNavid).

* Fixed typo in `introduction.Rmd` (#2112, @Shurakai).

* Fix spelling typo (#2173, @mdlincoln).

* Fix typo (#2215, @smsaladi).

* Prefer `Symbol` to `String` for handling column names in C++ code (#2185).

* C++ refactorings (#2178).

* `SlicingIndex` is now a virtual class with specialized implementations `GroupedSlicingIndex`, `RowwiseSlicingIndex`, `NaturalSlicingIndex` and `OffsetSlicingIndex` (#2157).

* CallProxy is now a specialization of GroupedCallProxy.

* Fix conversion of character `NA` to empty strings in a grouped `summarise()` (#1839).

* Refactor CallbackProcessor and DelayedProcessor.

* The "dim" and "dimnames" attributes are always stripped when copying a vector (#1918, #2049).

* Now calling `dbFetch()` instead of the deprecated `fetch()` (#2134).

* Using larger hash tables gives slightly better performance for `n_distinct()` and ordering of character vectors (#977).

* Fix typo in C++ registration code (which is most likely unused at the moment).

* New hybrid handler for `%in%` (#126).

* Support logging in C++ code via the new plogr package.

* Makeflags uses PKG_CPPFLAGS for defining preprocessor macros.

* Each C++ module and header includes only the header files it needs, and dplyr.h includes only other header files.

* Split dplyr.cpp into smaller modules.

* Remove various instances of dead code (both C++ and R).

* Add Doxygen configuration.

* Add/ignore CLion configuration files.

* Enable tracking of header dependencies.

* Add tests for grouping behaviour (#833, #2085, @bpbond).

* Refactor `common_by()` (#1928).

* astyle formatting for C++ code, tested but not changed as part of the tests (#2086, #2103).

* Enable AppVeyor testing (#1947).

* Update RStudio project settings to install tests (#1952).

* `case_when()` supports `NA` values (#2000, @tjmahr).

* Typos in documentation for `coalesce()` (#1971, @dgromer).

* Fix typo in window functions vignette (#2003, @harrismcgehee).

* Fix colwise issue when predicate returns a `FALSE` vector (#2011, @lionel-).

* `bind_cols()` handles empty argument list (#2048).

* Minor typos in documentation (#2069, @nicholasjhorton).

* Fix typo in NEWS (#1967, @Robinlovelace).

* Fix issue with `mutate_if()` and `summarise_if()` when a predicate
  function returns a vector of `FALSE` (#1989, #2009).

* `mutate_all()` etc now accept unnamed additional arguments.

* `tribble()` is now imported from tibble (#2336, @chrMongeau).

# dplyr 0.5.0

## Breaking changes

### Existing functions

* `arrange()` once again ignores grouping (#1206).

* `distinct()` now only keeps the distinct variables. If you want to return
  all variables (using the first row for non-distinct values) use
  `.keep_all = TRUE` (#1110). For SQL sources, `.keep_all = FALSE` is
  implemented using `GROUP BY`, and `.keep_all = TRUE` raises an error
  (#1937, #1942, @krlmlr). (The default behaviour of using all variables
  when none are specified remains - this note only applies if you select
  some variables).

* The select helper functions `starts_with()`, `ends_with()` etc are now
  real exported functions. This means that you'll need to import those
  functions if you're using from a package where dplyr is not attached.
  i.e. `dplyr::select(mtcars, starts_with("m"))` used to work, but
  now you'll need `dplyr::select(mtcars, dplyr::starts_with("m"))`.

### Deprecated and defunct functions

* The long deprecated `chain()`, `chain_q()` and `%.%` have been removed.
  Please use `%>%` instead.

* `id()` has been deprecated. Please use `group_indices()` instead
  (#808).

* `rbind_all()` and `rbind_list()` are formally deprecated. Please use
  `bind_rows()` instead (#803).

* Outdated benchmarking demos have been removed (#1487).

* Code related to starting and signalling clusters has been moved out to
  [multidplyr](http://github.com/hadley/multidplyr).

## New functions

* `coalesce()` finds the first non-missing value from a set of vectors.
  (#1666, thanks to @krlmlr for initial implementation).

* `case_when()` is a general vectorised if + else if (#631).

* `if_else()` is a vectorised if statement: it's a stricter (type-safe),
  faster, and more predictable version of `ifelse()`. In SQL it is
  translated to a `CASE` statement.

* `na_if()` makes it easy to replace a certain value with an `NA` (#1707).
  In SQL it is translated to `NULL_IF`.

* `near(x, y)` is a helper for `abs(x - y) < tol` (#1607).

* `recode()` is vectorised equivalent to `switch()` (#1710).

* `union_all()` method. Maps to `UNION ALL` for SQL sources, `bind_rows()`
  for data frames/tbl\_dfs, and `combine()` for vectors (#1045).

* A new family of functions replace `summarise_each()` and
  `mutate_each()` (which will thus be deprecated in a future release).
  `summarise_all()` and `mutate_all()` apply a function to all columns
  while `summarise_at()` and `mutate_at()` operate on a subset of
  columns. These columuns are selected with either a character vector
  of columns names, a numeric vector of column positions, or a column
  specification with `select()` semantics generated by the new
  `columns()` helper. In addition, `summarise_if()` and `mutate_if()`
  take a predicate function or a logical vector (these verbs currently
  require local sources). All these functions can now take ordinary
  functions instead of a list of functions generated by `funs()`
  (though this is only useful for local sources). (#1845, @lionel-)

* `select_if()` lets you select columns with a predicate function.
  Only compatible with local sources. (#497, #1569, @lionel-)

## Local backends

### dtplyr

All data table related code has been separated out in to a new dtplyr package. This decouples the development of the data.table interface from the development of the dplyr package. If both data.table and dplyr are loaded, you'll get a message reminding you to load dtplyr.

### Tibble

Functions related to the creation and coercion of `tbl_df`s, now live in their own package: [tibble](http://blog.rstudio.org/2016/03/24/tibble-1-0-0/). See `vignette("tibble")` for more details.

* `$` and `[[` methods that never do partial matching (#1504), and throw
  an error if the variable does not exist.

* `all_equal()` allows to compare data frames ignoring row and column order,
  and optionally ignoring minor differences in type (e.g. int vs. double)
  (#821). The test handles the case where the df has 0 columns (#1506).
  The test fails fails when convert is `FALSE` and types don't match (#1484).
  
* `all_equal()` shows better error message when comparing raw values
  or when types are incompatible and `convert = TRUE` (#1820, @krlmlr).

* `add_row()` makes it easy to add a new row to data frame (#1021)

* `as_data_frame()` is now an S3 generic with methods for lists (the old
  `as_data_frame()`), data frames (trivial), and matrices (with efficient
  C++ implementation) (#876). It no longer strips subclasses.

* The internals of `data_frame()` and `as_data_frame()` have been aligned,
  so `as_data_frame()` will now automatically recycle length-1 vectors.
  Both functions give more informative error messages if you attempting to
  create an invalid data frame. You can no longer create a data frame with
  duplicated names (#820). Both check for `POSIXlt` columns, and tell you to
  use `POSIXct` instead (#813).

* `frame_data()` properly constructs rectangular tables (#1377, @kevinushey),
  and supports list-cols.

* `glimpse()` is now a generic. The default method dispatches to `str()`
  (#1325).  It now (invisibly) returns its first argument (#1570).

*  `lst()` and `lst_()` which create lists in the same way that
  `data_frame()` and `data_frame_()` create data frames (#1290).

* `print.tbl_df()` is considerably faster if you have very wide data frames.
  It will now also only list the first 100 additional variables not already
  on screen - control this with the new `n_extra` parameter to `print()`
  (#1161). When printing a grouped data frame the number of groups is now
  printed with thousands separators (#1398). The type of list columns
  is correctly printed (#1379)

* Package includes `setOldClass(c("tbl_df", "tbl", "data.frame"))` to help
  with S4 dispatch (#969).

* `tbl_df` automatically generates column names (#1606).

### tbl_cube

* new `as_data_frame.tbl_cube()` (#1563, @krlmlr).

* `tbl_cube`s are now constructed correctly from data frames, duplicate
  dimension values are detected, missing dimension values are filled
  with `NA`. The construction from data frames now guesses the measure
  variables by default, and allows specification of dimension and/or
  measure variables (#1568, @krlmlr).

* Swap order of `dim_names` and `met_name` arguments in `as.tbl_cube`
  (for `array`, `table` and `matrix`) for consistency with `tbl_cube` and
  `as.tbl_cube.data.frame`. Also, the `met_name` argument to
  `as.tbl_cube.table` now defaults to `"Freq"` for consistency with
  `as.data.frame.table` (@krlmlr, #1374).

## Remote backends

* `as_data_frame()` on SQL sources now returns all rows (#1752, #1821,
  @krlmlr).

* `compute()` gets new parameters `indexes` and `unique_indexes` that make
  it easier to add indexes (#1499, @krlmlr).

* `db_explain()` gains a default method for DBIConnections (#1177).

* The backend testing system has been improved. This lead to the removal of
  `temp_srcs()`. In the unlikely event that you were using this function,
  you can instead use `test_register_src()`, `test_load()`, and `test_frame()`.

* You can now use `right_join()` and `full_join()` with remote tables (#1172).

### SQLite

* `src_memdb()` is a session-local in-memory SQLite database.
  `memdb_frame()` works like `data_frame()`, but creates a new table in
  that database.

* `src_sqlite()` now uses a stricter quoting character, `` ` ``, instead of
  `"`. SQLite "helpfully" will convert `"x"` into a string if there is
  no identifier called x in the current scope (#1426).

* `src_sqlite()` throws errors if you try and use it with window functions
  (#907).

### SQL translation

* `filter.tbl_sql()` now puts parens around each argument (#934).

* Unary `-` is better translated (#1002).

* `escape.POSIXt()` method makes it easier to use date times. The date is
  rendered in ISO 8601 format in UTC, which should work in most databases
  (#857).

* `is.na()` gets a missing space (#1695).

* `if`, `is.na()`, and `is.null()` get extra parens to make precendence
  more clear (#1695).

* `pmin()` and `pmax()` are translated to `MIN()` and `MAX()` (#1711).

* Window functions:

    * Work on ungrouped data (#1061).

    * Warning if order is not set on cumulative window functions.

    * Multiple partitions or ordering variables in windowed functions no
      longer generate extra parentheses, so should work for more databases
      (#1060)

### Internals

This version includes an almost total rewrite of how dplyr verbs are translated into SQL. Previously, I used a rather ad-hoc approach, which tried to guess when a new subquery was needed. Unfortunately this approach was fraught with bugs, so in this version I've implemented a much richer internal data model. Now there is a three step process:

1.  When applied to a `tbl_lazy`, each dplyr verb captures its inputs
    and stores in a `op` (short for operation) object.

2.  `sql_build()` iterates through the operations building to build up an
    object that represents a SQL query. These objects are convenient for
    testing as they are lists, and are backend agnostics.

3.  `sql_render()` iterates through the queries and generates the SQL,
    using generics (like `sql_select()`) that can vary based on the
    backend.

In the short-term, this increased abstraction is likely to lead to some minor performance decreases, but the chance of dplyr generating correct SQL is much much higher. In the long-term, these abstractions will make it possible to write a query optimiser/compiler in dplyr, which would make it possible to generate much more succinct queries.

If you have written a dplyr backend, you'll need to make some minor changes to your package:

* `sql_join()` has been considerably simplified - it is now only responsible
  for generating the join query, not for generating the intermediate selects
  that rename the variable. Similarly for `sql_semi_join()`. If you've
  provided new methods in your backend, you'll need to rewrite.

* `select_query()` gains a distinct argument which is used for generating
  queries for `distinct()`. It loses the `offset` argument which was
  never used (and hence never tested). 

* `src_translate_env()` has been replaced by `sql_translate_env()` which
  should have methods for the connection object.

There were two other tweaks to the exported API, but these are less likely to affect anyone.

* `translate_sql()` and `partial_eval()` got a new API: now use connection +
  variable names, rather than a `tbl`. This makes testing considerably easier.
  `translate_sql_q()` has been renamed to `translate_sql_()`.

* Also note that the sql generation generics now have a default method, instead
  methods for DBIConnection and NULL.

## Minor improvements and bug fixes

### Single table verbs

* Avoiding segfaults in presence of `raw` columns (#1803, #1817, @krlmlr).

* `arrange()` fails gracefully on list columns (#1489) and matrices
  (#1870, #1945, @krlmlr).

* `count()` now adds additional grouping variables, rather than overriding
  existing (#1703). `tally()` and `count()` can now count a variable
  called `n` (#1633). Weighted `count()`/`tally()` ignore `NA`s (#1145).

* The progress bar in `do()` is now updated at most 20 times per second,
  avoiding uneccessary redraws (#1734, @mkuhn)

* `distinct()` doesn't crash when given a 0-column data frame (#1437).

* `filter()` throws an error if you supply an named arguments. This is usually
  a type: `filter(df, x = 1)` instead of `filter(df, x == 1)` (#1529).

* `summarise()` correctly coerces factors with different levels (#1678),
  handles min/max of already summarised variable (#1622), and
  supports data frames as columns (#1425).

* `select()` now informs you that it adds missing grouping variables
  (#1511). It works even if the grouping variable has a non-syntactic name
  (#1138). Negating a failed match (e.g. `select(mtcars, -contains("x"))`)
  returns all columns, instead of no columns (#1176)

    The `select()` helpers are now exported and have their own
    documentation (#1410). `one_of()` gives a useful error message if
    variables names are not found in data frame (#1407).

* The naming behaviour of `summarise_each()` and `mutate_each()` has been
  tweaked so that you can force inclusion of both the function and the
  variable name: `summarise_each(mtcars, funs(mean = mean), everything())`
  (#442).

* `mutate()` handles factors that are all `NA` (#1645), or have different
  levels in different groups (#1414). It disambiguates `NA` and `NaN` (#1448),
  and silently promotes groups that only contain `NA` (#1463). It deep copies
  data in list columns (#1643), and correctly fails on incompatible columns
  (#1641). `mutate()` on a grouped data no longer droups grouping attributes
  (#1120). `rowwise()` mutate gives expected results (#1381).

* `one_of()` tolerates unknown variables in `vars`, but warns (#1848, @jennybc).

* `print.grouped_df()` passes on `...` to `print()` (#1893).

* `slice()` correctly handles grouped attributes (#1405).

* `ungroup()` generic gains `...` (#922).

### Dual table verbs
* `bind_cols()` matches the behaviour of `bind_rows()` and ignores `NULL`
  inputs (#1148). It also handles `POSIXct`s with integer base type (#1402).

* `bind_rows()` handles 0-length named lists (#1515), promotes factors to
  characters (#1538), and warns when binding factor and character (#1485).
  bind_rows()` is more flexible in the way it can accept data frames,
  lists, list of data frames, and list of lists (#1389).

* `bind_rows()` rejects `POSIXlt` columns (#1875, @krlmlr).

* Both `bind_cols()` and `bind_rows()` infer classes and grouping information
  from the first data frame (#1692).

* `rbind()` and `cbind()` get `grouped_df()` methods that make it harder to       
  create corrupt data frames (#1385). You should still prefer `bind_rows()`
  and `bind_cols()`.

* Joins now use correct class when joining on `POSIXct` columns
  (#1582, @joel23888), and consider time zones (#819). Joins handle a `by`
  that is empty (#1496), or has duplicates (#1192). Suffixes grow progressively
  to avoid creating repeated column names (#1460).  Joins on string columns
  should be substantially faster (#1386). Extra attributes are ok if they are
  identical (#1636). Joins work correct when factor levels not equal
  (#1712, #1559), and anti and semi joins give correct result when by variable
  is a  factor (#1571). A clear error message is given for joins where an
  explicit `by` contains unavailable columns (#1928, #1932, @krlmlr).

* `inner_join()`, `left_join()`, `right_join()`, and `full_join()` gain a
  `suffix` argument which allows you to control what suffix duplicated variable
  names recieve (#1296).

* Set operations (`intersect()`, `union()` etc) respect coercion rules
  (#799). `setdiff()` handles factors with `NA` levels (#1526).

* There were a number of fixes to enable joining of data frames that don't 
  have the same encoding of column names (#1513), including working around 
  bug 16885 regarding `match()` in R 3.3.0 (#1806, #1810,
  @krlmlr).

### Vector functions

* `combine()` silently drops `NULL` inputs (#1596).

* Hybrid `cummean()` is more stable against floating point errors (#1387).

* Hybrid `lead()` and `lag()` received a considerable overhaul. They are more
  careful about more complicated expressions (#1588), and falls back more
  readily to pure R evaluation (#1411). They behave correctly in `summarise()`
  (#1434). and handle default values for string columns.

* Hybrid `min()` and `max()` handle empty sets (#1481).

* `n_distinct()` uses multiple arguments for data frames (#1084), falls back to R
  evaluation when needed (#1657), reverting decision made in (#567).
  Passing no arguments gives an error (#1957, #1959, @krlmlr).

* `nth()` now supports negative indices to select from end, e.g. `nth(x, -2)`
  selects the 2nd value from the end of `x` (#1584).

* `top_n()` can now also select bottom `n` values by passing a negative value
  to `n` (#1008, #1352).

* Hybrid evaluation leaves formulas untouched (#1447).


# dplyr 0.4.3

## Improved encoding support

Until now, dplyr's support for non-UTF8 encodings has been rather shaky. This release brings a number of improvement to fix these problems: it's probably not perfect, but should be a lot better than the previously version. This includes fixes to `arrange()` (#1280), `bind_rows()` (#1265), `distinct()` (#1179), and joins (#1315). `print.tbl_df()` also recieved a fix for strings with invalid encodings (#851).

## Other minor improvements and bug fixes

* `frame_data()` provides a means for constructing `data_frame`s using
  a simple row-wise language. (#1358, @kevinushey)

* `all.equal()` no longer runs all outputs together (#1130).

* `as_data_frame()` gives better error message with NA column names (#1101).

* `[.tbl_df` is more careful about subsetting column names (#1245).

* `arrange()` and `mutate()` work on empty data frames (#1142).

* `arrange()`, `filter()`, `slice()`, and `summarise()` preserve data frame
  meta attributes (#1064).

* `bind_rows()` and `bind_cols()` accept lists (#1104): during initial data
  cleaning you no longer need to convert lists to data frames, but can
  instead feed them to `bind_rows()` directly.

* `bind_rows()` gains a `.id` argument. When supplied, it creates a
  new column that gives the name of each data frame (#1337, @lionel-).

* `bind_rows()` respects the `ordered` attribute of factors (#1112), and
  does better at comparing `POSIXct`s (#1125). The `tz` attribute is ignored
  when determining if two `POSIXct` vectors are comparable. If the `tz` of
  all inputs is the same, it's used, otherwise its set to `UTC`.

* `data_frame()` always produces a `tbl_df` (#1151, @kevinushey)

* `filter(x, TRUE, TRUE)` now just returns `x` (#1210),
  it doesn't internally modify the first argument (#971), and
  it now works with rowwise data (#1099). It once again works with
  data tables (#906).

* `glimpse()` also prints out the number of variables in addition to the number
  of observations (@ilarischeinin, #988).

* Joins handles matrix columns better (#1230), and can join `Date` objects
  with heterogenous representations (some `Date`s are integers, while other
  are numeric). This also improves `all.equal()` (#1204).

* Fixed `percent_rank()` and `cume_dist()` so that missing values no longer
  affect denominator (#1132).

* `print.tbl_df()` now displays the class for all variables, not just those
  that don't fit on the screen (#1276). It also displays duplicated column
  names correctly (#1159).

* `print.grouped_df()` now tells you how many groups there are.

* `mutate()` can set to `NULL` the first column (used to segfault, #1329) and
  it better protects intermediary results (avoiding random segfaults, #1231).

* `mutate()` on grouped data handles the special case where for the first few
  groups, the result consists of a `logical` vector with only `NA`. This can
  happen when the condition of an `ifelse` is an all `NA` logical vector (#958).

* `mutate.rowwise_df()` handles factors (#886) and correctly handles
  0-row inputs (#1300).

* `n_distinct()` gains an `na_rm` argument (#1052).

* The `Progress` bar used by `do()` now respects global option
  `dplyr.show_progress` (default is TRUE) so you can turn it off globally
  (@jimhester #1264, #1226).

* `summarise()` handles expressions that returning heterogenous outputs,
  e.g. `median()`, which that sometimes returns an integer, and other times a
  numeric (#893).

* `slice()` silently drops columns corresponding to an NA (#1235).

* `ungroup.rowwise_df()` gives a `tbl_df` (#936).

* More explicit duplicated column name error message (#996).

* When "," is already being used as the decimal point (`getOption("OutDec")`),
  use "." as the thousands separator when printing out formatted numbers
  (@ilarischeinin, #988).

## Databases

* `db_query_fields.SQLiteConnection` uses `build_sql` rather than `paste0`
  (#926, @NikNakk)

* Improved handling of `log()` (#1330).

* `n_distinct(x)` is translated to `COUNT(DISTINCT(x))` (@skparkes, #873).

* `print(n = Inf)` now works for remote sources (#1310).

## Hybrid evaluation

* Hybrid evaluation does not take place for objects with a class (#1237).

* Improved `$` handling (#1134).

* Simplified code for `lead()` and `lag()` and make sure they work properly on
  factors (#955). Both repsect the `default` argument (#915).

* `mutate` can set to `NULL` the first column (used to segfault, #1329).

* `filter` on grouped data handles indices correctly (#880).  

* `sum()` issues a warning about integer overflow (#1108).

# dplyr 0.4.2

This is a minor release containing fixes for a number of crashes and issues identified by R CMD CHECK. There is one new "feature": dplyr no longer complains about unrecognised attributes, and instead just copies them over to the output.

* `lag()` and `lead()` for grouped data were confused about indices and therefore
  produced wrong results (#925, #937). `lag()` once again overrides `lag()`
  instead of just the default method `lag.default()`. This is necesary due to
  changes in R CMD check. To use the lag function provided by another package,
  use `pkg::lag`.

* Fixed a number of memory issues identified by valgrind.

* Improved performance when working with large number of columns (#879).

* Lists-cols that contain data frames now print a slightly nicer summary
  (#1147)

* Set operations give more useful error message on incompatible data frames
  (#903).

* `all.equal()` gives the correct result when `ignore_row_order` is `TRUE`
  (#1065) and `all.equal()` correctly handles character missing values (#1095).

* `bind_cols()` always produces a `tbl_df` (#779).

* `bind_rows()` gains a test for a form of data frame corruption (#1074).

* `bind_rows()` and `summarise()` now handles complex columns (#933).

* Workaround for using the constructor of `DataFrame` on an unprotected object
  (#998)

* Improved performance when working with large number of columns (#879).

# dplyr 0.4.1

* Don't assume that RPostgreSQL is available.

# dplyr 0.4.0

## New features

* `add_rownames()` turns row names into an explicit variable (#639).

* `as_data_frame()` efficiently coerces a list into a data frame (#749).

* `bind_rows()` and `bind_cols()` efficiently bind a list of data frames by
  row or column. `combine()` applies the same coercion rules to vectors
  (it works like `c()` or `unlist()` but is consistent with the `bind_rows()`
  rules).

* `right_join()` (include all rows in `y`, and matching rows in `x`) and
  `full_join()` (include all rows in `x` and `y`) complete the family of
  mutating joins (#96).

* `group_indices()` computes a unique integer id for each group (#771). It
  can be called on a grouped_df without any arguments or on a data frame
  with same arguments as `group_by()`.

## New vignettes

* `vignette("data_frames")` describes dplyr functions that make it easier
  and faster to create and coerce data frames. It subsumes the old `memory`
  vignette.

* `vignette("two-table")` describes how two-table verbs work in dplyr.

## Minor improvements

* `data_frame()` (and `as_data_frame()` & `tbl_df()`) now explicitly
  forbid columns that are data frames or matrices (#775). All columns
  must be either a 1d atomic vector or a 1d list.

* `do()` uses lazyeval to correctly evaluate its arguments in the correct
  environment (#744), and new `do_()` is the SE equivalent of `do()` (#718).
  You can modify grouped data in place: this is probably a bad idea but it's
  sometimes convenient (#737). `do()` on grouped data tables now passes in all
  columns (not all columns except grouping vars) (#735, thanks to @kismsu).
  `do()` with database tables no longer potentially includes grouping
  variables twice (#673). Finally, `do()` gives more consistent outputs when
  there are no rows or no groups (#625).

* `first()` and `last()` preserve factors, dates and times (#509).

* Overhaul of single table verbs for data.table backend. They now all use
  a consistent (and simpler) code base. This ensures that (e.g.) `n()`
  now works in all verbs (#579).

* In `*_join()`, you can now name only those variables that are different between
  the two tables, e.g. `inner_join(x, y, c("a", "b", "c" = "d"))` (#682).
  If non-join colums are the same, dplyr will add `.x` and `.y`
  suffixes to distinguish the source (#655).

* `mutate()` handles complex vectors (#436) and forbids `POSIXlt` results
  (instead of crashing) (#670).

* `select()` now implements a more sophisticated algorithm so if you're
  doing multiples includes and excludes with and without names, you're more
  likely to get what you expect (#644). You'll also get a better error
  message if you supply an input that doesn't resolve to an integer
  column position (#643).

* Printing has recieved a number of small tweaks. All `print()` method methods
  invisibly return their input so you can interleave `print()` statements into a
  pipeline to see interim results. `print()` will column names of 0 row data
  frames (#652), and will never print more 20 rows (i.e.
  `options(dplyr.print_max)` is now 20), not 100 (#710). Row names are no
  never printed since no dplyr method is guaranteed to preserve them (#669).

    `glimpse()` prints the number of observations (#692)

    `type_sum()` gains a data frame method.

* `summarise()` handles list output columns (#832)

* `slice()` works for data tables (#717). Documentation clarifies that
  slice can't work with relational databases, and the examples show
  how to achieve the same results using `filter()` (#720).

* dplyr now requires RSQLite >= 1.0. This shouldn't affect your code
  in any way (except that RSQLite now doesn't need to be attached) but does
  simplify the internals (#622).

* Functions that need to combine multiple results into a single column
  (e.g. `join()`, `bind_rows()` and `summarise()`) are more careful about
  coercion.

    Joining factors with the same levels in the same order preserves the
    original levels (#675). Joining factors with non-identical levels
    generates a warning and coerces to character (#684). Joining a character
    to a factor (or vice versa) generates a warning and coerces to character.
    Avoid these warnings by ensuring your data is compatible before joining.

    `rbind_list()` will throw an error if you attempt to combine an integer and
    factor (#751). `rbind()`ing a column full of `NA`s is allowed and just
    collects the appropriate missing value for the column type being collected
    (#493).

    `summarise()` is more careful about `NA`, e.g. the decision on the result
    type will be delayed until the first non NA value is returned (#599).
    It will complain about loss of precision coercions, which can happen for
    expressions that return integers for some groups and a doubles for others
    (#599).

* A number of functions gained new or improved hybrid handlers: `first()`,
  `last()`, `nth()` (#626), `lead()` & `lag()` (#683), `%in%` (#126). That means
  when you use these functions in a dplyr verb, we handle them in C++, rather
  than calling back to R, and hence improving performance.

    Hybrid `min_rank()` correctly handles `NaN` values (#726). Hybrid
    implementation of `nth()` falls back to R evaluation when `n` is not
    a length one integer or numeric, e.g. when it's an expression (#734).

    Hybrid `dense_rank()`, `min_rank()`, `cume_dist()`, `ntile()`, `row_number()`
    and `percent_rank()` now preserve NAs (#774)

* `filter` returns its input when it has no rows or no columns (#782).

* Join functions keep attributes (e.g. time zone information) from the
  left argument for `POSIXct` and `Date` objects (#819), and only
  only warn once about each incompatibility (#798).

## Bug fixes

* `[.tbl_df` correctly computes row names for 0-column data frames, avoiding
  problems with xtable (#656). `[.grouped_df` will silently drop grouping
  if you don't include the grouping columns (#733).

* `data_frame()` now acts correctly if the first argument is a vector to be
  recycled. (#680 thanks @jimhester)

* `filter.data.table()` works if the table has a variable called "V1" (#615).

* `*_join()` keeps columns in original order (#684).
  Joining a factor to a character vector doesn't segfault (#688).
  `*_join` functions can now deal with multiple encodings (#769),
  and correctly name results (#855).

* `*_join.data.table()` works when data.table isn't attached (#786).

* `group_by()` on a data table preserves original order of the rows (#623).
  `group_by()` supports variables with more than 39 characters thanks to
  a fix in lazyeval (#705). It gives meaninful error message when a variable
  is not found in the data frame (#716).

* `grouped_df()` requires `vars` to be a list of symbols (#665).

* `min(.,na.rm = TRUE)` works with `Date`s built on numeric vectors (#755)

* `rename_()` generic gets missing `.dots` argument (#708).

* `row_number()`, `min_rank()`, `percent_rank()`, `dense_rank()`, `ntile()` and
  `cume_dist()` handle data frames with 0 rows (#762). They all preserve
  missing values (#774). `row_number()` doesn't segfault when giving an external
  variable with the wrong number of variables (#781)

* `group_indices` handles the edge case when there are no variables (#867)  

# dplyr 0.3.0.1

* Fixed problem with test script on Windows.

# dplyr 0.3

## New functions

* `between()` vector function efficiently determines if numeric values fall
  in a range, and is translated to special form for SQL (#503).

* `count()` makes it even easier to do (weighted) counts (#358).

* `data_frame()` by @kevinushey is a nicer way of creating data frames.
  It never coerces column types (no more `stringsAsFactors = FALSE`!),
  never munges column names, and never adds row names. You can use previously
  defined columns to compute new columns (#376).

* `distinct()` returns distinct (unique) rows of a tbl (#97). Supply
  additional variables to return the first row for each unique combination
  of variables.

* Set operations, `intersect()`, `union()` and `setdiff()` now have methods
  for data frames, data tables and SQL database tables (#93). They pass their
  arguments down to the base functions, which will ensure they raise errors if
  you pass in two many arguments.

* Joins (e.g. `left_join()`, `inner_join()`, `semi_join()`, `anti_join()`)
  now allow you to join on different variables in `x` and `y` tables by
  supplying a named vector to `by`. For example, `by = c("a" = "b")` joins
  `x.a` to `y.b`.

* `n_groups()` function tells you how many groups in a tbl. It returns
  1 for ungrouped data. (#477)

* `transmute()` works like `mutate()` but drops all variables that you didn't
  explicitly refer to (#302).

* `rename()` makes it easy to rename variables - it works similarly to
  `select()` but it preserves columns that you didn't otherwise touch.

* `slice()` allows you to selecting rows by position (#226). It includes
  positive integers, drops negative integers and you can use expression like
  `n()`.

## Programming with dplyr (non-standard evaluation)

* You can now program with dplyr - every function that does non-standard
  evaluation (NSE) has a standard evaluation (SE) version ending in `_`.
  This is powered by the new lazyeval package which provides all the tools
  needed to implement NSE consistently and correctly.

* See `vignette("nse")` for full details.

* `regroup()` is deprecated. Please use the more flexible `group_by_()`
  instead.

* `summarise_each_q()` and `mutate_each_q()` are deprecated. Please use
  `summarise_each_()` and `mutate_each_()` instead.

* `funs_q` has been replaced with `funs_`.

## Removed and deprecated features

* `%.%` has been deprecated: please use `%>%` instead. `chain()` is
  defunct. (#518)

* `filter.numeric()` removed. Need to figure out how to reimplement with
  new lazy eval system.

* The `Progress` refclass is no longer exported to avoid conflicts with shiny.
  Instead use `progress_estimated()` (#535).

* `src_monetdb()` is now implemented in MonetDB.R, not dplyr.

* `show_sql()` and `explain_sql()` and matching global options `dplyr.show_sql`
  and `dplyr.explain_sql` have been removed. Instead use `show_query()` and
  `explain()`.

## Minor improvements and bug fixes

* Main verbs now have individual documentation pages (#519).

* `%>%` is simply re-exported from magrittr, instead of creating a local copy
  (#496, thanks to @jimhester)

* Examples now use `nycflights13` instead of `hflights` because it the variables
  have better names and there are a few interlinked tables (#562). `Lahman` and
  `nycflights13` are (once again) suggested packages. This means many examples
  will not work unless you explicitly install them with
  `install.packages(c("Lahman", "nycflights13"))` (#508). dplyr now depends on
  Lahman 3.0.1. A number of examples have been updated to reflect modified
  field names (#586).

* `do()` now displays the progress bar only when used in interactive prompts
  and not when knitting (#428, @jimhester).

* `glimpse()` now prints a trailing new line (#590).

* `group_by()` has more consistent behaviour when grouping by constants:
  it creates a new column with that value (#410). It renames grouping
  variables (#410). The first argument is now `.data` so you can create
  new groups with name x (#534).

* Now instead of overriding `lag()`, dplyr overrides `lag.default()`,
  which should avoid clobbering lag methods added by other packages.
  (#277).

* `mutate(data, a = NULL)` removes the variable `a` from the returned
  dataset (#462).

* `trunc_mat()` and hence `print.tbl_df()` and friends gets a `width` argument
  to control the deafult output width. Set `options(dplyr.width = Inf)` to
  always show all columns (#589).

* `select()` gains `one_of()` selector: this allows you to select variables
  provided by a character vector (#396). It fails immediately if you give an
  empty pattern to `starts_with()`,  `ends_with()`, `contains()` or `matches()`
  (#481, @leondutoit). Fixed buglet in `select()` so that you can now create
  variables called `val` (#564).

* Switched from RC to R6.

* `tally()` and `top_n()` work consistently: neither accidentally
  evaluates the the `wt` param. (#426, @mnel)

* `rename` handles grouped data (#640).

## Minor improvements and bug fixes by backend

### Databases

* Correct SQL generation for `paste()` when used with the collapse parameter
  targeting a Postgres database. (@rbdixon, #1357)

* The db backend system has been completely overhauled in order to make
  it possible to add backends in other packages, and to support a much
  wider range of databases. See `vignette("new-sql-backend")` for instruction
  on how to create your own (#568).

* `src_mysql()` gains a method for `explain()`.

* When `mutate()` creates a new variable that uses a window function,
  automatically wrap the result in a subquery (#484).

* Correct SQL generation for `first()` and `last()` (#531).

* `order_by()` now works in conjunction with window functions in databases
  that support them.

### Data frames/`tbl_df`

* All verbs now understand how to work with `difftime()` (#390) and
  `AsIs` (#453) objects. They all check that colnames are unique (#483), and
  are more robust when columns are not present (#348, #569, #600).

* Hybrid evaluation bugs fixed:

    * Call substitution stopped too early when a sub expression contained a
      `$` (#502).

    * Handle `::` and `:::` (#412).

    * `cumany()` and `cumall()` properly handle `NA` (#408).

    * `nth()` now correctly preserve the class when using dates, times and
      factors (#509).

    * no longer substitutes within `order_by()` because `order_by()` needs to do
      its own NSE (#169).

* `[.tbl_df` always returns a tbl_df (i.e. `drop = FALSE` is the default)
  (#587, #610). `[.grouped_df` preserves important output attributes (#398).

* `arrange()` keeps the grouping structure of grouped data (#491, #605),
  and preserves input classes (#563).

* `contains()` accidentally matched regular expressions, now it passes
  `fixed = TRUE` to `grep()` (#608).

* `filter()` asserts all variables are white listed (#566).

* `mutate()` makes a `rowwise_df` when given a `rowwise_df` (#463).

* `rbind_all()` creates `tbl_df` objects instead of raw `data.frame`s.

* If `select()` doesn't match any variables, it returns a 0-column data frame,
  instead of the original (#498). It no longer fails when if some columns
  are not named (#492)

* `sample_n()` and `sample_frac()` methods for data.frames exported.
  (#405, @alyst)

* A grouped data frame may have 0 groups (#486). Grouped df objects
  gain some basic validity checking, which should prevent some crashes
  related to corrupt `grouped_df` objects made by `rbind()` (#606).

* More coherence when joining columns of compatible but different types,
  e.g. when joining a character vector and a factor (#455),
  or a numeric and integer (#450)

* `mutate()` works for on zero-row grouped data frame, and
  with list columns (#555).

* `LazySubset` was confused about input data size (#452).

* Internal `n_distinct()` is stricter about it's inputs: it requires one symbol
  which must be from the data frame (#567).

* `rbind_*()` handle data frames with 0 rows (#597). They fill character
  vector columns with `NA` instead of blanks (#595).  They work with
  list columns (#463).

* Improved handling of encoding for column names (#636).

* Improved handling of hybrid evaluation re $ and @ (#645).

### Data tables

* Fix major omission in `tbl_dt()` and `grouped_dt()` methods - I was
  accidentally doing a deep copy on every result :(

* `summarise()` and `group_by()` now retain over-allocation when working with
  data.tables (#475, @arunsrinivasan).

* joining two data.tables now correctly dispatches to data table methods,
  and result is a data table (#470)

### Cubes

* `summarise.tbl_cube()` works with single grouping variable (#480).

# dplyr 0.2

## Piping

dplyr now imports `%>%` from magrittr (#330). I recommend that you use this instead of `%.%` because it is easier to type (since you can hold down the shift key) and is more flexible. With you `%>%`, you can control which argument on the RHS recieves the LHS by using the pronoun `.`. This makes `%>%` more useful with base R functions because they don't always take the data frame as the first argument. For example you could pipe `mtcars` to `xtabs()` with:

    mtcars %>% xtabs( ~ cyl + vs, data = .)

Thanks to @smbache for the excellent magrittr package. dplyr only provides `%>%` from magrittr, but it contains many other useful functions. To use them, load `magrittr` explicitly: `library(magrittr)`. For more details, see `vignette("magrittr")`.

`%.%` will be deprecated in a future version of dplyr, but it won't happen for a while. I've also deprecated `chain()` to encourage a single style of dplyr usage: please use `%>%` instead.

## Do

`do()` has been completely overhauled. There are now two ways to use it, either with multiple named arguments or a single unnamed arguments. `group_by()` + `do()` is equivalent to `plyr::dlply`, except it always returns a data frame.

If you use named arguments, each argument becomes a list-variable in the output. A list-variable can contain any arbitrary R object so it's particularly well suited for storing models.

    library(dplyr)
    models <- mtcars %>% group_by(cyl) %>% do(lm = lm(mpg ~ wt, data = .))
    models %>% summarise(rsq = summary(lm)$r.squared)

If you use an unnamed argument, the result should be a data frame. This allows you to apply arbitrary functions to each group.

    mtcars %>% group_by(cyl) %>% do(head(., 1))

Note the use of the `.` pronoun to refer to the data in the current group.

`do()` also has an automatic progress bar. It appears if the computation takes longer than 5 seconds and lets you know (approximately) how much longer the job will take to complete.

## New verbs

dplyr 0.2 adds three new verbs:

* `glimpse()` makes it possible to see all the columns in a tbl,
  displaying as much data for each variable as can be fit on a single line.

* `sample_n()` randomly samples a fixed number of rows from a tbl;
  `sample_frac()` randomly samples a fixed fraction of rows. Only works
  for local data frames and data tables (#202).

* `summarise_each()` and `mutate_each()` make it easy to apply one or more
  functions to multiple columns in a tbl (#178).

## Minor improvements

* If you load plyr after dplyr, you'll get a message suggesting that you
  load plyr first (#347).

* `as.tbl_cube()` gains a method for matrices (#359, @paulstaab)

* `compute()` gains `temporary` argument so you can control whether the
  results are temporary or permanent (#382, @cpsievert)

* `group_by()` now defaults to `add = FALSE` so that it sets the grouping
  variables rather than adding to the existing list. I think this is how
  most people expected `group_by` to work anyway, so it's unlikely to
  cause problems (#385).

* Support for [MonetDB](http://www.monetdb.org) tables with `src_monetdb()`
  (#8, thanks to @hannesmuehleisen).

* New vignettes:

    * `memory` vignette which discusses how dplyr minimises memory usage
      for local data frames (#198).

    *  `new-sql-backend` vignette which discusses how to add a new
       SQL backend/source to dplyr.

* `changes()` output more clearly distinguishes which columns were added or
  deleted.

* `explain()` is now generic.

* dplyr is more careful when setting the keys of data tables, so it never
  accidentally modifies an object that it doesn't own. It also avoids
  unnecessary key setting which negatively affected performance.
  (#193, #255).

* `print()` methods for `tbl_df`, `tbl_dt` and `tbl_sql` gain `n` argument to
  control the number of rows printed (#362). They also works better when you have
  columns containing lists of complex objects.

* `row_number()` can be called without arguments, in which case it returns
  the same as `1:n()` (#303).

* `"comment"` attribute is allowed (white listed) as well as names (#346).

* hybrid versions of `min`, `max`, `mean`, `var`, `sd` and `sum`
  handle the `na.rm` argument (#168). This should yield substantial
  performance improvements for those functions.

* Special case for call to `arrange()` on a grouped data frame with no arguments. (#369)  

## Bug fixes

* Code adapted to Rcpp > 0.11.1

* internal `DataDots` class protects against missing variables in verbs (#314),
  including the case where `...` is missing. (#338)

* `all.equal.data.frame` from base is no longer bypassed. we now have
  `all.equal.tbl_df` and `all.equal.tbl_dt` methods (#332).

* `arrange()` correctly handles NA in numeric vectors (#331) and 0 row
  data frames (#289).

* `copy_to.src_mysql()` now works on windows (#323)

* `*_join()` doesn't reorder column names (#324).

* `rbind_all()` is stricter and only accepts list of data frames (#288)

* `rbind_*` propagates time zone information for `POSIXct` columns (#298).

* `rbind_*` is less strict about type promotion. The numeric `Collecter` allows
  collection of integer and logical vectors. The integer `Collecter` also collects
  logical values (#321).

* internal `sum` correctly handles integer (under/over)flow (#308).

* `summarise()` checks consistency of outputs (#300) and drops `names`
  attribute of output columns (#357).

* join functions throw error instead of crashing when there are no common
  variables between the data frames, and also give a better error message when
  only one data frame has a by variable (#371).

* `top_n()` returns `n` rows instead of `n - 1` (@leondutoit, #367).

* SQL translation always evaluates subsetting operators (`$`, `[`, `[[`)
  locally. (#318).

* `select()` now renames variables in remote sql tbls (#317) and  
  implicitly adds grouping variables (#170).

* internal `grouped_df_impl` function errors if there are no variables to group by (#398).

* `n_distinct` did not treat NA correctly in the numeric case #384.

* Some compiler warnings triggered by -Wall or -pedantic have been eliminated.

* `group_by` only creates one group for NA (#401).

* Hybrid evaluator did not evaluate expression in correct environment (#403).

# dplyr 0.1.3

## Bug fixes

* `select()` actually renames columns in a data table (#284).

* `rbind_all()` and `rbind_list()` now handle missing values in factors (#279).

* SQL joins now work better if names duplicated in both x and y tables (#310).

* Builds against Rcpp 0.11.1

* `select()` correctly works with the vars attribute (#309).

* Internal code is stricter when deciding if a data frame is grouped (#308):
  this avoids a number of situations which previously causedd .

* More data frame joins work with missing values in keys (#306).

# dplyr 0.1.2

## New features

* `select()` is substantially more powerful. You can use named arguments to
  rename existing variables, and new functions `starts_with()`, `ends_with()`,
  `contains()`, `matches()` and `num_range()` to select variables based on
  their names. It now also makes a shallow copy, substantially reducing its
  memory impact (#158, #172, #192, #232).

* `summarize()` added as alias for `summarise()` for people from countries
  that don't don't spell things correctly ;) (#245)

## Bug fixes

* `filter()` now fails when given anything other than a logical vector, and
  correctly handles missing values (#249). `filter.numeric()` proxies
  `stats::filter()` so you can continue to use `filter()` function with
  numeric inputs (#264).

* `summarise()` correctly uses newly created variables (#259).

* `mutate()` correctly propagates attributes (#265) and `mutate.data.frame()`
  correctly mutates the same variable repeatedly (#243).

* `lead()` and `lag()` preserve attributes, so they now work with
  dates, times and factors (#166).

* `n()` never accepts arguments (#223).

* `row_number()` gives correct results (#227).

* `rbind_all()` silently ignores data frames with 0 rows or 0 columns (#274).

* `group_by()` orders the result (#242). It also checks that columns
  are of supported types (#233, #276).

* The hybrid evaluator did not handle some expressions correctly, for
  example in `if(n() > 5) 1 else 2` the subexpression `n()` was not
  substituted correctly. It also correctly processes `$` (#278).

* `arrange()` checks that all columns are of supported types (#266). It also
  handles list columns (#282).

* Working towards Solaris compatibility.

* Benchmarking vignette temporarily disabled due to microbenchmark
  problems reported by BDR.

# dplyr 0.1.1

## Improvements

* new `location()` and `changes()` functions which provide more information
  about how data frames are stored in memory so that you can see what
  gets copied.

* renamed `explain_tbl()` to `explain()` (#182).

* `tally()` gains `sort` argument to sort output so highest counts
  come first (#173).

* `ungroup.grouped_df()`, `tbl_df()`, `as.data.frame.tbl_df()` now only
  make shallow copies of their inputs (#191).

* The `benchmark-baseball` vignette now contains fairer (including grouping
  times) comparisons with `data.table`. (#222)

## Bug fixes

* `filter()` (#221) and `summarise()` (#194) correctly propagate attributes.

* `summarise()` throws an error when asked to summarise an unknown variable
  instead of crashing (#208).

* `group_by()` handles factors with missing values (#183).

* `filter()` handles scalar results (#217) and better handles scoping, e.g.
  `filter(., variable)` where `variable` is defined in the function that calls
  `filter`. It also handles `T` and `F` as aliases to `TRUE` and `FALSE`
  if there are no `T` or `F` variables in the data or in the scope.

* `select.grouped_df` fails when the grouping variables are not included
  in the selected variables (#170)

* `all.equal.data.frame()` handles a corner case where the data frame has
  `NULL` names (#217)

* `mutate()` gives informative error message on unsupported types (#179)

* dplyr source package no longer includes pandas benchmark, reducing
  download size from 2.8 MB to 0.5 MB.<|MERGE_RESOLUTION|>--- conflicted
+++ resolved
@@ -1,6 +1,5 @@
 # dplyr 0.5.0.9000
 
-<<<<<<< HEAD
 * Fix `copy_to()` for MySQL if a character column contains `NA` (#1975, #2256, #2263, #2381, @demorenoc, @eduardgrebe).
 
 * Fix `group_size()` and `n_groups()` for MySQL (#2381).
@@ -17,8 +16,8 @@
 
 * Documentation and vignette fixes (#2366, #2371, @austenhead).
 
-=======
->>>>>>> 3af95375
+* SQL joins always use the `ON ...` syntax, avoiding `USING ...` even for natural joins. Improved handling of tables with columns of the same name (#1997, @javierluraschi).
+
 * SQL joins always use the `ON ...` syntax, avoiding `USING ...` even for natural joins. Improved handling of tables with columns of the same name (#1997, @javierluraschi).
 
 * Breaking change: Using `$con` to retrieve a database source's DBI connection does not work anymore. Use the new function `con_acquire()` instead, but don't forget to call `con_release()` when you're done with the connection (#2013, @jcheng5).
