--- conflicted
+++ resolved
@@ -1,20 +1,18 @@
 # dplyr 0.5.0.9000
 
-<<<<<<< HEAD
 * `xxx_join.tbl_df()` gains a new argument `na_matches = c("na", "never")`.
   Setting it to `"never"` treats all `NA` values as different from each other
   (and from any other value), so that they never match.  This mimics the
   behaviour of relational databases, but differs from the default behaviuor of
   `merge()` -- the new behavior is closer to `merge(incomparables = NA)`
   (#2033).
-=======
+
 * `bind_rows()` and `bind_cols()` give an error for database tables (#2373).
 
 * `bind_rows()` works correctly with `NULL` arguments and an `.id` argument
   (#2056), and also for zero-column data frames (#2175).
 
 * `mutate()` recycles list columns of length 1 (#2171).
->>>>>>> fbbf3232
 
 * Fixed very rare case of false match during join (#2515).
 
