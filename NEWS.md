# dplyr (development version)

<<<<<<< HEAD
* `funs()`, deprecated in 0.8.0, is now defunct (#6387).

* `select_vars()`, `rename_vars()`, `select_var()` and `current_var()`, 
  deprecated in 0.8.4, are now defunct (#6387).

* `bench_tbls()`, `compare_tbls()`, `compare_tbls2()`, `eval_tbls()`, and
  `eval_tbl()`, deprecated in 1.0.0, are now defunct (#6387).

* `location()` and `changes()`, deprecated in 1.0.0, are now defunct (#6387).
=======
* `nth()`, `first()`, and `last()` have gained an `na_rm` argument since they
  are summary functions (#6242, with contributions from @tnederlof).

* `slice_*()` generics now perform argument validation. This should make 
  methods more consistent and simpler to implement (#6361).

* New `symdiff()` function computes the symmetric difference (#4811).

* `slice_min()` and `slice_max()` can `order_by` multiple variables if you
  supply them as a data.frame or tibble (#6176).

* `slice_min()` and `slice_max()` now consistently include missing values in
  the result if necessary (i.e. there aren't enough non-missing values to 
  reach the `n` or `prop` you have selected). If you don't want missing values
  to be included at all, set `na_rm = TRUE` (#6177).

* `relocate()` now works correctly with empty data frames and when `.before` or
  `.after` result in empty selections (#6167).

* `relocate()` no longer drops attributes of bare data frames (#6341).

* `across()` used without functions inside a rowwise-data frame no longer
   generates an invalid data frame (#6264).

* New `consecutive_id()` for creating groups based on contiguous runs of the
  same values, like `data.table::rleid()` (#1534).

* `nest_join()` now preserves the type of `y` (#6295).
>>>>>>> 3f6b6fb3

* Passing `...` to `across()` is now deprecated because the evaluation timing of
  `...` is ambiguous. Now instead of (e.g.) `across(a:b, mean, na.rm = TRUE)`
  you should write `across(a:b, ~ mean(.x, na.rm = TRUE))` (#6073).

* Rowwise-`mutate()` behaves a little better with 0-row inputs (#6303).

* A rowwise `mutate()` now automatically unlists list-columns containing 
  length 1 vectors (#6302).

* `arrange()` now correctly ignores `NULL` inputs (#6193).

* `*_join()` now error if you supply them with additional arguments that
  aren't used (#6228).

* `df |> arrange(mydesc::desc(x))` works correctly when the mydesc re-exports
   `dplyr::desc()` (#6231).

* `union_all()`, like `union()`, now requires that data frames be compatible:
  i.e. they have the same columns, and the columns have compatible types.

* `setequal()` ignores differences between freely coercible types (e.g. integer 
  and double) (#6114) and ignores duplicated rows (#6057).

* `all_equal()` is formally deprecated. We've advised against it for
  some time, and we explicitly recommend you use `all.equal()`,
  manually reordering the rows and columns (#6324).

* `distinct()` returns columns ordered the way you request, not the same
  as the input data (#6156).

* The `.keep`, `.before`, and `.after` arguments to `mutate()` 
  are no longer experimental.
  
* The `rows_*()` family of functions are no longer experimental.

* `desc()` gives a useful error message if you give it a non-vector (#6028).

* `slice_sample()` returns a data frame or group with the same number of rows as 
  the input when `replace = FALSE` and `n` is larger than the number of rows or 
  `prop` is larger than 1. This reverts a change made in 1.0.8, returning to the 
  behavior of 1.0.7 (#6185)

* `slice()` helpers again produce output equivalent to `slice(.data, 0)` when
  the `n` or `prop` argument is 0, fixing a bug introduced in the previous
  version (@eutwt, #6184).

* Fixed an issue with latest rlang that caused internal tools (such as
  `mask$eval_all_summarise()`) to be mentioned in error messages (#6308).

* `distinct()` now retains attributes of bare data frames (#6318).

* dplyr no longer provides `count()` and `tally()` methods for `tbl_sql`.
  These methods have been accidentally overriding the `tbl_lazy` methods that
  dbplyr provides, which has resulted in issues with the grouping structure of
  the output (#6338, tidyverse/dbplyr#940).

* `relocate()` now retains the last name change when a single column is renamed
  multiple times while it is being moved. This better matches the behavior of
  `rename()` (#6209, with help from @eutwt).

* `na_if()` has been rewritten to utilize vctrs. This comes with the following
  improvements (#6329):

  * It now casts `y` to the type of `x` before comparing them, which makes it
    clearer that this function is type and size stable on `x`. In particular,
    this means that you can no longer do `na_if(<tibble>, 0)`, which previously
    accidentally allowed you to replace any instance of `0` across every column
    of the tibble with `NA`. `na_if()` was never intended to work this way, and
    this is considered off-label usage.
    
  * You can now replace `NaN` values in `x` with `NA` through `na_if(x, NaN)`.

* `first()`, `last()`, and `nth()` have been rewritten to use vctrs. This comes
  with the following improvements (#6331):
  
  * When used on a data frame, these functions now return a single row rather
    than a single column. This is more consistent with the vctrs principle that
    a data frame is generally treated as a vector of rows.
    
  * The `default` is no longer "guessed", and will always automatically be set
    to a missing value appropriate for the type of `x`.
    
  * Fractional values of `n` are no longer truncated to integers, and will now
    cause an error. For example, `nth(x, n = 2)` is fine, but
    `nth(x, n = 2.5)` is now an error.

* `lag()` and `lead()` now cast `default` to the type of `x`, rather than taking
  the common type. This ensures that these functions are type stable on `x`
  (#6330).

* `with_order()` now checks that the size of `order_by` is the same size as `x`.

* `with_order()` now works correctly when data frames are used as the `order_by`
  value (#6334).

* `coalesce()` now more fully embraces the principles of vctrs (#6265).

  * `.ptype` and `.size` arguments have been added to allow you to explicitly
    enforce an output type and size.
    
  * `NULL` inputs are now discarded up front.

  * `coalesce()` no longer iterates over the columns of data frame input.
    Instead, a row is now only coalesced if it is entirely missing, which is
    consistent with `vctrs::vec_equal_na()` and greatly simplifies the
    implementation.

* `group_by()` now uses a new algorithm for computing groups. It is often faster
  than the previous approach (especially when there are many groups), and in
  most cases there should be no changes. The exception is with character vector
  group columns, which are now internally ordered in the C locale rather than
  the system locale and may result in differently ordered results when you
  follow up a `group_by()` with functions that use the group data, such as
  `summarise()` or `group_split()` (#4406, #6297).
  
  See the Ordering section of `?group_by()` for more information. For a full
  explanation of this change, refer to this
  [tidyup](https://github.com/tidyverse/tidyups/blob/main/006-dplyr-group-by-ordering.md).

* `if_else()` has been rewritten to utilize vctrs. This comes with most of the
  same benefits as the `case_when()` rewrite. In particular, `if_else()` now
  takes the common type of `true`, `false`, and `missing` when determining what
  the output type should be, meaning that you no longer have to be quite as
  strict about types when supplying values for them (for example, you no longer
  need to supply typed `NA` values, like `NA_character_`) (#6243).

* `case_when()` has been rewritten to utilize vctrs (#5106). This comes with a
  number of useful improvements:
  
  * There is a new `.default` argument that is intended to replace usage of
    `TRUE ~ default_value` as a more explicit and readable way to specify
    a default value. In the future, we will deprecate the unsafe recycling of
    the LHS inputs that allows `TRUE ~` to work, so we encourage you to switch
    over to using `.default` instead.
  
  * The types of the RHS inputs no longer have to match exactly. For example,
    the following no longer requires you to use `NA_character_` instead of just
    `NA`.

    ```
    x <- c("little", "unknown", "small", "missing", "large")
    
    case_when(
      x %in% c("little", "small") ~ "one",
      x %in% c("big", "large") ~ "two",
      x %in% c("missing", "unknown") ~ NA
    )
    ```
    
  * `case_when()` now supports a larger variety of value types. For example,
     you can use a data frame to create multiple columns at once.
     
  * There are new `.ptype` and `.size` arguments which allow you to enforce
    a particular output type and size. This allows you to construct a completely
    type and size stable call to `case_when()`.

  * The error thrown when types or lengths were incorrect has been improved
    (#6261, #6206).

* `arrange()` now uses a faster algorithm for sorting character vectors, which
  is heavily inspired by data.table's `forder()`. Additionally, the default
  locale for sorting character vectors is now the C locale, which is a breaking
  change from the previous behavior that utilized the system locale. The new
  `.locale` argument can be used to adjust this to, say, the American English
  locale, which is an optional feature that requires the stringi package. This
  change improves reproducibility across R sessions and operating systems. For a
  fuller explanation, refer to this
  [tidyup](https://github.com/tidyverse/tidyups/blob/main/003-dplyr-radix-ordering.md)
  which outlines and justifies this change (#4962).

* `tbl_sum()` is no longer reexported from tibble (#6284).

* `slice_sample()` now gives a more informative error when `replace = FALSE` and
  the number of rows requested in the sample exceeds the number of rows in the
  data (#6271).

* `frame_data()` is no longer reexported from tibble (#6278).

* `lst_()` is no longer reexported from tibble (#6276).

* `data_frame_()` is no longer reexported from tibble (#6277).

* `between()` has been rewritten to utilize vctrs. This means that it is no
  longer restricted to just numeric and date-time vectors. Additionally, `left`
  and `right` are no longer required to be scalars, they can now also be vectors
  with the same length as `x`. Finally, `left` and `right` are now cast to the
  type of `x` before the comparison is made. This last change means that you
  can no longer make comparisons like `between(<int>, 0, 2.5)`, as `2.5` can't
  be cast to integer without losing information. We recommend that you convert
  the `<int>` vector to double before calling `between()` if you require this
  (#6183, #6260).

* Joins have undergone a complete overhaul. The purpose of this overhaul is to
  enable more flexible join operations, while also providing tools to perform
  quality control checks directly in the join call. Many of these changes are
  inspired by data.table's join syntax (#5914, #5661, #5413, #2240).

  * A _join specification_ can now be created through `join_by()`. This allows
    you to specify both the left and right hand side of a join using unquoted
    column names, such as `join_by(sale_date == commercial_date)`. Join
    specifications can be supplied to any `*_join()` function as the `by`
    argument.
    
  * Join specifications allow for various new types of joins:
  
    * Equi joins: The most common join, specified by `==`. For example,
      `join_by(sale_date == commercial_date)`.
      
    * Non-equi joins: For joining on conditions other than equality, specified
      by `>=`, `>`, `<`, and `<=`. For example,
      `join_by(sale_date >= commercial_date)` to find every commercial that
      aired before a particular sale.
      
    * Rolling joins: For "rolling" the preceding value forward or the following
      value backwards when there isn't an exact match, specified by using one of
      the rolling helpers: `preceding()` or `following()`. For example,
      `join_by(preceding(sale_date, commercial_date))` to find only the most
      recent commercial that aired before a particular sale.
      
    * Overlap joins: For detecting overlaps between sets of columns, specified
      by using one of the overlap helpers: `between()`, `within()`, or
      `overlaps()`. For example,
      `join_by(between(commercial_date, sale_date_lower, sale_date))` to
      find commercials that aired before a particular sale, as long as they
      occurred after some lower bound, such as 40 days before the sale was made.
      
    Note that you cannot use arbitrary expressions in the join conditions, like
    `join_by(sale_date - 40 >= commercial_date)`. Instead, use `mutate()` to
    create a new column containing the result of `sale_date - 40` and refer
    to that by name in `join_by()`.
    
  * `multiple` is a new argument for controlling what happens when a row
    in `x` matches multiple rows in `y`. For equi joins and rolling joins,
    where this is usually surprising, this defaults to signaling a `"warning"`,
    but still returns all of the matches. For non-equi joins and cross joins,
    where multiple matches are usually expected, this defaults to returning
    `"all"` of the matches. You can also return only the `"first"` or `"last"`
    match, `"any"` of the matches, or you can `"error"`.
    
  * `keep` now defaults to `NULL` rather than `FALSE`. `NULL` implies
    `keep = FALSE` for equi-join conditions, but `keep = TRUE` for non-equi
    join conditions, since you generally want to preserve both sides of a
    non-equi join.
    
  * `unmatched` is a new argument for controlling what happens when a row
    would be dropped because it doesn't have a match. For backwards
    compatibility, the default is `"drop"`, but you can also choose to
    `"error"` if dropped rows would be surprising.

* `nest_join()` has gained the `na_matches` argument that all other joins have.

# dplyr 1.0.9

* New `rows_append()` which works like `rows_insert()` but ignores keys and
  allows you to insert arbitrary rows with a guarantee that the type of `x`
  won't change (#6249, thanks to @krlmlr for the implementation and @mgirlich
  for the idea).

* The `rows_*()` functions no longer require that the key values in `x` uniquely
  identify each row. Additionally, `rows_insert()` and `rows_delete()` no
  longer require that the key values in `y` uniquely identify each row. Relaxing
  this restriction should make these functions more practically useful for
  data frames, and alternative backends can enforce this in other ways as needed
  (i.e. through primary keys) (#5553).
  
* `rows_insert()` gained a new `conflict` argument allowing you greater control
  over rows in `y` with keys that conflict with keys in `x`. A conflict arises
  if a key in `y` already exists in `x`. By default, a conflict results in an
  error, but you can now also `"ignore"` these `y` rows. This is very similar to
  the `ON CONFLICT DO NOTHING` command from SQL (#5588, with helpful additions
  from @mgirlich and @krlmlr).

* `rows_update()`, `rows_patch()`, and `rows_delete()` gained a new `unmatched`
  argument allowing you greater control over rows in `y` with keys that are
  unmatched by the keys in `x`. By default, an unmatched key results in an
  error, but you can now also `"ignore"` these `y` rows (#5984, #5699).
  
* `rows_delete()` no longer requires that the columns of `y` be a strict subset
  of `x`. Only the columns specified through `by` will be utilized from `y`,
  all others will be dropped with a message.

* The `rows_*()` functions now always retain the column types of `x`. This
  behavior was documented, but previously wasn't being applied correctly
  (#6240).
  
* The `rows_*()` functions now fail elegantly if `y` is a zero column data frame
  and `by` isn't specified (#6179).

# dplyr 1.0.8

* Better display of error messages thanks to rlang 1.0.0.

* `mutate(.keep = "none")` is no longer identical to `transmute()`.
  `transmute()` has not been changed, and completely ignores the column ordering
  of the existing data, instead relying on the ordering of expressions
  supplied through `...`. `mutate(.keep = "none")` has been changed to ensure
  that pre-existing columns are never moved, which aligns more closely with the
  other `.keep` options (#6086).

* `filter()` forbids matrix results (#5973) and warns about data frame 
  results, especially data frames created from `across()` with a hint 
  to use `if_any()` or `if_all()`. 

* `slice()` helpers (`slice_head()`, `slice_tail()`, `slice_min()`, `slice_max()`) 
  now accept negative values for `n` and `prop` (#5961).

* `slice()` now indicates which group produces an error (#5931).

* `cur_data()` and `cur_data_all()` don't simplify list columns in rowwise data frames (#5901).

* dplyr now uses `rlang::check_installed()` to prompt you whether to install
  required packages that are missing.

* `storms` data updated to 2020 (@steveharoz, #5899).

* `coalesce()` accepts 1-D arrays (#5557).

* The deprecated `trunc_mat()` is no longer reexported from dplyr (#6141).

# dplyr 1.0.7

* `across()` uses the formula environment when inlining them (#5886).

* `summarise.rowwise_df()` is quiet when the result is ungrouped (#5875).

* `c_across()` and `across()` key deparsing not confused by long calls (#5883).

* `across()` handles named selections (#5207).

# dplyr 1.0.6

* `add_count()` is now generic (#5837).

* `if_any()` and `if_all()` abort when a predicate is mistakingly used as `.cols=` (#5732).

* Multiple calls to `if_any()` and/or `if_all()` in the same expression are now
  properly disambiguated (#5782). 

* `filter()` now inlines `if_any()` and `if_all()` expressions. This greatly
  improves performance with grouped data frames.

* Fixed behaviour of `...` in top-level `across()` calls (#5813, #5832).

* `across()` now inlines lambda-formulas. This is slightly more performant and
  will allow more optimisations in the future.

* Fixed issue in `bind_rows()` causing lists to be incorrectly transformed as
  data frames (#5417, #5749).

* `select()` no longer creates duplicate variables when renaming a variable 
  to the same name as a grouping variable (#5841).

* `dplyr_col_select()` keeps attributes for bare data frames (#5294, #5831).

* Fixed quosure handling in `dplyr::group_by()` that caused issues with extra
  arguments (tidyverse/lubridate#959).

* Removed the `name` argument from the `compute()` generic (@ianmcook, #5783).

* row-wise data frames of 0 rows and list columns are supported again (#5804).

# dplyr 1.0.5

* Fixed edge case of `slice_sample()` when `weight_by=` is used and there 
  0 rows (#5729). 
  
* `across()` can again use columns in functions defined inline (#5734). 

* Using testthat 3rd edition. 

* Fixed bugs introduced in `across()` in previous version (#5765).

* `group_by()` keeps attributes unrelated to the grouping (#5760).

* The `.cols=` argument of `if_any()` and `if_all()` defaults to `everything()`. 

# dplyr 1.0.4

* Improved performance for `across()`. This makes `summarise(across())` and 
  `mutate(across())` perform as well as the superseded colwise equivalents (#5697). 

* New functions `if_any()` and `if_all()` (#4770, #5713).

* `summarise()` silently ignores NULL results (#5708).

* Fixed a performance regression in `mutate()` when warnings occur once per
  group (#5675). We no longer instrument warnings with debugging information
  when `mutate()` is called within `suppressWarnings()`.

# dplyr 1.0.3

* `summarise()` no longer informs when the result is ungrouped (#5633).

* `group_by(.drop = FALSE)` preserves ordered factors (@brianrice2, #5545).

* `count()` and `tally()` are now generic. 

* Removed default fallbacks to lazyeval methods; this will yield better error messages when 
  you call a dplyr function with the wrong input, and is part of our long term 
  plan to remove the deprecated lazyeval interface. 

* `inner_join()` gains a `keep` parameter for consistency with the other
  mutating joins (@patrickbarks, #5581).

* Improved performance with many columns, with a dynamic data mask using active
  bindings and lazy chops (#5017). 

* `mutate()` and friends preserves row names in data frames once more (#5418).

* `group_by()` uses the ungrouped data for the implicit mutate step (#5598). 
  You might have to define an `ungroup()` method for custom classes.
  For example, see https://github.com/hadley/cubelyr/pull/3. 
  
* `relocate()` can rename columns it relocates (#5569).

* `distinct()` and `group_by()` have better error messages when the mutate step fails (#5060).

* Clarify that `between()` is not vectorised (#5493).

* Fixed `across()` issue where data frame columns would could not be referred to
  with `all_of()` in the nested case (`mutate()` within `mutate()`) (#5498).
  
* `across()` handles data frames with 0 columns (#5523). 

* `mutate()` always keeps grouping variables, unconditional to `.keep=` (#5582).

* dplyr now depends on R 3.3.0


# dplyr 1.0.2

* Fixed `across()` issue where data frame columns would mask objects referred to
  from `all_of()` (#5460).

* `bind_cols()` gains a `.name_repair` argument, passed to `vctrs::vec_cbind()` (#5451)

* `summarise(.groups = "rowwise")` makes a rowwise data frame even if the input data 
  is not grouped (#5422). 

# dplyr 1.0.1

* New function `cur_data_all()` similar to `cur_data()` but includes the grouping variables (#5342). 

* `count()` and `tally()` no longer automatically weights by column `n` if 
  present (#5298). dplyr 1.0.0 introduced this behaviour because of Hadley's
  faulty memory. Historically `tally()` automatically weighted and `count()` 
  did not, but this behaviour was accidentally changed in 0.8.2 (#4408) so that 
  neither automatically weighted by `n`. Since 0.8.2 is almost a year old,
  and the automatically weighting behaviour was a little confusing anyway,
  we've removed it from both `count()` and `tally()`.
  
    Use of `wt = n()` is now deprecated; now just omit the `wt` argument.

* `coalesce()` now supports data frames correctly (#5326).

* `cummean()` no longer has off-by-one indexing problem (@cropgen, #5287).

* The call stack is preserved on error. This makes it possible to `recover()`
  into problematic code called from dplyr verbs (#5308).


# dplyr 1.0.0

## Breaking changes

* `bind_cols()` no longer converts to a tibble, returns a data frame if the input is a data frame.

* `bind_rows()`, `*_join()`, `summarise()` and `mutate()` use vctrs coercion 
  rules. There are two main user facing changes:

    * Combining factor and character vectors silently creates a character 
      vector; previously it created a character vector with a warning.
      
    * Combining multiple factors creates a factor with combined levels;
      previously it created a character vector with a warning.

* `bind_rows()` and other functions use vctrs name repair, see `?vctrs::vec_as_names`.

* `all.equal.tbl_df()` removed.

    * Data frames, tibbles and grouped data frames are no longer considered equal, even if the data is the same.
    
    * Equality checks for data frames no longer ignore row order or groupings.

    * `expect_equal()` uses `all.equal()` internally. When comparing data frames, tests that used to pass may now fail.

* `distinct()` keeps the original column order.

* `distinct()` on missing columns now raises an error, it has been a compatibility warning for a long time.

* `group_modify()` puts the grouping variable to the front.

* `n()` and `row_number()` can no longer be called directly when dplyr is not loaded, 
  and this now generates an error: `dplyr::mutate(mtcars, x = n())`. 
  
  Fix by prefixing with `dplyr::` as in `dplyr::mutate(mtcars, x = dplyr::n())`
  
* The old data format for `grouped_df` is no longer supported. This may affect you if you have serialized grouped data frames to disk, e.g. with `saveRDS()` or when using knitr caching.

* `lead()` and `lag()` are stricter about their inputs. 

* Extending data frames requires that the extra class or classes are added first, not last. 
  Having the extra class at the end causes some vctrs operations to fail with a message like:
  
  ```
  Input must be a vector, not a `<data.frame/...>` object
  ```

* `right_join()` no longer sorts the rows of the resulting tibble according to the order of the RHS `by` argument in tibble `y`.

## New features

* The `cur_` functions (`cur_data()`, `cur_group()`, `cur_group_id()`, 
  `cur_group_rows()`) provide a full set of options to you access information 
  about the "current" group in dplyr verbs. They are inspired by 
  data.table's `.SD`, `.GRP`, `.BY`, and `.I`.

* The `rows_` functions (`rows_insert()`, `rows_update()`, `rows_upsert()`, `rows_patch()`, `rows_delete()`) provide a new API to insert and delete rows from a second data frame or table. Support for updating mutable backends is planned (#4654).

* `mutate()` and `summarise()` create multiple columns from a single expression
  if you return a data frame (#2326).

* `select()` and `rename()` use the latest version of the tidyselect interface.
  Practically, this means that you can now combine selections using Boolean
  logic (i.e. `!`, `&` and `|`), and use predicate functions with `where()` 
  (e.g. `where(is.character)`) to select variables by type (#4680). It also makes
  it possible to use `select()` and `rename()` to repair data frames with
  duplicated names (#4615) and prevents you from accidentally introducing
  duplicate names (#4643). This also means that dplyr now re-exports `any_of()`
  and `all_of()` (#5036).

* `slice()` gains a new set of helpers:

  * `slice_head()` and `slice_tail()` select the first and last rows, like
    `head()` and `tail()`, but return `n` rows _per group_.
    
  * `slice_sample()` randomly selects rows, taking over from `sample_frac()` 
     and `sample_n()`.
  
  * `slice_min()` and `slice_max()` select the rows with the minimum or 
    maximum values of a variable, taking over from the confusing `top_n()`.

* `summarise()` can create summaries of greater than length 1 if you use a
  summary function that returns multiple values.

* `summarise()` gains a `.groups=` argument to control the grouping structure. 

* New `relocate()` verb makes it easy to move columns around within a data 
  frame (#4598).
  
* New `rename_with()` is designed specifically for the purpose of renaming
  selected columns with a function (#4771).

* `ungroup()` can now selectively remove grouping variables (#3760).

* `pull()` can now return named vectors by specifying an additional column name
  (@ilarischeinin, #4102).

## Experimental features

* `mutate()` (for data frames only), gains experimental new arguments
  `.before` and `.after` that allow you to control where the new columns are
  placed (#2047).

* `mutate()` (for data frames only), gains an experimental new argument 
  called `.keep` that allows you to control which variables are kept from
  the input `.data`. `.keep = "all"` is the default; it keeps all variables.
  `.keep = "none"` retains no input variables (except for grouping keys), 
  so behaves like `transmute()`. `.keep = "unused"` keeps only variables 
  not used to make new columns. `.keep = "used"` keeps only the input variables
  used to create new columns; it's useful for double checking your work (#3721).

* New, experimental, `with_groups()` makes it easy to temporarily group or
  ungroup (#4711).

## across()

* New function `across()` that can be used inside `summarise()`, `mutate()`,
  and other verbs to apply a function (or a set of functions) to a selection of 
  columns. See `vignette("colwise")` for more details.
  
* New function `c_across()` that can be used inside `summarise()` and `mutate()`
  in row-wise data frames to easily (e.g.) compute a row-wise mean of all
  numeric variables. See `vignette("rowwise")` for more details.

## rowwise()

* `rowwise()` is no longer questioning; we now understand that it's an
  important tool when you don't have vectorised code. It now also allows you to
  specify additional variables that should be preserved in the output when 
  summarising (#4723). The rowwise-ness is preserved by all operations;
  you need to explicit drop it with `as_tibble()` or `group_by()`.

* New, experimental, `nest_by()`. It has the same interface as `group_by()`,
  but returns a rowwise data frame of grouping keys, supplemental with a 
  list-column of data frames containing the rest of the data.

## vctrs

* The implementation of all dplyr verbs have been changed to use primitives
  provided by the vctrs package. This makes it easier to add support for 
  new types of vector, radically simplifies the implementation, and makes
  all dplyr verbs more consistent.

* The place where you are mostly likely to be impacted by the coercion
  changes is when working with factors in joins or grouped mutates:
  now when combining factors with different levels, dplyr creates a new
  factor with the union of the levels. This matches base R more closely, 
  and while perhaps strictly less correct, is much more convenient.

* dplyr dropped its two heaviest dependencies: Rcpp and BH. This should make
  it considerably easier and faster to build from source.
  
* The implementation of all verbs has been carefully thought through. This 
  mostly makes implementation simpler but should hopefully increase consistency,
  and also makes it easier to adapt to dplyr to new data structures in the 
  new future. Pragmatically, the biggest difference for most people will be
  that each verb documents its return value in terms of rows, columns, groups,
  and data frame attributes.

* Row names are now preserved when working with data frames.


## Grouping

* `group_by()` uses hashing from the `vctrs` package.

* Grouped data frames now have `names<-`, `[[<-`, `[<-` and `$<-` methods that
  re-generate the underlying grouping. Note that modifying grouping variables
  in multiple steps (i.e. `df$grp1 <- 1; df$grp2 <- 1`) will be inefficient
  since the data frame will be regrouped after each modification.

* `[.grouped_df` now regroups to respect any grouping columns that have
  been removed (#4708).

* `mutate()` and `summarise()` can now modify grouping variables (#4709).

* `group_modify()` works with additional arguments (@billdenney and @cderv, #4509)

* `group_by()` does not create an arbitrary NA group when grouping by factors
  with `drop = TRUE` (#4460).


## Lifecycle changes

* All deprecations now use the [lifecycle](https://lifecycle.r-lib.org), 
  that means by default you'll only see a deprecation warning once per session,
  and you can control with `options(lifecycle_verbosity = x)` where
  `x` is one of NULL, "quiet", "warning", and "error".

### Removed

* `id()`, deprecated in dplyr 0.5.0, is now defunct.

* `failwith()`, deprecated in dplyr 0.7.0, is now defunct.

* `tbl_cube()` and `nasa` have been pulled out into a separate cubelyr package
  (#4429).

* `rbind_all()` and `rbind_list()` have been removed (@bjungbogati, #4430).

* `dr_dplyr()` has been removed as it is no longer needed (#4433, @smwindecker).


### Deprecated

* Use of pkgconfig for setting `na_matches` argument to join functions is now
  deprecated (#4914). This was rarely used, and I'm now confident that the 
  default is correct for R.

* In `add_count()`, the `drop` argument has been deprecated because it didn't 
  actually affect the output.

* `add_rownames()`: please use `tibble::rownames_to_column()` instead.

* `as.tbl()` and `tbl_df()`: please use `as_tibble()` instead.

* `bench_tbls()`, `compare_tbls()`, `compare_tbls2()`, `eval_tbls()` and 
  `eval_tbls2()` are now deprecated. That were only used in a handful of 
  packages, and we now believe that you're better off performing comparisons 
  more directly (#4675).

* `combine()`: please use `vctrs::vec_c()` instead.

* `funs()`: please use `list()` instead.

* `group_by(add = )`: please use `.add`
  instead.

* `group_by(.dots = )`/`group_by_prepare(.dots = )`: please use `!!!` 
  instead (#4734).

* The use of zero-arg `group_indices()` to retrieve the group id for the
  "current" group is deprecated; instead use `cur_group_id()`.

* Passing arguments to `group_keys()` or `group_indices()` to change the
  grouping has been deprecated, instead do grouping first yourself.

* `location()` and `changes()`: please use `lobstr::ref()` instead.

* `progress_estimated()` is soft deprecated; it's not the responsibility of
  dplyr to provide progress bars (#4935).

* `src_local()` has been deprecated; it was part of an approach to testing
  dplyr backends that didn't pan out.

* `src_mysql()`, `src_postgres()`, and `src_sqlite()` has been deprecated. 
  We've recommended against them for some time. Instead please use the approach 
  described at <https://dbplyr.tidyverse.org/>.

* `select_vars()`, `rename_vars()`, `select_var()`, `current_vars()` are now
  deprecated (@perezp44, #4432)


### Superseded

* The scoped helpers (all functions ending in `_if`, `_at`, or `_all`) have
  been superseded by `across()`. This dramatically reduces the API surface for 
  dplyr, while at the same providing providing a more flexible and less 
  error-prone interface (#4769).
  
    `rename_*()` and `select_*()` have been superseded by `rename_with()`.

* `do()` is superseded in favour of `summarise()`.

* `sample_n()` and `sample_frac()` have been superseded by `slice_sample()`. 
  See `?sample_n` for details about why, and for examples converting from 
  old to new usage.

* `top_n()` has been superseded by`slice_min()`/`slice_max()`. See `?top_n` 
  for details about why, and how to convert old to new usage (#4494).

### Questioning

* `all_equal()` is questioning; it solves a problem that no longer seems 
  important.

### Stable

* `rowwise()` is no longer questioning.
  
## Documentation improvements

* New `vignette("base")` which describes how dplyr verbs relate to the
  base R equivalents (@sastoudt, #4755)

* New `vignette("grouping")` gives more details about how dplyr verbs change
  when applied to grouped data frames (#4779, @MikeKSmith).

* `vignette("programming")` has been completely rewritten to reflect our
  latest vocabulary, the most recent rlang features, and our current 
  recommendations. It should now be substantially easier to program with
  dplyr.

## Minor improvements and bug fixes
  
* dplyr now has a rudimentary, experimental, and stop-gap, extension mechanism
  documented in `?dplyr_extending`

* dplyr no longer provides a `all.equal.tbl_df()` method. It never should have
  done so in the first place because it owns neither the generic nor the class.
  It also provided a problematic implementation because, by default, it 
  ignored the order of the rows and the columns which is usually important.
  This is likely to cause new test failures in downstream packages; but on
  the whole we believe those failures to either reflect unexpected behaviour
  or tests that need to be strengthened (#2751).

* `coalesce()` now uses vctrs recycling and common type coercion rules (#5186).

* `count()` and `add_count()` do a better job of preserving input class
  and attributes (#4086).

* `distinct()` errors if you request it use variables that don't exist
  (this was previously a warning) (#4656).

* `filter()`, `mutate()` and  `summarise()` get better error messages. 

* `filter()` handles data frame results when all columns are logical vectors
  by reducing them with `&` (#4678). In particular this means `across()` can 
  be used in `filter()`. 

* `left_join()`, `right_join()`, and `full_join()` gain a `keep` argument so
  that you can optionally choose to keep both sets of join keys (#4589). This is
  useful when you want to figure out which rows were missing from either side.

* Join functions can now perform a cross-join by specifying `by = character()`
  (#4206.)

* `groups()` now returns `list()` for ungrouped data; previously it returned
  `NULL` which was type-unstable (when there are groups it returns a list
  of symbols).

* The first argument of `group_map()`, `group_modify()` and `group_walk()`
  has been changed to `.data` for consistency with other generics.

* `group_keys.rowwise_df()` gives a 0 column data frame with `n()` rows. 

* `group_map()` is now a generic (#4576).

* `group_by(..., .add = TRUE)` replaces `group_by(..., add = TRUE)`,
  with a deprecation message. The old argument name was a mistake because
  it prevents you from creating a new grouping var called `add` and
  it violates our naming conventions (#4137).

* `intersect()`, `union()`, `setdiff()` and `setequal()` generics are now
  imported from the generics package. This reduces a conflict with lubridate.

* `order_by()` gives an informative hint if you accidentally call it instead
  of `arrange()` #3357.

* `tally()` and `count()` now message if the default output `name` (n), already
  exists in the data frame. To quiet the message, you'll need to supply an 
  explicit `name` (#4284). You can override the default weighting to using a
  constant by setting `wt = 1`.

* `starwars` dataset now does a better job of separating biological sex from
  gender identity. The previous `gender` column has been renamed to `sex`,
  since it actually describes the individual's biological sex. A new `gender`
  column encodes the actual gender identity using other information about
  the Star Wars universe (@MeganBeckett, #4456).

* `src_tbls()` accepts `...` arguments (#4485, @ianmcook). This could be a
  breaking change for some dplyr backend packages that implement `src_tbls()`.

* Better performance for extracting slices of factors and ordered factors (#4501).

* `rename_at()` and `rename_all()` call the function with a simple character
  vector, not a `dplyr_sel_vars` (#4459).

* `ntile()` is now more consistent with database implementations if the buckets have irregular size (#4495).

# dplyr 0.8.5 (2020-03-07)

* Maintenance release for compatibility with R-devel.


# dplyr 0.8.4 (2020-01-30)

* Adapt tests to changes in dependent packages.


# dplyr 0.8.3 (2019-07-04)

* Fixed performance regression introduced in version 0.8.2 (#4458).


# dplyr 0.8.2 (2019-06-28)

## New functions

* `top_frac(data, proportion)` is a shorthand for `top_n(data, proportion * n())` (#4017).  

## colwise changes

* Using quosures in colwise verbs is deprecated (#4330).

* Updated `distinct_if()`, `distinct_at()` and `distinct_all()` to include `.keep_all` argument (@beansrowning, #4343).

* `rename_at()` handles empty selection (#4324). 

* `*_if()` functions correctly handle columns with special names (#4380).

* colwise functions support constants in formulas (#4374). 

## Hybrid evaluation changes

* hybrid rank functions correctly handle NA (#4427). 

* `first()`, `last()` and `nth()` hybrid version handles factors (#4295).

## Minor changes

* `top_n()` quotes its `n` argument, `n` no longer needs to be constant for all groups (#4017).  

* `tbl_vars()` keeps information on grouping columns by returning a `dplyr_sel_vars` object (#4106). 

* `group_split()` always sets the `ptype` attribute, which make it more robust in the case where there
  are 0 groups. 

* `group_map()` and `group_modify()` work in the 0 group edge case (#4421)

* `select.list()` method added so that `select()` does not dispatch on lists (#4279). 

* `view()` is reexported from tibble (#4423). 

* `group_by()` puts NA groups last in character vectors (#4227).

* `arrange()` handles integer64 objects (#4366). 

* `summarise()` correctly resolves summarised list columns (#4349). 

# dplyr 0.8.1 (2019-05-14)

## Breaking changes

* `group_modify()` is the new name of the function previously known as `group_map()`

## New functions

* `group_map()` now only calls the function on each group and return a list. 

* `group_by_drop_default()`, previously known as `dplyr:::group_drops()` is exported (#4245).

## Minor changes

* Lists of formulas passed to colwise verbs are now automatically named.

* `group_by()` does a shallow copy even in the no groups case (#4221).

* Fixed `mutate()` on rowwise data frames with 0 rows (#4224).

* Fixed handling of bare formulas in colwise verbs (#4183).

* Fixed performance of `n_distinct()` (#4202). 

* `group_indices()` now ignores empty groups by default for `data.frame`, which is
  consistent with the default of `group_by()` (@yutannihilation, #4208). 

* Fixed integer overflow in hybrid `ntile()` (#4186). 

* colwise functions `summarise_at()` ... can rename vars in the case of multiple functions (#4180).

* `select_if()` and `rename_if()` handle logical vector predicate (#4213). 

* hybrid `min()` and `max()` cast to integer when possible (#4258).

* `bind_rows()` correctly handles the cases where there are multiple consecutive `NULL` (#4296). 

* Support for R 3.1.* has been dropped. The minimal R version supported is now 3.2.0. 
  https://www.tidyverse.org/articles/2019/04/r-version-support/

* `rename_at()` handles empty selection (#4324). 

# dplyr 0.8.0.1 (2019-02-15)

* Fixed integer C/C++ division, forced released by CRAN (#4185). 

# dplyr 0.8.0 (2019-02-14)

## Breaking changes

* The error `could not find function "n"` or the warning 
  ```Calling `n()` without importing or prefixing it is deprecated, use `dplyr::n()` ``` 
  
  indicates when functions like `n()`, `row_number()`, ... are not imported or prefixed. 
  
  The easiest fix is to import dplyr with `import(dplyr)` in your `NAMESPACE` or
  `#' @import dplyr` in a roxygen comment, alternatively such functions can be 
  imported selectively as any other function with `importFrom(dplyr, n)` in the 
  `NAMESPACE` or `#' @importFrom dplyr n` in a roxygen comment. The third option is 
  to prefix them, i.e. use `dplyr::n()`
   
* If you see `checking S3 generic/method consistency` in R CMD check for your 
  package, note that : 
  
  - `sample_n()` and `sample_frac()` have gained `...`
  - `filter()` and `slice()` have gained `.preserve`
  - `group_by()` has gained `.drop`

* ```Error: `.data` is a corrupt grouped_df, ...```  signals code that makes 
  wrong assumptions about the internals of a grouped data frame. 

## New functions

* New selection helpers `group_cols()`. It can be called in selection contexts
  such as `select()` and matches the grouping variables of grouped tibbles.

* `last_col()` is re-exported from tidyselect (#3584). 

* `group_trim()` drops unused levels of factors that are used as grouping variables. 

* `nest_join()` creates a list column of the matching rows. `nest_join()` + `tidyr::unnest()` 
   is equivalent to `inner_join`  (#3570). 

    ```r
    band_members %>% 
      nest_join(band_instruments)
    ```
    
* `group_nest()` is similar to `tidyr::nest()` but focusing on the variables to nest by 
  instead of the nested columns. 
 
    ```r
    starwars %>%
      group_by(species, homeworld) %>% 
      group_nest()
      
    starwars %>%
      group_nest(species, homeworld)
    ```
    
* `group_split()` is similar to `base::split()` but operating on existing groups when 
  applied to a grouped data frame, or subject to the data mask on ungrouped data frames

    ```r
    starwars %>%
      group_by(species, homeworld) %>%   
      group_split()
    
    starwars %>%
      group_split(species, homeworld)
    ```
    
* `group_map()` and `group_walk()` are purrr-like functions to iterate on groups 
  of a grouped data frame, jointly identified by the data subset (exposed as `.x`) and the 
  data key (a one row tibble, exposed as `.y`). `group_map()` returns a grouped data frame that 
  combines the results of the function, `group_walk()` is only used for side effects and returns 
  its input invisibly. 
  
  ```r
  mtcars %>%
    group_by(cyl) %>%
    group_map(~ head(.x, 2L))
  ```

* `distinct_prepare()`, previously known as `distinct_vars()` is exported. This is mostly useful for
  alternative backends (e.g. `dbplyr`). 

## Major changes

* `group_by()` gains the `.drop` argument. When set to `FALSE` the groups are generated 
  based on factor levels, hence some groups may be empty (#341). 

    ```r
    # 3 groups
    tibble(
      x = 1:2, 
      f = factor(c("a", "b"), levels = c("a", "b", "c"))
    ) %>% 
      group_by(f, .drop = FALSE)
      
    # the order of the grouping variables matter
    df <- tibble(
      x = c(1,2,1,2), 
      f = factor(c("a", "b", "a", "b"), levels = c("a", "b", "c"))
    )
    df %>% group_by(f, x, .drop = FALSE)
    df %>% group_by(x, f, .drop = FALSE)
    ```
    
  The default behaviour drops the empty groups as in the previous versions. 
  
  ```r
  tibble(
      x = 1:2, 
      f = factor(c("a", "b"), levels = c("a", "b", "c"))
    ) %>% 
      group_by(f)
  ```

* `filter()` and `slice()` gain a `.preserve` argument to control which groups it should keep. The default 
  `filter(.preserve = FALSE)` recalculates the grouping structure based on the resulting data, 
  otherwise it is kept as is.

    ```r
    df <- tibble(
      x = c(1,2,1,2), 
      f = factor(c("a", "b", "a", "b"), levels = c("a", "b", "c"))
    ) %>% 
      group_by(x, f, .drop = FALSE)
    
    df %>% filter(x == 1)
    df %>% filter(x == 1, .preserve = TRUE)
    ```

* The notion of lazily grouped data frames have disappeared. All dplyr verbs now recalculate 
  immediately the grouping structure, and respect the levels of factors. 

* Subsets of columns now properly dispatch to the `[` or `[[` method when the column 
  is an object (a vector with a class) instead of making assumptions on how the 
  column should be handled. The `[` method must handle integer indices, including 
  `NA_integer_`, i.e. `x[NA_integer_]` should produce a vector of the same class
  as `x` with whatever represents a missing value.  

## Minor changes

* `tally()` works correctly on non-data frame table sources such as `tbl_sql` (#3075).

* `sample_n()` and `sample_frac()` can use `n()` (#3527)

* `distinct()` respects the order of the variables provided (#3195, @foo-bar-baz-qux)
  and handles the 0 rows and 0 columns special case (#2954).

* `combine()` uses tidy dots (#3407).

* `group_indices()` can be used without argument in expressions in verbs (#1185).

* Using `mutate_all()`, `transmute_all()`, `mutate_if()` and `transmute_if()`
  with grouped tibbles now informs you that the grouping variables are
  ignored. In the case of the `_all()` verbs, the message invites you to use
  `mutate_at(df, vars(-group_cols()))` (or the equivalent `transmute_at()` call)
  instead if you'd like to make it explicit in your code that the operation is
  not applied on the grouping variables.

* Scoped variants of `arrange()` respect the `.by_group` argument (#3504).

* `first()` and `last()` hybrid functions fall back to R evaluation when given no arguments (#3589). 

* `mutate()` removes a column when the expression evaluates to `NULL` for all groups (#2945).

* grouped data frames support `[, drop = TRUE]` (#3714). 

* New low-level constructor `new_grouped_df()` and validator `validate_grouped_df` (#3837). 

* `glimpse()` prints group information on grouped tibbles (#3384).

* `sample_n()` and `sample_frac()` gain `...` (#2888). 

* Scoped filter variants now support functions and purrr-like lambdas:

  ```r
  mtcars %>% filter_at(vars(hp, vs), ~ . %% 2 == 0)
  ```

## Lifecycle

* `do()`, `rowwise()` and `combine()` are questioning (#3494). 

* `funs()` is soft-deprecated and will start issuing warnings in a future version.

## Changes to column wise functions

* Scoped variants for `distinct()`: `distinct_at()`, `distinct_if()`, `distinct_all()` (#2948).

* `summarise_at()` excludes the grouping variables (#3613). 

* `mutate_all()`, `mutate_at()`, `summarise_all()` and `summarise_at()` handle utf-8 names (#2967).

## Performance

* R expressions that cannot be handled with native code are now evaluated with
  unwind-protection when available (on R 3.5 and later). This improves the
  performance of dplyr on data frames with many groups (and hence many
  expressions to evaluate). We benchmarked that computing a grouped average is
  consistently twice as fast with unwind-protection enabled.

  Unwind-protection also makes dplyr more robust in corner cases because it
  ensures the C++ destructors are correctly called in all circumstances
  (debugger exit, captured condition, restart invokation).

* `sample_n()` and `sample_frac()` gain `...` (#2888). 
* Improved performance for wide tibbles (#3335).

* Faster hybrid `sum()`, `mean()`, `var()` and `sd()` for logical vectors (#3189).

* Hybrid version of `sum(na.rm = FALSE)` exits early when there are missing values. 
  This considerably improves performance when there are missing values early in the vector (#3288). 

* `group_by()` does not trigger the additional `mutate()` on simple uses of the `.data` pronoun (#3533). 

## Internal

* The grouping metadata of grouped data frame has been reorganized in a single tidy tibble, that can be accessed
  with the new `group_data()` function. The grouping tibble consists of one column per grouping variable, 
  followed by a list column of the (1-based) indices of the groups. The new `group_rows()` function retrieves
  that list of indices (#3489). 
  
    ```r
    # the grouping metadata, as a tibble
    group_by(starwars, homeworld) %>% 
      group_data()
    
    # the indices
    group_by(starwars, homeworld) %>% 
      group_data() %>% 
      pull(.rows)
      
    group_by(starwars, homeworld) %>% 
      group_rows()
    ```

* Hybrid evaluation has been completely redesigned for better performance and stability. 

## Documentation

* Add documentation example for moving variable to back in `?select` (#3051).

* column wise functions are better documented, in particular explaining when 
  grouping variables are included as part of the selection. 

### Deprecated and defunct functions

* `mutate_each()` and `summarise_each()` are deprecated. 

# dplyr 0.7.6

* `exprs()` is no longer exported to avoid conflicts with `Biobase::exprs()`
  (#3638).

* The MASS package is explicitly suggested to fix CRAN warnings on R-devel
  (#3657).

* Set operations like `intersect()` and `setdiff()` reconstruct groups metadata (#3587) and keep the order of the rows (#3839).

* Using namespaced calls to `base::sort()` and `base::unique()` from C++ code
  to avoid ambiguities when these functions are overridden (#3644).

* Fix rchk errors (#3693).

# dplyr 0.7.5 (2018-04-14)

## Breaking changes for package developers

* The major change in this version is that dplyr now depends on the selecting
  backend of the tidyselect package. If you have been linking to
  `dplyr::select_helpers` documentation topic, you should update the link to
  point to `tidyselect::select_helpers`.

* Another change that causes warnings in packages is that dplyr now exports the
  `exprs()` function. This causes a collision with `Biobase::exprs()`. Either
  import functions from dplyr selectively rather than in bulk, or do not import
  `Biobase::exprs()` and refer to it with a namespace qualifier.

## Bug fixes

* `distinct(data, "string")` now returns a one-row data frame again. (The
  previous behavior was to return the data unchanged.)

* `do()` operations with more than one named argument can access `.` (#2998).

* Reindexing grouped data frames (e.g. after `filter()` or `..._join()`)
  never updates the `"class"` attribute. This also avoids unintended updates
  to the original object (#3438).

* Fixed rare column name clash in `..._join()` with non-join
  columns of the same name in both tables (#3266).

*  Fix `ntile()` and `row_number()` ordering to use the locale-dependent
  ordering functions in R when dealing with character vectors, rather than
  always using the C-locale ordering function in C (#2792, @foo-bar-baz-qux).

* Summaries of summaries (such as `summarise(b = sum(a), c = sum(b))`) are
  now computed using standard evaluation for simplicity and correctness, but
  slightly slower (#3233).

* Fixed `summarise()` for empty data frames with zero columns (#3071).

## Major changes

* `enexpr()`, `expr()`, `exprs()`, `sym()` and `syms()` are now
  exported. `sym()` and `syms()` construct symbols from strings or character
  vectors. The `expr()` variants are equivalent to `quo()`, `quos()` and
  `enquo()` but return simple expressions rather than quosures. They support
  quasiquotation.

* dplyr now depends on the new tidyselect package to power `select()`,
  `rename()`, `pull()` and their variants (#2896). Consequently
  `select_vars()`, `select_var()` and `rename_vars()` are
  soft-deprecated and will start issuing warnings in a future version.

  Following the switch to tidyselect, `select()` and `rename()` fully support
  character vectors. You can now unquote variables like this:

  ```
  vars <- c("disp", "cyl")
  select(mtcars, !! vars)
  select(mtcars, -(!! vars))
  ```

  Note that this only works in selecting functions because in other contexts
  strings and character vectors are ambiguous. For instance strings are a valid
  input in mutating operations and `mutate(df, "foo")` creates a new column by
  recycling "foo" to the number of rows.

## Minor changes

* Support for raw vector columns in `arrange()`, `group_by()`, `mutate()`,
  `summarise()` and `..._join()` (minimal `raw` x `raw` support initially) (#1803). 

* `bind_cols()` handles unnamed list (#3402).

* `bind_rows()` works around corrupt columns that have the object bit set
  while having no class attribute (#3349). 

* `combine()` returns `logical()` when all inputs are `NULL` (or when there
  are no inputs) (#3365, @zeehio).

*  `distinct()` now supports renaming columns (#3234).

* Hybrid evaluation simplifies `dplyr::foo()` to `foo()` (#3309). Hybrid
  functions can now be masked by regular R functions to turn off hybrid
  evaluation (#3255). The hybrid evaluator finds functions from dplyr even if
  dplyr is not attached (#3456).

* In `mutate()` it is now illegal to use `data.frame` in the rhs (#3298). 

* Support `!!!` in `recode_factor()` (#3390).

* `row_number()` works on empty subsets (#3454).

* `select()` and `vars()` now treat `NULL` as empty inputs (#3023).

* Scoped select and rename functions (`select_all()`, `rename_if()` etc.)
  now work with grouped data frames, adapting the grouping as necessary
  (#2947, #3410). `group_by_at()` can group by an existing grouping variable
  (#3351). `arrange_at()` can use grouping variables (#3332). 

* `slice()` no longer enforce tibble classes when input is a simple
  `data.frame`, and ignores 0 (#3297, #3313).

* `transmute()` no longer prints a message when including a group variable.

## Documentation

* Improved documentation for `funs()` (#3094) and set operations (e.g. `union()`) (#3238, @edublancas).

## Error messages

* Better error message if dbplyr is not installed when accessing database
  backends (#3225).

* `arrange()` fails gracefully on `data.frame` columns (#3153).

* Corrected error message when calling `cbind()` with an object of wrong
  length (#3085).

* Add warning with explanation to `distinct()` if any of the selected columns
  are of type `list` (#3088, @foo-bar-baz-qux), or when used on unknown columns
  (#2867, @foo-bar-baz-qux).

* Show clear error message for bad arguments to `funs()` (#3368).

* Better error message in `..._join()` when joining data frames with duplicate
  or `NA` column names. Joining such data frames with a semi- or anti-join
  now gives a warning, which may be converted to an error in future versions
  (#3243, #3417).

* Dedicated error message when trying to use columns of the `Interval`
  or `Period` classes (#2568).

* Added an `.onDetach()` hook that allows for plyr to be loaded and attached
  without the warning message that says functions in dplyr will be masked,
  since dplyr is no longer attached (#3359, @jwnorman).

## Performance

* `sample_n()` and `sample_frac()` on grouped data frame are now faster
  especially for those with large number of groups (#3193, @saurfang).

## Internal

* Compute variable names for joins in R (#3430).

* Bumped Rcpp dependency to 0.12.15 to avoid imperfect detection of `NA`
  values in hybrid evaluation fixed in RcppCore/Rcpp#790 (#2919).

* Avoid cleaning the data mask, a temporary environment used to evaluate
  expressions. If the environment, in which e.g. a `mutate()` expression
  is evaluated, is preserved until after the operation, accessing variables
  from that environment now gives a warning but still returns `NULL` (#3318).

# dplyr 0.7.4

* Fix recent Fedora and ASAN check errors (#3098).

* Avoid dependency on Rcpp 0.12.10 (#3106).

# dplyr 0.7.3

* Fixed protection error that occurred when creating a character column using grouped `mutate()` (#2971).

* Fixed a rare problem with accessing variable values in `summarise()` when all groups have size one (#3050).
* `distinct()` now throws an error when used on unknown columns
  (#2867, @foo-bar-baz-qux).


* Fixed rare out-of-bounds memory write in `slice()` when negative indices beyond the number of rows were involved (#3073).

* `select()`, `rename()` and `summarise()` no longer change the grouped vars of the original data (#3038).

* `nth(default = var)`, `first(default = var)` and `last(default = var)` fall back to standard evaluation in a grouped operation instead of triggering an error (#3045).

* `case_when()` now works if all LHS are atomic (#2909), or when LHS or RHS values are zero-length vectors (#3048).

* `case_when()` accepts `NA` on the LHS (#2927).

* Semi- and anti-joins now preserve the order of left-hand-side data frame (#3089).

* Improved error message for invalid list arguments to `bind_rows()` (#3068).

* Grouping by character vectors is now faster (#2204).

* Fixed a crash that occurred when an unexpected input was supplied to
  the `call` argument of `order_by()` (#3065).


# dplyr 0.7.2

* Move build-time vs. run-time checks out of `.onLoad()` and into `dr_dplyr()`.


# dplyr 0.7.1

* Use new versions of bindrcpp and glue to avoid protection problems.
  Avoid wrapping arguments to internal error functions (#2877). Fix
  two protection mistakes found by rchk (#2868).

* Fix C++ error that caused compilation to fail on mac cran (#2862)

* Fix undefined behaviour in `between()`, where `NA_REAL` were
  assigned instead of `NA_LOGICAL`. (#2855, @zeehio)

* `top_n()` now executes operations lazily for compatibility with
  database backends (#2848).

* Reuse of new variables created in ungrouped `mutate()` possible
  again, regression introduced in dplyr 0.7.0 (#2869).

* Quosured symbols do not prevent hybrid handling anymore. This should
  fix many performance issues introduced with tidyeval (#2822).


# dplyr 0.7.0

## New data, functions, and features

* Five new datasets provide some interesting built-in datasets to demonstrate
  dplyr verbs (#2094):

  * `starwars` dataset about starwars characters; has list columns
  * `storms` has the trajectories of ~200 tropical storms
  * `band_members`, `band_instruments` and `band_instruments2`
    has some simple data to demonstrate joins.

* New `add_count()` and `add_tally()` for adding an `n` column within groups
  (#2078, @dgrtwo).

* `arrange()` for grouped data frames gains a `.by_group` argument so you
  can choose to sort by groups if you want to (defaults to `FALSE`) (#2318)

* New `pull()` generic for extracting a single column either by name or position
  (either from the left or the right). Thanks to @paulponcet for the idea (#2054).

  This verb is powered with the new `select_var()` internal helper,
  which is exported as well. It is like `select_vars()` but returns a
  single variable.

* `as_tibble()` is re-exported from tibble. This is the recommend way to create
  tibbles from existing data frames. `tbl_df()` has been softly deprecated.
  `tribble()` is now imported from tibble (#2336, @chrMongeau); this
  is now preferred to `frame_data()`.

## Deprecated and defunct

* dplyr no longer messages that you need dtplyr to work with data.table (#2489).

* Long deprecated `regroup()`, `mutate_each_q()` and
  `summarise_each_q()` functions have been removed.

* Deprecated `failwith()`. I'm not even sure why it was here.

* Soft-deprecated `mutate_each()` and `summarise_each()`, these functions
  print a message which will be changed to a warning in the next release.

* The `.env` argument to `sample_n()` and `sample_frac()` is defunct,
  passing a value to this argument print a message which will be changed to a
  warning in the next release.

## Databases

This version of dplyr includes some major changes to how database connections work. By and large, you should be able to continue using your existing dplyr database code without modification, but there are two big changes that you should be aware of:

* Almost all database related code has been moved out of dplyr and into a
  new package, [dbplyr](https://github.com/tidyverse/dbplyr/). This makes dplyr
  simpler, and will make it easier to release fixes for bugs that only affect
  databases. `src_mysql()`, `src_postgres()`, and `src_sqlite()` will still
  live dplyr so your existing code continues to work.

* It is no longer necessary to create a remote "src". Instead you can work
  directly with the database connection returned by DBI. This reflects the
  maturity of the DBI ecosystem. Thanks largely to the work of Kirill Muller
  (funded by the R Consortium) DBI backends are now much more consistent,
  comprehensive, and easier to use. That means that there's no longer a
  need for a layer in between you and DBI.

You can continue to use `src_mysql()`, `src_postgres()`, and `src_sqlite()`, but I recommend a new style that makes the connection to DBI more clear:

```R
library(dplyr)

con <- DBI::dbConnect(RSQLite::SQLite(), ":memory:")
DBI::dbWriteTable(con, "mtcars", mtcars)

mtcars2 <- tbl(con, "mtcars")
mtcars2
```

This is particularly useful if you want to perform non-SELECT queries as you can do whatever you want with `DBI::dbGetQuery()` and `DBI::dbExecute()`.

If you've implemented a database backend for dplyr, please read the [backend news](https://github.com/tidyverse/dbplyr/blob/main/NEWS.md#backends) to see what's changed from your perspective (not much). If you want to ensure your package works with both the current and previous version of dplyr, see `wrap_dbplyr_obj()` for helpers.

## UTF-8

* Internally, column names are always represented as character vectors,
  and not as language symbols, to avoid encoding problems on Windows
  (#1950, #2387, #2388).

* Error messages and explanations of data frame inequality are now encoded in
  UTF-8, also on Windows (#2441).

* Joins now always reencode character columns to UTF-8 if necessary. This gives
  a nice speedup, because now pointer comparison can be used instead of string
  comparison, but relies on a proper encoding tag for all strings (#2514).

* Fixed problems when joining factor or character encodings with a mix of
  native and UTF-8 encoded values (#1885, #2118, #2271, #2451).

* Fix `group_by()` for data frames that have UTF-8 encoded names (#2284, #2382).

* New `group_vars()` generic that returns the grouping as character vector, to
  avoid the potentially lossy conversion to language symbols. The list returned
  by `group_by_prepare()` now has a new `group_names` component (#1950, #2384).

## Colwise functions

* `rename()`, `select()`, `group_by()`, `filter()`, `arrange()` and
  `transmute()` now have scoped variants (verbs suffixed with `_if()`,
  `_at()` and `_all()`). Like `mutate_all()`, `summarise_if()`, etc,
  these variants apply an operation to a selection of variables.

* The scoped verbs taking predicates (`mutate_if()`, `summarise_if()`,
  etc) now support S3 objects and lazy tables. S3 objects should
  implement methods for `length()`, `[[` and `tbl_vars()`. For lazy
  tables, the first 100 rows are collected and the predicate is
  applied on this subset of the data. This is robust for the common
  case of checking the type of a column (#2129).

* Summarise and mutate colwise functions pass `...` on the the manipulation
  functions.

* The performance of colwise verbs like `mutate_all()` is now back to
  where it was in `mutate_each()`.

* `funs()` has better handling of namespaced functions (#2089).

* Fix issue with `mutate_if()` and `summarise_if()` when a predicate
  function returns a vector of `FALSE` (#1989, #2009, #2011).

## Tidyeval

dplyr has a new approach to non-standard evaluation (NSE) called tidyeval.
It is described in detail in `vignette("programming")` but, in brief, gives you
the ability to interpolate values in contexts where dplyr usually works with expressions:

```{r}
my_var <- quo(homeworld)

starwars %>%
  group_by(!!my_var) %>%
  summarise_at(vars(height:mass), mean, na.rm = TRUE)
```

This means that the underscored version of each main verb is no longer needed,
and so these functions have been deprecated (but remain around for backward compatibility).

* `order_by()`, `top_n()`, `sample_n()` and `sample_frac()` now use
  tidyeval to capture their arguments by expression. This makes it
  possible to use unquoting idioms (see `vignette("programming")`) and
  fixes scoping issues (#2297).

* Most verbs taking dots now ignore the last argument if empty. This
  makes it easier to copy lines of code without having to worry about
  deleting trailing commas (#1039).

* [API] The new `.data` and `.env` environments can be used inside
  all verbs that operate on data: `.data$column_name` accesses the column
  `column_name`, whereas `.env$var` accesses the external variable `var`.
  Columns or external variables named `.data` or `.env` are shadowed, use
  `.data$...` and/or `.env$...` to access them.  (`.data` implements strict
  matching also for the `$` operator (#2591).)

    The `column()` and `global()` functions have been removed. They were never
    documented officially. Use the new `.data` and `.env` environments instead.

* Expressions in verbs are now interpreted correctly in many cases that
  failed before (e.g., use of `$`, `case_when()`, nonstandard evaluation, ...).
  These expressions are now evaluated in a specially constructed temporary
  environment that retrieves column data on demand with the help of the
  `bindrcpp` package (#2190). This temporary environment poses restrictions on
  assignments using `<-` inside verbs. To prevent leaking of broken bindings,
  the temporary environment is cleared after the evaluation (#2435).

## Verbs

### Joins

* [API] `xxx_join.tbl_df(na_matches = "never")` treats all `NA` values as
  different from each other (and from any other value), so that they never
  match.  This corresponds to the behavior of joins for database sources,
  and of database joins in general.  To match `NA` values, pass
  `na_matches = "na"` to the join verbs; this is only supported for data frames.
  The default is `na_matches = "na"`, kept for the sake of compatibility
  to v0.5.0. It can be tweaked by calling
  `pkgconfig::set_config("dplyr::na_matches", "na")` (#2033).

* `common_by()` gets a better error message for unexpected inputs (#2091)

* Fix groups when joining grouped data frames with duplicate columns
  (#2330, #2334, @davidkretch).

* One of the two join suffixes can now be an empty string, dplyr no longer
  hangs (#2228, #2445).

* Anti- and semi-joins warn if factor levels are inconsistent (#2741).

* Warnings about join column inconsistencies now contain the column names
  (#2728).

### Select

* For selecting variables, the first selector decides if it's an inclusive
  selection (i.e., the initial column list is empty), or an exclusive selection
  (i.e., the initial column list contains all columns). This means that
  `select(mtcars, contains("am"), contains("FOO"), contains("vs"))` now returns
  again both `am` and `vs` columns like in dplyr 0.4.3 (#2275, #2289, @r2evans).

* Select helpers now throw an error if called when no variables have been
  set (#2452)

* Helper functions in `select()` (and related verbs) are now evaluated
  in a context where column names do not exist (#2184).

* `select()` (and the internal function `select_vars()`) now support
  column names in addition to column positions. As a result,
  expressions like `select(mtcars, "cyl")` are now allowed.

### Other

* `recode()`, `case_when()` and `coalesce()` now support splicing of
  arguments with rlang's `!!!` operator.

* `count()` now preserves the grouping of its input (#2021).

* `distinct()` no longer duplicates variables (#2001).

* Empty `distinct()` with a grouped data frame works the same way as
  an empty `distinct()` on an ungrouped data frame, namely it uses all
  variables (#2476).

* `copy_to()` now returns it's output invisibly (since you're often just
   calling for the side-effect).

* `filter()` and `lag()` throw informative error if used with ts objects (#2219)

* `mutate()` recycles list columns of length 1 (#2171).

* `mutate()` gives better error message when attempting to add a non-vector
  column (#2319), or attempting to remove a column with `NULL` (#2187, #2439).

* `summarise()` now correctly evaluates newly created factors (#2217), and
  can create ordered factors (#2200).

* Ungrouped `summarise()` uses summary variables correctly (#2404, #2453).

* Grouped `summarise()` no longer converts character `NA` to empty strings (#1839).

## Combining and comparing

* `all_equal()` now reports multiple problems as a character vector (#1819, #2442).

* `all_equal()` checks that factor levels are equal (#2440, #2442).

* `bind_rows()` and `bind_cols()` give an error for database tables (#2373).

* `bind_rows()` works correctly with `NULL` arguments and an `.id` argument
  (#2056), and also for zero-column data frames (#2175).

* Breaking change: `bind_rows()` and `combine()` are more strict when coercing.
  Logical values are no longer coerced to integer and numeric. Date, POSIXct
  and other integer or double-based classes are no longer coerced to integer or
  double as there is chance of attributes or information being lost
  (#2209, @zeehio).

* `bind_cols()` now calls `tibble::repair_names()` to ensure that all
  names are unique (#2248).

* `bind_cols()` handles empty argument list (#2048).

* `bind_cols()` better handles `NULL` inputs (#2303, #2443).

* `bind_rows()` explicitly rejects columns containing data frames
  (#2015, #2446).

* `bind_rows()` and `bind_cols()` now accept vectors. They are treated
  as rows by the former and columns by the latter. Rows require inner
  names like `c(col1 = 1, col2 = 2)`, while columns require outer
  names: `col1 = c(1, 2)`. Lists are still treated as data frames but
  can be spliced explicitly with `!!!`, e.g. `bind_rows(!!! x)` (#1676).

* `rbind_list()` and `rbind_all()` now call `.Deprecated()`, they will be removed
  in the next CRAN release. Please use `bind_rows()` instead.

* `combine()` accepts `NA` values (#2203, @zeehio)

* `combine()` and `bind_rows()` with character and factor types now always warn
  about the coercion to character (#2317, @zeehio)

* `combine()` and `bind_rows()` accept `difftime` objects.

* `mutate` coerces results from grouped dataframes accepting combinable data
  types (such as `integer` and `numeric`). (#1892, @zeehio)

## Vector functions

* `%in%` gets new hybrid handler (#126).

* `between()` returns NA if `left` or `right` is `NA` (fixes #2562).

* `case_when()` supports `NA` values (#2000, @tjmahr).

* `first()`, `last()`, and `nth()` have better default values for factor,
  Dates, POSIXct, and data frame inputs (#2029).

* Fixed segmentation faults in hybrid evaluation of `first()`, `last()`,
  `nth()`,  `lead()`, and `lag()`. These functions now always fall back to the R
  implementation if called with arguments that the hybrid evaluator cannot
  handle (#948, #1980).

* `n_distinct()` gets larger hash tables given slightly better performance (#977).

* `nth()` and `ntile()` are more careful about proper data types of their return values (#2306).

* `ntile()` ignores `NA` when computing group membership (#2564).

* `lag()` enforces integer `n` (#2162, @kevinushey).

* hybrid `min()` and `max()` now always return a `numeric` and work correctly
  in edge cases (empty input, all `NA`, ...) (#2305, #2436).

* `min_rank("string")` no longer segfaults in hybrid evaluation (#2279, #2444).

* `recode()` can now recode a factor to other types (#2268)

* `recode()` gains `.dots` argument to support passing replacements as list
  (#2110, @jlegewie).

## Other minor changes and bug fixes

* Many error messages are more helpful by referring to a column name or a
  position in the argument list (#2448).

* New `is_grouped_df()` alias to `is.grouped_df()`.

* `tbl_vars()` now has a `group_vars` argument set to `TRUE` by
  default. If `FALSE`, group variables are not returned.

* Fixed segmentation fault after calling `rename()` on an invalid grouped
  data frame (#2031).

* `rename_vars()` gains a `strict` argument to control if an
  error is thrown when you try and rename a variable that doesn't
  exist.

* Fixed undefined behavior for `slice()` on a zero-column data frame (#2490).

* Fixed very rare case of false match during join (#2515).

* Restricted workaround for `match()` to R 3.3.0. (#1858).

* dplyr now warns on load when the version of R or Rcpp during installation is
  different to the currently installed version (#2514).

* Fixed improper reuse of attributes when creating a list column in `summarise()`
  and perhaps `mutate()` (#2231).

* `mutate()` and `summarise()` always strip the `names` attribute from new
  or updated columns, even for ungrouped operations (#1689).

* Fixed rare error that could lead to a segmentation fault in
  `all_equal(ignore_col_order = FALSE)` (#2502).

* The "dim" and "dimnames" attributes are always stripped when copying a
  vector (#1918, #2049).

* `grouped_df` and `rowwise` are registered officially as S3 classes.
  This makes them easier to use with S4 (#2276, @joranE, #2789).

* All operations that return tibbles now include the `"tbl"` class.
  This is important for correct printing with tibble 1.3.1 (#2789).

* Makeflags uses PKG_CPPFLAGS for defining preprocessor macros.

* astyle formatting for C++ code, tested but not changed as part of the tests
  (#2086, #2103).

* Update RStudio project settings to install tests (#1952).

* Using `Rcpp::interfaces()` to register C callable interfaces, and registering all native exported functions via `R_registerRoutines()` and `useDynLib(.registration = TRUE)` (#2146).

* Formatting of grouped data frames now works by overriding the `tbl_sum()` generic instead of `print()`. This means that the output is more consistent with tibble, and that `format()` is now supported also for SQL sources (#2781).


# dplyr 0.5.0

## Breaking changes

### Existing functions

* `arrange()` once again ignores grouping (#1206).

* `distinct()` now only keeps the distinct variables. If you want to return
  all variables (using the first row for non-distinct values) use
  `.keep_all = TRUE` (#1110). For SQL sources, `.keep_all = FALSE` is
  implemented using `GROUP BY`, and `.keep_all = TRUE` raises an error
  (#1937, #1942, @krlmlr). (The default behaviour of using all variables
  when none are specified remains - this note only applies if you select
  some variables).

* The select helper functions `starts_with()`, `ends_with()` etc are now
  real exported functions. This means that you'll need to import those
  functions if you're using from a package where dplyr is not attached.
  i.e. `dplyr::select(mtcars, starts_with("m"))` used to work, but
  now you'll need `dplyr::select(mtcars, dplyr::starts_with("m"))`.

### Deprecated and defunct functions

* The long deprecated `chain()`, `chain_q()` and `%.%` have been removed.
  Please use `%>%` instead.

* `id()` has been deprecated. Please use `group_indices()` instead
  (#808).

* `rbind_all()` and `rbind_list()` are formally deprecated. Please use
  `bind_rows()` instead (#803).

* Outdated benchmarking demos have been removed (#1487).

* Code related to starting and signalling clusters has been moved out to
  [multidplyr](https://github.com/tidyverse/multidplyr).

## New functions

* `coalesce()` finds the first non-missing value from a set of vectors.
  (#1666, thanks to @krlmlr for initial implementation).

* `case_when()` is a general vectorised if + else if (#631).

* `if_else()` is a vectorised if statement: it's a stricter (type-safe),
  faster, and more predictable version of `ifelse()`. In SQL it is
  translated to a `CASE` statement.

* `na_if()` makes it easy to replace a certain value with an `NA` (#1707).
  In SQL it is translated to `NULL_IF`.

* `near(x, y)` is a helper for `abs(x - y) < tol` (#1607).

* `recode()` is vectorised equivalent to `switch()` (#1710).

* `union_all()` method. Maps to `UNION ALL` for SQL sources, `bind_rows()`
  for data frames/tbl\_dfs, and `combine()` for vectors (#1045).

* A new family of functions replace `summarise_each()` and
  `mutate_each()` (which will thus be deprecated in a future release).
  `summarise_all()` and `mutate_all()` apply a function to all columns
  while `summarise_at()` and `mutate_at()` operate on a subset of
  columns. These columns are selected with either a character vector
  of columns names, a numeric vector of column positions, or a column
  specification with `select()` semantics generated by the new
  `columns()` helper. In addition, `summarise_if()` and `mutate_if()`
  take a predicate function or a logical vector (these verbs currently
  require local sources). All these functions can now take ordinary
  functions instead of a list of functions generated by `funs()`
  (though this is only useful for local sources). (#1845, @lionel-)

* `select_if()` lets you select columns with a predicate function.
  Only compatible with local sources. (#497, #1569, @lionel-)

## Local backends

### dtplyr

All data table related code has been separated out in to a new dtplyr package. This decouples the development of the data.table interface from the development of the dplyr package. If both data.table and dplyr are loaded, you'll get a message reminding you to load dtplyr.

### Tibble

Functions related to the creation and coercion of `tbl_df`s, now live in their own package: [tibble](https://www.rstudio.com/blog/tibble-1-0-0/). See `vignette("tibble")` for more details.

* `$` and `[[` methods that never do partial matching (#1504), and throw
  an error if the variable does not exist.

* `all_equal()` allows to compare data frames ignoring row and column order,
  and optionally ignoring minor differences in type (e.g. int vs. double)
  (#821). The test handles the case where the df has 0 columns (#1506).
  The test fails fails when convert is `FALSE` and types don't match (#1484).

* `all_equal()` shows better error message when comparing raw values
  or when types are incompatible and `convert = TRUE` (#1820, @krlmlr).

* `add_row()` makes it easy to add a new row to data frame (#1021)

* `as_data_frame()` is now an S3 generic with methods for lists (the old
  `as_data_frame()`), data frames (trivial), and matrices (with efficient
  C++ implementation) (#876). It no longer strips subclasses.

* The internals of `data_frame()` and `as_data_frame()` have been aligned,
  so `as_data_frame()` will now automatically recycle length-1 vectors.
  Both functions give more informative error messages if you attempting to
  create an invalid data frame. You can no longer create a data frame with
  duplicated names (#820). Both check for `POSIXlt` columns, and tell you to
  use `POSIXct` instead (#813).

* `frame_data()` properly constructs rectangular tables (#1377, @kevinushey),
  and supports list-cols.

* `glimpse()` is now a generic. The default method dispatches to `str()`
  (#1325).  It now (invisibly) returns its first argument (#1570).

*  `lst()` and `lst_()` which create lists in the same way that
  `data_frame()` and `data_frame_()` create data frames (#1290).

* `print.tbl_df()` is considerably faster if you have very wide data frames.
  It will now also only list the first 100 additional variables not already
  on screen - control this with the new `n_extra` parameter to `print()`
  (#1161). When printing a grouped data frame the number of groups is now
  printed with thousands separators (#1398). The type of list columns
  is correctly printed (#1379)

* Package includes `setOldClass(c("tbl_df", "tbl", "data.frame"))` to help
  with S4 dispatch (#969).

* `tbl_df` automatically generates column names (#1606).

### tbl_cube

* new `as_data_frame.tbl_cube()` (#1563, @krlmlr).

* `tbl_cube`s are now constructed correctly from data frames, duplicate
  dimension values are detected, missing dimension values are filled
  with `NA`. The construction from data frames now guesses the measure
  variables by default, and allows specification of dimension and/or
  measure variables (#1568, @krlmlr).

* Swap order of `dim_names` and `met_name` arguments in `as.tbl_cube`
  (for `array`, `table` and `matrix`) for consistency with `tbl_cube` and
  `as.tbl_cube.data.frame`. Also, the `met_name` argument to
  `as.tbl_cube.table` now defaults to `"Freq"` for consistency with
  `as.data.frame.table` (@krlmlr, #1374).

## Remote backends

* `as_data_frame()` on SQL sources now returns all rows (#1752, #1821,
  @krlmlr).

* `compute()` gets new parameters `indexes` and `unique_indexes` that make
  it easier to add indexes (#1499, @krlmlr).

* `db_explain()` gains a default method for DBIConnections (#1177).

* The backend testing system has been improved. This lead to the removal of
  `temp_srcs()`. In the unlikely event that you were using this function,
  you can instead use `test_register_src()`, `test_load()`, and `test_frame()`.

* You can now use `right_join()` and `full_join()` with remote tables (#1172).

### SQLite

* `src_memdb()` is a session-local in-memory SQLite database.
  `memdb_frame()` works like `data_frame()`, but creates a new table in
  that database.

* `src_sqlite()` now uses a stricter quoting character, `` ` ``, instead of
  `"`. SQLite "helpfully" will convert `"x"` into a string if there is
  no identifier called x in the current scope (#1426).

* `src_sqlite()` throws errors if you try and use it with window functions
  (#907).

### SQL translation

* `filter.tbl_sql()` now puts parens around each argument (#934).

* Unary `-` is better translated (#1002).

* `escape.POSIXt()` method makes it easier to use date times. The date is
  rendered in ISO 8601 format in UTC, which should work in most databases
  (#857).

* `is.na()` gets a missing space (#1695).

* `if`, `is.na()`, and `is.null()` get extra parens to make precedence
  more clear (#1695).

* `pmin()` and `pmax()` are translated to `MIN()` and `MAX()` (#1711).

* Window functions:

    * Work on ungrouped data (#1061).

    * Warning if order is not set on cumulative window functions.

    * Multiple partitions or ordering variables in windowed functions no
      longer generate extra parentheses, so should work for more databases
      (#1060)

### Internals

This version includes an almost total rewrite of how dplyr verbs are translated into SQL. Previously, I used a rather ad-hoc approach, which tried to guess when a new subquery was needed. Unfortunately this approach was fraught with bugs, so in this version I've implemented a much richer internal data model. Now there is a three step process:

1.  When applied to a `tbl_lazy`, each dplyr verb captures its inputs
    and stores in a `op` (short for operation) object.

2.  `sql_build()` iterates through the operations building to build up an
    object that represents a SQL query. These objects are convenient for
    testing as they are lists, and are backend agnostics.

3.  `sql_render()` iterates through the queries and generates the SQL,
    using generics (like `sql_select()`) that can vary based on the
    backend.

In the short-term, this increased abstraction is likely to lead to some minor performance decreases, but the chance of dplyr generating correct SQL is much much higher. In the long-term, these abstractions will make it possible to write a query optimiser/compiler in dplyr, which would make it possible to generate much more succinct queries.

If you have written a dplyr backend, you'll need to make some minor changes to your package:

* `sql_join()` has been considerably simplified - it is now only responsible
  for generating the join query, not for generating the intermediate selects
  that rename the variable. Similarly for `sql_semi_join()`. If you've
  provided new methods in your backend, you'll need to rewrite.

* `select_query()` gains a distinct argument which is used for generating
  queries for `distinct()`. It loses the `offset` argument which was
  never used (and hence never tested).

* `src_translate_env()` has been replaced by `sql_translate_env()` which
  should have methods for the connection object.

There were two other tweaks to the exported API, but these are less likely to affect anyone.

* `translate_sql()` and `partial_eval()` got a new API: now use connection +
  variable names, rather than a `tbl`. This makes testing considerably easier.
  `translate_sql_q()` has been renamed to `translate_sql_()`.

* Also note that the sql generation generics now have a default method, instead
  methods for DBIConnection and NULL.

## Minor improvements and bug fixes

### Single table verbs

* Avoiding segfaults in presence of `raw` columns (#1803, #1817, @krlmlr).

* `arrange()` fails gracefully on list columns (#1489) and matrices
  (#1870, #1945, @krlmlr).

* `count()` now adds additional grouping variables, rather than overriding
  existing (#1703). `tally()` and `count()` can now count a variable
  called `n` (#1633). Weighted `count()`/`tally()` ignore `NA`s (#1145).

* The progress bar in `do()` is now updated at most 20 times per second,
  avoiding unnecessary redraws (#1734, @mkuhn)

* `distinct()` doesn't crash when given a 0-column data frame (#1437).

* `filter()` throws an error if you supply an named arguments. This is usually
  a type: `filter(df, x = 1)` instead of `filter(df, x == 1)` (#1529).

* `summarise()` correctly coerces factors with different levels (#1678),
  handles min/max of already summarised variable (#1622), and
  supports data frames as columns (#1425).

* `select()` now informs you that it adds missing grouping variables
  (#1511). It works even if the grouping variable has a non-syntactic name
  (#1138). Negating a failed match (e.g. `select(mtcars, -contains("x"))`)
  returns all columns, instead of no columns (#1176)

    The `select()` helpers are now exported and have their own
    documentation (#1410). `one_of()` gives a useful error message if
    variables names are not found in data frame (#1407).

* The naming behaviour of `summarise_each()` and `mutate_each()` has been
  tweaked so that you can force inclusion of both the function and the
  variable name: `summarise_each(mtcars, funs(mean = mean), everything())`
  (#442).

* `mutate()` handles factors that are all `NA` (#1645), or have different
  levels in different groups (#1414). It disambiguates `NA` and `NaN` (#1448),
  and silently promotes groups that only contain `NA` (#1463). It deep copies
  data in list columns (#1643), and correctly fails on incompatible columns
  (#1641). `mutate()` on a grouped data no longer groups grouping attributes
  (#1120). `rowwise()` mutate gives expected results (#1381).

* `one_of()` tolerates unknown variables in `vars`, but warns (#1848, @jennybc).

* `print.grouped_df()` passes on `...` to `print()` (#1893).

* `slice()` correctly handles grouped attributes (#1405).

* `ungroup()` generic gains `...` (#922).

### Dual table verbs
* `bind_cols()` matches the behaviour of `bind_rows()` and ignores `NULL`
  inputs (#1148). It also handles `POSIXct`s with integer base type (#1402).

* `bind_rows()` handles 0-length named lists (#1515), promotes factors to
  characters (#1538), and warns when binding factor and character (#1485).
  bind_rows()` is more flexible in the way it can accept data frames,
  lists, list of data frames, and list of lists (#1389).

* `bind_rows()` rejects `POSIXlt` columns (#1875, @krlmlr).

* Both `bind_cols()` and `bind_rows()` infer classes and grouping information
  from the first data frame (#1692).

* `rbind()` and `cbind()` get `grouped_df()` methods that make it harder to
  create corrupt data frames (#1385). You should still prefer `bind_rows()`
  and `bind_cols()`.

* Joins now use correct class when joining on `POSIXct` columns
  (#1582, @joel23888), and consider time zones (#819). Joins handle a `by`
  that is empty (#1496), or has duplicates (#1192). Suffixes grow progressively
  to avoid creating repeated column names (#1460).  Joins on string columns
  should be substantially faster (#1386). Extra attributes are ok if they are
  identical (#1636). Joins work correct when factor levels not equal
  (#1712, #1559). Anti- and semi-joins give correct result when by variable
  is a factor (#1571), but warn if factor levels are inconsistent (#2741).
  A clear error message is given for joins where an
  explicit `by` contains unavailable columns (#1928, #1932).
  Warnings about join column inconsistencies now contain the column names
  (#2728).

* `inner_join()`, `left_join()`, `right_join()`, and `full_join()` gain a
  `suffix` argument which allows you to control what suffix duplicated variable
  names receive (#1296).

* Set operations (`intersect()`, `union()` etc) respect coercion rules
  (#799). `setdiff()` handles factors with `NA` levels (#1526).

* There were a number of fixes to enable joining of data frames that don't
  have the same encoding of column names (#1513), including working around
  bug 16885 regarding `match()` in R 3.3.0 (#1806, #1810,
  @krlmlr).

### Vector functions

* `combine()` silently drops `NULL` inputs (#1596).

* Hybrid `cummean()` is more stable against floating point errors (#1387).

* Hybrid `lead()` and `lag()` received a considerable overhaul. They are more
  careful about more complicated expressions (#1588), and falls back more
  readily to pure R evaluation (#1411). They behave correctly in `summarise()`
  (#1434). and handle default values for string columns.

* Hybrid `min()` and `max()` handle empty sets (#1481).

* `n_distinct()` uses multiple arguments for data frames (#1084), falls back to R
  evaluation when needed (#1657), reverting decision made in (#567).
  Passing no arguments gives an error (#1957, #1959, @krlmlr).

* `nth()` now supports negative indices to select from end, e.g. `nth(x, -2)`
  selects the 2nd value from the end of `x` (#1584).

* `top_n()` can now also select bottom `n` values by passing a negative value
  to `n` (#1008, #1352).

* Hybrid evaluation leaves formulas untouched (#1447).


# dplyr 0.4.3

## Improved encoding support

Until now, dplyr's support for non-UTF8 encodings has been rather shaky. This release brings a number of improvement to fix these problems: it's probably not perfect, but should be a lot better than the previously version. This includes fixes to `arrange()` (#1280), `bind_rows()` (#1265), `distinct()` (#1179), and joins (#1315). `print.tbl_df()` also received a fix for strings with invalid encodings (#851).

## Other minor improvements and bug fixes

* `frame_data()` provides a means for constructing `data_frame`s using
  a simple row-wise language. (#1358, @kevinushey)

* `all.equal()` no longer runs all outputs together (#1130).

* `as_data_frame()` gives better error message with NA column names (#1101).

* `[.tbl_df` is more careful about subsetting column names (#1245).

* `arrange()` and `mutate()` work on empty data frames (#1142).

* `arrange()`, `filter()`, `slice()`, and `summarise()` preserve data frame
  meta attributes (#1064).

* `bind_rows()` and `bind_cols()` accept lists (#1104): during initial data
  cleaning you no longer need to convert lists to data frames, but can
  instead feed them to `bind_rows()` directly.

* `bind_rows()` gains a `.id` argument. When supplied, it creates a
  new column that gives the name of each data frame (#1337, @lionel-).

* `bind_rows()` respects the `ordered` attribute of factors (#1112), and
  does better at comparing `POSIXct`s (#1125). The `tz` attribute is ignored
  when determining if two `POSIXct` vectors are comparable. If the `tz` of
  all inputs is the same, it's used, otherwise its set to `UTC`.

* `data_frame()` always produces a `tbl_df` (#1151, @kevinushey)

* `filter(x, TRUE, TRUE)` now just returns `x` (#1210),
  it doesn't internally modify the first argument (#971), and
  it now works with rowwise data (#1099). It once again works with
  data tables (#906).

* `glimpse()` also prints out the number of variables in addition to the number
  of observations (@ilarischeinin, #988).

* Joins handles matrix columns better (#1230), and can join `Date` objects
  with heterogenous representations (some `Date`s are integers, while other
  are numeric). This also improves `all.equal()` (#1204).

* Fixed `percent_rank()` and `cume_dist()` so that missing values no longer
  affect denominator (#1132).

* `print.tbl_df()` now displays the class for all variables, not just those
  that don't fit on the screen (#1276). It also displays duplicated column
  names correctly (#1159).

* `print.grouped_df()` now tells you how many groups there are.

* `mutate()` can set to `NULL` the first column (used to segfault, #1329) and
  it better protects intermediary results (avoiding random segfaults, #1231).

* `mutate()` on grouped data handles the special case where for the first few
  groups, the result consists of a `logical` vector with only `NA`. This can
  happen when the condition of an `ifelse` is an all `NA` logical vector (#958).

* `mutate.rowwise_df()` handles factors (#886) and correctly handles
  0-row inputs (#1300).

* `n_distinct()` gains an `na_rm` argument (#1052).

* The `Progress` bar used by `do()` now respects global option
  `dplyr.show_progress` (default is TRUE) so you can turn it off globally
  (@jimhester #1264, #1226).

* `summarise()` handles expressions that returning heterogenous outputs,
  e.g. `median()`, which that sometimes returns an integer, and other times a
  numeric (#893).

* `slice()` silently drops columns corresponding to an NA (#1235).

* `ungroup.rowwise_df()` gives a `tbl_df` (#936).

* More explicit duplicated column name error message (#996).

* When "," is already being used as the decimal point (`getOption("OutDec")`),
  use "." as the thousands separator when printing out formatted numbers
  (@ilarischeinin, #988).

## Databases

* `db_query_fields.SQLiteConnection` uses `build_sql` rather than `paste0`
  (#926, @NikNakk)

* Improved handling of `log()` (#1330).

* `n_distinct(x)` is translated to `COUNT(DISTINCT(x))` (@skparkes, #873).

* `print(n = Inf)` now works for remote sources (#1310).

## Hybrid evaluation

* Hybrid evaluation does not take place for objects with a class (#1237).

* Improved `$` handling (#1134).

* Simplified code for `lead()` and `lag()` and make sure they work properly on
  factors (#955). Both respect the `default` argument (#915).

* `mutate` can set to `NULL` the first column (used to segfault, #1329).

* `filter` on grouped data handles indices correctly (#880).

* `sum()` issues a warning about integer overflow (#1108).

# dplyr 0.4.2

This is a minor release containing fixes for a number of crashes and issues identified by R CMD CHECK. There is one new "feature": dplyr no longer complains about unrecognised attributes, and instead just copies them over to the output.

* `lag()` and `lead()` for grouped data were confused about indices and therefore
  produced wrong results (#925, #937). `lag()` once again overrides `lag()`
  instead of just the default method `lag.default()`. This is necessary due to
  changes in R CMD check. To use the lag function provided by another package,
  use `pkg::lag`.

* Fixed a number of memory issues identified by valgrind.

* Improved performance when working with large number of columns (#879).

* Lists-cols that contain data frames now print a slightly nicer summary
  (#1147)

* Set operations give more useful error message on incompatible data frames
  (#903).

* `all.equal()` gives the correct result when `ignore_row_order` is `TRUE`
  (#1065) and `all.equal()` correctly handles character missing values (#1095).

* `bind_cols()` always produces a `tbl_df` (#779).

* `bind_rows()` gains a test for a form of data frame corruption (#1074).

* `bind_rows()` and `summarise()` now handles complex columns (#933).

* Workaround for using the constructor of `DataFrame` on an unprotected object
  (#998)

* Improved performance when working with large number of columns (#879).

# dplyr 0.4.1

* Don't assume that RPostgreSQL is available.

# dplyr 0.4.0

## New features

* `add_rownames()` turns row names into an explicit variable (#639).

* `as_data_frame()` efficiently coerces a list into a data frame (#749).

* `bind_rows()` and `bind_cols()` efficiently bind a list of data frames by
  row or column. `combine()` applies the same coercion rules to vectors
  (it works like `c()` or `unlist()` but is consistent with the `bind_rows()`
  rules).

* `right_join()` (include all rows in `y`, and matching rows in `x`) and
  `full_join()` (include all rows in `x` and `y`) complete the family of
  mutating joins (#96).

* `group_indices()` computes a unique integer id for each group (#771). It
  can be called on a grouped_df without any arguments or on a data frame
  with same arguments as `group_by()`.

## New vignettes

* `vignette("data_frames")` describes dplyr functions that make it easier
  and faster to create and coerce data frames. It subsumes the old `memory`
  vignette.

* `vignette("two-table")` describes how two-table verbs work in dplyr.

## Minor improvements

* `data_frame()` (and `as_data_frame()` & `tbl_df()`) now explicitly
  forbid columns that are data frames or matrices (#775). All columns
  must be either a 1d atomic vector or a 1d list.

* `do()` uses lazyeval to correctly evaluate its arguments in the correct
  environment (#744), and new `do_()` is the SE equivalent of `do()` (#718).
  You can modify grouped data in place: this is probably a bad idea but it's
  sometimes convenient (#737). `do()` on grouped data tables now passes in all
  columns (not all columns except grouping vars) (#735, thanks to @kismsu).
  `do()` with database tables no longer potentially includes grouping
  variables twice (#673). Finally, `do()` gives more consistent outputs when
  there are no rows or no groups (#625).

* `first()` and `last()` preserve factors, dates and times (#509).

* Overhaul of single table verbs for data.table backend. They now all use
  a consistent (and simpler) code base. This ensures that (e.g.) `n()`
  now works in all verbs (#579).

* In `*_join()`, you can now name only those variables that are different between
  the two tables, e.g. `inner_join(x, y, c("a", "b", "c" = "d"))` (#682).
  If non-join columns are the same, dplyr will add `.x` and `.y`
  suffixes to distinguish the source (#655).

* `mutate()` handles complex vectors (#436) and forbids `POSIXlt` results
  (instead of crashing) (#670).

* `select()` now implements a more sophisticated algorithm so if you're
  doing multiples includes and excludes with and without names, you're more
  likely to get what you expect (#644). You'll also get a better error
  message if you supply an input that doesn't resolve to an integer
  column position (#643).

* Printing has received a number of small tweaks. All `print()` methods
  invisibly return their input so you can interleave `print()` statements into a
  pipeline to see interim results. `print()` will column names of 0 row data
  frames (#652), and will never print more 20 rows (i.e.
  `options(dplyr.print_max)` is now 20), not 100 (#710). Row names are no
  never printed since no dplyr method is guaranteed to preserve them (#669).

    `glimpse()` prints the number of observations (#692)

    `type_sum()` gains a data frame method.

* `summarise()` handles list output columns (#832)

* `slice()` works for data tables (#717). Documentation clarifies that
  slice can't work with relational databases, and the examples show
  how to achieve the same results using `filter()` (#720).

* dplyr now requires RSQLite >= 1.0. This shouldn't affect your code
  in any way (except that RSQLite now doesn't need to be attached) but does
  simplify the internals (#622).

* Functions that need to combine multiple results into a single column
  (e.g. `join()`, `bind_rows()` and `summarise()`) are more careful about
  coercion.

    Joining factors with the same levels in the same order preserves the
    original levels (#675). Joining factors with non-identical levels
    generates a warning and coerces to character (#684). Joining a character
    to a factor (or vice versa) generates a warning and coerces to character.
    Avoid these warnings by ensuring your data is compatible before joining.

    `rbind_list()` will throw an error if you attempt to combine an integer and
    factor (#751). `rbind()`ing a column full of `NA`s is allowed and just
    collects the appropriate missing value for the column type being collected
    (#493).

    `summarise()` is more careful about `NA`, e.g. the decision on the result
    type will be delayed until the first non NA value is returned (#599).
    It will complain about loss of precision coercions, which can happen for
    expressions that return integers for some groups and a doubles for others
    (#599).

* A number of functions gained new or improved hybrid handlers: `first()`,
  `last()`, `nth()` (#626), `lead()` & `lag()` (#683), `%in%` (#126). That means
  when you use these functions in a dplyr verb, we handle them in C++, rather
  than calling back to R, and hence improving performance.

    Hybrid `min_rank()` correctly handles `NaN` values (#726). Hybrid
    implementation of `nth()` falls back to R evaluation when `n` is not
    a length one integer or numeric, e.g. when it's an expression (#734).

    Hybrid `dense_rank()`, `min_rank()`, `cume_dist()`, `ntile()`, `row_number()`
    and `percent_rank()` now preserve NAs (#774)

* `filter` returns its input when it has no rows or no columns (#782).

* Join functions keep attributes (e.g. time zone information) from the
  left argument for `POSIXct` and `Date` objects (#819), and only
  only warn once about each incompatibility (#798).

## Bug fixes

* `[.tbl_df` correctly computes row names for 0-column data frames, avoiding
  problems with xtable (#656). `[.grouped_df` will silently drop grouping
  if you don't include the grouping columns (#733).

* `data_frame()` now acts correctly if the first argument is a vector to be
  recycled. (#680 thanks @jimhester)

* `filter.data.table()` works if the table has a variable called "V1" (#615).

* `*_join()` keeps columns in original order (#684).
  Joining a factor to a character vector doesn't segfault (#688).
  `*_join` functions can now deal with multiple encodings (#769),
  and correctly name results (#855).

* `*_join.data.table()` works when data.table isn't attached (#786).

* `group_by()` on a data table preserves original order of the rows (#623).
  `group_by()` supports variables with more than 39 characters thanks to
  a fix in lazyeval (#705). It gives meaningful error message when a variable
  is not found in the data frame (#716).

* `grouped_df()` requires `vars` to be a list of symbols (#665).

* `min(.,na.rm = TRUE)` works with `Date`s built on numeric vectors (#755).

* `rename_()` generic gets missing `.dots` argument (#708).

* `row_number()`, `min_rank()`, `percent_rank()`, `dense_rank()`, `ntile()` and
  `cume_dist()` handle data frames with 0 rows (#762). They all preserve
  missing values (#774). `row_number()` doesn't segfault when giving an external
  variable with the wrong number of variables (#781).

* `group_indices` handles the edge case when there are no variables (#867).

* Removed bogus `NAs introduced by coercion to integer range` on 32-bit Windows (#2708).

# dplyr 0.3.0.1

* Fixed problem with test script on Windows.

# dplyr 0.3

## New functions

* `between()` vector function efficiently determines if numeric values fall
  in a range, and is translated to special form for SQL (#503).

* `count()` makes it even easier to do (weighted) counts (#358).

* `data_frame()` by @kevinushey is a nicer way of creating data frames.
  It never coerces column types (no more `stringsAsFactors = FALSE`!),
  never munges column names, and never adds row names. You can use previously
  defined columns to compute new columns (#376).

* `distinct()` returns distinct (unique) rows of a tbl (#97). Supply
  additional variables to return the first row for each unique combination
  of variables.

* Set operations, `intersect()`, `union()` and `setdiff()` now have methods
  for data frames, data tables and SQL database tables (#93). They pass their
  arguments down to the base functions, which will ensure they raise errors if
  you pass in two many arguments.

* Joins (e.g. `left_join()`, `inner_join()`, `semi_join()`, `anti_join()`)
  now allow you to join on different variables in `x` and `y` tables by
  supplying a named vector to `by`. For example, `by = c("a" = "b")` joins
  `x.a` to `y.b`.

* `n_groups()` function tells you how many groups in a tbl. It returns
  1 for ungrouped data. (#477)

* `transmute()` works like `mutate()` but drops all variables that you didn't
  explicitly refer to (#302).

* `rename()` makes it easy to rename variables - it works similarly to
  `select()` but it preserves columns that you didn't otherwise touch.

* `slice()` allows you to selecting rows by position (#226). It includes
  positive integers, drops negative integers and you can use expression like
  `n()`.

## Programming with dplyr (non-standard evaluation)

* You can now program with dplyr - every function that does non-standard
  evaluation (NSE) has a standard evaluation (SE) version ending in `_`.
  This is powered by the new lazyeval package which provides all the tools
  needed to implement NSE consistently and correctly.

* See `vignette("nse")` for full details.

* `regroup()` is deprecated. Please use the more flexible `group_by_()`
  instead.

* `summarise_each_q()` and `mutate_each_q()` are deprecated. Please use
  `summarise_each_()` and `mutate_each_()` instead.

* `funs_q` has been replaced with `funs_`.

## Removed and deprecated features

* `%.%` has been deprecated: please use `%>%` instead. `chain()` is
  defunct. (#518)

* `filter.numeric()` removed. Need to figure out how to reimplement with
  new lazy eval system.

* The `Progress` refclass is no longer exported to avoid conflicts with shiny.
  Instead use `progress_estimated()` (#535).

* `src_monetdb()` is now implemented in MonetDB.R, not dplyr.

* `show_sql()` and `explain_sql()` and matching global options `dplyr.show_sql`
  and `dplyr.explain_sql` have been removed. Instead use `show_query()` and
  `explain()`.

## Minor improvements and bug fixes

* Main verbs now have individual documentation pages (#519).

* `%>%` is simply re-exported from magrittr, instead of creating a local copy
  (#496, thanks to @jimhester)

* Examples now use `nycflights13` instead of `hflights` because it the variables
  have better names and there are a few interlinked tables (#562). `Lahman` and
  `nycflights13` are (once again) suggested packages. This means many examples
  will not work unless you explicitly install them with
  `install.packages(c("Lahman", "nycflights13"))` (#508). dplyr now depends on
  Lahman 3.0.1. A number of examples have been updated to reflect modified
  field names (#586).

* `do()` now displays the progress bar only when used in interactive prompts
  and not when knitting (#428, @jimhester).

* `glimpse()` now prints a trailing new line (#590).

* `group_by()` has more consistent behaviour when grouping by constants:
  it creates a new column with that value (#410). It renames grouping
  variables (#410). The first argument is now `.data` so you can create
  new groups with name x (#534).

* Now instead of overriding `lag()`, dplyr overrides `lag.default()`,
  which should avoid clobbering lag methods added by other packages.
  (#277).

* `mutate(data, a = NULL)` removes the variable `a` from the returned
  dataset (#462).

* `trunc_mat()` and hence `print.tbl_df()` and friends gets a `width` argument
  to control the default output width. Set `options(dplyr.width = Inf)` to
  always show all columns (#589).

* `select()` gains `one_of()` selector: this allows you to select variables
  provided by a character vector (#396). It fails immediately if you give an
  empty pattern to `starts_with()`,  `ends_with()`, `contains()` or `matches()`
  (#481, @leondutoit). Fixed buglet in `select()` so that you can now create
  variables called `val` (#564).

* Switched from RC to R6.

* `tally()` and `top_n()` work consistently: neither accidentally
  evaluates the the `wt` param. (#426, @mnel)

* `rename` handles grouped data (#640).

## Minor improvements and bug fixes by backend

### Databases

* Correct SQL generation for `paste()` when used with the collapse parameter
  targeting a Postgres database. (@rbdixon, #1357)

* The db backend system has been completely overhauled in order to make
  it possible to add backends in other packages, and to support a much
  wider range of databases. See `vignette("new-sql-backend")` for instruction
  on how to create your own (#568).

* `src_mysql()` gains a method for `explain()`.

* When `mutate()` creates a new variable that uses a window function,
  automatically wrap the result in a subquery (#484).

* Correct SQL generation for `first()` and `last()` (#531).

* `order_by()` now works in conjunction with window functions in databases
  that support them.

### Data frames/`tbl_df`

* All verbs now understand how to work with `difftime()` (#390) and
  `AsIs` (#453) objects. They all check that colnames are unique (#483), and
  are more robust when columns are not present (#348, #569, #600).

* Hybrid evaluation bugs fixed:

    * Call substitution stopped too early when a sub expression contained a
      `$` (#502).

    * Handle `::` and `:::` (#412).

    * `cumany()` and `cumall()` properly handle `NA` (#408).

    * `nth()` now correctly preserve the class when using dates, times and
      factors (#509).

    * no longer substitutes within `order_by()` because `order_by()` needs to do
      its own NSE (#169).

* `[.tbl_df` always returns a tbl_df (i.e. `drop = FALSE` is the default)
  (#587, #610). `[.grouped_df` preserves important output attributes (#398).

* `arrange()` keeps the grouping structure of grouped data (#491, #605),
  and preserves input classes (#563).

* `contains()` accidentally matched regular expressions, now it passes
  `fixed = TRUE` to `grep()` (#608).

* `filter()` asserts all variables are white listed (#566).

* `mutate()` makes a `rowwise_df` when given a `rowwise_df` (#463).

* `rbind_all()` creates `tbl_df` objects instead of raw `data.frame`s.

* If `select()` doesn't match any variables, it returns a 0-column data frame,
  instead of the original (#498). It no longer fails when if some columns
  are not named (#492)

* `sample_n()` and `sample_frac()` methods for data.frames exported.
  (#405, @alyst)

* A grouped data frame may have 0 groups (#486). Grouped df objects
  gain some basic validity checking, which should prevent some crashes
  related to corrupt `grouped_df` objects made by `rbind()` (#606).

* More coherence when joining columns of compatible but different types,
  e.g. when joining a character vector and a factor (#455),
  or a numeric and integer (#450)

* `mutate()` works for on zero-row grouped data frame, and
  with list columns (#555).

* `LazySubset` was confused about input data size (#452).

* Internal `n_distinct()` is stricter about it's inputs: it requires one symbol
  which must be from the data frame (#567).

* `rbind_*()` handle data frames with 0 rows (#597). They fill character
  vector columns with `NA` instead of blanks (#595).  They work with
  list columns (#463).

* Improved handling of encoding for column names (#636).

* Improved handling of hybrid evaluation re $ and @ (#645).

### Data tables

* Fix major omission in `tbl_dt()` and `grouped_dt()` methods - I was
  accidentally doing a deep copy on every result :(

* `summarise()` and `group_by()` now retain over-allocation when working with
  data.tables (#475, @arunsrinivasan).

* joining two data.tables now correctly dispatches to data table methods,
  and result is a data table (#470)

### Cubes

* `summarise.tbl_cube()` works with single grouping variable (#480).

# dplyr 0.2

## Piping

dplyr now imports `%>%` from magrittr (#330). I recommend that you use this instead of `%.%` because it is easier to type (since you can hold down the shift key) and is more flexible. With you `%>%`, you can control which argument on the RHS receives the LHS by using the pronoun `.`. This makes `%>%` more useful with base R functions because they don't always take the data frame as the first argument. For example you could pipe `mtcars` to `xtabs()` with:

    mtcars %>% xtabs( ~ cyl + vs, data = .)

Thanks to @smbache for the excellent magrittr package. dplyr only provides `%>%` from magrittr, but it contains many other useful functions. To use them, load `magrittr` explicitly: `library(magrittr)`. For more details, see `vignette("magrittr")`.

`%.%` will be deprecated in a future version of dplyr, but it won't happen for a while. I've also deprecated `chain()` to encourage a single style of dplyr usage: please use `%>%` instead.

## Do

`do()` has been completely overhauled. There are now two ways to use it, either with multiple named arguments or a single unnamed arguments. `group_by()` + `do()` is equivalent to `plyr::dlply`, except it always returns a data frame.

If you use named arguments, each argument becomes a list-variable in the output. A list-variable can contain any arbitrary R object so it's particularly well suited for storing models.

    library(dplyr)
    models <- mtcars %>% group_by(cyl) %>% do(lm = lm(mpg ~ wt, data = .))
    models %>% summarise(rsq = summary(lm)$r.squared)

If you use an unnamed argument, the result should be a data frame. This allows you to apply arbitrary functions to each group.

    mtcars %>% group_by(cyl) %>% do(head(., 1))

Note the use of the `.` pronoun to refer to the data in the current group.

`do()` also has an automatic progress bar. It appears if the computation takes longer than 5 seconds and lets you know (approximately) how much longer the job will take to complete.

## New verbs

dplyr 0.2 adds three new verbs:

* `glimpse()` makes it possible to see all the columns in a tbl,
  displaying as much data for each variable as can be fit on a single line.

* `sample_n()` randomly samples a fixed number of rows from a tbl;
  `sample_frac()` randomly samples a fixed fraction of rows. Only works
  for local data frames and data tables (#202).

* `summarise_each()` and `mutate_each()` make it easy to apply one or more
  functions to multiple columns in a tbl (#178).

## Minor improvements

* If you load plyr after dplyr, you'll get a message suggesting that you
  load plyr first (#347).

* `as.tbl_cube()` gains a method for matrices (#359, @paulstaab)

* `compute()` gains `temporary` argument so you can control whether the
  results are temporary or permanent (#382, @cpsievert)

* `group_by()` now defaults to `add = FALSE` so that it sets the grouping
  variables rather than adding to the existing list. I think this is how
  most people expected `group_by` to work anyway, so it's unlikely to
  cause problems (#385).

* Support for [MonetDB](http://www.monetdb.org) tables with `src_monetdb()`
  (#8, thanks to @hannesmuehleisen).

* New vignettes:

    * `memory` vignette which discusses how dplyr minimises memory usage
      for local data frames (#198).

    *  `new-sql-backend` vignette which discusses how to add a new
       SQL backend/source to dplyr.

* `changes()` output more clearly distinguishes which columns were added or
  deleted.

* `explain()` is now generic.

* dplyr is more careful when setting the keys of data tables, so it never
  accidentally modifies an object that it doesn't own. It also avoids
  unnecessary key setting which negatively affected performance.
  (#193, #255).

* `print()` methods for `tbl_df`, `tbl_dt` and `tbl_sql` gain `n` argument to
  control the number of rows printed (#362). They also works better when you have
  columns containing lists of complex objects.

* `row_number()` can be called without arguments, in which case it returns
  the same as `1:n()` (#303).

* `"comment"` attribute is allowed (white listed) as well as names (#346).

* hybrid versions of `min`, `max`, `mean`, `var`, `sd` and `sum`
  handle the `na.rm` argument (#168). This should yield substantial
  performance improvements for those functions.

* Special case for call to `arrange()` on a grouped data frame with no arguments. (#369)

## Bug fixes

* Code adapted to Rcpp > 0.11.1

* internal `DataDots` class protects against missing variables in verbs (#314),
  including the case where `...` is missing. (#338)

* `all.equal.data.frame` from base is no longer bypassed. we now have
  `all.equal.tbl_df` and `all.equal.tbl_dt` methods (#332).

* `arrange()` correctly handles NA in numeric vectors (#331) and 0 row
  data frames (#289).

* `copy_to.src_mysql()` now works on windows (#323)

* `*_join()` doesn't reorder column names (#324).

* `rbind_all()` is stricter and only accepts list of data frames (#288)

* `rbind_*` propagates time zone information for `POSIXct` columns (#298).

* `rbind_*` is less strict about type promotion. The numeric `Collecter` allows
  collection of integer and logical vectors. The integer `Collecter` also collects
  logical values (#321).

* internal `sum` correctly handles integer (under/over)flow (#308).

* `summarise()` checks consistency of outputs (#300) and drops `names`
  attribute of output columns (#357).

* join functions throw error instead of crashing when there are no common
  variables between the data frames, and also give a better error message when
  only one data frame has a by variable (#371).

* `top_n()` returns `n` rows instead of `n - 1` (@leondutoit, #367).

* SQL translation always evaluates subsetting operators (`$`, `[`, `[[`)
  locally. (#318).

* `select()` now renames variables in remote sql tbls (#317) and
  implicitly adds grouping variables (#170).

* internal `grouped_df_impl` function errors if there are no variables to group by (#398).

* `n_distinct` did not treat NA correctly in the numeric case #384.

* Some compiler warnings triggered by -Wall or -pedantic have been eliminated.

* `group_by` only creates one group for NA (#401).

* Hybrid evaluator did not evaluate expression in correct environment (#403).

# dplyr 0.1.3

## Bug fixes

* `select()` actually renames columns in a data table (#284).

* `rbind_all()` and `rbind_list()` now handle missing values in factors (#279).

* SQL joins now work better if names duplicated in both x and y tables (#310).

* Builds against Rcpp 0.11.1

* `select()` correctly works with the vars attribute (#309).

* Internal code is stricter when deciding if a data frame is grouped (#308):
  this avoids a number of situations which previously caused problems.

* More data frame joins work with missing values in keys (#306).

# dplyr 0.1.2

## New features

* `select()` is substantially more powerful. You can use named arguments to
  rename existing variables, and new functions `starts_with()`, `ends_with()`,
  `contains()`, `matches()` and `num_range()` to select variables based on
  their names. It now also makes a shallow copy, substantially reducing its
  memory impact (#158, #172, #192, #232).

* `summarize()` added as alias for `summarise()` for people from countries
  that don't don't spell things correctly ;) (#245)

## Bug fixes

* `filter()` now fails when given anything other than a logical vector, and
  correctly handles missing values (#249). `filter.numeric()` proxies
  `stats::filter()` so you can continue to use `filter()` function with
  numeric inputs (#264).

* `summarise()` correctly uses newly created variables (#259).

* `mutate()` correctly propagates attributes (#265) and `mutate.data.frame()`
  correctly mutates the same variable repeatedly (#243).

* `lead()` and `lag()` preserve attributes, so they now work with
  dates, times and factors (#166).

* `n()` never accepts arguments (#223).

* `row_number()` gives correct results (#227).

* `rbind_all()` silently ignores data frames with 0 rows or 0 columns (#274).

* `group_by()` orders the result (#242). It also checks that columns
  are of supported types (#233, #276).

* The hybrid evaluator did not handle some expressions correctly, for
  example in `if(n() > 5) 1 else 2` the subexpression `n()` was not
  substituted correctly. It also correctly processes `$` (#278).

* `arrange()` checks that all columns are of supported types (#266). It also
  handles list columns (#282).

* Working towards Solaris compatibility.

* Benchmarking vignette temporarily disabled due to microbenchmark
  problems reported by BDR.

# dplyr 0.1.1

## Improvements

* new `location()` and `changes()` functions which provide more information
  about how data frames are stored in memory so that you can see what
  gets copied.

* renamed `explain_tbl()` to `explain()` (#182).

* `tally()` gains `sort` argument to sort output so highest counts
  come first (#173).

* `ungroup.grouped_df()`, `tbl_df()`, `as.data.frame.tbl_df()` now only
  make shallow copies of their inputs (#191).

* The `benchmark-baseball` vignette now contains fairer (including grouping
  times) comparisons with `data.table`. (#222)

## Bug fixes

* `filter()` (#221) and `summarise()` (#194) correctly propagate attributes.

* `summarise()` throws an error when asked to summarise an unknown variable
  instead of crashing (#208).

* `group_by()` handles factors with missing values (#183).

* `filter()` handles scalar results (#217) and better handles scoping, e.g.
  `filter(., variable)` where `variable` is defined in the function that calls
  `filter`. It also handles `T` and `F` as aliases to `TRUE` and `FALSE`
  if there are no `T` or `F` variables in the data or in the scope.

* `select.grouped_df` fails when the grouping variables are not included
  in the selected variables (#170)

* `all.equal.data.frame()` handles a corner case where the data frame has
  `NULL` names (#217)

* `mutate()` gives informative error message on unsupported types (#179)

* dplyr source package no longer includes pandas benchmark, reducing
  download size from 2.8 MB to 0.5 MB.<|MERGE_RESOLUTION|>--- conflicted
+++ resolved
@@ -1,6 +1,5 @@
 # dplyr (development version)
 
-<<<<<<< HEAD
 * `funs()`, deprecated in 0.8.0, is now defunct (#6387).
 
 * `select_vars()`, `rename_vars()`, `select_var()` and `current_var()`, 
@@ -10,7 +9,7 @@
   `eval_tbl()`, deprecated in 1.0.0, are now defunct (#6387).
 
 * `location()` and `changes()`, deprecated in 1.0.0, are now defunct (#6387).
-=======
+
 * `nth()`, `first()`, and `last()` have gained an `na_rm` argument since they
   are summary functions (#6242, with contributions from @tnederlof).
 
@@ -39,7 +38,6 @@
   same values, like `data.table::rleid()` (#1534).
 
 * `nest_join()` now preserves the type of `y` (#6295).
->>>>>>> 3f6b6fb3
 
 * Passing `...` to `across()` is now deprecated because the evaluation timing of
   `...` is ambiguous. Now instead of (e.g.) `across(a:b, mean, na.rm = TRUE)`
