--- conflicted
+++ resolved
@@ -1,10 +1,8 @@
 # dplyr (development version)
 
-<<<<<<< HEAD
 * `summarise.rowwise_df()` is quiet when the result is ungrouped (#5875).
-=======
+
 * `c_across()` and `across()` key deparsing not confused by long calls (#5883).
->>>>>>> 5a2641ad
 
 # dplyr 1.0.6
 
