--- conflicted
+++ resolved
@@ -1,9 +1,8 @@
 # dplyr (development version)
 
-<<<<<<< HEAD
 * `slice_*()` generics now perform argument validation. This should make 
   methods more consistent and simpler to implement (#6361).
-=======
+
 * `slice_min()` and `slice_max()` can `order_by` multiple variables if you
   supply them as a data.frame or tibble (#6176).
 
@@ -22,7 +21,6 @@
 
 * New `consecutive_id()` for creating groups based on contiguous runs of the
   same values, like `data.table::rleid()` (#1534).
->>>>>>> 70609404
 
 * `nest_join()` now preserves the type of `y` (#6295).
 
