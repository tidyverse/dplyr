--- conflicted
+++ resolved
@@ -1,10 +1,8 @@
 # dplyr 0.8.1.9000
 
-<<<<<<< HEAD
 * `tbl_vars()` keeps information on grouping columns (#4106). 
-=======
+
 * `group_by()` puts NA groups last in character vectors (#4227).
->>>>>>> 870d3c0a
 
 * `first()`, `last()` and `nth()` hybrid version handles factors (#4295).
 
