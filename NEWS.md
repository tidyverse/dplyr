# dplyr (development version)

<<<<<<< HEAD
* `group_by()` uses the ungrouped data for the implicit mutate step (#5598).
=======
* `relocate()` can rename columns it relocates (#5569).
>>>>>>> 614389a3

* Clarify that `between()` is not vectorised (#5493).

* Fixed `across()` issue where data frame columns would could not be referred to
  with `all_of()` in the nested case (`mutate()` within `mutate()`) (#5498).
  
* `across()` handles data frames with 0 columns (#5523). 

* `mutate()` always keeps grouping variables, unconditional to `.keep=` (#5582).

# dplyr 1.0.2

* Fixed `across()` issue where data frame columns would mask objects referred to
  from `all_of()` (#5460).

* `bind_cols()` gains a `.name_repair` argument, passed to `vctrs::vec_cbind()` (#5451)

* `summarise(.groups = "rowwise")` makes a rowwise data frame even if the input data 
  is not grouped (#5422). 

# dplyr 1.0.1

* New function `cur_data_all()` similar to `cur_data()` but includes the grouping variables (#5342). 

* `count()` and `tally()` no longer automatically weights by column `n` if 
  present (#5298). dplyr 1.0.0 introduced this behaviour because of Hadley's
  faulty memory. Historically `tally()` automatically weighted and `count()` 
  did not, but this behaviour was accidentally changed in 0.8.2 (#4408) so that 
  neither automatically weighted by `n`. Since 0.8.2 is almost a year old,
  and the automatically weighting behaviour was a little confusing anyway,
  we've removed it from both `count()` and `tally()`.
  
    Use of `wt = n()` is now deprecated; now just omit the `wt` argument.

* `coalesce()` now supports data frames correctly (#5326).

* `cummean()` no longer has off-by-one indexing problem (@cropgen, #5287).

* The call stack is preserved on error. This makes it possible to `recover()`
  into problematic code called from dplyr verbs (#5308).


# dplyr 1.0.0

## Breaking changes

* `bind_cols()` no longer converts to a tibble, returns a data frame if the input is a data frame.

* `bind_rows()`, `*_join()`, `summarise()` and `mutate()` use vctrs coercion 
  rules. There are two main user facing changes:

    * Combining factor and character vectors silently creates a character 
      vector; previously it created a character vector with a warning.
      
    * Combining multiple factors creates a factor with combined levels;
      previously it created a character vector with a warning.

* `bind_rows()` and other functions use vctrs name repair, see `?vctrs::vec_as_names`.

* `all.equal.tbl_df()` removed.

    * Data frames, tibbles and grouped data frames are no longer considered equal, even if the data is the same.
    
    * Equality checks for data frames no longer ignore row order or groupings.

    * `expect_equal()` uses `all.equal()` internally. When comparing data frames, tests that used to pass may now fail.

* `distinct()` keeps the original column order.

* `distinct()` on missing columns now raises an error, it has been a compatibility warning for a long time.

* `group_modify()` puts the grouping variable to the front.

* `n()` and `row_number()` can no longer be called directly when dplyr is not loaded, 
  and this now generates an error: `dplyr::mutate(mtcars, x = n())`. 
  
  Fix by prefixing with `dplyr::` as in `dplyr::mutate(mtcars, x = dplyr::n())`
  
* The old data format for `grouped_df` is no longer supported. This may affect you if you have serialized grouped data frames to disk, e.g. with `saveRDS()` or when using knitr caching.

* `lead()` and `lag()` are stricter about their inputs. 

* Extending data frames requires that the extra class or classes are added first, not last. 
  Having the extra class at the end causes some vctrs operations to fail with a message like:
  
  ```
  Input must be a vector, not a `<data.frame/...>` object
  ```

* `right_join()` no longer sorts the rows of the resulting tibble according to the order of the RHS `by` argument in tibble `y`.

## New features

* The `cur_` functions (`cur_data()`, `cur_group()`, `cur_group_id()`, 
  `cur_group_rows()`) provide a full set of options to you access information 
  about the "current" group in dplyr verbs. They are inspired by 
  data.table's `.SD`, `.GRP`, `.BY`, and `.I`.

* The `rows_` functions (`rows_insert()`, `rows_update()`, `rows_upsert()`, `rows_patch()`, `rows_delete()`) provide a new API to insert and delete rows from a second data frame or table. Support for updating mutable backends is planned (#4654).

* `mutate()` and `summarise()` create multiple columns from a single expression
  if you return a data frame (#2326).

* `select()` and `rename()` use the latest version of the tidyselect interface.
  Practically, this means that you can now combine selections using Boolean
  logic (i.e. `!`, `&` and `|`), and use predicate functions with `where()` 
  (e.g. `where(is.character)`) to select variables by type (#4680). It also makes
  it possible to use `select()` and `rename()` to repair data frames with
  duplicated names (#4615) and prevents you from accidentally introducing
  duplicate names (#4643). This also means that dplyr now re-exports `any_of()`
  and `all_of()` (#5036).

* `slice()` gains a new set of helpers:

  * `slice_head()` and `slice_tail()` select the first and last rows, like
    `head()` and `tail()`, but return `n` rows _per group_.
    
  * `slice_sample()` randomly selects rows, taking over from `sample_frac()` 
     and `sample_n()`.
  
  * `slice_min()` and `slice_max()` select the rows with the minimum or 
    maximum values of a variable, taking over from the confusing `top_n()`.

* `summarise()` can create summaries of greater than length 1 if you use a
  summary function that returns multiple values.

* `summarise()` gains a `.groups=` argument to control the grouping structure. 

* New `relocate()` verb makes it easy to move columns around within a data 
  frame (#4598).
  
* New `rename_with()` is designed specifically for the purpose of renaming
  selected columns with a function (#4771).

* `ungroup()` can now selectively remove grouping variables (#3760).

* `pull()` can now return named vectors by specifying an additional column name
  (@ilarischeinin, #4102).

## Experimental features

* `mutate()` (for data frames only), gains experimental new arguments
  `.before` and `.after` that allow you to control where the new columns are
  placed (#2047).

* `mutate()` (for data frames only), gains an experimental new argument 
  called `.keep` that allows you to control which variables are kept from
  the input `.data`. `.keep = "all"` is the default; it keeps all variables.
  `.keep = "none"` retains no input variables (except for grouping keys), 
  so behaves like `transmute()`. `.keep = "unused"` keeps only variables 
  not used to make new columns. `.keep = "used"` keeps only the input variables
  used to create new columns; it's useful for double checking your work (#3721).

* New, experimental, `with_groups()` makes it easy to temporarily group or
  ungroup (#4711).

## across()

* New function `across()` that can be used inside `summarise()`, `mutate()`,
  and other verbs to apply a function (or a set of functions) to a selection of 
  columns. See `vignette("colwise")` for more details.
  
* New function `c_across()` that can be used inside `summarise()` and `mutate()`
  in row-wise data frames to easily (e.g.) compute a row-wise mean of all
  numeric variables. See `vignette("rowwise")` for more details.

## rowwise()

* `rowwise()` is no longer questioning; we now understand that it's an
  important tool when you don't have vectorised code. It now also allows you to
  specify additional variables that should be preserved in the output when 
  summarising (#4723). The rowwise-ness is preserved by all operations;
  you need to explicit drop it with `as_tibble()` or `group_by()`.

* New, experimental, `nest_by()`. It has the same interface as `group_by()`,
  but returns a rowwise data frame of grouping keys, supplemental with a 
  list-column of data frames containing the rest of the data.

## vctrs

* The implementation of all dplyr verbs have been changed to use primitives
  provided by the vctrs package. This makes it easier to add support for 
  new types of vector, radically simplifies the implementation, and makes
  all dplyr verbs more consistent.

* The place where you are mostly likely to be impacted by the coercion
  changes is when working with factors in joins or grouped mutates:
  now when combining factors with different levels, dplyr creates a new
  factor with the union of the levels. This matches base R more closely, 
  and while perhaps strictly less correct, is much more convenient.

* dplyr dropped its two heaviest dependencies: Rcpp and BH. This should make
  it considerably easier and faster to build from source.
  
* The implementation of all verbs has been carefully thought through. This 
  mostly makes implementation simpler but should hopefully increase consistency,
  and also makes it easier to adapt to dplyr to new data structures in the 
  new future. Pragmatically, the biggest difference for most people will be
  that each verb documents its return value in terms of rows, columns, groups,
  and data frame attributes.

* Row names are now preserved when working with data frames.


## Grouping

* `group_by()` uses hashing from the `vctrs` package.

* Grouped data frames now have `names<-`, `[[<-`, `[<-` and `$<-` methods that
  re-generate the underlying grouping. Note that modifying grouping variables
  in multiple steps (i.e. `df$grp1 <- 1; df$grp2 <- 1`) will be inefficient
  since the data frame will be regrouped after each modification.

* `[.grouped_df` now regroups to respect any grouping columns that have
  been removed (#4708).

* `mutate()` and `summarise()` can now modify grouping variables (#4709).

* `group_modify()` works with additional arguments (@billdenney and @cderv, #4509)

* `group_by()` does not create an arbitrary NA group when grouping by factors
  with `drop = TRUE` (#4460).


## Lifecycle changes

* All deprecations now use the [lifecycle](https://lifecycle.r-lib.org), 
  that means by default you'll only see a deprecation warning once per session,
  and you can control with `options(lifecycle_verbosity = x)` where
  `x` is one of NULL, "quiet", "warning", and "error".

### Removed

* `id()`, deprecated in dplyr 0.5.0, is now defunct.

* `failwith()`, deprecated in dplyr 0.7.0, is now defunct.

* `tbl_cube()` and `nasa` have been pulled out into a separate cubelyr package
  (#4429).

* `rbind_all()` and `rbind_list()` have been removed (@bjungbogati, #4430).

* `dr_dplyr()` has been removed as it is no longer needed (#4433, @smwindecker).


### Deprecated

* Use of pkgconfig for setting `na_matches` argument to join functions is now
  deprecated (#4914). This was rarely used, and I'm now confident that the 
  default is correct for R.

* In `add_count()`, the `drop` argument has been deprecated because it didn't 
  actually affect the output.

* `add_rownames()`: please use `tibble::rownames_to_column()` instead.

* `as.tbl()` and `tbl_df()`: please use `as_tibble()` instead.

* `bench_tbls()`, `compare_tbls()`, `compare_tbls2()`, `eval_tbls()` and 
  `eval_tbls2()` are now deprecated. That were only used in a handful of 
  packages, and we now believe that you're better off performing comparisons 
  more directly (#4675).

* `combine()`: please use `vctrs::vec_c()` instead.

* `funs()`: please use `list()` instead.

* `group_by(add = )`: please use `.add`
  instead.

* `group_by(.dots = )`/`group_by_prepare(.dots = )`: please use `!!!` 
  instead (#4734).

* The use of zero-arg `group_indices()` to retrieve the group id for the
  "current" group is deprecated; instead use `cur_group_id()`.

* Passing arguments to `group_keys()` or `group_indices()` to change the
  grouping has been deprecated, instead do grouping first yourself.

* `location()` and `changes()`: please use `lobstr::ref()` instead.

* `progress_estimated()` is soft deprecated; it's not the responsibility of
  dplyr to provide progress bars (#4935).

* `src_local()` has been deprecated; it was part of an approach to testing
  dplyr backends that didn't pan out.

* `src_mysql()`, `src_postgres()`, and `src_sqlite()` has been deprecated. 
  We've recommended against them for some time. Instead please use the approach 
  described at <https://dbplyr.tidyverse.org/>.

* `select_vars()`, `rename_vars()`, `select_var()`, `current_vars()` are now
  deprecated (@perezp44, #4432)


### Superseded

* The scoped helpers (all functions ending in `_if`, `_at`, or `_all`) have
  been superseded by `across()`. This dramatically reduces the API surface for 
  dplyr, while at the same providing providing a more flexible and less 
  error-prone interface (#4769).
  
    `rename_*()` and `select_*()` have been superseded by `rename_with()`.

* `do()` is superseded in favour of `summarise()`.

* `sample_n()` and `sample_frac()` have been superseded by `slice_sample()`. 
  See `?sample_n` for details about why, and for examples converting from 
  old to new usage.

* `top_n()` has been superseded by`slice_min()`/`slice_max()`. See `?top_n` 
  for details about why, and how to convert old to new usage (#4494).

### Questioning

* `all_equal()` is questioning; it solves a problem that no longer seems 
  important.

### Stable

* `rowwise()` is no longer questioning.
  
## Documentation improvements

* New `vignette("base")` which describes how dplyr verbs relate to the
  base R equivalents (@sastoudt, #4755)

* New `vignette("grouping")` gives more details about how dplyr verbs change
  when applied to grouped data frames (#4779, @MikeKSmith).

* `vignette("programming")` has been completely rewritten to reflect our
  latest vocabulary, the most recent rlang features, and our current 
  recommendations. It should now be substantially easier to program with
  dplyr.

## Minor improvements and bug fixes
  
* dplyr now has a rudimentary, experimental, and stop-gap, extension mechanism
  documented in `?dplyr_extending`

* dplyr no longer provides a `all.equal.tbl_df()` method. It never should have
  done so in the first place because it owns neither the generic nor the class.
  It also provided a problematic implementation because, by default, it 
  ignored the order of the rows and the columns which is usually important.
  This is likely to cause new test failures in downstream packages; but on
  the whole we believe those failures to either reflect unexpected behaviour
  or tests that need to be strengthened (#2751).

* `coalesce()` now uses vctrs recycling and common type coercion rules (#5186).

* `count()` and `add_count()` do a better job of preserving input class
  and attributes (#4086).

* `distinct()` errors if you request it use variables that don't exist
  (this was previously a warning) (#4656).

* `filter()`, `mutate()` and  `summarise()` get better error messages. 

* `filter()` handles data frame results when all columns are logical vectors
  by reducing them with `&` (#4678). In particular this means `across()` can 
  be used in `filter()`. 

* `left_join()`, `right_join()`, and `full_join()` gain a `keep` argument so
  that you can optionally choose to keep both sets of join keys (#4589). This is
  useful when you want to figure out which rows were missing from either side.

* Join functions can now perform a cross-join by specifying `by = character()`
  (#4206.)

* `groups()` now returns `list()` for ungrouped data; previously it returned
  `NULL` which was type-unstable (when there are groups it returns a list
  of symbols).

* The first argument of `group_map()`, `group_modify()` and `group_walk()`
  has been changed to `.data` for consistency with other generics.

* `group_keys.rowwise_df()` gives a 0 column data frame with `n()` rows. 

* `group_map()` is now a generic (#4576).

* `group_by(..., .add = TRUE)` replaces `group_by(..., add = TRUE)`,
  with a deprecation message. The old argument name was a mistake because
  it prevents you from creating a new grouping var called `add` and
  it violates our naming conventions (#4137).

* `intersect()`, `union()`, `setdiff()` and `setequal()` generics are now
  imported from the generics package. This reduces a conflict with lubridate.

* `order_by()` gives an informative hint if you accidentally call it instead
  of `arrange()` #3357.

* `tally()` and `count()` now message if the default output `name` (n), already
  exists in the data frame. To quiet the message, you'll need to supply an 
  explicit `name` (#4284). You can override the default weighting to using a
  constant by setting `wt = 1`.

* `starwars` dataset now does a better job of separating biological sex from
  gender identity. The previous `gender` column has been renamed to `sex`,
  since it actually describes the individual's biological sex. A new `gender`
  column encodes the actual gender identity using other information about
  the Star Wars universe (@MeganBeckett, #4456).

* `src_tbls()` accepts `...` arguments (#4485, @ianmcook). This could be a
  breaking change for some dplyr backend packages that implement `src_tbls()`.

* Better performance for extracting slices of factors and ordered factors (#4501).

* `rename_at()` and `rename_all()` call the function with a simple character
  vector, not a `dplyr_sel_vars` (#4459).

* `ntile()` is now more consistent with database implementations if the buckets have irregular size (#4495).

# dplyr 0.8.5 (2020-03-07)

* Maintenance release for compatibility with R-devel.


# dplyr 0.8.4 (2020-01-30)

* Adapt tests to changes in dependent packages.


# dplyr 0.8.3 (2019-07-04)

* Fixed performance regression introduced in version 0.8.2 (#4458).


# dplyr 0.8.2 (2019-06-28)

## New functions

* `top_frac(data, proportion)` is a shorthand for `top_n(data, proportion * n())` (#4017).  

## colwise changes

* Using quosures in colwise verbs is deprecated (#4330).

* Updated `distinct_if()`, `distinct_at()` and `distinct_all()` to include `.keep_all` argument (@beansrowning, #4343).

* `rename_at()` handles empty selection (#4324). 

* `*_if()` functions correctly handle columns with special names (#4380).

* colwise functions support constants in formulas (#4374). 

## Hybrid evaluation changes

* hybrid rank functions correctly handle NA (#4427). 

* `first()`, `last()` and `nth()` hybrid version handles factors (#4295).

## Minor changes

* `top_n()` quotes its `n` argument, `n` no longer needs to be constant for all groups (#4017).  

* `tbl_vars()` keeps information on grouping columns by returning a `dplyr_sel_vars` object (#4106). 

* `group_split()` always sets the `ptype` attribute, which make it more robust in the case where there
  are 0 groups. 

* `group_map()` and `group_modify()` work in the 0 group edge case (#4421)

* `select.list()` method added so that `select()` does not dispatch on lists (#4279). 

* `view()` is reexported from tibble (#4423). 

* `group_by()` puts NA groups last in character vectors (#4227).

* `arrange()` handles integer64 objects (#4366). 

* `summarise()` correctly resolves summarised list columns (#4349). 

# dplyr 0.8.1 (2019-05-14)

## Breaking changes

* `group_modify()` is the new name of the function previously known as `group_map()`

## New functions

* `group_map()` now only calls the function on each group and return a list. 

* `group_by_drop_default()`, previously known as `dplyr:::group_drops()` is exported (#4245).

## Minor changes

* Lists of formulas passed to colwise verbs are now automatically named.

* `group_by()` does a shallow copy even in the no groups case (#4221).

* Fixed `mutate()` on rowwise data frames with 0 rows (#4224).

* Fixed handling of bare formulas in colwise verbs (#4183).

* Fixed performance of `n_distinct()` (#4202). 

* `group_indices()` now ignores empty groups by default for `data.frame`, which is
  consistent with the default of `group_by()` (@yutannihilation, #4208). 

* Fixed integer overflow in hybrid `ntile()` (#4186). 

* colwise functions `summarise_at()` ... can rename vars in the case of multiple functions (#4180).

* `select_if()` and `rename_if()` handle logical vector predicate (#4213). 

* hybrid `min()` and `max()` cast to integer when possible (#4258).

* `bind_rows()` correctly handles the cases where there are multiple consecutive `NULL` (#4296). 

* Support for R 3.1.* has been dropped. The minimal R version supported is now 3.2.0. 
  https://www.tidyverse.org/articles/2019/04/r-version-support/

* `rename_at()` handles empty selection (#4324). 

# dplyr 0.8.0.1 (2019-02-15)

* Fixed integer C/C++ division, forced released by CRAN (#4185). 

# dplyr 0.8.0 (2019-02-14)

## Breaking changes

* The error `could not find function "n"` or the warning 
  ```Calling `n()` without importing or prefixing it is deprecated, use `dplyr::n()` ``` 
  
  indicates when functions like `n()`, `row_number()`, ... are not imported or prefixed. 
  
  The easiest fix is to import dplyr with `import(dplyr)` in your `NAMESPACE` or
  `#' @import dplyr` in a roxygen comment, alternatively such functions can be 
  imported selectively as any other function with `importFrom(dplyr, n)` in the 
  `NAMESPACE` or `#' @importFrom dplyr n` in a roxygen comment. The third option is 
  to prefix them, i.e. use `dplyr::n()`
   
* If you see `checking S3 generic/method consistency` in R CMD check for your 
  package, note that : 
  
  - `sample_n()` and `sample_frac()` have gained `...`
  - `filter()` and `slice()` have gained `.preserve`
  - `group_by()` has gained `.drop`

* ```Error: `.data` is a corrupt grouped_df, ...```  signals code that makes 
  wrong assumptions about the internals of a grouped data frame. 

## New functions

* New selection helpers `group_cols()`. It can be called in selection contexts
  such as `select()` and matches the grouping variables of grouped tibbles.

* `last_col()` is re-exported from tidyselect (#3584). 

* `group_trim()` drops unused levels of factors that are used as grouping variables. 

* `nest_join()` creates a list column of the matching rows. `nest_join()` + `tidyr::unnest()` 
   is equivalent to `inner_join`  (#3570). 

    ```r
    band_members %>% 
      nest_join(band_instruments)
    ```
    
* `group_nest()` is similar to `tidyr::nest()` but focusing on the variables to nest by 
  instead of the nested columns. 
 
    ```r
    starwars %>%
      group_by(species, homeworld) %>% 
      group_nest()
      
    starwars %>%
      group_nest(species, homeworld)
    ```
    
* `group_split()` is similar to `base::split()` but operating on existing groups when 
  applied to a grouped data frame, or subject to the data mask on ungrouped data frames

    ```r
    starwars %>%
      group_by(species, homeworld) %>%   
      group_split()
    
    starwars %>%
      group_split(species, homeworld)
    ```
    
* `group_map()` and `group_walk()` are purrr-like functions to iterate on groups 
  of a grouped data frame, jointly identified by the data subset (exposed as `.x`) and the 
  data key (a one row tibble, exposed as `.y`). `group_map()` returns a grouped data frame that 
  combines the results of the function, `group_walk()` is only used for side effects and returns 
  its input invisibly. 
  
  ```r
  mtcars %>%
    group_by(cyl) %>%
    group_map(~ head(.x, 2L))
  ```

* `distinct_prepare()`, previously known as `distinct_vars()` is exported. This is mostly useful for
  alternative backends (e.g. `dbplyr`). 

## Major changes

* `group_by()` gains the `.drop` argument. When set to `FALSE` the groups are generated 
  based on factor levels, hence some groups may be empty (#341). 

    ```r
    # 3 groups
    tibble(
      x = 1:2, 
      f = factor(c("a", "b"), levels = c("a", "b", "c"))
    ) %>% 
      group_by(f, .drop = FALSE)
      
    # the order of the grouping variables matter
    df <- tibble(
      x = c(1,2,1,2), 
      f = factor(c("a", "b", "a", "b"), levels = c("a", "b", "c"))
    )
    df %>% group_by(f, x, .drop = FALSE)
    df %>% group_by(x, f, .drop = FALSE)
    ```
    
  The default behaviour drops the empty groups as in the previous versions. 
  
  ```r
  tibble(
      x = 1:2, 
      f = factor(c("a", "b"), levels = c("a", "b", "c"))
    ) %>% 
      group_by(f)
  ```

* `filter()` and `slice()` gain a `.preserve` argument to control which groups it should keep. The default 
  `filter(.preserve = FALSE)` recalculates the grouping structure based on the resulting data, 
  otherwise it is kept as is.

    ```r
    df <- tibble(
      x = c(1,2,1,2), 
      f = factor(c("a", "b", "a", "b"), levels = c("a", "b", "c"))
    ) %>% 
      group_by(x, f, .drop = FALSE)
    
    df %>% filter(x == 1)
    df %>% filter(x == 1, .preserve = TRUE)
    ```

* The notion of lazily grouped data frames have disappeared. All dplyr verbs now recalculate 
  immediately the grouping structure, and respect the levels of factors. 

* Subsets of columns now properly dispatch to the `[` or `[[` method when the column 
  is an object (a vector with a class) instead of making assumptions on how the 
  column should be handled. The `[` method must handle integer indices, including 
  `NA_integer_`, i.e. `x[NA_integer_]` should produce a vector of the same class
  as `x` with whatever represents a missing value.  

## Minor changes

* `tally()` works correctly on non-data frame table sources such as `tbl_sql` (#3075).

* `sample_n()` and `sample_frac()` can use `n()` (#3527)

* `distinct()` respects the order of the variables provided (#3195, @foo-bar-baz-qux)
  and handles the 0 rows and 0 columns special case (#2954).

* `combine()` uses tidy dots (#3407).

* `group_indices()` can be used without argument in expressions in verbs (#1185).

* Using `mutate_all()`, `transmute_all()`, `mutate_if()` and `transmute_if()`
  with grouped tibbles now informs you that the grouping variables are
  ignored. In the case of the `_all()` verbs, the message invites you to use
  `mutate_at(df, vars(-group_cols()))` (or the equivalent `transmute_at()` call)
  instead if you'd like to make it explicit in your code that the operation is
  not applied on the grouping variables.

* Scoped variants of `arrange()` respect the `.by_group` argument (#3504).

* `first()` and `last()` hybrid functions fall back to R evaluation when given no arguments (#3589). 

* `mutate()` removes a column when the expression evaluates to `NULL` for all groups (#2945).

* grouped data frames support `[, drop = TRUE]` (#3714). 

* New low-level constructor `new_grouped_df()` and validator `validate_grouped_df` (#3837). 

* `glimpse()` prints group information on grouped tibbles (#3384).

* `sample_n()` and `sample_frac()` gain `...` (#2888). 

* Scoped filter variants now support functions and purrr-like lambdas:

  ```r
  mtcars %>% filter_at(vars(hp, vs), ~ . %% 2 == 0)
  ```

## Lifecycle

* `do()`, `rowwise()` and `combine()` are questioning (#3494). 

* `funs()` is soft-deprecated and will start issuing warnings in a future version.

## Changes to column wise functions

* Scoped variants for `distinct()`: `distinct_at()`, `distinct_if()`, `distinct_all()` (#2948).

* `summarise_at()` excludes the grouping variables (#3613). 

* `mutate_all()`, `mutate_at()`, `summarise_all()` and `summarise_at()` handle utf-8 names (#2967).

## Performance

* R expressions that cannot be handled with native code are now evaluated with
  unwind-protection when available (on R 3.5 and later). This improves the
  performance of dplyr on data frames with many groups (and hence many
  expressions to evaluate). We benchmarked that computing a grouped average is
  consistently twice as fast with unwind-protection enabled.

  Unwind-protection also makes dplyr more robust in corner cases because it
  ensures the C++ destructors are correctly called in all circumstances
  (debugger exit, captured condition, restart invokation).

* `sample_n()` and `sample_frac()` gain `...` (#2888). 
* Improved performance for wide tibbles (#3335).

* Faster hybrid `sum()`, `mean()`, `var()` and `sd()` for logical vectors (#3189).

* Hybrid version of `sum(na.rm = FALSE)` exits early when there are missing values. 
  This considerably improves performance when there are missing values early in the vector (#3288). 

* `group_by()` does not trigger the additional `mutate()` on simple uses of the `.data` pronoun (#3533). 

## Internal

* The grouping metadata of grouped data frame has been reorganized in a single tidy tibble, that can be accessed
  with the new `group_data()` function. The grouping tibble consists of one column per grouping variable, 
  followed by a list column of the (1-based) indices of the groups. The new `group_rows()` function retrieves
  that list of indices (#3489). 
  
    ```r
    # the grouping metadata, as a tibble
    group_by(starwars, homeworld) %>% 
      group_data()
    
    # the indices
    group_by(starwars, homeworld) %>% 
      group_data() %>% 
      pull(.rows)
      
    group_by(starwars, homeworld) %>% 
      group_rows()
    ```

* Hybrid evaluation has been completely redesigned for better performance and stability. 

## Documentation

* Add documentation example for moving variable to back in `?select` (#3051).

* column wise functions are better documented, in particular explaining when 
  grouping variables are included as part of the selection. 

### Deprecated and defunct functions

* `mutate_each()` and `summarise_each()` are deprecated. 

# dplyr 0.7.6

* `exprs()` is no longer exported to avoid conflicts with `Biobase::exprs()`
  (#3638).

* The MASS package is explicitly suggested to fix CRAN warnings on R-devel
  (#3657).

* Set operations like `intersect()` and `setdiff()` reconstruct groups metadata (#3587) and keep the order of the rows (#3839).

* Using namespaced calls to `base::sort()` and `base::unique()` from C++ code
  to avoid ambiguities when these functions are overridden (#3644).

* Fix rchk errors (#3693).

# dplyr 0.7.5 (2018-04-14)

## Breaking changes for package developers

* The major change in this version is that dplyr now depends on the selecting
  backend of the tidyselect package. If you have been linking to
  `dplyr::select_helpers` documentation topic, you should update the link to
  point to `tidyselect::select_helpers`.

* Another change that causes warnings in packages is that dplyr now exports the
  `exprs()` function. This causes a collision with `Biobase::exprs()`. Either
  import functions from dplyr selectively rather than in bulk, or do not import
  `Biobase::exprs()` and refer to it with a namespace qualifier.

## Bug fixes

* `distinct(data, "string")` now returns a one-row data frame again. (The
  previous behavior was to return the data unchanged.)

* `do()` operations with more than one named argument can access `.` (#2998).

* Reindexing grouped data frames (e.g. after `filter()` or `..._join()`)
  never updates the `"class"` attribute. This also avoids unintended updates
  to the original object (#3438).

* Fixed rare column name clash in `..._join()` with non-join
  columns of the same name in both tables (#3266).

*  Fix `ntile()` and `row_number()` ordering to use the locale-dependent
  ordering functions in R when dealing with character vectors, rather than
  always using the C-locale ordering function in C (#2792, @foo-bar-baz-qux).

* Summaries of summaries (such as `summarise(b = sum(a), c = sum(b))`) are
  now computed using standard evaluation for simplicity and correctness, but
  slightly slower (#3233).

* Fixed `summarise()` for empty data frames with zero columns (#3071).

## Major changes

* `enexpr()`, `expr()`, `exprs()`, `sym()` and `syms()` are now
  exported. `sym()` and `syms()` construct symbols from strings or character
  vectors. The `expr()` variants are equivalent to `quo()`, `quos()` and
  `enquo()` but return simple expressions rather than quosures. They support
  quasiquotation.

* dplyr now depends on the new tidyselect package to power `select()`,
  `rename()`, `pull()` and their variants (#2896). Consequently
  `select_vars()`, `select_var()` and `rename_vars()` are
  soft-deprecated and will start issuing warnings in a future version.

  Following the switch to tidyselect, `select()` and `rename()` fully support
  character vectors. You can now unquote variables like this:

  ```
  vars <- c("disp", "cyl")
  select(mtcars, !! vars)
  select(mtcars, -(!! vars))
  ```

  Note that this only works in selecting functions because in other contexts
  strings and character vectors are ambiguous. For instance strings are a valid
  input in mutating operations and `mutate(df, "foo")` creates a new column by
  recycling "foo" to the number of rows.

## Minor changes

* Support for raw vector columns in `arrange()`, `group_by()`, `mutate()`,
  `summarise()` and `..._join()` (minimal `raw` x `raw` support initially) (#1803). 

* `bind_cols()` handles unnamed list (#3402).

* `bind_rows()` works around corrupt columns that have the object bit set
  while having no class attribute (#3349). 

* `combine()` returns `logical()` when all inputs are `NULL` (or when there
  are no inputs) (#3365, @zeehio).

*  `distinct()` now supports renaming columns (#3234).

* Hybrid evaluation simplifies `dplyr::foo()` to `foo()` (#3309). Hybrid
  functions can now be masked by regular R functions to turn off hybrid
  evaluation (#3255). The hybrid evaluator finds functions from dplyr even if
  dplyr is not attached (#3456).

* In `mutate()` it is now illegal to use `data.frame` in the rhs (#3298). 

* Support `!!!` in `recode_factor()` (#3390).

* `row_number()` works on empty subsets (#3454).

* `select()` and `vars()` now treat `NULL` as empty inputs (#3023).

* Scoped select and rename functions (`select_all()`, `rename_if()` etc.)
  now work with grouped data frames, adapting the grouping as necessary
  (#2947, #3410). `group_by_at()` can group by an existing grouping variable
  (#3351). `arrange_at()` can use grouping variables (#3332). 

* `slice()` no longer enforce tibble classes when input is a simple
  `data.frame`, and ignores 0 (#3297, #3313).

* `transmute()` no longer prints a message when including a group variable.

## Documentation

* Improved documentation for `funs()` (#3094) and set operations (e.g. `union()`) (#3238, @edublancas).

## Error messages

* Better error message if dbplyr is not installed when accessing database
  backends (#3225).

* `arrange()` fails gracefully on `data.frame` columns (#3153).

* Corrected error message when calling `cbind()` with an object of wrong
  length (#3085).

* Add warning with explanation to `distinct()` if any of the selected columns
  are of type `list` (#3088, @foo-bar-baz-qux), or when used on unknown columns
  (#2867, @foo-bar-baz-qux).

* Show clear error message for bad arguments to `funs()` (#3368).

* Better error message in `..._join()` when joining data frames with duplicate
  or `NA` column names. Joining such data frames with a semi- or anti-join
  now gives a warning, which may be converted to an error in future versions
  (#3243, #3417).

* Dedicated error message when trying to use columns of the `Interval`
  or `Period` classes (#2568).

* Added an `.onDetach()` hook that allows for plyr to be loaded and attached
  without the warning message that says functions in dplyr will be masked,
  since dplyr is no longer attached (#3359, @jwnorman).

## Performance

* `sample_n()` and `sample_frac()` on grouped data frame are now faster
  especially for those with large number of groups (#3193, @saurfang).

## Internal

* Compute variable names for joins in R (#3430).

* Bumped Rcpp dependency to 0.12.15 to avoid imperfect detection of `NA`
  values in hybrid evaluation fixed in RcppCore/Rcpp#790 (#2919).

* Avoid cleaning the data mask, a temporary environment used to evaluate
  expressions. If the environment, in which e.g. a `mutate()` expression
  is evaluated, is preserved until after the operation, accessing variables
  from that environment now gives a warning but still returns `NULL` (#3318).

# dplyr 0.7.4

* Fix recent Fedora and ASAN check errors (#3098).

* Avoid dependency on Rcpp 0.12.10 (#3106).

# dplyr 0.7.3

* Fixed protection error that occurred when creating a character column using grouped `mutate()` (#2971).

* Fixed a rare problem with accessing variable values in `summarise()` when all groups have size one (#3050).
* `distinct()` now throws an error when used on unknown columns
  (#2867, @foo-bar-baz-qux).


* Fixed rare out-of-bounds memory write in `slice()` when negative indices beyond the number of rows were involved (#3073).

* `select()`, `rename()` and `summarise()` no longer change the grouped vars of the original data (#3038).

* `nth(default = var)`, `first(default = var)` and `last(default = var)` fall back to standard evaluation in a grouped operation instead of triggering an error (#3045).

* `case_when()` now works if all LHS are atomic (#2909), or when LHS or RHS values are zero-length vectors (#3048).

* `case_when()` accepts `NA` on the LHS (#2927).

* Semi- and anti-joins now preserve the order of left-hand-side data frame (#3089).

* Improved error message for invalid list arguments to `bind_rows()` (#3068).

* Grouping by character vectors is now faster (#2204).

* Fixed a crash that occurred when an unexpected input was supplied to
  the `call` argument of `order_by()` (#3065).


# dplyr 0.7.2

* Move build-time vs. run-time checks out of `.onLoad()` and into `dr_dplyr()`.


# dplyr 0.7.1

* Use new versions of bindrcpp and glue to avoid protection problems.
  Avoid wrapping arguments to internal error functions (#2877). Fix
  two protection mistakes found by rchk (#2868).

* Fix C++ error that caused compilation to fail on mac cran (#2862)

* Fix undefined behaviour in `between()`, where `NA_REAL` were
  assigned instead of `NA_LOGICAL`. (#2855, @zeehio)

* `top_n()` now executes operations lazily for compatibility with
  database backends (#2848).

* Reuse of new variables created in ungrouped `mutate()` possible
  again, regression introduced in dplyr 0.7.0 (#2869).

* Quosured symbols do not prevent hybrid handling anymore. This should
  fix many performance issues introduced with tidyeval (#2822).


# dplyr 0.7.0

## New data, functions, and features

* Five new datasets provide some interesting built-in datasets to demonstrate
  dplyr verbs (#2094):

  * `starwars` dataset about starwars characters; has list columns
  * `storms` has the trajectories of ~200 tropical storms
  * `band_members`, `band_instruments` and `band_instruments2`
    has some simple data to demonstrate joins.

* New `add_count()` and `add_tally()` for adding an `n` column within groups
  (#2078, @dgrtwo).

* `arrange()` for grouped data frames gains a `.by_group` argument so you
  can choose to sort by groups if you want to (defaults to `FALSE`) (#2318)

* New `pull()` generic for extracting a single column either by name or position
  (either from the left or the right). Thanks to @paulponcet for the idea (#2054).

  This verb is powered with the new `select_var()` internal helper,
  which is exported as well. It is like `select_vars()` but returns a
  single variable.

* `as_tibble()` is re-exported from tibble. This is the recommend way to create
  tibbles from existing data frames. `tbl_df()` has been softly deprecated.
  `tribble()` is now imported from tibble (#2336, @chrMongeau); this
  is now preferred to `frame_data()`.

## Deprecated and defunct

* dplyr no longer messages that you need dtplyr to work with data.table (#2489).

* Long deprecated `regroup()`, `mutate_each_q()` and
  `summarise_each_q()` functions have been removed.

* Deprecated `failwith()`. I'm not even sure why it was here.

* Soft-deprecated `mutate_each()` and `summarise_each()`, these functions
  print a message which will be changed to a warning in the next release.

* The `.env` argument to `sample_n()` and `sample_frac()` is defunct,
  passing a value to this argument print a message which will be changed to a
  warning in the next release.

## Databases

This version of dplyr includes some major changes to how database connections work. By and large, you should be able to continue using your existing dplyr database code without modification, but there are two big changes that you should be aware of:

* Almost all database related code has been moved out of dplyr and into a
  new package, [dbplyr](https://github.com/tidyverse/dbplyr/). This makes dplyr
  simpler, and will make it easier to release fixes for bugs that only affect
  databases. `src_mysql()`, `src_postgres()`, and `src_sqlite()` will still
  live dplyr so your existing code continues to work.

* It is no longer necessary to create a remote "src". Instead you can work
  directly with the database connection returned by DBI. This reflects the
  maturity of the DBI ecosystem. Thanks largely to the work of Kirill Muller
  (funded by the R Consortium) DBI backends are now much more consistent,
  comprehensive, and easier to use. That means that there's no longer a
  need for a layer in between you and DBI.

You can continue to use `src_mysql()`, `src_postgres()`, and `src_sqlite()`, but I recommend a new style that makes the connection to DBI more clear:

```R
library(dplyr)

con <- DBI::dbConnect(RSQLite::SQLite(), ":memory:")
DBI::dbWriteTable(con, "mtcars", mtcars)

mtcars2 <- tbl(con, "mtcars")
mtcars2
```

This is particularly useful if you want to perform non-SELECT queries as you can do whatever you want with `DBI::dbGetQuery()` and `DBI::dbExecute()`.

If you've implemented a database backend for dplyr, please read the [backend news](https://github.com/tidyverse/dbplyr/blob/master/NEWS.md#backends) to see what's changed from your perspective (not much). If you want to ensure your package works with both the current and previous version of dplyr, see `wrap_dbplyr_obj()` for helpers.

## UTF-8

* Internally, column names are always represented as character vectors,
  and not as language symbols, to avoid encoding problems on Windows
  (#1950, #2387, #2388).

* Error messages and explanations of data frame inequality are now encoded in
  UTF-8, also on Windows (#2441).

* Joins now always reencode character columns to UTF-8 if necessary. This gives
  a nice speedup, because now pointer comparison can be used instead of string
  comparison, but relies on a proper encoding tag for all strings (#2514).

* Fixed problems when joining factor or character encodings with a mix of
  native and UTF-8 encoded values (#1885, #2118, #2271, #2451).

* Fix `group_by()` for data frames that have UTF-8 encoded names (#2284, #2382).

* New `group_vars()` generic that returns the grouping as character vector, to
  avoid the potentially lossy conversion to language symbols. The list returned
  by `group_by_prepare()` now has a new `group_names` component (#1950, #2384).

## Colwise functions

* `rename()`, `select()`, `group_by()`, `filter()`, `arrange()` and
  `transmute()` now have scoped variants (verbs suffixed with `_if()`,
  `_at()` and `_all()`). Like `mutate_all()`, `summarise_if()`, etc,
  these variants apply an operation to a selection of variables.

* The scoped verbs taking predicates (`mutate_if()`, `summarise_if()`,
  etc) now support S3 objects and lazy tables. S3 objects should
  implement methods for `length()`, `[[` and `tbl_vars()`. For lazy
  tables, the first 100 rows are collected and the predicate is
  applied on this subset of the data. This is robust for the common
  case of checking the type of a column (#2129).

* Summarise and mutate colwise functions pass `...` on the the manipulation
  functions.

* The performance of colwise verbs like `mutate_all()` is now back to
  where it was in `mutate_each()`.

* `funs()` has better handling of namespaced functions (#2089).

* Fix issue with `mutate_if()` and `summarise_if()` when a predicate
  function returns a vector of `FALSE` (#1989, #2009, #2011).

## Tidyeval

dplyr has a new approach to non-standard evaluation (NSE) called tidyeval.
It is described in detail in `vignette("programming")` but, in brief, gives you
the ability to interpolate values in contexts where dplyr usually works with expressions:

```{r}
my_var <- quo(homeworld)

starwars %>%
  group_by(!!my_var) %>%
  summarise_at(vars(height:mass), mean, na.rm = TRUE)
```

This means that the underscored version of each main verb is no longer needed,
and so these functions have been deprecated (but remain around for backward compatibility).

* `order_by()`, `top_n()`, `sample_n()` and `sample_frac()` now use
  tidyeval to capture their arguments by expression. This makes it
  possible to use unquoting idioms (see `vignette("programming")`) and
  fixes scoping issues (#2297).

* Most verbs taking dots now ignore the last argument if empty. This
  makes it easier to copy lines of code without having to worry about
  deleting trailing commas (#1039).

* [API] The new `.data` and `.env` environments can be used inside
  all verbs that operate on data: `.data$column_name` accesses the column
  `column_name`, whereas `.env$var` accesses the external variable `var`.
  Columns or external variables named `.data` or `.env` are shadowed, use
  `.data$...` and/or `.env$...` to access them.  (`.data` implements strict
  matching also for the `$` operator (#2591).)

    The `column()` and `global()` functions have been removed. They were never
    documented officially. Use the new `.data` and `.env` environments instead.

* Expressions in verbs are now interpreted correctly in many cases that
  failed before (e.g., use of `$`, `case_when()`, nonstandard evaluation, ...).
  These expressions are now evaluated in a specially constructed temporary
  environment that retrieves column data on demand with the help of the
  `bindrcpp` package (#2190). This temporary environment poses restrictions on
  assignments using `<-` inside verbs. To prevent leaking of broken bindings,
  the temporary environment is cleared after the evaluation (#2435).

## Verbs

### Joins

* [API] `xxx_join.tbl_df(na_matches = "never")` treats all `NA` values as
  different from each other (and from any other value), so that they never
  match.  This corresponds to the behavior of joins for database sources,
  and of database joins in general.  To match `NA` values, pass
  `na_matches = "na"` to the join verbs; this is only supported for data frames.
  The default is `na_matches = "na"`, kept for the sake of compatibility
  to v0.5.0. It can be tweaked by calling
  `pkgconfig::set_config("dplyr::na_matches", "na")` (#2033).

* `common_by()` gets a better error message for unexpected inputs (#2091)

* Fix groups when joining grouped data frames with duplicate columns
  (#2330, #2334, @davidkretch).

* One of the two join suffixes can now be an empty string, dplyr no longer
  hangs (#2228, #2445).

* Anti- and semi-joins warn if factor levels are inconsistent (#2741).

* Warnings about join column inconsistencies now contain the column names
  (#2728).

### Select

* For selecting variables, the first selector decides if it's an inclusive
  selection (i.e., the initial column list is empty), or an exclusive selection
  (i.e., the initial column list contains all columns). This means that
  `select(mtcars, contains("am"), contains("FOO"), contains("vs"))` now returns
  again both `am` and `vs` columns like in dplyr 0.4.3 (#2275, #2289, @r2evans).

* Select helpers now throw an error if called when no variables have been
  set (#2452)

* Helper functions in `select()` (and related verbs) are now evaluated
  in a context where column names do not exist (#2184).

* `select()` (and the internal function `select_vars()`) now support
  column names in addition to column positions. As a result,
  expressions like `select(mtcars, "cyl")` are now allowed.

### Other

* `recode()`, `case_when()` and `coalesce()` now support splicing of
  arguments with rlang's `!!!` operator.

* `count()` now preserves the grouping of its input (#2021).

* `distinct()` no longer duplicates variables (#2001).

* Empty `distinct()` with a grouped data frame works the same way as
  an empty `distinct()` on an ungrouped data frame, namely it uses all
  variables (#2476).

* `copy_to()` now returns it's output invisibly (since you're often just
   calling for the side-effect).

* `filter()` and `lag()` throw informative error if used with ts objects (#2219)

* `mutate()` recycles list columns of length 1 (#2171).

* `mutate()` gives better error message when attempting to add a non-vector
  column (#2319), or attempting to remove a column with `NULL` (#2187, #2439).

* `summarise()` now correctly evaluates newly created factors (#2217), and
  can create ordered factors (#2200).

* Ungrouped `summarise()` uses summary variables correctly (#2404, #2453).

* Grouped `summarise()` no longer converts character `NA` to empty strings (#1839).

## Combining and comparing

* `all_equal()` now reports multiple problems as a character vector (#1819, #2442).

* `all_equal()` checks that factor levels are equal (#2440, #2442).

* `bind_rows()` and `bind_cols()` give an error for database tables (#2373).

* `bind_rows()` works correctly with `NULL` arguments and an `.id` argument
  (#2056), and also for zero-column data frames (#2175).

* Breaking change: `bind_rows()` and `combine()` are more strict when coercing.
  Logical values are no longer coerced to integer and numeric. Date, POSIXct
  and other integer or double-based classes are no longer coerced to integer or
  double as there is chance of attributes or information being lost
  (#2209, @zeehio).

* `bind_cols()` now calls `tibble::repair_names()` to ensure that all
  names are unique (#2248).

* `bind_cols()` handles empty argument list (#2048).

* `bind_cols()` better handles `NULL` inputs (#2303, #2443).

* `bind_rows()` explicitly rejects columns containing data frames
  (#2015, #2446).

* `bind_rows()` and `bind_cols()` now accept vectors. They are treated
  as rows by the former and columns by the latter. Rows require inner
  names like `c(col1 = 1, col2 = 2)`, while columns require outer
  names: `col1 = c(1, 2)`. Lists are still treated as data frames but
  can be spliced explicitly with `!!!`, e.g. `bind_rows(!!! x)` (#1676).

* `rbind_list()` and `rbind_all()` now call `.Deprecated()`, they will be removed
  in the next CRAN release. Please use `bind_rows()` instead.

* `combine()` accepts `NA` values (#2203, @zeehio)

* `combine()` and `bind_rows()` with character and factor types now always warn
  about the coercion to character (#2317, @zeehio)

* `combine()` and `bind_rows()` accept `difftime` objects.

* `mutate` coerces results from grouped dataframes accepting combinable data
  types (such as `integer` and `numeric`). (#1892, @zeehio)

## Vector functions

* `%in%` gets new hybrid handler (#126).

* `between()` returns NA if `left` or `right` is `NA` (fixes #2562).

* `case_when()` supports `NA` values (#2000, @tjmahr).

* `first()`, `last()`, and `nth()` have better default values for factor,
  Dates, POSIXct, and data frame inputs (#2029).

* Fixed segmentation faults in hybrid evaluation of `first()`, `last()`,
  `nth()`,  `lead()`, and `lag()`. These functions now always fall back to the R
  implementation if called with arguments that the hybrid evaluator cannot
  handle (#948, #1980).

* `n_distinct()` gets larger hash tables given slightly better performance (#977).

* `nth()` and `ntile()` are more careful about proper data types of their return values (#2306).

* `ntile()` ignores `NA` when computing group membership (#2564).

* `lag()` enforces integer `n` (#2162, @kevinushey).

* hybrid `min()` and `max()` now always return a `numeric` and work correctly
  in edge cases (empty input, all `NA`, ...) (#2305, #2436).

* `min_rank("string")` no longer segfaults in hybrid evaluation (#2279, #2444).

* `recode()` can now recode a factor to other types (#2268)

* `recode()` gains `.dots` argument to support passing replacements as list
  (#2110, @jlegewie).

## Other minor changes and bug fixes

* Many error messages are more helpful by referring to a column name or a
  position in the argument list (#2448).

* New `is_grouped_df()` alias to `is.grouped_df()`.

* `tbl_vars()` now has a `group_vars` argument set to `TRUE` by
  default. If `FALSE`, group variables are not returned.

* Fixed segmentation fault after calling `rename()` on an invalid grouped
  data frame (#2031).

* `rename_vars()` gains a `strict` argument to control if an
  error is thrown when you try and rename a variable that doesn't
  exist.

* Fixed undefined behavior for `slice()` on a zero-column data frame (#2490).

* Fixed very rare case of false match during join (#2515).

* Restricted workaround for `match()` to R 3.3.0. (#1858).

* dplyr now warns on load when the version of R or Rcpp during installation is
  different to the currently installed version (#2514).

* Fixed improper reuse of attributes when creating a list column in `summarise()`
  and perhaps `mutate()` (#2231).

* `mutate()` and `summarise()` always strip the `names` attribute from new
  or updated columns, even for ungrouped operations (#1689).

* Fixed rare error that could lead to a segmentation fault in
  `all_equal(ignore_col_order = FALSE)` (#2502).

* The "dim" and "dimnames" attributes are always stripped when copying a
  vector (#1918, #2049).

* `grouped_df` and `rowwise` are registered officially as S3 classes.
  This makes them easier to use with S4 (#2276, @joranE, #2789).

* All operations that return tibbles now include the `"tbl"` class.
  This is important for correct printing with tibble 1.3.1 (#2789).

* Makeflags uses PKG_CPPFLAGS for defining preprocessor macros.

* astyle formatting for C++ code, tested but not changed as part of the tests
  (#2086, #2103).

* Update RStudio project settings to install tests (#1952).

* Using `Rcpp::interfaces()` to register C callable interfaces, and registering all native exported functions via `R_registerRoutines()` and `useDynLib(.registration = TRUE)` (#2146).

* Formatting of grouped data frames now works by overriding the `tbl_sum()` generic instead of `print()`. This means that the output is more consistent with tibble, and that `format()` is now supported also for SQL sources (#2781).


# dplyr 0.5.0

## Breaking changes

### Existing functions

* `arrange()` once again ignores grouping (#1206).

* `distinct()` now only keeps the distinct variables. If you want to return
  all variables (using the first row for non-distinct values) use
  `.keep_all = TRUE` (#1110). For SQL sources, `.keep_all = FALSE` is
  implemented using `GROUP BY`, and `.keep_all = TRUE` raises an error
  (#1937, #1942, @krlmlr). (The default behaviour of using all variables
  when none are specified remains - this note only applies if you select
  some variables).

* The select helper functions `starts_with()`, `ends_with()` etc are now
  real exported functions. This means that you'll need to import those
  functions if you're using from a package where dplyr is not attached.
  i.e. `dplyr::select(mtcars, starts_with("m"))` used to work, but
  now you'll need `dplyr::select(mtcars, dplyr::starts_with("m"))`.

### Deprecated and defunct functions

* The long deprecated `chain()`, `chain_q()` and `%.%` have been removed.
  Please use `%>%` instead.

* `id()` has been deprecated. Please use `group_indices()` instead
  (#808).

* `rbind_all()` and `rbind_list()` are formally deprecated. Please use
  `bind_rows()` instead (#803).

* Outdated benchmarking demos have been removed (#1487).

* Code related to starting and signalling clusters has been moved out to
  [multidplyr](https://github.com/tidyverse/multidplyr).

## New functions

* `coalesce()` finds the first non-missing value from a set of vectors.
  (#1666, thanks to @krlmlr for initial implementation).

* `case_when()` is a general vectorised if + else if (#631).

* `if_else()` is a vectorised if statement: it's a stricter (type-safe),
  faster, and more predictable version of `ifelse()`. In SQL it is
  translated to a `CASE` statement.

* `na_if()` makes it easy to replace a certain value with an `NA` (#1707).
  In SQL it is translated to `NULL_IF`.

* `near(x, y)` is a helper for `abs(x - y) < tol` (#1607).

* `recode()` is vectorised equivalent to `switch()` (#1710).

* `union_all()` method. Maps to `UNION ALL` for SQL sources, `bind_rows()`
  for data frames/tbl\_dfs, and `combine()` for vectors (#1045).

* A new family of functions replace `summarise_each()` and
  `mutate_each()` (which will thus be deprecated in a future release).
  `summarise_all()` and `mutate_all()` apply a function to all columns
  while `summarise_at()` and `mutate_at()` operate on a subset of
  columns. These columns are selected with either a character vector
  of columns names, a numeric vector of column positions, or a column
  specification with `select()` semantics generated by the new
  `columns()` helper. In addition, `summarise_if()` and `mutate_if()`
  take a predicate function or a logical vector (these verbs currently
  require local sources). All these functions can now take ordinary
  functions instead of a list of functions generated by `funs()`
  (though this is only useful for local sources). (#1845, @lionel-)

* `select_if()` lets you select columns with a predicate function.
  Only compatible with local sources. (#497, #1569, @lionel-)

## Local backends

### dtplyr

All data table related code has been separated out in to a new dtplyr package. This decouples the development of the data.table interface from the development of the dplyr package. If both data.table and dplyr are loaded, you'll get a message reminding you to load dtplyr.

### Tibble

Functions related to the creation and coercion of `tbl_df`s, now live in their own package: [tibble](https://blog.rstudio.org/2016/03/24/tibble-1-0-0/). See `vignette("tibble")` for more details.

* `$` and `[[` methods that never do partial matching (#1504), and throw
  an error if the variable does not exist.

* `all_equal()` allows to compare data frames ignoring row and column order,
  and optionally ignoring minor differences in type (e.g. int vs. double)
  (#821). The test handles the case where the df has 0 columns (#1506).
  The test fails fails when convert is `FALSE` and types don't match (#1484).

* `all_equal()` shows better error message when comparing raw values
  or when types are incompatible and `convert = TRUE` (#1820, @krlmlr).

* `add_row()` makes it easy to add a new row to data frame (#1021)

* `as_data_frame()` is now an S3 generic with methods for lists (the old
  `as_data_frame()`), data frames (trivial), and matrices (with efficient
  C++ implementation) (#876). It no longer strips subclasses.

* The internals of `data_frame()` and `as_data_frame()` have been aligned,
  so `as_data_frame()` will now automatically recycle length-1 vectors.
  Both functions give more informative error messages if you attempting to
  create an invalid data frame. You can no longer create a data frame with
  duplicated names (#820). Both check for `POSIXlt` columns, and tell you to
  use `POSIXct` instead (#813).

* `frame_data()` properly constructs rectangular tables (#1377, @kevinushey),
  and supports list-cols.

* `glimpse()` is now a generic. The default method dispatches to `str()`
  (#1325).  It now (invisibly) returns its first argument (#1570).

*  `lst()` and `lst_()` which create lists in the same way that
  `data_frame()` and `data_frame_()` create data frames (#1290).

* `print.tbl_df()` is considerably faster if you have very wide data frames.
  It will now also only list the first 100 additional variables not already
  on screen - control this with the new `n_extra` parameter to `print()`
  (#1161). When printing a grouped data frame the number of groups is now
  printed with thousands separators (#1398). The type of list columns
  is correctly printed (#1379)

* Package includes `setOldClass(c("tbl_df", "tbl", "data.frame"))` to help
  with S4 dispatch (#969).

* `tbl_df` automatically generates column names (#1606).

### tbl_cube

* new `as_data_frame.tbl_cube()` (#1563, @krlmlr).

* `tbl_cube`s are now constructed correctly from data frames, duplicate
  dimension values are detected, missing dimension values are filled
  with `NA`. The construction from data frames now guesses the measure
  variables by default, and allows specification of dimension and/or
  measure variables (#1568, @krlmlr).

* Swap order of `dim_names` and `met_name` arguments in `as.tbl_cube`
  (for `array`, `table` and `matrix`) for consistency with `tbl_cube` and
  `as.tbl_cube.data.frame`. Also, the `met_name` argument to
  `as.tbl_cube.table` now defaults to `"Freq"` for consistency with
  `as.data.frame.table` (@krlmlr, #1374).

## Remote backends

* `as_data_frame()` on SQL sources now returns all rows (#1752, #1821,
  @krlmlr).

* `compute()` gets new parameters `indexes` and `unique_indexes` that make
  it easier to add indexes (#1499, @krlmlr).

* `db_explain()` gains a default method for DBIConnections (#1177).

* The backend testing system has been improved. This lead to the removal of
  `temp_srcs()`. In the unlikely event that you were using this function,
  you can instead use `test_register_src()`, `test_load()`, and `test_frame()`.

* You can now use `right_join()` and `full_join()` with remote tables (#1172).

### SQLite

* `src_memdb()` is a session-local in-memory SQLite database.
  `memdb_frame()` works like `data_frame()`, but creates a new table in
  that database.

* `src_sqlite()` now uses a stricter quoting character, `` ` ``, instead of
  `"`. SQLite "helpfully" will convert `"x"` into a string if there is
  no identifier called x in the current scope (#1426).

* `src_sqlite()` throws errors if you try and use it with window functions
  (#907).

### SQL translation

* `filter.tbl_sql()` now puts parens around each argument (#934).

* Unary `-` is better translated (#1002).

* `escape.POSIXt()` method makes it easier to use date times. The date is
  rendered in ISO 8601 format in UTC, which should work in most databases
  (#857).

* `is.na()` gets a missing space (#1695).

* `if`, `is.na()`, and `is.null()` get extra parens to make precedence
  more clear (#1695).

* `pmin()` and `pmax()` are translated to `MIN()` and `MAX()` (#1711).

* Window functions:

    * Work on ungrouped data (#1061).

    * Warning if order is not set on cumulative window functions.

    * Multiple partitions or ordering variables in windowed functions no
      longer generate extra parentheses, so should work for more databases
      (#1060)

### Internals

This version includes an almost total rewrite of how dplyr verbs are translated into SQL. Previously, I used a rather ad-hoc approach, which tried to guess when a new subquery was needed. Unfortunately this approach was fraught with bugs, so in this version I've implemented a much richer internal data model. Now there is a three step process:

1.  When applied to a `tbl_lazy`, each dplyr verb captures its inputs
    and stores in a `op` (short for operation) object.

2.  `sql_build()` iterates through the operations building to build up an
    object that represents a SQL query. These objects are convenient for
    testing as they are lists, and are backend agnostics.

3.  `sql_render()` iterates through the queries and generates the SQL,
    using generics (like `sql_select()`) that can vary based on the
    backend.

In the short-term, this increased abstraction is likely to lead to some minor performance decreases, but the chance of dplyr generating correct SQL is much much higher. In the long-term, these abstractions will make it possible to write a query optimiser/compiler in dplyr, which would make it possible to generate much more succinct queries.

If you have written a dplyr backend, you'll need to make some minor changes to your package:

* `sql_join()` has been considerably simplified - it is now only responsible
  for generating the join query, not for generating the intermediate selects
  that rename the variable. Similarly for `sql_semi_join()`. If you've
  provided new methods in your backend, you'll need to rewrite.

* `select_query()` gains a distinct argument which is used for generating
  queries for `distinct()`. It loses the `offset` argument which was
  never used (and hence never tested).

* `src_translate_env()` has been replaced by `sql_translate_env()` which
  should have methods for the connection object.

There were two other tweaks to the exported API, but these are less likely to affect anyone.

* `translate_sql()` and `partial_eval()` got a new API: now use connection +
  variable names, rather than a `tbl`. This makes testing considerably easier.
  `translate_sql_q()` has been renamed to `translate_sql_()`.

* Also note that the sql generation generics now have a default method, instead
  methods for DBIConnection and NULL.

## Minor improvements and bug fixes

### Single table verbs

* Avoiding segfaults in presence of `raw` columns (#1803, #1817, @krlmlr).

* `arrange()` fails gracefully on list columns (#1489) and matrices
  (#1870, #1945, @krlmlr).

* `count()` now adds additional grouping variables, rather than overriding
  existing (#1703). `tally()` and `count()` can now count a variable
  called `n` (#1633). Weighted `count()`/`tally()` ignore `NA`s (#1145).

* The progress bar in `do()` is now updated at most 20 times per second,
  avoiding unneccessary redraws (#1734, @mkuhn)

* `distinct()` doesn't crash when given a 0-column data frame (#1437).

* `filter()` throws an error if you supply an named arguments. This is usually
  a type: `filter(df, x = 1)` instead of `filter(df, x == 1)` (#1529).

* `summarise()` correctly coerces factors with different levels (#1678),
  handles min/max of already summarised variable (#1622), and
  supports data frames as columns (#1425).

* `select()` now informs you that it adds missing grouping variables
  (#1511). It works even if the grouping variable has a non-syntactic name
  (#1138). Negating a failed match (e.g. `select(mtcars, -contains("x"))`)
  returns all columns, instead of no columns (#1176)

    The `select()` helpers are now exported and have their own
    documentation (#1410). `one_of()` gives a useful error message if
    variables names are not found in data frame (#1407).

* The naming behaviour of `summarise_each()` and `mutate_each()` has been
  tweaked so that you can force inclusion of both the function and the
  variable name: `summarise_each(mtcars, funs(mean = mean), everything())`
  (#442).

* `mutate()` handles factors that are all `NA` (#1645), or have different
  levels in different groups (#1414). It disambiguates `NA` and `NaN` (#1448),
  and silently promotes groups that only contain `NA` (#1463). It deep copies
  data in list columns (#1643), and correctly fails on incompatible columns
  (#1641). `mutate()` on a grouped data no longer groups grouping attributes
  (#1120). `rowwise()` mutate gives expected results (#1381).

* `one_of()` tolerates unknown variables in `vars`, but warns (#1848, @jennybc).

* `print.grouped_df()` passes on `...` to `print()` (#1893).

* `slice()` correctly handles grouped attributes (#1405).

* `ungroup()` generic gains `...` (#922).

### Dual table verbs
* `bind_cols()` matches the behaviour of `bind_rows()` and ignores `NULL`
  inputs (#1148). It also handles `POSIXct`s with integer base type (#1402).

* `bind_rows()` handles 0-length named lists (#1515), promotes factors to
  characters (#1538), and warns when binding factor and character (#1485).
  bind_rows()` is more flexible in the way it can accept data frames,
  lists, list of data frames, and list of lists (#1389).

* `bind_rows()` rejects `POSIXlt` columns (#1875, @krlmlr).

* Both `bind_cols()` and `bind_rows()` infer classes and grouping information
  from the first data frame (#1692).

* `rbind()` and `cbind()` get `grouped_df()` methods that make it harder to
  create corrupt data frames (#1385). You should still prefer `bind_rows()`
  and `bind_cols()`.

* Joins now use correct class when joining on `POSIXct` columns
  (#1582, @joel23888), and consider time zones (#819). Joins handle a `by`
  that is empty (#1496), or has duplicates (#1192). Suffixes grow progressively
  to avoid creating repeated column names (#1460).  Joins on string columns
  should be substantially faster (#1386). Extra attributes are ok if they are
  identical (#1636). Joins work correct when factor levels not equal
  (#1712, #1559). Anti- and semi-joins give correct result when by variable
  is a factor (#1571), but warn if factor levels are inconsistent (#2741).
  A clear error message is given for joins where an
  explicit `by` contains unavailable columns (#1928, #1932).
  Warnings about join column inconsistencies now contain the column names
  (#2728).

* `inner_join()`, `left_join()`, `right_join()`, and `full_join()` gain a
  `suffix` argument which allows you to control what suffix duplicated variable
  names receive (#1296).

* Set operations (`intersect()`, `union()` etc) respect coercion rules
  (#799). `setdiff()` handles factors with `NA` levels (#1526).

* There were a number of fixes to enable joining of data frames that don't
  have the same encoding of column names (#1513), including working around
  bug 16885 regarding `match()` in R 3.3.0 (#1806, #1810,
  @krlmlr).

### Vector functions

* `combine()` silently drops `NULL` inputs (#1596).

* Hybrid `cummean()` is more stable against floating point errors (#1387).

* Hybrid `lead()` and `lag()` received a considerable overhaul. They are more
  careful about more complicated expressions (#1588), and falls back more
  readily to pure R evaluation (#1411). They behave correctly in `summarise()`
  (#1434). and handle default values for string columns.

* Hybrid `min()` and `max()` handle empty sets (#1481).

* `n_distinct()` uses multiple arguments for data frames (#1084), falls back to R
  evaluation when needed (#1657), reverting decision made in (#567).
  Passing no arguments gives an error (#1957, #1959, @krlmlr).

* `nth()` now supports negative indices to select from end, e.g. `nth(x, -2)`
  selects the 2nd value from the end of `x` (#1584).

* `top_n()` can now also select bottom `n` values by passing a negative value
  to `n` (#1008, #1352).

* Hybrid evaluation leaves formulas untouched (#1447).


# dplyr 0.4.3

## Improved encoding support

Until now, dplyr's support for non-UTF8 encodings has been rather shaky. This release brings a number of improvement to fix these problems: it's probably not perfect, but should be a lot better than the previously version. This includes fixes to `arrange()` (#1280), `bind_rows()` (#1265), `distinct()` (#1179), and joins (#1315). `print.tbl_df()` also received a fix for strings with invalid encodings (#851).

## Other minor improvements and bug fixes

* `frame_data()` provides a means for constructing `data_frame`s using
  a simple row-wise language. (#1358, @kevinushey)

* `all.equal()` no longer runs all outputs together (#1130).

* `as_data_frame()` gives better error message with NA column names (#1101).

* `[.tbl_df` is more careful about subsetting column names (#1245).

* `arrange()` and `mutate()` work on empty data frames (#1142).

* `arrange()`, `filter()`, `slice()`, and `summarise()` preserve data frame
  meta attributes (#1064).

* `bind_rows()` and `bind_cols()` accept lists (#1104): during initial data
  cleaning you no longer need to convert lists to data frames, but can
  instead feed them to `bind_rows()` directly.

* `bind_rows()` gains a `.id` argument. When supplied, it creates a
  new column that gives the name of each data frame (#1337, @lionel-).

* `bind_rows()` respects the `ordered` attribute of factors (#1112), and
  does better at comparing `POSIXct`s (#1125). The `tz` attribute is ignored
  when determining if two `POSIXct` vectors are comparable. If the `tz` of
  all inputs is the same, it's used, otherwise its set to `UTC`.

* `data_frame()` always produces a `tbl_df` (#1151, @kevinushey)

* `filter(x, TRUE, TRUE)` now just returns `x` (#1210),
  it doesn't internally modify the first argument (#971), and
  it now works with rowwise data (#1099). It once again works with
  data tables (#906).

* `glimpse()` also prints out the number of variables in addition to the number
  of observations (@ilarischeinin, #988).

* Joins handles matrix columns better (#1230), and can join `Date` objects
  with heterogenous representations (some `Date`s are integers, while other
  are numeric). This also improves `all.equal()` (#1204).

* Fixed `percent_rank()` and `cume_dist()` so that missing values no longer
  affect denominator (#1132).

* `print.tbl_df()` now displays the class for all variables, not just those
  that don't fit on the screen (#1276). It also displays duplicated column
  names correctly (#1159).

* `print.grouped_df()` now tells you how many groups there are.

* `mutate()` can set to `NULL` the first column (used to segfault, #1329) and
  it better protects intermediary results (avoiding random segfaults, #1231).

* `mutate()` on grouped data handles the special case where for the first few
  groups, the result consists of a `logical` vector with only `NA`. This can
  happen when the condition of an `ifelse` is an all `NA` logical vector (#958).

* `mutate.rowwise_df()` handles factors (#886) and correctly handles
  0-row inputs (#1300).

* `n_distinct()` gains an `na_rm` argument (#1052).

* The `Progress` bar used by `do()` now respects global option
  `dplyr.show_progress` (default is TRUE) so you can turn it off globally
  (@jimhester #1264, #1226).

* `summarise()` handles expressions that returning heterogenous outputs,
  e.g. `median()`, which that sometimes returns an integer, and other times a
  numeric (#893).

* `slice()` silently drops columns corresponding to an NA (#1235).

* `ungroup.rowwise_df()` gives a `tbl_df` (#936).

* More explicit duplicated column name error message (#996).

* When "," is already being used as the decimal point (`getOption("OutDec")`),
  use "." as the thousands separator when printing out formatted numbers
  (@ilarischeinin, #988).

## Databases

* `db_query_fields.SQLiteConnection` uses `build_sql` rather than `paste0`
  (#926, @NikNakk)

* Improved handling of `log()` (#1330).

* `n_distinct(x)` is translated to `COUNT(DISTINCT(x))` (@skparkes, #873).

* `print(n = Inf)` now works for remote sources (#1310).

## Hybrid evaluation

* Hybrid evaluation does not take place for objects with a class (#1237).

* Improved `$` handling (#1134).

* Simplified code for `lead()` and `lag()` and make sure they work properly on
  factors (#955). Both respect the `default` argument (#915).

* `mutate` can set to `NULL` the first column (used to segfault, #1329).

* `filter` on grouped data handles indices correctly (#880).

* `sum()` issues a warning about integer overflow (#1108).

# dplyr 0.4.2

This is a minor release containing fixes for a number of crashes and issues identified by R CMD CHECK. There is one new "feature": dplyr no longer complains about unrecognised attributes, and instead just copies them over to the output.

* `lag()` and `lead()` for grouped data were confused about indices and therefore
  produced wrong results (#925, #937). `lag()` once again overrides `lag()`
  instead of just the default method `lag.default()`. This is necessary due to
  changes in R CMD check. To use the lag function provided by another package,
  use `pkg::lag`.

* Fixed a number of memory issues identified by valgrind.

* Improved performance when working with large number of columns (#879).

* Lists-cols that contain data frames now print a slightly nicer summary
  (#1147)

* Set operations give more useful error message on incompatible data frames
  (#903).

* `all.equal()` gives the correct result when `ignore_row_order` is `TRUE`
  (#1065) and `all.equal()` correctly handles character missing values (#1095).

* `bind_cols()` always produces a `tbl_df` (#779).

* `bind_rows()` gains a test for a form of data frame corruption (#1074).

* `bind_rows()` and `summarise()` now handles complex columns (#933).

* Workaround for using the constructor of `DataFrame` on an unprotected object
  (#998)

* Improved performance when working with large number of columns (#879).

# dplyr 0.4.1

* Don't assume that RPostgreSQL is available.

# dplyr 0.4.0

## New features

* `add_rownames()` turns row names into an explicit variable (#639).

* `as_data_frame()` efficiently coerces a list into a data frame (#749).

* `bind_rows()` and `bind_cols()` efficiently bind a list of data frames by
  row or column. `combine()` applies the same coercion rules to vectors
  (it works like `c()` or `unlist()` but is consistent with the `bind_rows()`
  rules).

* `right_join()` (include all rows in `y`, and matching rows in `x`) and
  `full_join()` (include all rows in `x` and `y`) complete the family of
  mutating joins (#96).

* `group_indices()` computes a unique integer id for each group (#771). It
  can be called on a grouped_df without any arguments or on a data frame
  with same arguments as `group_by()`.

## New vignettes

* `vignette("data_frames")` describes dplyr functions that make it easier
  and faster to create and coerce data frames. It subsumes the old `memory`
  vignette.

* `vignette("two-table")` describes how two-table verbs work in dplyr.

## Minor improvements

* `data_frame()` (and `as_data_frame()` & `tbl_df()`) now explicitly
  forbid columns that are data frames or matrices (#775). All columns
  must be either a 1d atomic vector or a 1d list.

* `do()` uses lazyeval to correctly evaluate its arguments in the correct
  environment (#744), and new `do_()` is the SE equivalent of `do()` (#718).
  You can modify grouped data in place: this is probably a bad idea but it's
  sometimes convenient (#737). `do()` on grouped data tables now passes in all
  columns (not all columns except grouping vars) (#735, thanks to @kismsu).
  `do()` with database tables no longer potentially includes grouping
  variables twice (#673). Finally, `do()` gives more consistent outputs when
  there are no rows or no groups (#625).

* `first()` and `last()` preserve factors, dates and times (#509).

* Overhaul of single table verbs for data.table backend. They now all use
  a consistent (and simpler) code base. This ensures that (e.g.) `n()`
  now works in all verbs (#579).

* In `*_join()`, you can now name only those variables that are different between
  the two tables, e.g. `inner_join(x, y, c("a", "b", "c" = "d"))` (#682).
  If non-join columns are the same, dplyr will add `.x` and `.y`
  suffixes to distinguish the source (#655).

* `mutate()` handles complex vectors (#436) and forbids `POSIXlt` results
  (instead of crashing) (#670).

* `select()` now implements a more sophisticated algorithm so if you're
  doing multiples includes and excludes with and without names, you're more
  likely to get what you expect (#644). You'll also get a better error
  message if you supply an input that doesn't resolve to an integer
  column position (#643).

* Printing has received a number of small tweaks. All `print()` methods
  invisibly return their input so you can interleave `print()` statements into a
  pipeline to see interim results. `print()` will column names of 0 row data
  frames (#652), and will never print more 20 rows (i.e.
  `options(dplyr.print_max)` is now 20), not 100 (#710). Row names are no
  never printed since no dplyr method is guaranteed to preserve them (#669).

    `glimpse()` prints the number of observations (#692)

    `type_sum()` gains a data frame method.

* `summarise()` handles list output columns (#832)

* `slice()` works for data tables (#717). Documentation clarifies that
  slice can't work with relational databases, and the examples show
  how to achieve the same results using `filter()` (#720).

* dplyr now requires RSQLite >= 1.0. This shouldn't affect your code
  in any way (except that RSQLite now doesn't need to be attached) but does
  simplify the internals (#622).

* Functions that need to combine multiple results into a single column
  (e.g. `join()`, `bind_rows()` and `summarise()`) are more careful about
  coercion.

    Joining factors with the same levels in the same order preserves the
    original levels (#675). Joining factors with non-identical levels
    generates a warning and coerces to character (#684). Joining a character
    to a factor (or vice versa) generates a warning and coerces to character.
    Avoid these warnings by ensuring your data is compatible before joining.

    `rbind_list()` will throw an error if you attempt to combine an integer and
    factor (#751). `rbind()`ing a column full of `NA`s is allowed and just
    collects the appropriate missing value for the column type being collected
    (#493).

    `summarise()` is more careful about `NA`, e.g. the decision on the result
    type will be delayed until the first non NA value is returned (#599).
    It will complain about loss of precision coercions, which can happen for
    expressions that return integers for some groups and a doubles for others
    (#599).

* A number of functions gained new or improved hybrid handlers: `first()`,
  `last()`, `nth()` (#626), `lead()` & `lag()` (#683), `%in%` (#126). That means
  when you use these functions in a dplyr verb, we handle them in C++, rather
  than calling back to R, and hence improving performance.

    Hybrid `min_rank()` correctly handles `NaN` values (#726). Hybrid
    implementation of `nth()` falls back to R evaluation when `n` is not
    a length one integer or numeric, e.g. when it's an expression (#734).

    Hybrid `dense_rank()`, `min_rank()`, `cume_dist()`, `ntile()`, `row_number()`
    and `percent_rank()` now preserve NAs (#774)

* `filter` returns its input when it has no rows or no columns (#782).

* Join functions keep attributes (e.g. time zone information) from the
  left argument for `POSIXct` and `Date` objects (#819), and only
  only warn once about each incompatibility (#798).

## Bug fixes

* `[.tbl_df` correctly computes row names for 0-column data frames, avoiding
  problems with xtable (#656). `[.grouped_df` will silently drop grouping
  if you don't include the grouping columns (#733).

* `data_frame()` now acts correctly if the first argument is a vector to be
  recycled. (#680 thanks @jimhester)

* `filter.data.table()` works if the table has a variable called "V1" (#615).

* `*_join()` keeps columns in original order (#684).
  Joining a factor to a character vector doesn't segfault (#688).
  `*_join` functions can now deal with multiple encodings (#769),
  and correctly name results (#855).

* `*_join.data.table()` works when data.table isn't attached (#786).

* `group_by()` on a data table preserves original order of the rows (#623).
  `group_by()` supports variables with more than 39 characters thanks to
  a fix in lazyeval (#705). It gives meaningful error message when a variable
  is not found in the data frame (#716).

* `grouped_df()` requires `vars` to be a list of symbols (#665).

* `min(.,na.rm = TRUE)` works with `Date`s built on numeric vectors (#755).

* `rename_()` generic gets missing `.dots` argument (#708).

* `row_number()`, `min_rank()`, `percent_rank()`, `dense_rank()`, `ntile()` and
  `cume_dist()` handle data frames with 0 rows (#762). They all preserve
  missing values (#774). `row_number()` doesn't segfault when giving an external
  variable with the wrong number of variables (#781).

* `group_indices` handles the edge case when there are no variables (#867).

* Removed bogus `NAs introduced by coercion to integer range` on 32-bit Windows (#2708).

# dplyr 0.3.0.1

* Fixed problem with test script on Windows.

# dplyr 0.3

## New functions

* `between()` vector function efficiently determines if numeric values fall
  in a range, and is translated to special form for SQL (#503).

* `count()` makes it even easier to do (weighted) counts (#358).

* `data_frame()` by @kevinushey is a nicer way of creating data frames.
  It never coerces column types (no more `stringsAsFactors = FALSE`!),
  never munges column names, and never adds row names. You can use previously
  defined columns to compute new columns (#376).

* `distinct()` returns distinct (unique) rows of a tbl (#97). Supply
  additional variables to return the first row for each unique combination
  of variables.

* Set operations, `intersect()`, `union()` and `setdiff()` now have methods
  for data frames, data tables and SQL database tables (#93). They pass their
  arguments down to the base functions, which will ensure they raise errors if
  you pass in two many arguments.

* Joins (e.g. `left_join()`, `inner_join()`, `semi_join()`, `anti_join()`)
  now allow you to join on different variables in `x` and `y` tables by
  supplying a named vector to `by`. For example, `by = c("a" = "b")` joins
  `x.a` to `y.b`.

* `n_groups()` function tells you how many groups in a tbl. It returns
  1 for ungrouped data. (#477)

* `transmute()` works like `mutate()` but drops all variables that you didn't
  explicitly refer to (#302).

* `rename()` makes it easy to rename variables - it works similarly to
  `select()` but it preserves columns that you didn't otherwise touch.

* `slice()` allows you to selecting rows by position (#226). It includes
  positive integers, drops negative integers and you can use expression like
  `n()`.

## Programming with dplyr (non-standard evaluation)

* You can now program with dplyr - every function that does non-standard
  evaluation (NSE) has a standard evaluation (SE) version ending in `_`.
  This is powered by the new lazyeval package which provides all the tools
  needed to implement NSE consistently and correctly.

* See `vignette("nse")` for full details.

* `regroup()` is deprecated. Please use the more flexible `group_by_()`
  instead.

* `summarise_each_q()` and `mutate_each_q()` are deprecated. Please use
  `summarise_each_()` and `mutate_each_()` instead.

* `funs_q` has been replaced with `funs_`.

## Removed and deprecated features

* `%.%` has been deprecated: please use `%>%` instead. `chain()` is
  defunct. (#518)

* `filter.numeric()` removed. Need to figure out how to reimplement with
  new lazy eval system.

* The `Progress` refclass is no longer exported to avoid conflicts with shiny.
  Instead use `progress_estimated()` (#535).

* `src_monetdb()` is now implemented in MonetDB.R, not dplyr.

* `show_sql()` and `explain_sql()` and matching global options `dplyr.show_sql`
  and `dplyr.explain_sql` have been removed. Instead use `show_query()` and
  `explain()`.

## Minor improvements and bug fixes

* Main verbs now have individual documentation pages (#519).

* `%>%` is simply re-exported from magrittr, instead of creating a local copy
  (#496, thanks to @jimhester)

* Examples now use `nycflights13` instead of `hflights` because it the variables
  have better names and there are a few interlinked tables (#562). `Lahman` and
  `nycflights13` are (once again) suggested packages. This means many examples
  will not work unless you explicitly install them with
  `install.packages(c("Lahman", "nycflights13"))` (#508). dplyr now depends on
  Lahman 3.0.1. A number of examples have been updated to reflect modified
  field names (#586).

* `do()` now displays the progress bar only when used in interactive prompts
  and not when knitting (#428, @jimhester).

* `glimpse()` now prints a trailing new line (#590).

* `group_by()` has more consistent behaviour when grouping by constants:
  it creates a new column with that value (#410). It renames grouping
  variables (#410). The first argument is now `.data` so you can create
  new groups with name x (#534).

* Now instead of overriding `lag()`, dplyr overrides `lag.default()`,
  which should avoid clobbering lag methods added by other packages.
  (#277).

* `mutate(data, a = NULL)` removes the variable `a` from the returned
  dataset (#462).

* `trunc_mat()` and hence `print.tbl_df()` and friends gets a `width` argument
  to control the default output width. Set `options(dplyr.width = Inf)` to
  always show all columns (#589).

* `select()` gains `one_of()` selector: this allows you to select variables
  provided by a character vector (#396). It fails immediately if you give an
  empty pattern to `starts_with()`,  `ends_with()`, `contains()` or `matches()`
  (#481, @leondutoit). Fixed buglet in `select()` so that you can now create
  variables called `val` (#564).

* Switched from RC to R6.

* `tally()` and `top_n()` work consistently: neither accidentally
  evaluates the the `wt` param. (#426, @mnel)

* `rename` handles grouped data (#640).

## Minor improvements and bug fixes by backend

### Databases

* Correct SQL generation for `paste()` when used with the collapse parameter
  targeting a Postgres database. (@rbdixon, #1357)

* The db backend system has been completely overhauled in order to make
  it possible to add backends in other packages, and to support a much
  wider range of databases. See `vignette("new-sql-backend")` for instruction
  on how to create your own (#568).

* `src_mysql()` gains a method for `explain()`.

* When `mutate()` creates a new variable that uses a window function,
  automatically wrap the result in a subquery (#484).

* Correct SQL generation for `first()` and `last()` (#531).

* `order_by()` now works in conjunction with window functions in databases
  that support them.

### Data frames/`tbl_df`

* All verbs now understand how to work with `difftime()` (#390) and
  `AsIs` (#453) objects. They all check that colnames are unique (#483), and
  are more robust when columns are not present (#348, #569, #600).

* Hybrid evaluation bugs fixed:

    * Call substitution stopped too early when a sub expression contained a
      `$` (#502).

    * Handle `::` and `:::` (#412).

    * `cumany()` and `cumall()` properly handle `NA` (#408).

    * `nth()` now correctly preserve the class when using dates, times and
      factors (#509).

    * no longer substitutes within `order_by()` because `order_by()` needs to do
      its own NSE (#169).

* `[.tbl_df` always returns a tbl_df (i.e. `drop = FALSE` is the default)
  (#587, #610). `[.grouped_df` preserves important output attributes (#398).

* `arrange()` keeps the grouping structure of grouped data (#491, #605),
  and preserves input classes (#563).

* `contains()` accidentally matched regular expressions, now it passes
  `fixed = TRUE` to `grep()` (#608).

* `filter()` asserts all variables are white listed (#566).

* `mutate()` makes a `rowwise_df` when given a `rowwise_df` (#463).

* `rbind_all()` creates `tbl_df` objects instead of raw `data.frame`s.

* If `select()` doesn't match any variables, it returns a 0-column data frame,
  instead of the original (#498). It no longer fails when if some columns
  are not named (#492)

* `sample_n()` and `sample_frac()` methods for data.frames exported.
  (#405, @alyst)

* A grouped data frame may have 0 groups (#486). Grouped df objects
  gain some basic validity checking, which should prevent some crashes
  related to corrupt `grouped_df` objects made by `rbind()` (#606).

* More coherence when joining columns of compatible but different types,
  e.g. when joining a character vector and a factor (#455),
  or a numeric and integer (#450)

* `mutate()` works for on zero-row grouped data frame, and
  with list columns (#555).

* `LazySubset` was confused about input data size (#452).

* Internal `n_distinct()` is stricter about it's inputs: it requires one symbol
  which must be from the data frame (#567).

* `rbind_*()` handle data frames with 0 rows (#597). They fill character
  vector columns with `NA` instead of blanks (#595).  They work with
  list columns (#463).

* Improved handling of encoding for column names (#636).

* Improved handling of hybrid evaluation re $ and @ (#645).

### Data tables

* Fix major omission in `tbl_dt()` and `grouped_dt()` methods - I was
  accidentally doing a deep copy on every result :(

* `summarise()` and `group_by()` now retain over-allocation when working with
  data.tables (#475, @arunsrinivasan).

* joining two data.tables now correctly dispatches to data table methods,
  and result is a data table (#470)

### Cubes

* `summarise.tbl_cube()` works with single grouping variable (#480).

# dplyr 0.2

## Piping

dplyr now imports `%>%` from magrittr (#330). I recommend that you use this instead of `%.%` because it is easier to type (since you can hold down the shift key) and is more flexible. With you `%>%`, you can control which argument on the RHS recieves the LHS by using the pronoun `.`. This makes `%>%` more useful with base R functions because they don't always take the data frame as the first argument. For example you could pipe `mtcars` to `xtabs()` with:

    mtcars %>% xtabs( ~ cyl + vs, data = .)

Thanks to @smbache for the excellent magrittr package. dplyr only provides `%>%` from magrittr, but it contains many other useful functions. To use them, load `magrittr` explicitly: `library(magrittr)`. For more details, see `vignette("magrittr")`.

`%.%` will be deprecated in a future version of dplyr, but it won't happen for a while. I've also deprecated `chain()` to encourage a single style of dplyr usage: please use `%>%` instead.

## Do

`do()` has been completely overhauled. There are now two ways to use it, either with multiple named arguments or a single unnamed arguments. `group_by()` + `do()` is equivalent to `plyr::dlply`, except it always returns a data frame.

If you use named arguments, each argument becomes a list-variable in the output. A list-variable can contain any arbitrary R object so it's particularly well suited for storing models.

    library(dplyr)
    models <- mtcars %>% group_by(cyl) %>% do(lm = lm(mpg ~ wt, data = .))
    models %>% summarise(rsq = summary(lm)$r.squared)

If you use an unnamed argument, the result should be a data frame. This allows you to apply arbitrary functions to each group.

    mtcars %>% group_by(cyl) %>% do(head(., 1))

Note the use of the `.` pronoun to refer to the data in the current group.

`do()` also has an automatic progress bar. It appears if the computation takes longer than 5 seconds and lets you know (approximately) how much longer the job will take to complete.

## New verbs

dplyr 0.2 adds three new verbs:

* `glimpse()` makes it possible to see all the columns in a tbl,
  displaying as much data for each variable as can be fit on a single line.

* `sample_n()` randomly samples a fixed number of rows from a tbl;
  `sample_frac()` randomly samples a fixed fraction of rows. Only works
  for local data frames and data tables (#202).

* `summarise_each()` and `mutate_each()` make it easy to apply one or more
  functions to multiple columns in a tbl (#178).

## Minor improvements

* If you load plyr after dplyr, you'll get a message suggesting that you
  load plyr first (#347).

* `as.tbl_cube()` gains a method for matrices (#359, @paulstaab)

* `compute()` gains `temporary` argument so you can control whether the
  results are temporary or permanent (#382, @cpsievert)

* `group_by()` now defaults to `add = FALSE` so that it sets the grouping
  variables rather than adding to the existing list. I think this is how
  most people expected `group_by` to work anyway, so it's unlikely to
  cause problems (#385).

* Support for [MonetDB](http://www.monetdb.org) tables with `src_monetdb()`
  (#8, thanks to @hannesmuehleisen).

* New vignettes:

    * `memory` vignette which discusses how dplyr minimises memory usage
      for local data frames (#198).

    *  `new-sql-backend` vignette which discusses how to add a new
       SQL backend/source to dplyr.

* `changes()` output more clearly distinguishes which columns were added or
  deleted.

* `explain()` is now generic.

* dplyr is more careful when setting the keys of data tables, so it never
  accidentally modifies an object that it doesn't own. It also avoids
  unnecessary key setting which negatively affected performance.
  (#193, #255).

* `print()` methods for `tbl_df`, `tbl_dt` and `tbl_sql` gain `n` argument to
  control the number of rows printed (#362). They also works better when you have
  columns containing lists of complex objects.

* `row_number()` can be called without arguments, in which case it returns
  the same as `1:n()` (#303).

* `"comment"` attribute is allowed (white listed) as well as names (#346).

* hybrid versions of `min`, `max`, `mean`, `var`, `sd` and `sum`
  handle the `na.rm` argument (#168). This should yield substantial
  performance improvements for those functions.

* Special case for call to `arrange()` on a grouped data frame with no arguments. (#369)

## Bug fixes

* Code adapted to Rcpp > 0.11.1

* internal `DataDots` class protects against missing variables in verbs (#314),
  including the case where `...` is missing. (#338)

* `all.equal.data.frame` from base is no longer bypassed. we now have
  `all.equal.tbl_df` and `all.equal.tbl_dt` methods (#332).

* `arrange()` correctly handles NA in numeric vectors (#331) and 0 row
  data frames (#289).

* `copy_to.src_mysql()` now works on windows (#323)

* `*_join()` doesn't reorder column names (#324).

* `rbind_all()` is stricter and only accepts list of data frames (#288)

* `rbind_*` propagates time zone information for `POSIXct` columns (#298).

* `rbind_*` is less strict about type promotion. The numeric `Collecter` allows
  collection of integer and logical vectors. The integer `Collecter` also collects
  logical values (#321).

* internal `sum` correctly handles integer (under/over)flow (#308).

* `summarise()` checks consistency of outputs (#300) and drops `names`
  attribute of output columns (#357).

* join functions throw error instead of crashing when there are no common
  variables between the data frames, and also give a better error message when
  only one data frame has a by variable (#371).

* `top_n()` returns `n` rows instead of `n - 1` (@leondutoit, #367).

* SQL translation always evaluates subsetting operators (`$`, `[`, `[[`)
  locally. (#318).

* `select()` now renames variables in remote sql tbls (#317) and
  implicitly adds grouping variables (#170).

* internal `grouped_df_impl` function errors if there are no variables to group by (#398).

* `n_distinct` did not treat NA correctly in the numeric case #384.

* Some compiler warnings triggered by -Wall or -pedantic have been eliminated.

* `group_by` only creates one group for NA (#401).

* Hybrid evaluator did not evaluate expression in correct environment (#403).

# dplyr 0.1.3

## Bug fixes

* `select()` actually renames columns in a data table (#284).

* `rbind_all()` and `rbind_list()` now handle missing values in factors (#279).

* SQL joins now work better if names duplicated in both x and y tables (#310).

* Builds against Rcpp 0.11.1

* `select()` correctly works with the vars attribute (#309).

* Internal code is stricter when deciding if a data frame is grouped (#308):
  this avoids a number of situations which previously caused problems.

* More data frame joins work with missing values in keys (#306).

# dplyr 0.1.2

## New features

* `select()` is substantially more powerful. You can use named arguments to
  rename existing variables, and new functions `starts_with()`, `ends_with()`,
  `contains()`, `matches()` and `num_range()` to select variables based on
  their names. It now also makes a shallow copy, substantially reducing its
  memory impact (#158, #172, #192, #232).

* `summarize()` added as alias for `summarise()` for people from countries
  that don't don't spell things correctly ;) (#245)

## Bug fixes

* `filter()` now fails when given anything other than a logical vector, and
  correctly handles missing values (#249). `filter.numeric()` proxies
  `stats::filter()` so you can continue to use `filter()` function with
  numeric inputs (#264).

* `summarise()` correctly uses newly created variables (#259).

* `mutate()` correctly propagates attributes (#265) and `mutate.data.frame()`
  correctly mutates the same variable repeatedly (#243).

* `lead()` and `lag()` preserve attributes, so they now work with
  dates, times and factors (#166).

* `n()` never accepts arguments (#223).

* `row_number()` gives correct results (#227).

* `rbind_all()` silently ignores data frames with 0 rows or 0 columns (#274).

* `group_by()` orders the result (#242). It also checks that columns
  are of supported types (#233, #276).

* The hybrid evaluator did not handle some expressions correctly, for
  example in `if(n() > 5) 1 else 2` the subexpression `n()` was not
  substituted correctly. It also correctly processes `$` (#278).

* `arrange()` checks that all columns are of supported types (#266). It also
  handles list columns (#282).

* Working towards Solaris compatibility.

* Benchmarking vignette temporarily disabled due to microbenchmark
  problems reported by BDR.

# dplyr 0.1.1

## Improvements

* new `location()` and `changes()` functions which provide more information
  about how data frames are stored in memory so that you can see what
  gets copied.

* renamed `explain_tbl()` to `explain()` (#182).

* `tally()` gains `sort` argument to sort output so highest counts
  come first (#173).

* `ungroup.grouped_df()`, `tbl_df()`, `as.data.frame.tbl_df()` now only
  make shallow copies of their inputs (#191).

* The `benchmark-baseball` vignette now contains fairer (including grouping
  times) comparisons with `data.table`. (#222)

## Bug fixes

* `filter()` (#221) and `summarise()` (#194) correctly propagate attributes.

* `summarise()` throws an error when asked to summarise an unknown variable
  instead of crashing (#208).

* `group_by()` handles factors with missing values (#183).

* `filter()` handles scalar results (#217) and better handles scoping, e.g.
  `filter(., variable)` where `variable` is defined in the function that calls
  `filter`. It also handles `T` and `F` as aliases to `TRUE` and `FALSE`
  if there are no `T` or `F` variables in the data or in the scope.

* `select.grouped_df` fails when the grouping variables are not included
  in the selected variables (#170)

* `all.equal.data.frame()` handles a corner case where the data frame has
  `NULL` names (#217)

* `mutate()` gives informative error message on unsupported types (#179)

* dplyr source package no longer includes pandas benchmark, reducing
  download size from 2.8 MB to 0.5 MB.<|MERGE_RESOLUTION|>--- conflicted
+++ resolved
@@ -1,10 +1,8 @@
 # dplyr (development version)
 
-<<<<<<< HEAD
 * `group_by()` uses the ungrouped data for the implicit mutate step (#5598).
-=======
+
 * `relocate()` can rename columns it relocates (#5569).
->>>>>>> 614389a3
 
 * Clarify that `between()` is not vectorised (#5493).
 
