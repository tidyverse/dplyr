# dplyr 0.7.99.9000

To be released as 0.8.0

* R expressions that cannot be handled with native code are now evaluated with
  unwind-protection when available (on R 3.5 and later). This improves the
  performance of dplyr on data frames with many groups (and hence many
  expressions to evaluate). We benchmarked that computing a grouped average is
  consistently twice as fast with unwind-protection enabled.

  Unwind-protection also makes dplyr more robust in corner cases because it
  ensures the C++ destructors are correctly called in all circumstances
  (debugger exit, captured condition, restart invokation).

* Using `mutate_all()`, `transmute_all()`, `mutate_if()` and `transmute_if()`
  with grouped tibbles now informs you that the grouping variables are
  ignored. In the case of the `_all()` verbs, the message invites you to use
  `mutate_at(df, vars(-group_cols()))` (or the equivalent `transmute_at()` call)
  instead if you'd like to make it explicit in your code that the operation is
  not applied on the grouping variables.

* New selection helper `group_cols()`. It can be called in selection contexts
  such as `select()` and matches the grouping variables of grouped tibbles.

* `group_by()` respects levels of factors and keeps empty groups (#341). 

    ```r
    # 3 groups
    tibble(
      x = 1:2, 
      f = factor(c("a", "b"), levels = c("a", "b", "c"))
    ) %>% 
      group_by(f)
      
    # the order of the grouping variables matter
    df <- tibble(
      x = c(1,2,1,2), 
      f = factor(c("a", "b", "a", "b"), levels = c("a", "b", "c"))
    )
    df %>% group_by(f, x)
    df %>% group_by(x, f)
    ```

* `filter()`  gains a `.preserve` argument to control which groups it should keep. The default 
  `filter(.preserve = TRUE)` preserves the grouping structure of the input tbl, and `filter(.preserve = FALSE)`
  recalculates the groups at the end. 
  
  
    ```r
    df <- tibble(
      x = c(1,2,1,2), 
      f = factor(c("a", "b", "a", "b"), levels = c("a", "b", "c"))
    ) %>% 
      group_by(x, f)
    
    df %>% filter(x == 1)
    df %>% filter(x == 1, .preserve = FALSE)
    ```

* The grouping metadata of grouped data frame has been reorganized in a single tidy tibble, that can be accessed
  with the new `group_data()` function. The grouping tibble consists of one column per grouping variable, 
  followed by a list column of the (1-based) indices of the groups. The new `group_rows()` function retrieves
  that list of indices (#3489). 
  
    ```r
    # the grouping metadata, as a tibble
    group_by(starwars, homeworld) %>% 
      group_data()
    
    # the indices
    group_by(starwars, homeworld) %>% 
      group_data() %>% 
      pull(.rows)
      
    group_by(starwars, homeworld) %>% 
      group_rows()
    ```

* New `nest_join()` function. `nest_join()` creates a list column of the matching rows. `nest_join()` + `tidyr::unnest()` is equivalent to `inner_join`  (#3570). 

    ```r
    band_members %>% 
      nest_join(band_instruments)
    ```

* Experimental function `group_nest()`, similar to `tidyr::nest()` but focusing on the variables to nest by 
  instead of the nested columns. 
 
    ```r
    starwars %>%
      group_by(species, homeworld) %>% 
      group_nest()
      
    starwars %>%
      group_nest(species, homeworld)
    ```
    
* Experimental function `group_split()` similar to `base::split()` but operating on existing groups when 
  applied to a grouped data frame, or subject to the data mask on ungrouped data frames

    ```r
    starwars %>%
      group_by(species, homeworld) %>%   
      group_split()
    
    starwars %>%
      group_split(species, homeworld)
    ```
    
* Experimental function `group_map()`, a purrr like function to iterate on groups of a grouped data frame, 
  jointly identified by the data subset (exposed as `.x`) and the data key (a one row tibble, exposed as `.y`)

* `tally()` works correctly on non-data frame table sources such as `tbl_sql` (#3075).

* `sample_n()` and `sample_frac()` can use `n()` (#3527)

* Scoped variants for `distinct()`: `distinct_at()`, `distinct_if()`, `distinct_all()` (#2948).

* `distinct()` respects the order of the variables provided (#3195, @foo-bar-baz-qux).

* Special case when the input data to `distinct()` has 0 rows and 0 columns (#2954).

* Add documentation example for moving variable to back in `?select` (#3051).

* `combine()` uses tidy dots (#3407).

* `group_indices()` can be used without argument in expressions in verbs (#1185).

* Scoped variants of `arrange()` respect the `.by_group` argument (#3504).

* Improved performance for wide tibbles (#3335).

* Faster hybrid `sum()`, `mean()`, `var()` and `sd()` for logical vectors (#3189).

* Hybrid version of `sum(na.rm = FALSE)` exits early when there are missing values. This considerably improves performance when there are missing values early in the vector (#3288). 

* `group_by()` does not trigger the additional `mutate()` on simple uses of the `.data` pronoun (#3533). 

* `first()` and `last()` hybrid functions fall back to R evaluation when given no arguments (#3589). 

* Joins no longer make lazy grouped data (#3566). 

* `last_col()` is re-exported from tidyselect (#3584). 

* `mutate()` removes a column when the expression evaluates to `NULL` for all groups (#2945).

* `summarise_at()` excludes the grouping variables (#3613). 

* grouped data frames support `[, drop = TRUE]` (#3714). 

* `mutate_all()`, `mutate_at()`, `summarise_all()` and `summarise_at()` handle utf-8 names (#2967).

* New low-level constructor `new_grouped_df()` and validator `validate_grouped_df` (#3837). 

* `funs()` is soft-deprecated and will start issuing warnings in a future version.

<<<<<<< HEAD
* `do()` and `rowwise()` are marked as questioning (#3494). 
=======
* `glimpse()` prints group information on grouped tibbles (#3384).
>>>>>>> f8f54a9b

# dplyr 0.7.6

* `exprs()` is no longer exported to avoid conflicts with `Biobase::exprs()`
  (#3638).

* The MASS package is explicitly suggested to fix CRAN warnings on R-devel
  (#3657).

* Set operations like `intersect()` and `setdiff()` reconstruct groups metadata (#3587) and keep the order of the rows (#3839).

* Using namespaced calls to `base::sort()` and `base::unique()` from C++ code
  to avoid ambiguities when these functions are overridden (#3644).

* Fix rchk errors (#3693).

# dplyr 0.7.5 (2018-04-14)

## Breaking changes for package developers

* The major change in this version is that dplyr now depends on the selecting
  backend of the tidyselect package. If you have been linking to
  `dplyr::select_helpers` documentation topic, you should update the link to
  point to `tidyselect::select_helpers`.

* Another change that causes warnings in packages is that dplyr now exports the
  `exprs()` function. This causes a collision with `Biobase::exprs()`. Either
  import functions from dplyr selectively rather than in bulk, or do not import
  `Biobase::exprs()` and refer to it with a namespace qualifier.

## Bug fixes

* `distinct(data, "string")` now returns a one-row data frame again. (The
  previous behavior was to return the data unchanged.)

* `do()` operations with more than one named argument can access `.` (#2998).

* Reindexing grouped data frames (e.g. after `filter()` or `..._join()`)
  never updates the `"class"` attribute. This also avoids unintended updates
  to the original object (#3438).

* Fixed rare column name clash in `..._join()` with non-join
  columns of the same name in both tables (#3266).

*  Fix `ntile()` and `row_number()` ordering to use the locale-dependent
  ordering functions in R when dealing with character vectors, rather than
  always using the C-locale ordering function in C (#2792, @foo-bar-baz-qux).

* Summaries of summaries (such as `summarise(b = sum(a), c = sum(b))`) are
  now computed using standard evaluation for simplicity and correctness, but
  slightly slower (#3233).

* Fixed `summarise()` for empty data frames with zero columns (#3071).

## Major changes

* `enexpr()`, `expr()`, `exprs()`, `sym()` and `syms()` are now
  exported. `sym()` and `syms()` construct symbols from strings or character
  vectors. The `expr()` variants are equivalent to `quo()`, `quos()` and
  `enquo()` but return simple expressions rather than quosures. They support
  quasiquotation.

* dplyr now depends on the new tidyselect package to power `select()`,
  `rename()`, `pull()` and their variants (#2896). Consequently
  `select_vars()`, `select_var()` and `rename_vars()` are
  soft-deprecated and will start issuing warnings in a future version.

  Following the switch to tidyselect, `select()` and `rename()` fully support
  character vectors. You can now unquote variables like this:

  ```
  vars <- c("disp", "cyl")
  select(mtcars, !! vars)
  select(mtcars, -(!! vars))
  ```

  Note that this only works in selecting functions because in other contexts
  strings and character vectors are ambiguous. For instance strings are a valid
  input in mutating operations and `mutate(df, "foo")` creates a new column by
  recycling "foo" to the number of rows.

## Minor changes

* Support for raw vector columns in `arrange()`, `group_by()`, `mutate()`,
  `summarise()` and `..._join()` (minimal `raw` x `raw` support initially) (#1803). 

* `bind_cols()` handles unnamed list (#3402).

* `bind_rows()` works around corrupt columns that have the object bit set
  while having no class attribute (#3349). 

* `combine()` returns `logical()` when all inputs are `NULL` (or when there
  are no inputs) (#3365, @zeehio).

*  `distinct()` now supports renaming columns (#3234).

* Hybrid evaluation simplifies `dplyr::foo()` to `foo()` (#3309). Hybrid
  functions can now be masked by regular R functions to turn off hybrid
  evaluation (#3255). The hybrid evaluator finds functions from dplyr even if
  dplyr is not attached (#3456).

* In `mutate()` it is now illegal to use `data.frame` in the rhs (#3298). 

* Support `!!!` in `recode_factor()` (#3390).

* `row_number()` works on empty subsets (#3454).

* `select()` and `vars()` now treat `NULL` as empty inputs (#3023).

* Scoped select and rename functions (`select_all()`, `rename_if()` etc.)
  now work with grouped data frames, adapting the grouping as necessary
  (#2947, #3410). `group_by_at()` can group by an existing grouping variable
  (#3351). `arrange_at()` can use grouping variables (#3332). 

* `slice()` no longer enforce tibble classes when input is a simple
  `data.frame`, and ignores 0 (#3297, #3313).

* `transmute()` no longer prints a message when including a group variable.

## Documentation

* Improved documentation for `funs()` (#3094) and set operations (e.g. `union()`) (#3238, @edublancas).

## Error messages

* Better error message if dbplyr is not installed when accessing database
  backends (#3225).

* `arrange()` fails gracefully on `data.frame` columns (#3153).

* Corrected error message when calling `cbind()` with an object of wrong
  length (#3085).

* Add warning with explanation to `distinct()` if any of the selected columns
  are of type `list` (#3088, @foo-bar-baz-qux), or when used on unknown columns
  (#2867, @foo-bar-baz-qux).

* Show clear error message for bad arguments to `funs()` (#3368).

* Better error message in `..._join()` when joining data frames with duplicate
  or `NA` column names. Joining such data frames with a semi- or anti-join
  now gives a warning, which may be converted to an error in future versions
  (#3243, #3417).

* Dedicated error message when trying to use columns of the `Interval`
  or `Period` classes (#2568).

* Added an `.onDetach()` hook that allows for plyr to be loaded and attached
  without the warning message that says functions in dplyr will be masked,
  since dplyr is no longer attached (#3359, @jwnorman).

## Performance

* `sample_n()` and `sample_frac()` on grouped data frame are now faster
  especially for those with large number of groups (#3193, @saurfang).

## Internal

* Compute variable names for joins in R (#3430).

* Bumped Rcpp dependency to 0.12.15 to avoid imperfect detection of `NA`
  values in hybrid evaluation fixed in RcppCore/Rcpp#790 (#2919).

* Avoid cleaning the data mask, a temporary environment used to evaluate
  expressions. If the environment, in which e.g. a `mutate()` expression
  is evaluated, is preserved until after the operation, accessing variables
  from that environment now gives a warning but still returns `NULL` (#3318).

# dplyr 0.7.4

* Fix recent Fedora and ASAN check errors (#3098).

* Avoid dependency on Rcpp 0.12.10 (#3106).

# dplyr 0.7.3

* Fixed protection error that occurred when creating a character column using grouped `mutate()` (#2971).

* Fixed a rare problem with accessing variable values in `summarise()` when all groups have size one (#3050).
* `distinct()` now throws an error when used on unknown columns
  (#2867, @foo-bar-baz-qux).


* Fixed rare out-of-bounds memory write in `slice()` when negative indices beyond the number of rows were involved (#3073).

* `select()`, `rename()` and `summarise()` no longer change the grouped vars of the original data (#3038).

* `nth(default = var)`, `first(default = var)` and `last(default = var)` fall back to standard evaluation in a grouped operation instead of triggering an error (#3045).

* `case_when()` now works if all LHS are atomic (#2909), or when LHS or RHS values are zero-length vectors (#3048).

* `case_when()` accepts `NA` on the LHS (#2927).

* Semi- and anti-joins now preserve the order of left-hand-side data frame (#3089).

* Improved error message for invalid list arguments to `bind_rows()` (#3068).

* Grouping by character vectors is now faster (#2204).

* Fixed a crash that occurred when an unexpected input was supplied to
  the `call` argument of `order_by()` (#3065).


# dplyr 0.7.2

* Move build-time vs. run-time checks out of `.onLoad()` and into `dr_dplyr()`.


# dplyr 0.7.1

* Use new versions of bindrcpp and glue to avoid protection problems.
  Avoid wrapping arguments to internal error functions (#2877). Fix
  two protection mistakes found by rchk (#2868).

* Fix C++ error that caused compilation to fail on mac cran (#2862)

* Fix undefined behaviour in `between()`, where `NA_REAL` were
  assigned instead of `NA_LOGICAL`. (#2855, @zeehio)

* `top_n()` now executes operations lazily for compatibility with
  database backends (#2848).

* Reuse of new variables created in ungrouped `mutate()` possible
  again, regression introduced in dplyr 0.7.0 (#2869).

* Quosured symbols do not prevent hybrid handling anymore. This should
  fix many performance issues introduced with tidyeval (#2822).


# dplyr 0.7.0

## New data, functions, and features

* Five new datasets provide some interesting built-in datasets to demonstrate
  dplyr verbs (#2094):

  * `starwars` dataset about starwars characters; has list columns
  * `storms` has the trajectories of ~200 tropical storms
  * `band_members`, `band_instruments` and `band_instruments2`
    has some simple data to demonstrate joins.

* New `add_count()` and `add_tally()` for adding an `n` column within groups
  (#2078, @dgrtwo).

* `arrange()` for grouped data frames gains a `.by_group` argument so you
  can choose to sort by groups if you want to (defaults to `FALSE`) (#2318)

* New `pull()` generic for extracting a single column either by name or position
  (either from the left or the right). Thanks to @paulponcet for the idea (#2054).

  This verb is powered with the new `select_var()` internal helper,
  which is exported as well. It is like `select_vars()` but returns a
  single variable.

* `as_tibble()` is re-exported from tibble. This is the recommend way to create
  tibbles from existing data frames. `tbl_df()` has been softly deprecated.
  `tribble()` is now imported from tibble (#2336, @chrMongeau); this
  is now prefered to `frame_data()`.

## Deprecated and defunct

* dplyr no longer messages that you need dtplyr to work with data.table (#2489).

* Long deprecated `regroup()`, `mutate_each_q()` and
  `summarise_each_q()` functions have been removed.

* Deprecated `failwith()`. I'm not even sure why it was here.

* Soft-deprecated `mutate_each()` and `summarise_each()`, these functions
  print a message which will be changed to a warning in the next release.

* The `.env` argument to `sample_n()` and `sample_frac()` is defunct,
  passing a value to this argument print a message which will be changed to a
  warning in the next release.

## Databases

This version of dplyr includes some major changes to how database connections work. By and large, you should be able to continue using your existing dplyr database code without modification, but there are two big changes that you should be aware of:

* Almost all database related code has been moved out of dplyr and into a
  new package, [dbplyr](http://github.com/hadley/dbplyr/). This makes dplyr
  simpler, and will make it easier to release fixes for bugs that only affect
  databases. `src_mysql()`, `src_postgres()`, and `src_sqlite()` will still
  live dplyr so your existing code continues to work.

* It is no longer necessary to create a remote "src". Instead you can work
  directly with the database connection returned by DBI. This reflects the
  maturity of the DBI ecosystem. Thanks largely to the work of Kirill Muller
  (funded by the R Consortium) DBI backends are now much more consistent,
  comprehensive, and easier to use. That means that there's no longer a
  need for a layer in between you and DBI.

You can continue to use `src_mysql()`, `src_postgres()`, and `src_sqlite()`, but I recommend a new style that makes the connection to DBI more clear:

```R
library(dplyr)

con <- DBI::dbConnect(RSQLite::SQLite(), ":memory:")
DBI::dbWriteTable(con, "mtcars", mtcars)

mtcars2 <- tbl(con, "mtcars")
mtcars2
```

This is particularly useful if you want to perform non-SELECT queries as you can do whatever you want with `DBI::dbGetQuery()` and `DBI::dbExecute()`.

If you've implemented a database backend for dplyr, please read the [backend news](https://github.com/hadley/dbplyr/blob/master/NEWS.md#backends) to see what's changed from your perspective (not much). If you want to ensure your package works with both the current and previous version of dplyr, see `wrap_dbplyr_obj()` for helpers.

## UTF-8

* Internally, column names are always represented as character vectors,
  and not as language symbols, to avoid encoding problems on Windows
  (#1950, #2387, #2388).

* Error messages and explanations of data frame inequality are now encoded in
  UTF-8, also on Windows (#2441).

* Joins now always reencode character columns to UTF-8 if necessary. This gives
  a nice speedup, because now pointer comparison can be used instead of string
  comparison, but relies on a proper encoding tag for all strings (#2514).

* Fixed problems when joining factor or character encodings with a mix of
  native and UTF-8 encoded values (#1885, #2118, #2271, #2451).

* Fix `group_by()` for data frames that have UTF-8 encoded names (#2284, #2382).

* New `group_vars()` generic that returns the grouping as character vector, to
  avoid the potentially lossy conversion to language symbols. The list returned
  by `group_by_prepare()` now has a new `group_names` component (#1950, #2384).

## Colwise functions

* `rename()`, `select()`, `group_by()`, `filter()`, `arrange()` and
  `transmute()` now have scoped variants (verbs suffixed with `_if()`,
  `_at()` and `_all()`). Like `mutate_all()`, `summarise_if()`, etc,
  these variants apply an operation to a selection of variables.

* The scoped verbs taking predicates (`mutate_if()`, `summarise_if()`,
  etc) now support S3 objects and lazy tables. S3 objects should
  implement methods for `length()`, `[[` and `tbl_vars()`. For lazy
  tables, the first 100 rows are collected and the predicate is
  applied on this subset of the data. This is robust for the common
  case of checking the type of a column (#2129).

* Summarise and mutate colwise functions pass `...` on the the manipulation
  functions.

* The performance of colwise verbs like `mutate_all()` is now back to
  where it was in `mutate_each()`.

* `funs()` has better handling of namespaced functions (#2089).

* Fix issue with `mutate_if()` and `summarise_if()` when a predicate
  function returns a vector of `FALSE` (#1989, #2009, #2011).

## Tidyeval

dplyr has a new approach to non-standard evaluation (NSE) called tidyeval.
It is described in detail in `vignette("programming")` but, in brief, gives you
the ability to interpolate values in contexts where dplyr usually works with expressions:

```{r}
my_var <- quo(homeworld)

starwars %>%
  group_by(!!my_var) %>%
  summarise_at(vars(height:mass), mean, na.rm = TRUE)
```

This means that the underscored version of each main verb is no longer needed,
and so these functions have been deprecated (but remain around for backward compatibility).

* `order_by()`, `top_n()`, `sample_n()` and `sample_frac()` now use
  tidyeval to capture their arguments by expression. This makes it
  possible to use unquoting idioms (see `vignette("programming")`) and
  fixes scoping issues (#2297).

* Most verbs taking dots now ignore the last argument if empty. This
  makes it easier to copy lines of code without having to worry about
  deleting trailing commas (#1039).

* [API] The new `.data` and `.env` environments can be used inside
  all verbs that operate on data: `.data$column_name` accesses the column
  `column_name`, whereas `.env$var` accesses the external variable `var`.
  Columns or external variables named `.data` or `.env` are shadowed, use
  `.data$...` and/or `.env$...` to access them.  (`.data` implements strict
  matching also for the `$` operator (#2591).)

    The `column()` and `global()` functions have been removed. They were never
    documented officially. Use the new `.data` and `.env` environments instead.

* Expressions in verbs are now interpreted correctly in many cases that
  failed before (e.g., use of `$`, `case_when()`, nonstandard evaluation, ...).
  These expressions are now evaluated in a specially constructed temporary
  environment that retrieves column data on demand with the help of the
  `bindrcpp` package (#2190). This temporary environment poses restrictions on
  assignments using `<-` inside verbs. To prevent leaking of broken bindings,
  the temporary environment is cleared after the evaluation (#2435).

## Verbs

### Joins

* [API] `xxx_join.tbl_df(na_matches = "never")` treats all `NA` values as
  different from each other (and from any other value), so that they never
  match.  This corresponds to the behavior of joins for database sources,
  and of database joins in general.  To match `NA` values, pass
  `na_matches = "na"` to the join verbs; this is only supported for data frames.
  The default is `na_matches = "na"`, kept for the sake of compatibility
  to v0.5.0. It can be tweaked by calling
  `pkgconfig::set_config("dplyr::na_matches", "na")` (#2033).

* `common_by()` gets a better error message for unexpected inputs (#2091)

* Fix groups when joining grouped data frames with duplicate columns
  (#2330, #2334, @davidkretch).

* One of the two join suffixes can now be an empty string, dplyr no longer
  hangs (#2228, #2445).

* Anti- and semi-joins warn if factor levels are inconsistent (#2741).

* Warnings about join column inconsistencies now contain the column names
  (#2728).

### Select

* For selecting variables, the first selector decides if it's an inclusive
  selection (i.e., the initial column list is empty), or an exclusive selection
  (i.e., the initial column list contains all columns). This means that
  `select(mtcars, contains("am"), contains("FOO"), contains("vs"))` now returns
  again both `am` and `vs` columns like in dplyr 0.4.3 (#2275, #2289, @r2evans).

* Select helpers now throw an error if called when no variables have been
  set (#2452)

* Helper functions in `select()` (and related verbs) are now evaluated
  in a context where column names do not exist (#2184).

* `select()` (and the internal function `select_vars()`) now support
  column names in addition to column positions. As a result,
  expressions like `select(mtcars, "cyl")` are now allowed.

### Other

* `recode()`, `case_when()` and `coalesce()` now support splicing of
  arguments with rlang's `!!!` operator.

* `count()` now preserves the grouping of its input (#2021).

* `distinct()` no longer duplicates variables (#2001).

* Empty `distinct()` with a grouped data frame works the same way as
  an empty `distinct()` on an ungrouped data frame, namely it uses all
  variables (#2476).

* `copy_to()` now returns it's output invisibly (since you're often just
   calling for the side-effect).

* `filter()` and `lag()` throw informative error if used with ts objects (#2219)

* `mutate()` recycles list columns of length 1 (#2171).

* `mutate()` gives better error message when attempting to add a non-vector
  column (#2319), or attempting to remove a column with `NULL` (#2187, #2439).

* `summarise()` now correctly evaluates newly created factors (#2217), and
  can create ordered factors (#2200).

* Ungrouped `summarise()` uses summary variables correctly (#2404, #2453).

* Grouped `summarise()` no longer converts character `NA` to empty strings (#1839).

## Combining and comparing

* `all_equal()` now reports multiple problems as a character vector (#1819, #2442).

* `all_equal()` checks that factor levels are equal (#2440, #2442).

* `bind_rows()` and `bind_cols()` give an error for database tables (#2373).

* `bind_rows()` works correctly with `NULL` arguments and an `.id` argument
  (#2056), and also for zero-column data frames (#2175).

* Breaking change: `bind_rows()` and `combine()` are more strict when coercing.
  Logical values are no longer coerced to integer and numeric. Date, POSIXct
  and other integer or double-based classes are no longer coerced to integer or
  double as there is chance of attributes or information being lost
  (#2209, @zeehio).

* `bind_cols()` now calls `tibble::repair_names()` to ensure that all
  names are unique (#2248).

* `bind_cols()` handles empty argument list (#2048).

* `bind_cols()` better handles `NULL` inputs (#2303, #2443).

* `bind_rows()` explicitly rejects columns containing data frames
  (#2015, #2446).

* `bind_rows()` and `bind_cols()` now accept vectors. They are treated
  as rows by the former and columns by the latter. Rows require inner
  names like `c(col1 = 1, col2 = 2)`, while columns require outer
  names: `col1 = c(1, 2)`. Lists are still treated as data frames but
  can be spliced explicitly with `!!!`, e.g. `bind_rows(!!! x)` (#1676).

* `rbind_list()` and `rbind_all()` now call `.Deprecated()`, they will be removed
  in the next CRAN release. Please use `bind_rows()` instead.

* `combine()` accepts `NA` values (#2203, @zeehio)

* `combine()` and `bind_rows()` with character and factor types now always warn
  about the coercion to character (#2317, @zeehio)

* `combine()` and `bind_rows()` accept `difftime` objects.

* `mutate` coerces results from grouped dataframes accepting combinable data
  types (such as `integer` and `numeric`). (#1892, @zeehio)

## Vector functions

* `%in%` gets new hybrid handler (#126).

* `between()` returns NA if `left` or `right` is `NA` (fixes #2562).

* `case_when()` supports `NA` values (#2000, @tjmahr).

* `first()`, `last()`, and `nth()` have better default values for factor,
  Dates, POSIXct, and data frame inputs (#2029).

* Fixed segmentation faults in hybrid evaluation of `first()`, `last()`,
  `nth()`,  `lead()`, and `lag()`. These functions now always fall back to the R
  implementation if called with arguments that the hybrid evaluator cannot
  handle (#948, #1980).

* `n_distinct()` gets larger hash tables given slightly better performance (#977).

* `nth()` and `ntile()` are more careful about proper data types of their return values (#2306).

* `ntile()` ignores `NA` when computing group membership (#2564).

* `lag()` enforces integer `n` (#2162, @kevinushey).

* hybrid `min()` and `max()` now always return a `numeric` and work correctly
  in edge cases (empty input, all `NA`, ...) (#2305, #2436).

* `min_rank("string")` no longer segfaults in hybrid evaluation (#2279, #2444).

* `recode()` can now recode a factor to other types (#2268)

* `recode()` gains `.dots` argument to support passing replacements as list
  (#2110, @jlegewie).

## Other minor changes and bug fixes

* Many error messages are more helpful by referring to a column name or a
  position in the argument list (#2448).

* New `is_grouped_df()` alias to `is.grouped_df()`.

* `tbl_vars()` now has a `group_vars` argument set to `TRUE` by
  default. If `FALSE`, group variables are not returned.

* Fixed segmentation fault after calling `rename()` on an invalid grouped
  data frame (#2031).

* `rename_vars()` gains a `strict` argument to control if an
  error is thrown when you try and rename a variable that doesn't
  exist.

* Fixed undefined behavior for `slice()` on a zero-column data frame (#2490).

* Fixed very rare case of false match during join (#2515).

* Restricted workaround for `match()` to R 3.3.0. (#1858).

* dplyr now warns on load when the version of R or Rcpp during installation is
  different to the currently installed version (#2514).

* Fixed improper reuse of attributes when creating a list column in `summarise()`
  and perhaps `mutate()` (#2231).

* `mutate()` and `summarise()` always strip the `names` attribute from new
  or updated columns, even for ungrouped operations (#1689).

* Fixed rare error that could lead to a segmentation fault in
  `all_equal(ignore_col_order = FALSE)` (#2502).

* The "dim" and "dimnames" attributes are always stripped when copying a
  vector (#1918, #2049).

* `grouped_df` and `rowwise` are registered officially as S3 classes.
  This makes them easier to use with S4 (#2276, @joranE, #2789).

* All operations that return tibbles now include the `"tbl"` class.
  This is important for correct printing with tibble 1.3.1 (#2789).

* Makeflags uses PKG_CPPFLAGS for defining preprocessor macros.

* astyle formatting for C++ code, tested but not changed as part of the tests
  (#2086, #2103).

* Update RStudio project settings to install tests (#1952).

* Using `Rcpp::interfaces()` to register C callable interfaces, and registering all native exported functions via `R_registerRoutines()` and `useDynLib(.registration = TRUE)` (#2146).

* Formatting of grouped data frames now works by overriding the `tbl_sum()` generic instead of `print()`. This means that the output is more consistent with tibble, and that `format()` is now supported also for SQL sources (#2781).


# dplyr 0.5.0

## Breaking changes

### Existing functions

* `arrange()` once again ignores grouping (#1206).

* `distinct()` now only keeps the distinct variables. If you want to return
  all variables (using the first row for non-distinct values) use
  `.keep_all = TRUE` (#1110). For SQL sources, `.keep_all = FALSE` is
  implemented using `GROUP BY`, and `.keep_all = TRUE` raises an error
  (#1937, #1942, @krlmlr). (The default behaviour of using all variables
  when none are specified remains - this note only applies if you select
  some variables).

* The select helper functions `starts_with()`, `ends_with()` etc are now
  real exported functions. This means that you'll need to import those
  functions if you're using from a package where dplyr is not attached.
  i.e. `dplyr::select(mtcars, starts_with("m"))` used to work, but
  now you'll need `dplyr::select(mtcars, dplyr::starts_with("m"))`.

### Deprecated and defunct functions

* The long deprecated `chain()`, `chain_q()` and `%.%` have been removed.
  Please use `%>%` instead.

* `id()` has been deprecated. Please use `group_indices()` instead
  (#808).

* `rbind_all()` and `rbind_list()` are formally deprecated. Please use
  `bind_rows()` instead (#803).

* Outdated benchmarking demos have been removed (#1487).

* Code related to starting and signalling clusters has been moved out to
  [multidplyr](http://github.com/hadley/multidplyr).

## New functions

* `coalesce()` finds the first non-missing value from a set of vectors.
  (#1666, thanks to @krlmlr for initial implementation).

* `case_when()` is a general vectorised if + else if (#631).

* `if_else()` is a vectorised if statement: it's a stricter (type-safe),
  faster, and more predictable version of `ifelse()`. In SQL it is
  translated to a `CASE` statement.

* `na_if()` makes it easy to replace a certain value with an `NA` (#1707).
  In SQL it is translated to `NULL_IF`.

* `near(x, y)` is a helper for `abs(x - y) < tol` (#1607).

* `recode()` is vectorised equivalent to `switch()` (#1710).

* `union_all()` method. Maps to `UNION ALL` for SQL sources, `bind_rows()`
  for data frames/tbl\_dfs, and `combine()` for vectors (#1045).

* A new family of functions replace `summarise_each()` and
  `mutate_each()` (which will thus be deprecated in a future release).
  `summarise_all()` and `mutate_all()` apply a function to all columns
  while `summarise_at()` and `mutate_at()` operate on a subset of
  columns. These columuns are selected with either a character vector
  of columns names, a numeric vector of column positions, or a column
  specification with `select()` semantics generated by the new
  `columns()` helper. In addition, `summarise_if()` and `mutate_if()`
  take a predicate function or a logical vector (these verbs currently
  require local sources). All these functions can now take ordinary
  functions instead of a list of functions generated by `funs()`
  (though this is only useful for local sources). (#1845, @lionel-)

* `select_if()` lets you select columns with a predicate function.
  Only compatible with local sources. (#497, #1569, @lionel-)

## Local backends

### dtplyr

All data table related code has been separated out in to a new dtplyr package. This decouples the development of the data.table interface from the development of the dplyr package. If both data.table and dplyr are loaded, you'll get a message reminding you to load dtplyr.

### Tibble

Functions related to the creation and coercion of `tbl_df`s, now live in their own package: [tibble](http://blog.rstudio.org/2016/03/24/tibble-1-0-0/). See `vignette("tibble")` for more details.

* `$` and `[[` methods that never do partial matching (#1504), and throw
  an error if the variable does not exist.

* `all_equal()` allows to compare data frames ignoring row and column order,
  and optionally ignoring minor differences in type (e.g. int vs. double)
  (#821). The test handles the case where the df has 0 columns (#1506).
  The test fails fails when convert is `FALSE` and types don't match (#1484).

* `all_equal()` shows better error message when comparing raw values
  or when types are incompatible and `convert = TRUE` (#1820, @krlmlr).

* `add_row()` makes it easy to add a new row to data frame (#1021)

* `as_data_frame()` is now an S3 generic with methods for lists (the old
  `as_data_frame()`), data frames (trivial), and matrices (with efficient
  C++ implementation) (#876). It no longer strips subclasses.

* The internals of `data_frame()` and `as_data_frame()` have been aligned,
  so `as_data_frame()` will now automatically recycle length-1 vectors.
  Both functions give more informative error messages if you attempting to
  create an invalid data frame. You can no longer create a data frame with
  duplicated names (#820). Both check for `POSIXlt` columns, and tell you to
  use `POSIXct` instead (#813).

* `frame_data()` properly constructs rectangular tables (#1377, @kevinushey),
  and supports list-cols.

* `glimpse()` is now a generic. The default method dispatches to `str()`
  (#1325).  It now (invisibly) returns its first argument (#1570).

*  `lst()` and `lst_()` which create lists in the same way that
  `data_frame()` and `data_frame_()` create data frames (#1290).

* `print.tbl_df()` is considerably faster if you have very wide data frames.
  It will now also only list the first 100 additional variables not already
  on screen - control this with the new `n_extra` parameter to `print()`
  (#1161). When printing a grouped data frame the number of groups is now
  printed with thousands separators (#1398). The type of list columns
  is correctly printed (#1379)

* Package includes `setOldClass(c("tbl_df", "tbl", "data.frame"))` to help
  with S4 dispatch (#969).

* `tbl_df` automatically generates column names (#1606).

### tbl_cube

* new `as_data_frame.tbl_cube()` (#1563, @krlmlr).

* `tbl_cube`s are now constructed correctly from data frames, duplicate
  dimension values are detected, missing dimension values are filled
  with `NA`. The construction from data frames now guesses the measure
  variables by default, and allows specification of dimension and/or
  measure variables (#1568, @krlmlr).

* Swap order of `dim_names` and `met_name` arguments in `as.tbl_cube`
  (for `array`, `table` and `matrix`) for consistency with `tbl_cube` and
  `as.tbl_cube.data.frame`. Also, the `met_name` argument to
  `as.tbl_cube.table` now defaults to `"Freq"` for consistency with
  `as.data.frame.table` (@krlmlr, #1374).

## Remote backends

* `as_data_frame()` on SQL sources now returns all rows (#1752, #1821,
  @krlmlr).

* `compute()` gets new parameters `indexes` and `unique_indexes` that make
  it easier to add indexes (#1499, @krlmlr).

* `db_explain()` gains a default method for DBIConnections (#1177).

* The backend testing system has been improved. This lead to the removal of
  `temp_srcs()`. In the unlikely event that you were using this function,
  you can instead use `test_register_src()`, `test_load()`, and `test_frame()`.

* You can now use `right_join()` and `full_join()` with remote tables (#1172).

### SQLite

* `src_memdb()` is a session-local in-memory SQLite database.
  `memdb_frame()` works like `data_frame()`, but creates a new table in
  that database.

* `src_sqlite()` now uses a stricter quoting character, `` ` ``, instead of
  `"`. SQLite "helpfully" will convert `"x"` into a string if there is
  no identifier called x in the current scope (#1426).

* `src_sqlite()` throws errors if you try and use it with window functions
  (#907).

### SQL translation

* `filter.tbl_sql()` now puts parens around each argument (#934).

* Unary `-` is better translated (#1002).

* `escape.POSIXt()` method makes it easier to use date times. The date is
  rendered in ISO 8601 format in UTC, which should work in most databases
  (#857).

* `is.na()` gets a missing space (#1695).

* `if`, `is.na()`, and `is.null()` get extra parens to make precendence
  more clear (#1695).

* `pmin()` and `pmax()` are translated to `MIN()` and `MAX()` (#1711).

* Window functions:

    * Work on ungrouped data (#1061).

    * Warning if order is not set on cumulative window functions.

    * Multiple partitions or ordering variables in windowed functions no
      longer generate extra parentheses, so should work for more databases
      (#1060)

### Internals

This version includes an almost total rewrite of how dplyr verbs are translated into SQL. Previously, I used a rather ad-hoc approach, which tried to guess when a new subquery was needed. Unfortunately this approach was fraught with bugs, so in this version I've implemented a much richer internal data model. Now there is a three step process:

1.  When applied to a `tbl_lazy`, each dplyr verb captures its inputs
    and stores in a `op` (short for operation) object.

2.  `sql_build()` iterates through the operations building to build up an
    object that represents a SQL query. These objects are convenient for
    testing as they are lists, and are backend agnostics.

3.  `sql_render()` iterates through the queries and generates the SQL,
    using generics (like `sql_select()`) that can vary based on the
    backend.

In the short-term, this increased abstraction is likely to lead to some minor performance decreases, but the chance of dplyr generating correct SQL is much much higher. In the long-term, these abstractions will make it possible to write a query optimiser/compiler in dplyr, which would make it possible to generate much more succinct queries.

If you have written a dplyr backend, you'll need to make some minor changes to your package:

* `sql_join()` has been considerably simplified - it is now only responsible
  for generating the join query, not for generating the intermediate selects
  that rename the variable. Similarly for `sql_semi_join()`. If you've
  provided new methods in your backend, you'll need to rewrite.

* `select_query()` gains a distinct argument which is used for generating
  queries for `distinct()`. It loses the `offset` argument which was
  never used (and hence never tested).

* `src_translate_env()` has been replaced by `sql_translate_env()` which
  should have methods for the connection object.

There were two other tweaks to the exported API, but these are less likely to affect anyone.

* `translate_sql()` and `partial_eval()` got a new API: now use connection +
  variable names, rather than a `tbl`. This makes testing considerably easier.
  `translate_sql_q()` has been renamed to `translate_sql_()`.

* Also note that the sql generation generics now have a default method, instead
  methods for DBIConnection and NULL.

## Minor improvements and bug fixes

### Single table verbs

* Avoiding segfaults in presence of `raw` columns (#1803, #1817, @krlmlr).

* `arrange()` fails gracefully on list columns (#1489) and matrices
  (#1870, #1945, @krlmlr).

* `count()` now adds additional grouping variables, rather than overriding
  existing (#1703). `tally()` and `count()` can now count a variable
  called `n` (#1633). Weighted `count()`/`tally()` ignore `NA`s (#1145).

* The progress bar in `do()` is now updated at most 20 times per second,
  avoiding uneccessary redraws (#1734, @mkuhn)

* `distinct()` doesn't crash when given a 0-column data frame (#1437).

* `filter()` throws an error if you supply an named arguments. This is usually
  a type: `filter(df, x = 1)` instead of `filter(df, x == 1)` (#1529).

* `summarise()` correctly coerces factors with different levels (#1678),
  handles min/max of already summarised variable (#1622), and
  supports data frames as columns (#1425).

* `select()` now informs you that it adds missing grouping variables
  (#1511). It works even if the grouping variable has a non-syntactic name
  (#1138). Negating a failed match (e.g. `select(mtcars, -contains("x"))`)
  returns all columns, instead of no columns (#1176)

    The `select()` helpers are now exported and have their own
    documentation (#1410). `one_of()` gives a useful error message if
    variables names are not found in data frame (#1407).

* The naming behaviour of `summarise_each()` and `mutate_each()` has been
  tweaked so that you can force inclusion of both the function and the
  variable name: `summarise_each(mtcars, funs(mean = mean), everything())`
  (#442).

* `mutate()` handles factors that are all `NA` (#1645), or have different
  levels in different groups (#1414). It disambiguates `NA` and `NaN` (#1448),
  and silently promotes groups that only contain `NA` (#1463). It deep copies
  data in list columns (#1643), and correctly fails on incompatible columns
  (#1641). `mutate()` on a grouped data no longer droups grouping attributes
  (#1120). `rowwise()` mutate gives expected results (#1381).

* `one_of()` tolerates unknown variables in `vars`, but warns (#1848, @jennybc).

* `print.grouped_df()` passes on `...` to `print()` (#1893).

* `slice()` correctly handles grouped attributes (#1405).

* `ungroup()` generic gains `...` (#922).

### Dual table verbs
* `bind_cols()` matches the behaviour of `bind_rows()` and ignores `NULL`
  inputs (#1148). It also handles `POSIXct`s with integer base type (#1402).

* `bind_rows()` handles 0-length named lists (#1515), promotes factors to
  characters (#1538), and warns when binding factor and character (#1485).
  bind_rows()` is more flexible in the way it can accept data frames,
  lists, list of data frames, and list of lists (#1389).

* `bind_rows()` rejects `POSIXlt` columns (#1875, @krlmlr).

* Both `bind_cols()` and `bind_rows()` infer classes and grouping information
  from the first data frame (#1692).

* `rbind()` and `cbind()` get `grouped_df()` methods that make it harder to
  create corrupt data frames (#1385). You should still prefer `bind_rows()`
  and `bind_cols()`.

* Joins now use correct class when joining on `POSIXct` columns
  (#1582, @joel23888), and consider time zones (#819). Joins handle a `by`
  that is empty (#1496), or has duplicates (#1192). Suffixes grow progressively
  to avoid creating repeated column names (#1460).  Joins on string columns
  should be substantially faster (#1386). Extra attributes are ok if they are
  identical (#1636). Joins work correct when factor levels not equal
  (#1712, #1559). Anti- and semi-joins give correct result when by variable
  is a factor (#1571), but warn if factor levels are inconsistent (#2741).
  A clear error message is given for joins where an
  explicit `by` contains unavailable columns (#1928, #1932).
  Warnings about join column inconsistencies now contain the column names
  (#2728).

* `inner_join()`, `left_join()`, `right_join()`, and `full_join()` gain a
  `suffix` argument which allows you to control what suffix duplicated variable
  names recieve (#1296).

* Set operations (`intersect()`, `union()` etc) respect coercion rules
  (#799). `setdiff()` handles factors with `NA` levels (#1526).

* There were a number of fixes to enable joining of data frames that don't
  have the same encoding of column names (#1513), including working around
  bug 16885 regarding `match()` in R 3.3.0 (#1806, #1810,
  @krlmlr).

### Vector functions

* `combine()` silently drops `NULL` inputs (#1596).

* Hybrid `cummean()` is more stable against floating point errors (#1387).

* Hybrid `lead()` and `lag()` received a considerable overhaul. They are more
  careful about more complicated expressions (#1588), and falls back more
  readily to pure R evaluation (#1411). They behave correctly in `summarise()`
  (#1434). and handle default values for string columns.

* Hybrid `min()` and `max()` handle empty sets (#1481).

* `n_distinct()` uses multiple arguments for data frames (#1084), falls back to R
  evaluation when needed (#1657), reverting decision made in (#567).
  Passing no arguments gives an error (#1957, #1959, @krlmlr).

* `nth()` now supports negative indices to select from end, e.g. `nth(x, -2)`
  selects the 2nd value from the end of `x` (#1584).

* `top_n()` can now also select bottom `n` values by passing a negative value
  to `n` (#1008, #1352).

* Hybrid evaluation leaves formulas untouched (#1447).


# dplyr 0.4.3

## Improved encoding support

Until now, dplyr's support for non-UTF8 encodings has been rather shaky. This release brings a number of improvement to fix these problems: it's probably not perfect, but should be a lot better than the previously version. This includes fixes to `arrange()` (#1280), `bind_rows()` (#1265), `distinct()` (#1179), and joins (#1315). `print.tbl_df()` also recieved a fix for strings with invalid encodings (#851).

## Other minor improvements and bug fixes

* `frame_data()` provides a means for constructing `data_frame`s using
  a simple row-wise language. (#1358, @kevinushey)

* `all.equal()` no longer runs all outputs together (#1130).

* `as_data_frame()` gives better error message with NA column names (#1101).

* `[.tbl_df` is more careful about subsetting column names (#1245).

* `arrange()` and `mutate()` work on empty data frames (#1142).

* `arrange()`, `filter()`, `slice()`, and `summarise()` preserve data frame
  meta attributes (#1064).

* `bind_rows()` and `bind_cols()` accept lists (#1104): during initial data
  cleaning you no longer need to convert lists to data frames, but can
  instead feed them to `bind_rows()` directly.

* `bind_rows()` gains a `.id` argument. When supplied, it creates a
  new column that gives the name of each data frame (#1337, @lionel-).

* `bind_rows()` respects the `ordered` attribute of factors (#1112), and
  does better at comparing `POSIXct`s (#1125). The `tz` attribute is ignored
  when determining if two `POSIXct` vectors are comparable. If the `tz` of
  all inputs is the same, it's used, otherwise its set to `UTC`.

* `data_frame()` always produces a `tbl_df` (#1151, @kevinushey)

* `filter(x, TRUE, TRUE)` now just returns `x` (#1210),
  it doesn't internally modify the first argument (#971), and
  it now works with rowwise data (#1099). It once again works with
  data tables (#906).

* `glimpse()` also prints out the number of variables in addition to the number
  of observations (@ilarischeinin, #988).

* Joins handles matrix columns better (#1230), and can join `Date` objects
  with heterogenous representations (some `Date`s are integers, while other
  are numeric). This also improves `all.equal()` (#1204).

* Fixed `percent_rank()` and `cume_dist()` so that missing values no longer
  affect denominator (#1132).

* `print.tbl_df()` now displays the class for all variables, not just those
  that don't fit on the screen (#1276). It also displays duplicated column
  names correctly (#1159).

* `print.grouped_df()` now tells you how many groups there are.

* `mutate()` can set to `NULL` the first column (used to segfault, #1329) and
  it better protects intermediary results (avoiding random segfaults, #1231).

* `mutate()` on grouped data handles the special case where for the first few
  groups, the result consists of a `logical` vector with only `NA`. This can
  happen when the condition of an `ifelse` is an all `NA` logical vector (#958).

* `mutate.rowwise_df()` handles factors (#886) and correctly handles
  0-row inputs (#1300).

* `n_distinct()` gains an `na_rm` argument (#1052).

* The `Progress` bar used by `do()` now respects global option
  `dplyr.show_progress` (default is TRUE) so you can turn it off globally
  (@jimhester #1264, #1226).

* `summarise()` handles expressions that returning heterogenous outputs,
  e.g. `median()`, which that sometimes returns an integer, and other times a
  numeric (#893).

* `slice()` silently drops columns corresponding to an NA (#1235).

* `ungroup.rowwise_df()` gives a `tbl_df` (#936).

* More explicit duplicated column name error message (#996).

* When "," is already being used as the decimal point (`getOption("OutDec")`),
  use "." as the thousands separator when printing out formatted numbers
  (@ilarischeinin, #988).

## Databases

* `db_query_fields.SQLiteConnection` uses `build_sql` rather than `paste0`
  (#926, @NikNakk)

* Improved handling of `log()` (#1330).

* `n_distinct(x)` is translated to `COUNT(DISTINCT(x))` (@skparkes, #873).

* `print(n = Inf)` now works for remote sources (#1310).

## Hybrid evaluation

* Hybrid evaluation does not take place for objects with a class (#1237).

* Improved `$` handling (#1134).

* Simplified code for `lead()` and `lag()` and make sure they work properly on
  factors (#955). Both repsect the `default` argument (#915).

* `mutate` can set to `NULL` the first column (used to segfault, #1329).

* `filter` on grouped data handles indices correctly (#880).

* `sum()` issues a warning about integer overflow (#1108).

# dplyr 0.4.2

This is a minor release containing fixes for a number of crashes and issues identified by R CMD CHECK. There is one new "feature": dplyr no longer complains about unrecognised attributes, and instead just copies them over to the output.

* `lag()` and `lead()` for grouped data were confused about indices and therefore
  produced wrong results (#925, #937). `lag()` once again overrides `lag()`
  instead of just the default method `lag.default()`. This is necesary due to
  changes in R CMD check. To use the lag function provided by another package,
  use `pkg::lag`.

* Fixed a number of memory issues identified by valgrind.

* Improved performance when working with large number of columns (#879).

* Lists-cols that contain data frames now print a slightly nicer summary
  (#1147)

* Set operations give more useful error message on incompatible data frames
  (#903).

* `all.equal()` gives the correct result when `ignore_row_order` is `TRUE`
  (#1065) and `all.equal()` correctly handles character missing values (#1095).

* `bind_cols()` always produces a `tbl_df` (#779).

* `bind_rows()` gains a test for a form of data frame corruption (#1074).

* `bind_rows()` and `summarise()` now handles complex columns (#933).

* Workaround for using the constructor of `DataFrame` on an unprotected object
  (#998)

* Improved performance when working with large number of columns (#879).

# dplyr 0.4.1

* Don't assume that RPostgreSQL is available.

# dplyr 0.4.0

## New features

* `add_rownames()` turns row names into an explicit variable (#639).

* `as_data_frame()` efficiently coerces a list into a data frame (#749).

* `bind_rows()` and `bind_cols()` efficiently bind a list of data frames by
  row or column. `combine()` applies the same coercion rules to vectors
  (it works like `c()` or `unlist()` but is consistent with the `bind_rows()`
  rules).

* `right_join()` (include all rows in `y`, and matching rows in `x`) and
  `full_join()` (include all rows in `x` and `y`) complete the family of
  mutating joins (#96).

* `group_indices()` computes a unique integer id for each group (#771). It
  can be called on a grouped_df without any arguments or on a data frame
  with same arguments as `group_by()`.

## New vignettes

* `vignette("data_frames")` describes dplyr functions that make it easier
  and faster to create and coerce data frames. It subsumes the old `memory`
  vignette.

* `vignette("two-table")` describes how two-table verbs work in dplyr.

## Minor improvements

* `data_frame()` (and `as_data_frame()` & `tbl_df()`) now explicitly
  forbid columns that are data frames or matrices (#775). All columns
  must be either a 1d atomic vector or a 1d list.

* `do()` uses lazyeval to correctly evaluate its arguments in the correct
  environment (#744), and new `do_()` is the SE equivalent of `do()` (#718).
  You can modify grouped data in place: this is probably a bad idea but it's
  sometimes convenient (#737). `do()` on grouped data tables now passes in all
  columns (not all columns except grouping vars) (#735, thanks to @kismsu).
  `do()` with database tables no longer potentially includes grouping
  variables twice (#673). Finally, `do()` gives more consistent outputs when
  there are no rows or no groups (#625).

* `first()` and `last()` preserve factors, dates and times (#509).

* Overhaul of single table verbs for data.table backend. They now all use
  a consistent (and simpler) code base. This ensures that (e.g.) `n()`
  now works in all verbs (#579).

* In `*_join()`, you can now name only those variables that are different between
  the two tables, e.g. `inner_join(x, y, c("a", "b", "c" = "d"))` (#682).
  If non-join colums are the same, dplyr will add `.x` and `.y`
  suffixes to distinguish the source (#655).

* `mutate()` handles complex vectors (#436) and forbids `POSIXlt` results
  (instead of crashing) (#670).

* `select()` now implements a more sophisticated algorithm so if you're
  doing multiples includes and excludes with and without names, you're more
  likely to get what you expect (#644). You'll also get a better error
  message if you supply an input that doesn't resolve to an integer
  column position (#643).

* Printing has recieved a number of small tweaks. All `print()` method methods
  invisibly return their input so you can interleave `print()` statements into a
  pipeline to see interim results. `print()` will column names of 0 row data
  frames (#652), and will never print more 20 rows (i.e.
  `options(dplyr.print_max)` is now 20), not 100 (#710). Row names are no
  never printed since no dplyr method is guaranteed to preserve them (#669).

    `glimpse()` prints the number of observations (#692)

    `type_sum()` gains a data frame method.

* `summarise()` handles list output columns (#832)

* `slice()` works for data tables (#717). Documentation clarifies that
  slice can't work with relational databases, and the examples show
  how to achieve the same results using `filter()` (#720).

* dplyr now requires RSQLite >= 1.0. This shouldn't affect your code
  in any way (except that RSQLite now doesn't need to be attached) but does
  simplify the internals (#622).

* Functions that need to combine multiple results into a single column
  (e.g. `join()`, `bind_rows()` and `summarise()`) are more careful about
  coercion.

    Joining factors with the same levels in the same order preserves the
    original levels (#675). Joining factors with non-identical levels
    generates a warning and coerces to character (#684). Joining a character
    to a factor (or vice versa) generates a warning and coerces to character.
    Avoid these warnings by ensuring your data is compatible before joining.

    `rbind_list()` will throw an error if you attempt to combine an integer and
    factor (#751). `rbind()`ing a column full of `NA`s is allowed and just
    collects the appropriate missing value for the column type being collected
    (#493).

    `summarise()` is more careful about `NA`, e.g. the decision on the result
    type will be delayed until the first non NA value is returned (#599).
    It will complain about loss of precision coercions, which can happen for
    expressions that return integers for some groups and a doubles for others
    (#599).

* A number of functions gained new or improved hybrid handlers: `first()`,
  `last()`, `nth()` (#626), `lead()` & `lag()` (#683), `%in%` (#126). That means
  when you use these functions in a dplyr verb, we handle them in C++, rather
  than calling back to R, and hence improving performance.

    Hybrid `min_rank()` correctly handles `NaN` values (#726). Hybrid
    implementation of `nth()` falls back to R evaluation when `n` is not
    a length one integer or numeric, e.g. when it's an expression (#734).

    Hybrid `dense_rank()`, `min_rank()`, `cume_dist()`, `ntile()`, `row_number()`
    and `percent_rank()` now preserve NAs (#774)

* `filter` returns its input when it has no rows or no columns (#782).

* Join functions keep attributes (e.g. time zone information) from the
  left argument for `POSIXct` and `Date` objects (#819), and only
  only warn once about each incompatibility (#798).

## Bug fixes

* `[.tbl_df` correctly computes row names for 0-column data frames, avoiding
  problems with xtable (#656). `[.grouped_df` will silently drop grouping
  if you don't include the grouping columns (#733).

* `data_frame()` now acts correctly if the first argument is a vector to be
  recycled. (#680 thanks @jimhester)

* `filter.data.table()` works if the table has a variable called "V1" (#615).

* `*_join()` keeps columns in original order (#684).
  Joining a factor to a character vector doesn't segfault (#688).
  `*_join` functions can now deal with multiple encodings (#769),
  and correctly name results (#855).

* `*_join.data.table()` works when data.table isn't attached (#786).

* `group_by()` on a data table preserves original order of the rows (#623).
  `group_by()` supports variables with more than 39 characters thanks to
  a fix in lazyeval (#705). It gives meaninful error message when a variable
  is not found in the data frame (#716).

* `grouped_df()` requires `vars` to be a list of symbols (#665).

* `min(.,na.rm = TRUE)` works with `Date`s built on numeric vectors (#755).

* `rename_()` generic gets missing `.dots` argument (#708).

* `row_number()`, `min_rank()`, `percent_rank()`, `dense_rank()`, `ntile()` and
  `cume_dist()` handle data frames with 0 rows (#762). They all preserve
  missing values (#774). `row_number()` doesn't segfault when giving an external
  variable with the wrong number of variables (#781).

* `group_indices` handles the edge case when there are no variables (#867).

* Removed bogus `NAs introduced by coercion to integer range` on 32-bit Windows (#2708).

# dplyr 0.3.0.1

* Fixed problem with test script on Windows.

# dplyr 0.3

## New functions

* `between()` vector function efficiently determines if numeric values fall
  in a range, and is translated to special form for SQL (#503).

* `count()` makes it even easier to do (weighted) counts (#358).

* `data_frame()` by @kevinushey is a nicer way of creating data frames.
  It never coerces column types (no more `stringsAsFactors = FALSE`!),
  never munges column names, and never adds row names. You can use previously
  defined columns to compute new columns (#376).

* `distinct()` returns distinct (unique) rows of a tbl (#97). Supply
  additional variables to return the first row for each unique combination
  of variables.

* Set operations, `intersect()`, `union()` and `setdiff()` now have methods
  for data frames, data tables and SQL database tables (#93). They pass their
  arguments down to the base functions, which will ensure they raise errors if
  you pass in two many arguments.

* Joins (e.g. `left_join()`, `inner_join()`, `semi_join()`, `anti_join()`)
  now allow you to join on different variables in `x` and `y` tables by
  supplying a named vector to `by`. For example, `by = c("a" = "b")` joins
  `x.a` to `y.b`.

* `n_groups()` function tells you how many groups in a tbl. It returns
  1 for ungrouped data. (#477)

* `transmute()` works like `mutate()` but drops all variables that you didn't
  explicitly refer to (#302).

* `rename()` makes it easy to rename variables - it works similarly to
  `select()` but it preserves columns that you didn't otherwise touch.

* `slice()` allows you to selecting rows by position (#226). It includes
  positive integers, drops negative integers and you can use expression like
  `n()`.

## Programming with dplyr (non-standard evaluation)

* You can now program with dplyr - every function that does non-standard
  evaluation (NSE) has a standard evaluation (SE) version ending in `_`.
  This is powered by the new lazyeval package which provides all the tools
  needed to implement NSE consistently and correctly.

* See `vignette("nse")` for full details.

* `regroup()` is deprecated. Please use the more flexible `group_by_()`
  instead.

* `summarise_each_q()` and `mutate_each_q()` are deprecated. Please use
  `summarise_each_()` and `mutate_each_()` instead.

* `funs_q` has been replaced with `funs_`.

## Removed and deprecated features

* `%.%` has been deprecated: please use `%>%` instead. `chain()` is
  defunct. (#518)

* `filter.numeric()` removed. Need to figure out how to reimplement with
  new lazy eval system.

* The `Progress` refclass is no longer exported to avoid conflicts with shiny.
  Instead use `progress_estimated()` (#535).

* `src_monetdb()` is now implemented in MonetDB.R, not dplyr.

* `show_sql()` and `explain_sql()` and matching global options `dplyr.show_sql`
  and `dplyr.explain_sql` have been removed. Instead use `show_query()` and
  `explain()`.

## Minor improvements and bug fixes

* Main verbs now have individual documentation pages (#519).

* `%>%` is simply re-exported from magrittr, instead of creating a local copy
  (#496, thanks to @jimhester)

* Examples now use `nycflights13` instead of `hflights` because it the variables
  have better names and there are a few interlinked tables (#562). `Lahman` and
  `nycflights13` are (once again) suggested packages. This means many examples
  will not work unless you explicitly install them with
  `install.packages(c("Lahman", "nycflights13"))` (#508). dplyr now depends on
  Lahman 3.0.1. A number of examples have been updated to reflect modified
  field names (#586).

* `do()` now displays the progress bar only when used in interactive prompts
  and not when knitting (#428, @jimhester).

* `glimpse()` now prints a trailing new line (#590).

* `group_by()` has more consistent behaviour when grouping by constants:
  it creates a new column with that value (#410). It renames grouping
  variables (#410). The first argument is now `.data` so you can create
  new groups with name x (#534).

* Now instead of overriding `lag()`, dplyr overrides `lag.default()`,
  which should avoid clobbering lag methods added by other packages.
  (#277).

* `mutate(data, a = NULL)` removes the variable `a` from the returned
  dataset (#462).

* `trunc_mat()` and hence `print.tbl_df()` and friends gets a `width` argument
  to control the deafult output width. Set `options(dplyr.width = Inf)` to
  always show all columns (#589).

* `select()` gains `one_of()` selector: this allows you to select variables
  provided by a character vector (#396). It fails immediately if you give an
  empty pattern to `starts_with()`,  `ends_with()`, `contains()` or `matches()`
  (#481, @leondutoit). Fixed buglet in `select()` so that you can now create
  variables called `val` (#564).

* Switched from RC to R6.

* `tally()` and `top_n()` work consistently: neither accidentally
  evaluates the the `wt` param. (#426, @mnel)

* `rename` handles grouped data (#640).

## Minor improvements and bug fixes by backend

### Databases

* Correct SQL generation for `paste()` when used with the collapse parameter
  targeting a Postgres database. (@rbdixon, #1357)

* The db backend system has been completely overhauled in order to make
  it possible to add backends in other packages, and to support a much
  wider range of databases. See `vignette("new-sql-backend")` for instruction
  on how to create your own (#568).

* `src_mysql()` gains a method for `explain()`.

* When `mutate()` creates a new variable that uses a window function,
  automatically wrap the result in a subquery (#484).

* Correct SQL generation for `first()` and `last()` (#531).

* `order_by()` now works in conjunction with window functions in databases
  that support them.

### Data frames/`tbl_df`

* All verbs now understand how to work with `difftime()` (#390) and
  `AsIs` (#453) objects. They all check that colnames are unique (#483), and
  are more robust when columns are not present (#348, #569, #600).

* Hybrid evaluation bugs fixed:

    * Call substitution stopped too early when a sub expression contained a
      `$` (#502).

    * Handle `::` and `:::` (#412).

    * `cumany()` and `cumall()` properly handle `NA` (#408).

    * `nth()` now correctly preserve the class when using dates, times and
      factors (#509).

    * no longer substitutes within `order_by()` because `order_by()` needs to do
      its own NSE (#169).

* `[.tbl_df` always returns a tbl_df (i.e. `drop = FALSE` is the default)
  (#587, #610). `[.grouped_df` preserves important output attributes (#398).

* `arrange()` keeps the grouping structure of grouped data (#491, #605),
  and preserves input classes (#563).

* `contains()` accidentally matched regular expressions, now it passes
  `fixed = TRUE` to `grep()` (#608).

* `filter()` asserts all variables are white listed (#566).

* `mutate()` makes a `rowwise_df` when given a `rowwise_df` (#463).

* `rbind_all()` creates `tbl_df` objects instead of raw `data.frame`s.

* If `select()` doesn't match any variables, it returns a 0-column data frame,
  instead of the original (#498). It no longer fails when if some columns
  are not named (#492)

* `sample_n()` and `sample_frac()` methods for data.frames exported.
  (#405, @alyst)

* A grouped data frame may have 0 groups (#486). Grouped df objects
  gain some basic validity checking, which should prevent some crashes
  related to corrupt `grouped_df` objects made by `rbind()` (#606).

* More coherence when joining columns of compatible but different types,
  e.g. when joining a character vector and a factor (#455),
  or a numeric and integer (#450)

* `mutate()` works for on zero-row grouped data frame, and
  with list columns (#555).

* `LazySubset` was confused about input data size (#452).

* Internal `n_distinct()` is stricter about it's inputs: it requires one symbol
  which must be from the data frame (#567).

* `rbind_*()` handle data frames with 0 rows (#597). They fill character
  vector columns with `NA` instead of blanks (#595).  They work with
  list columns (#463).

* Improved handling of encoding for column names (#636).

* Improved handling of hybrid evaluation re $ and @ (#645).

### Data tables

* Fix major omission in `tbl_dt()` and `grouped_dt()` methods - I was
  accidentally doing a deep copy on every result :(

* `summarise()` and `group_by()` now retain over-allocation when working with
  data.tables (#475, @arunsrinivasan).

* joining two data.tables now correctly dispatches to data table methods,
  and result is a data table (#470)

### Cubes

* `summarise.tbl_cube()` works with single grouping variable (#480).

# dplyr 0.2

## Piping

dplyr now imports `%>%` from magrittr (#330). I recommend that you use this instead of `%.%` because it is easier to type (since you can hold down the shift key) and is more flexible. With you `%>%`, you can control which argument on the RHS recieves the LHS by using the pronoun `.`. This makes `%>%` more useful with base R functions because they don't always take the data frame as the first argument. For example you could pipe `mtcars` to `xtabs()` with:

    mtcars %>% xtabs( ~ cyl + vs, data = .)

Thanks to @smbache for the excellent magrittr package. dplyr only provides `%>%` from magrittr, but it contains many other useful functions. To use them, load `magrittr` explicitly: `library(magrittr)`. For more details, see `vignette("magrittr")`.

`%.%` will be deprecated in a future version of dplyr, but it won't happen for a while. I've also deprecated `chain()` to encourage a single style of dplyr usage: please use `%>%` instead.

## Do

`do()` has been completely overhauled. There are now two ways to use it, either with multiple named arguments or a single unnamed arguments. `group_by()` + `do()` is equivalent to `plyr::dlply`, except it always returns a data frame.

If you use named arguments, each argument becomes a list-variable in the output. A list-variable can contain any arbitrary R object so it's particularly well suited for storing models.

    library(dplyr)
    models <- mtcars %>% group_by(cyl) %>% do(lm = lm(mpg ~ wt, data = .))
    models %>% summarise(rsq = summary(lm)$r.squared)

If you use an unnamed argument, the result should be a data frame. This allows you to apply arbitrary functions to each group.

    mtcars %>% group_by(cyl) %>% do(head(., 1))

Note the use of the `.` pronoun to refer to the data in the current group.

`do()` also has an automatic progress bar. It appears if the computation takes longer than 5 seconds and lets you know (approximately) how much longer the job will take to complete.

## New verbs

dplyr 0.2 adds three new verbs:

* `glimpse()` makes it possible to see all the columns in a tbl,
  displaying as much data for each variable as can be fit on a single line.

* `sample_n()` randomly samples a fixed number of rows from a tbl;
  `sample_frac()` randomly samples a fixed fraction of rows. Only works
  for local data frames and data tables (#202).

* `summarise_each()` and `mutate_each()` make it easy to apply one or more
  functions to multiple columns in a tbl (#178).

## Minor improvements

* If you load plyr after dplyr, you'll get a message suggesting that you
  load plyr first (#347).

* `as.tbl_cube()` gains a method for matrices (#359, @paulstaab)

* `compute()` gains `temporary` argument so you can control whether the
  results are temporary or permanent (#382, @cpsievert)

* `group_by()` now defaults to `add = FALSE` so that it sets the grouping
  variables rather than adding to the existing list. I think this is how
  most people expected `group_by` to work anyway, so it's unlikely to
  cause problems (#385).

* Support for [MonetDB](http://www.monetdb.org) tables with `src_monetdb()`
  (#8, thanks to @hannesmuehleisen).

* New vignettes:

    * `memory` vignette which discusses how dplyr minimises memory usage
      for local data frames (#198).

    *  `new-sql-backend` vignette which discusses how to add a new
       SQL backend/source to dplyr.

* `changes()` output more clearly distinguishes which columns were added or
  deleted.

* `explain()` is now generic.

* dplyr is more careful when setting the keys of data tables, so it never
  accidentally modifies an object that it doesn't own. It also avoids
  unnecessary key setting which negatively affected performance.
  (#193, #255).

* `print()` methods for `tbl_df`, `tbl_dt` and `tbl_sql` gain `n` argument to
  control the number of rows printed (#362). They also works better when you have
  columns containing lists of complex objects.

* `row_number()` can be called without arguments, in which case it returns
  the same as `1:n()` (#303).

* `"comment"` attribute is allowed (white listed) as well as names (#346).

* hybrid versions of `min`, `max`, `mean`, `var`, `sd` and `sum`
  handle the `na.rm` argument (#168). This should yield substantial
  performance improvements for those functions.

* Special case for call to `arrange()` on a grouped data frame with no arguments. (#369)

## Bug fixes

* Code adapted to Rcpp > 0.11.1

* internal `DataDots` class protects against missing variables in verbs (#314),
  including the case where `...` is missing. (#338)

* `all.equal.data.frame` from base is no longer bypassed. we now have
  `all.equal.tbl_df` and `all.equal.tbl_dt` methods (#332).

* `arrange()` correctly handles NA in numeric vectors (#331) and 0 row
  data frames (#289).

* `copy_to.src_mysql()` now works on windows (#323)

* `*_join()` doesn't reorder column names (#324).

* `rbind_all()` is stricter and only accepts list of data frames (#288)

* `rbind_*` propagates time zone information for `POSIXct` columns (#298).

* `rbind_*` is less strict about type promotion. The numeric `Collecter` allows
  collection of integer and logical vectors. The integer `Collecter` also collects
  logical values (#321).

* internal `sum` correctly handles integer (under/over)flow (#308).

* `summarise()` checks consistency of outputs (#300) and drops `names`
  attribute of output columns (#357).

* join functions throw error instead of crashing when there are no common
  variables between the data frames, and also give a better error message when
  only one data frame has a by variable (#371).

* `top_n()` returns `n` rows instead of `n - 1` (@leondutoit, #367).

* SQL translation always evaluates subsetting operators (`$`, `[`, `[[`)
  locally. (#318).

* `select()` now renames variables in remote sql tbls (#317) and
  implicitly adds grouping variables (#170).

* internal `grouped_df_impl` function errors if there are no variables to group by (#398).

* `n_distinct` did not treat NA correctly in the numeric case #384.

* Some compiler warnings triggered by -Wall or -pedantic have been eliminated.

* `group_by` only creates one group for NA (#401).

* Hybrid evaluator did not evaluate expression in correct environment (#403).

# dplyr 0.1.3

## Bug fixes

* `select()` actually renames columns in a data table (#284).

* `rbind_all()` and `rbind_list()` now handle missing values in factors (#279).

* SQL joins now work better if names duplicated in both x and y tables (#310).

* Builds against Rcpp 0.11.1

* `select()` correctly works with the vars attribute (#309).

* Internal code is stricter when deciding if a data frame is grouped (#308):
  this avoids a number of situations which previously causedd .

* More data frame joins work with missing values in keys (#306).

# dplyr 0.1.2

## New features

* `select()` is substantially more powerful. You can use named arguments to
  rename existing variables, and new functions `starts_with()`, `ends_with()`,
  `contains()`, `matches()` and `num_range()` to select variables based on
  their names. It now also makes a shallow copy, substantially reducing its
  memory impact (#158, #172, #192, #232).

* `summarize()` added as alias for `summarise()` for people from countries
  that don't don't spell things correctly ;) (#245)

## Bug fixes

* `filter()` now fails when given anything other than a logical vector, and
  correctly handles missing values (#249). `filter.numeric()` proxies
  `stats::filter()` so you can continue to use `filter()` function with
  numeric inputs (#264).

* `summarise()` correctly uses newly created variables (#259).

* `mutate()` correctly propagates attributes (#265) and `mutate.data.frame()`
  correctly mutates the same variable repeatedly (#243).

* `lead()` and `lag()` preserve attributes, so they now work with
  dates, times and factors (#166).

* `n()` never accepts arguments (#223).

* `row_number()` gives correct results (#227).

* `rbind_all()` silently ignores data frames with 0 rows or 0 columns (#274).

* `group_by()` orders the result (#242). It also checks that columns
  are of supported types (#233, #276).

* The hybrid evaluator did not handle some expressions correctly, for
  example in `if(n() > 5) 1 else 2` the subexpression `n()` was not
  substituted correctly. It also correctly processes `$` (#278).

* `arrange()` checks that all columns are of supported types (#266). It also
  handles list columns (#282).

* Working towards Solaris compatibility.

* Benchmarking vignette temporarily disabled due to microbenchmark
  problems reported by BDR.

# dplyr 0.1.1

## Improvements

* new `location()` and `changes()` functions which provide more information
  about how data frames are stored in memory so that you can see what
  gets copied.

* renamed `explain_tbl()` to `explain()` (#182).

* `tally()` gains `sort` argument to sort output so highest counts
  come first (#173).

* `ungroup.grouped_df()`, `tbl_df()`, `as.data.frame.tbl_df()` now only
  make shallow copies of their inputs (#191).

* The `benchmark-baseball` vignette now contains fairer (including grouping
  times) comparisons with `data.table`. (#222)

## Bug fixes

* `filter()` (#221) and `summarise()` (#194) correctly propagate attributes.

* `summarise()` throws an error when asked to summarise an unknown variable
  instead of crashing (#208).

* `group_by()` handles factors with missing values (#183).

* `filter()` handles scalar results (#217) and better handles scoping, e.g.
  `filter(., variable)` where `variable` is defined in the function that calls
  `filter`. It also handles `T` and `F` as aliases to `TRUE` and `FALSE`
  if there are no `T` or `F` variables in the data or in the scope.

* `select.grouped_df` fails when the grouping variables are not included
  in the selected variables (#170)

* `all.equal.data.frame()` handles a corner case where the data frame has
  `NULL` names (#217)

* `mutate()` gives informative error message on unsupported types (#179)

* dplyr source package no longer includes pandas benchmark, reducing
  download size from 2.8 MB to 0.5 MB.<|MERGE_RESOLUTION|>--- conflicted
+++ resolved
@@ -154,11 +154,9 @@
 
 * `funs()` is soft-deprecated and will start issuing warnings in a future version.
 
-<<<<<<< HEAD
 * `do()` and `rowwise()` are marked as questioning (#3494). 
-=======
+
 * `glimpse()` prints group information on grouped tibbles (#3384).
->>>>>>> f8f54a9b
 
 # dplyr 0.7.6
 
