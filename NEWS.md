# dplyr 0.4.3.9000

<<<<<<< HEAD
## Breaking changes
=======
* The progress bar in `do()` is now updated at most 20 times per second, avoiding uneccessary redraws (#1734, @mkuhn)

* joins allows extra attributes if they are identical (#1636)

* `summarise()` correctly coerces factors with different levels (#1678)
>>>>>>> acf94362

### Existing functions

* `arrange()` once again ignores grouping (#1206)

* `distinct()` now only keeps the distinct variables. If you want to return
  all variables (using the first row for non-distinct values) use
  `.keep_all = TRUE` (#1110).

### Deprecated and defunct functions

* The long deprecated `chain()`, `chain_q()` and `%.%` have been removed.
  Please use `%>%` instead.

* `id()` has been deprecated. Please use `group_indicies()` instead.
  (#808)

* `rbind_all()` and `rbind_list()` are formally deprecated. Please use
  `bind_rows()` instead (#803).

* Outdated benchmarking demos have been removed (#1487).

* Code related to starting and signalling clusters has been moved out to 
  [multidplyr](http://github.com/hadley/multidplyr).

## New functions

* `coalesce()` finds the first non-missing value from a set of vectors.
  (#1666, thanks to @krlmlr for initial implementation).

* `case_when()` is a general vectorised if + else if (#631).

* `if_else()` is a vectorised if statement: it's a stricter (type-safe), 
  faster, and more predictable version of `ifelse()`. In SQL it is 
  translated to a `CASE` statement.

* `na_if()` makes it easy to replace a certain value with an `NA` (#1707).
  In SQL it is translated to `NULL_IF`.

* `near(x, y)` is a helper for `abs(x, y) < tol` (#1607).

* `recode()` is vectorised equivalent to `switch()` (#1710).

* `union_all()` method. Maps to `UNION ALL` for SQL sources, `bind_rows()`
  for data frames/tbl\_dfs, and `combine()` for vectors (#1045).

## Local backends

### dtplyr

All data table related code has been separated out in to a new dtplyr package. This decouples the development of the data.table interface from the development of the dplyr package. If both data.table and dplyr are loaded, you'll get a message reminding you to load dtplyr.

### Tibble

Functions to related to the creation and coercion of `tbl_df`s, now live in their own package: [tibble](http://blog.rstudio.org/2016/03/24/tibble-1-0-0/). See `vignette("tibble")` for more details.

* `$` and `[[` methods that never do partial matching (#1504), and throw 
  an error if the variable does not exist.

* `all_equal()` allows to compare data frames ignoring row and column order,
  and optionally ignoring minor differences in type (e.g. int vs. double)
  (#821). The test handles the case where the df has 0 columns (#1506).
  The test fails fails when convert is `FALSE` and types don't match (#1484).

* `add_row()` makes it easy to add a new row to data frame (#1021)

* `as_data_frame()` is now an S3 generic with methods for lists (the old
  `as_data_frame()`), data frames (trivial), and matrices (with efficient
  C++ implementation) (#876)

* The internals of `data_frame()` and `as_data_frame()` have been aligned,
  so `as_data_frame()` will now automatically recycle length-1 vectors.
  Both functions give more informative error messages if you attempting to
  create an invalid data frame. You can no longer create a data frame with
  duplicated names (#820). Both check for `POSIXlt` columns, and tell you to 
  use `POSIXct` instead (#813).

* `frame_data()` properly constructs rectangular tables (#1377, @kevinushey),
  and supports list-cols.

* `glimpse()` is now a generic. The default method dispatches to `str()`
  (#1325).  It now (invisibly) returns its first argument (#1570).

*  `lst()` and `lst_()` which create lists in the same way that
  `data_frame()` and `data_frame_()` create data frames (#1290).

* `print.tbl_df()` is considerably faster if you have very wide data frames.
  It will now also only list the first 100 additional variables not already
  on screen - control this with the new `n_extra` parameter to `print()`
  (#1161). When printing a grouped data frame the number of groups is now
  printed with thousands separators (#1398). The type of list columns 
  is correctly printed (#1379)

* Package includes `setOldClass(c("tbl_df", "tbl", "data.frame"))` to help 
  with S4 dispatch (#969).

* `tbl_df` automatically generates column names (#1606).

### tbl_cube

* new `as_data_frame.tbl_cube()` (#1563, @krlmlr).

* `tbl_cube`s are now constructed correctly from data frames, duplicate
  dimension values are detected, missing dimension values are filled
  with `NA`. The construction from data frames now guesses the measure
  variables by default, and allows specification of dimension and/or
  measure variables (#1568, @krlmlr).

* Swap order of `dim_names` and `met_name` arguments in `as.tbl_cube`
  (for `array`, `table` and `matrix`) for consistency with `tbl_cube` and
  `as.tbl_cube.data.frame`. Also, the `met_name` argument to 
  `as.tbl_cube.table` now defaults to `"Freq"` for consistency with
  `as.data.frame.table` (@krlmlr, #1374).

## Remote backends

* `compute()` gets new parameters `indexes` and `unique_indexes` that make
  it easier to add indexes (#1499, @krlmlr).

* `db_explain()` gains a default method for DBIConnections (#1177).

* The backend testing system has been improved. This lead to the removal of
  `temp_srcs()`. In the unlikely event that you were using this function,
  you can instead use `test_register_src()` and `test_load()`.

* You can now use `right_join()` and `full_join()` with remote tables (#1172).

### SQLite

* `src_memdb()` is a session-local in-memory SQLite database. 
  `memdb_frame()` works like `data_frame()`, but creates a new table in 
  that database.

* `src_sqlite()` now uses a stricter quoting character, `` ` ``, instead of
  `"`. SQLite "helpfully" will convert `"x"` into a string if there is
  no identifier called x in the current scope (#1426).

* `src_sqlite()` throws errors if you try and use it with window functions
  (#907).

### SQL translation

* `filter.tbl_sql()` now puts parens around each argument (#934).

* Unary `-` is better translated (#1002).

* `escape.POSIXt()` method makes it easier to use date times. The date is
  rendered in ISO 8601 format in UTC, which should work in most databases 
  (#857).

* `is.na()` gets a missing space (#1695). 

* `if`, `is.na()`, and `is.null()` get extra parens to make precendence
  more clear (#1695).

* `pmin()` and `pmax()` are translated to `MIN()` and `MAX()` (#1711).

* Window functions:

    * Work on ungrouped data (#1061).

    * Warning if order is not set on cumulative window functions.

    * Multiple partitions or ordering variables in windowed functions no
      longer generate extra parentheses, so should work for more databases
      (#1060)

### Internals

This version includes an almost total rewrite of how dplyr verbs are translated into SQL. Previously, I used a rather ad-hoc approach, which tried to guess when a new subquery was needed. Unfortunately this approach was fraught with bugs, so in this version I've implemented a much richer internal data model. Now there is a three step process:

1.  When applied to a `tbl_lazy`, each dplyr verb captures its inputs
    and stores in a `op` (short for operation) object.

2.  `sql_build()` iterates through the operations building to build up an
    object that represents a SQL query. These objects are convenient for
    testing as they are lists, and are backend agnostics.

3.  `sql_render()` iterates through the queries and generates the SQL,
    using generics (like `sql_select()`) that can vary based on the
    backend.

In the short-term, this increased abstraction is likely to lead to some minor performance decreases, but the chance of dplyr generating correct SQL is much much higher. In the long-term, these abstractions will make it possible to write a query optimiser/compiler in dplyr, which would make it possible to generate much more succinct queries.

If you have written a dplyr backend, you'll need to make some minor changes to your package:

* `sql_join()` has been considerably simplified - it is now only responsible
  for generating the join query, not for generating the intermediate selects
  that rename the variable. Similarly for `sql_semi_join()`. If you've
  provided new methods in your backend, you'll need to rewrite.

* `select_query()` gains a distinct argument which is used for generating
  queries for `distinct()`. It loses the `offset` and `limits` arguments
  which are no longer used because cross-database support is patch
  (because in general it doesn't make sense to think about the order of the
  rows in a query).

* `src_translate_env()` has been replaced by `sql_translate_env()` which
  should have methods for the connection object.

There were two other tweaks to the exported API, but these are less likely to affect anyone.

* `translate_sql()` and `partial_eval()` got a new API: now use connection +
  variable names, rather than a `tbl`. This makes testing considerably easier.
  `translate_sql_q()` has been renamed to `translate_sql_()`.

* Also note that the sql generation generics now have a default method, instead
  methods for DBIConnection and NULL.

## Minor improvements and bug fixes

### Single table verbs

* `arrange()` fails gracefully on list columns (#1489).

* `count()` now adds additional grouping variables, rather than overriding
  existing (#1703). `tally()` and `count()` can now count a variable 
  called `n` (#1633). Weighted `count()`/`tally()` ignore `NA`s (#1145).

* `distinct()` doesn't crash when given a 0-column data frame (#1437).

* `filter()` throws an error if you supply an named arguments. This is usually
  a type: `filter(df, x = 1)` instead of `filter(df, x == 1)` (#1529).

* `summarise()` correctly coerces factors with different levels (#1678), 
  handles min/max of already summarised variable (#1622), and 
  supports data frames as columns (#1425).

* `select()` now informs you that it adds missing grouping variables
  (#1511). It works even if the grouping variable has a non-syntactic name
  (#1138). Negating a failed match (e.g. `select(mtcars, -contains("x"))`)
  returns all columns, instead of no columns (#1176)
  
    The `select()` helpers are now exported and have their own
    documentation (#1410). `one_of()` gives a useful error message if 
    variables names are not found in data frame (#1407). 

* The naming behaviour of `summarise_each()` and `mutate_each()` has been
  tweaked so that you can force inclusion of both the function and the
  variable name: `summarise_each(mtcars, funs(mean = mean), everything())`
  (#442).

* `mutate()` handles factors that are all `NA` (#1645), or have different
  levels in different groups (#1414). It disambiguates `NA` and `NaN` (#1448),
  and silently promotes groups that only contain `NA` (#1463). It deep copies
  data in list columns (#1643), and correctly fails on incompatible columns
  (#1641). `mutate()` on a grouped data no longer droups grouping attributes
  (#1120). `rowwise()` mutate gives expected results (#1381).

* `slice()` correctly handles grouped attributes (#1405).

* `ungroup()` generic gains `...` (#922).

### Dual table verbs

* `bind_cols()` matches the behaviour of `bind_rows()` and ignores `NULL`
  inputs (#1148). It also handles `POSIXct`s with integer base type (#1402).

* `bind_rows()` handles 0-length named lists (#1515), promotes factors to 
  characters (#1538), and warns when binding factor and character (#1485).
  bind_rows()` is more flexible in the way it can accept data frames,
  lists, list of data frames, and list of lists (#1389). 

* Both `bind_cols()` and `bind_rows()` infer classes and grouping information 
  from the first data frame (#1692).
  
* `rbind()` and `cbind()` get `grouped_df()` methods that make it harder to       to create corrupt data frames (#1385). You should still prefer `bind_rows()`
  and `bind_cols()`.

* Joins now use correct class when joining on `POSIXct` columns 
  (#1582, @joel23888), and consider time zones (#819). Joins handle a `by` 
  that is empty (#1496), or has duplicates (#1192). Suffixes grow progressively
  to avoid creating repeated column names (#1460).  Joins on string columns
  should be substantially faster (#1386).

* `inner_join()`, `left_join()`, `right_join()`, and `full_join()` gain a
  `suffix` argument which allows you to control what suffix duplicated variable
  names recieve (#1296).

* Set operations (`intersect()`, `union()` etc) respect coercion rules 
  (#799).

### Vector functions

* `combine()` silently drops `NULL` inputs (#1596).

* Hybrid `cummean()` is more stable against floating point errors (#1387).

* Hybrid `lead()` and `lag()` received a considerable overhaul. They are more 
  careful about more complicated expressions (#1588), and falls back more
  readily to pure R evaluation (#1411). They behave correctly in `summarise()`
  (#1434). and handle default values for string columns.

* Hybrid `min()` and `max()` handle empty sets (#1481).

* `n_distinct()` uses multiple arguments (#1084), falls back to R
  evaluation when needed (#1657), reverting decision made in (#567).

* `nth()` now supports negative indices to select from end, e.g. `nth(x, -2)`
  selects the 2nd value from the end of `x` (#1584).

* `top_n()` can now also select bottom `n` values by passing a negative value
  to `n` (#1008, #1352).

* Hybrid evaluation leaves formulas untouched (#1447).


# dplyr 0.4.3

## Improved encoding support

Until now, dplyr's support for non-UTF8 encodings has been rather shaky. This release brings a number of improvement to fix these problems: it's probably not perfect, but should be a lot better than the previously version. This includes fixes to `arrange()` (#1280), `bind_rows()` (#1265), `distinct()` (#1179), and joins (#1315). `print.tbl_df()` also recieved a fix for strings with invalid encodings (#851).

## Other minor improvements and bug fixes

* `frame_data()` provides a means for constructing `data_frame`s using
  a simple row-wise language. (#1358, @kevinushey)

* `all.equal()` no longer runs all outputs together (#1130).

* `as_data_frame()` gives better error message with NA column names (#1101).

* `[.tbl_df` is more careful about subsetting column names (#1245).

* `arrange()` and `mutate()` work on empty data frames (#1142).

* `arrange()`, `filter()`, `slice()`, and `summarise()` preserve data frame
  meta attributes (#1064).

* `bind_rows()` and `bind_cols()` accept lists (#1104): during initial data
  cleaning you no longer need to convert lists to data frames, but can
  instead feed them to `bind_rows()` directly.

* `bind_rows()` gains a `.id` argument. When supplied, it creates a
  new column that gives the name of each data frame (#1337, @lionel-).

* `bind_rows()` respects the `ordered` attribute of factors (#1112), and
  does better at comparing `POSIXct`s (#1125). The `tz` attribute is ignored
  when determining if two `POSIXct` vectors are comparable. If the `tz` of
  all inputs is the same, it's used, otherwise its set to `UTC`.

* `data_frame()` always produces a `tbl_df` (#1151, @kevinushey)

* `filter(x, TRUE, TRUE)` now just returns `x` (#1210),
  it doesn't internally modify the first argument (#971), and
  it now works with rowwise data (#1099). It once again works with
  data tables (#906).

* `glimpse()` also prints out the number of variables in addition to the number
  of observations (@ilarischeinin, #988).

* Joins handles matrix columns better (#1230), and can join `Date` objects
  with heterogenous representations (some `Date`s are integers, while other
  are numeric). This also improves `all.equal()` (#1204).

* Fixed `percent_rank()` and `cume_dist()` so that missing values no longer
  affect denominator (#1132).

* `print.tbl_df()` now displays the class for all variables, not just those
  that don't fit on the screen (#1276). It also displays duplicated column
  names correctly (#1159).

* `print.grouped_df()` now tells you how many groups there are.

* `mutate()` can set to `NULL` the first column (used to segfault, #1329) and
  it better protects intermediary results (avoiding random segfaults, #1231).

* `mutate()` on grouped data handles the special case where for the first few
  groups, the result consists of a `logical` vector with only `NA`. This can
  happen when the condition of an `ifelse` is an all `NA` logical vector (#958).

* `mutate.rowwise_df()` handles factors (#886) and correctly handles
  0-row inputs (#1300).

* `n_distinct()` gains an `na_rm` argument (#1052).

* The `Progress` bar used by `do()` now respects global option
  `dplyr.show_progress` (default is TRUE) so you can turn it off globally
  (@jimhester #1264, #1226).

* `summarise()` handles expressions that returning heterogenous outputs,
  e.g. `median()`, which that sometimes returns an integer, and other times a
  numeric (#893).

* `slice()` silently drops columns corresponding to an NA (#1235).

* `ungroup.rowwise_df()` gives a `tbl_df` (#936).

* More explicit duplicated column name error message (#996).

* When "," is already being used as the decimal point (`getOption("OutDec")`),
  use "." as the thousands separator when printing out formatted numbers
  (@ilarischeinin, #988).

## Databases

* `db_query_fields.SQLiteConnection` uses `build_sql` rather than `paste0`
  (#926, @NikNakk)

* Improved handling of `log()` (#1330).

* `n_distinct(x)` is translated to `COUNT(DISTINCT(x))` (@skparkes, #873).

* `print(n = Inf)` now works for remote sources (#1310).

## Hybrid evaluation

* Hybrid evaluation does not take place for objects with a class (#1237).

* Improved `$` handling (#1134).

* Simplified code for `lead()` and `lag()` and make sure they work properly on
  factors (#955). Both repsect the `default` argument (#915).

* `mutate` can set to `NULL` the first column (used to segfault, #1329).

* `filter` on grouped data handles indices correctly (#880).  

* `sum()` issues a warning about integer overflow (#1108).

# dplyr 0.4.2

This is a minor release containing fixes for a number of crashes and issues identified by R CMD CHECK. There is one new "feature": dplyr no longer complains about unrecognised attributes, and instead just copies them over to the output.

* `lag()` and `lead()` for grouped data were confused about indices and therefore
  produced wrong results (#925, #937). `lag()` once again overrides `lag()`
  instead of just the default method `lag.default()`. This is necesary due to
  changes in R CMD check. To use the lag function provided by another package,
  use `pkg::lag`.

* Fixed a number of memory issues identified by valgrind.

* Improved performance when working with large number of columns (#879).

* Lists-cols that contain data frames now print a slightly nicer summary
  (#1147)

* Set operations give more useful error message on incompatible data frames
  (#903).

* `all.equal()` gives the correct result when `ignore_row_order` is `TRUE`
  (#1065) and `all.equal()` correctly handles character missing values (#1095).

* `bind_cols()` always produces a `tbl_df` (#779).

* `bind_rows()` gains a test for a form of data frame corruption (#1074).

* `bind_rows()` and `summarise()` now handles complex columns (#933).

* Workaround for using the constructor of `DataFrame` on an unprotected object
  (#998)

* Improved performance when working with large number of columns (#879).

# dplyr 0.4.1

* Don't assume that RPostgreSQL is available.

# dplyr 0.4.0

## New features

* `add_rownames()` turns row names into an explicit variable (#639).

* `as_data_frame()` efficiently coerces a list into a data frame (#749).

* `bind_rows()` and `bind_cols()` efficiently bind a list of data frames by
  row or column. `combine()` applies the same coercion rules to vectors
  (it works like `c()` or `unlist()` but is consistent with the `bind_rows()`
  rules).

* `right_join()` (include all rows in `y`, and matching rows in `x`) and
  `full_join()` (include all rows in `x` and `y`) complete the family of
  mutating joins (#96).

* `group_indices()` computes a unique integer id for each group (#771). It
  can be called on a grouped_df without any arguments or on a data frame
  with same arguments as `group_by()`.

## New vignettes

* `vignette("data_frames")` describes dplyr functions that make it easier
  and faster to create and coerce data frames. It subsumes the old `memory`
  vignette.

* `vignette("two-table")` describes how two-table verbs work in dplyr.

## Minor improvements

* `data_frame()` (and `as_data_frame()` & `tbl_df()`) now explicitly
  forbid columns that are data frames or matrices (#775). All columns
  must be either a 1d atomic vector or a 1d list.

* `do()` uses lazyeval to correctly evaluate its arguments in the correct
  environment (#744), and new `do_()` is the SE equivalent of `do()` (#718).
  You can modify grouped data in place: this is probably a bad idea but it's
  sometimes convenient (#737). `do()` on grouped data tables now passes in all
  columns (not all columns except grouping vars) (#735, thanks to @kismsu).
  `do()` with database tables no longer potentially includes grouping
  variables twice (#673). Finally, `do()` gives more consistent outputs when
  there are no rows or no groups (#625).

* `first()` and `last()` preserve factors, dates and times (#509).

* Overhaul of single table verbs for data.table backend. They now all use
  a consistent (and simpler) code base. This ensures that (e.g.) `n()`
  now works in all verbs (#579).

* In `*_join()`, you can now name only those variables that are different between
  the two tables, e.g. `inner_join(x, y, c("a", "b", "c" = "d"))` (#682).
  If non-join colums are the same, dplyr will add `.x` and `.y`
  suffixes to distinguish the source (#655).

* `mutate()` handles complex vectors (#436) and forbids `POSIXlt` results
  (instead of crashing) (#670).

* `select()` now implements a more sophisticated algorithm so if you're
  doing multiples includes and excludes with and without names, you're more
  likely to get what you expect (#644). You'll also get a better error
  message if you supply an input that doesn't resolve to an integer
  column position (#643).

* Printing has recieved a number of small tweaks. All `print()` method methods
  invisibly return their input so you can interleave `print()` statements into a
  pipeline to see interim results. `print()` will column names of 0 row data
  frames (#652), and will never print more 20 rows (i.e.
  `options(dplyr.print_max)` is now 20), not 100 (#710). Row names are no
  never printed since no dplyr method is guaranteed to preserve them (#669).

    `glimpse()` prints the number of observations (#692)

    `type_sum()` gains a data frame method.

* `summarise()` handles list output columns (#832)

* `slice()` works for data tables (#717). Documentation clarifies that
  slice can't work with relational databases, and the examples show
  how to achieve the same results using `filter()` (#720).

* dplyr now requires RSQLite >= 1.0. This shouldn't affect your code
  in any way (except that RSQLite now doesn't need to be attached) but does
  simplify the internals (#622).

* Functions that need to combine multiple results into a single column
  (e.g. `join()`, `bind_rows()` and `summarise()`) are more careful about
  coercion.

    Joining factors with the same levels in the same order preserves the
    original levels (#675). Joining factors with non-identical levels
    generates a warning and coerces to character (#684). Joining a character
    to a factor (or vice versa) generates a warning and coerces to character.
    Avoid these warnings by ensuring your data is compatible before joining.

    `rbind_list()` will throw an error if you attempt to combine an integer and
    factor (#751). `rbind()`ing a column full of `NA`s is allowed and just
    collects the appropriate missing value for the column type being collected
    (#493).

    `summarise()` is more careful about `NA`, e.g. the decision on the result
    type will be delayed until the first non NA value is returned (#599).
    It will complain about loss of precision coercions, which can happen for
    expressions that return integers for some groups and a doubles for others
    (#599).

* A number of functions gained new or improved hybrid handlers: `first()`,
  `last()`, `nth()` (#626), `lead()` & `lag()` (#683), `%in%` (#126). That means
  when you use these functions in a dplyr verb, we handle them in C++, rather
  than calling back to R, and hence improving performance.

    Hybrid `min_rank()` correctly handles `NaN` values (#726). Hybrid
    implementation of `nth()` falls back to R evaluation when `n` is not
    a length one integer or numeric, e.g. when it's an expression (#734).

    Hybrid `dense_rank()`, `min_rank()`, `cume_dist()`, `ntile()`, `row_number()`
    and `percent_rank()` now preserve NAs (#774)

* `filter` returns its input when it has no rows or no columns (#782).

* Join functions keep attributes (e.g. time zone information) from the
  left argument for `POSIXct` and `Date` objects (#819), and only
  only warn once about each incompatibility (#798).

## Bug fixes

* `[.tbl_df` correctly computes row names for 0-column data frames, avoiding
  problems with xtable (#656). `[.grouped_df` will silently drop grouping
  if you don't include the grouping columns (#733).

* `data_frame()` now acts correctly if the first argument is a vector to be
  recycled. (#680 thanks @jimhester)

* `filter.data.table()` works if the table has a variable called "V1" (#615).

* `*_join()` keeps columns in original order (#684).
  Joining a factor to a character vector doesn't segfault (#688).
  `*_join` functions can now deal with multiple encodings (#769),
  and correctly name results (#855).

* `*_join.data.table()` works when data.table isn't attached (#786).

* `group_by()` on a data table preserves original order of the rows (#623).
  `group_by()` supports variables with more than 39 characters thanks to
  a fix in lazyeval (#705). It gives meaninful error message when a variable
  is not found in the data frame (#716).

* `grouped_df()` requires `vars` to be a list of symbols (#665).

* `min(.,na.rm = TRUE)` works with `Date`s built on numeric vectors (#755)

* `rename_()` generic gets missing `.dots` argument (#708).

* `row_number()`, `min_rank()`, `percent_rank()`, `dense_rank()`, `ntile()` and
  `cume_dist()` handle data frames with 0 rows (#762). They all preserve
  missing values (#774). `row_number()` doesn't segfault when giving an external
  variable with the wrong number of variables (#781)

* `group_indices` handles the edge case when there are no variables (#867)  

# dplyr 0.3.0.1

* Fixed problem with test script on Windows.

# dplyr 0.3

## New functions

* `between()` vector function efficiently determines if numeric values fall
  in a range, and is translated to special form for SQL (#503).

* `count()` makes it even easier to do (weighted) counts (#358).

* `data_frame()` by @kevinushey is a nicer way of creating data frames.
  It never coerces column types (no more `stringsAsFactors = FALSE`!),
  never munges column names, and never adds row names. You can use previously
  defined columns to compute new columns (#376).

* `distinct()` returns distinct (unique) rows of a tbl (#97). Supply
  additional variables to return the first row for each unique combination
  of variables.

* Set operations, `intersect()`, `union()` and `setdiff()` now have methods
  for data frames, data tables and SQL database tables (#93). They pass their
  arguments down to the base functions, which will ensure they raise errors if
  you pass in two many arguments.

* Joins (e.g. `left_join()`, `inner_join()`, `semi_join()`, `anti_join()`)
  now allow you to join on different variables in `x` and `y` tables by
  supplying a named vector to `by`. For example, `by = c("a" = "b")` joins
  `x.a` to `y.b`.

* `n_groups()` function tells you how many groups in a tbl. It returns
  1 for ungrouped data. (#477)

* `transmute()` works like `mutate()` but drops all variables that you didn't
  explicitly refer to (#302).

* `rename()` makes it easy to rename variables - it works similarly to
  `select()` but it preserves columns that you didn't otherwise touch.

* `slice()` allows you to selecting rows by position (#226). It includes
  positive integers, drops negative integers and you can use expression like
  `n()`.

## Programming with dplyr (non-standard evaluation)

* You can now program with dplyr - every function that does non-standard
  evaluation (NSE) has a standard evaluation (SE) version ending in `_`.
  This is powered by the new lazyeval package which provides all the tools
  needed to implement NSE consistently and correctly.

* See `vignette("nse")` for full details.

* `regroup()` is deprecated. Please use the more flexible `group_by_()`
  instead.

* `summarise_each_q()` and `mutate_each_q()` are deprecated. Please use
  `summarise_each_()` and `mutate_each_()` instead.

* `funs_q` has been replaced with `funs_`.

## Removed and deprecated features

* `%.%` has been deprecated: please use `%>%` instead. `chain()` is
  defunct. (#518)

* `filter.numeric()` removed. Need to figure out how to reimplement with
  new lazy eval system.

* The `Progress` refclass is no longer exported to avoid conflicts with shiny.
  Instead use `progress_estimated()` (#535).

* `src_monetdb()` is now implemented in MonetDB.R, not dplyr.

* `show_sql()` and `explain_sql()` and matching global options `dplyr.show_sql`
  and `dplyr.explain_sql` have been removed. Instead use `show_query()` and
  `explain()`.

## Minor improvements and bug fixes

* Main verbs now have individual documentation pages (#519).

* `%>%` is simply re-exported from magrittr, instead of creating a local copy
  (#496, thanks to @jimhester)

* Examples now use `nycflights13` instead of `hflights` because it the variables
  have better names and there are a few interlinked tables (#562). `Lahman` and
  `nycflights13` are (once again) suggested packages. This means many examples
  will not work unless you explicitly install them with
  `install.packages(c("Lahman", "nycflights13"))` (#508). dplyr now depends on
  Lahman 3.0.1. A number of examples have been updated to reflect modified
  field names (#586).

* `do()` now displays the progress bar only when used in interactive prompts
  and not when knitting (#428, @jimhester).

* `glimpse()` now prints a trailing new line (#590).

* `group_by()` has more consistent behaviour when grouping by constants:
  it creates a new column with that value (#410). It renames grouping
  variables (#410). The first argument is now `.data` so you can create
  new groups with name x (#534).

* Now instead of overriding `lag()`, dplyr overrides `lag.default()`,
  which should avoid clobbering lag methods added by other packages.
  (#277).

* `mutate(data, a = NULL)` removes the variable `a` from the returned
  dataset (#462).

* `trunc_mat()` and hence `print.tbl_df()` and friends gets a `width` argument
  to control the deafult output width. Set `options(dplyr.width = Inf)` to
  always show all columns (#589).

* `select()` gains `one_of()` selector: this allows you to select variables
  provided by a character vector (#396). It fails immediately if you give an
  empty pattern to `starts_with()`,  `ends_with()`, `contains()` or `matches()`
  (#481, @leondutoit). Fixed buglet in `select()` so that you can now create
  variables called `val` (#564).

* Switched from RC to R6.

* `tally()` and `top_n()` work consistently: neither accidentally
  evaluates the the `wt` param. (#426, @mnel)

* `rename` handles grouped data (#640).

## Minor improvements and bug fixes by backend

### Databases

* Correct SQL generation for `paste()` when used with the collapse parameter
  targeting a Postgres database. (@rbdixon, #1357)

* The db backend system has been completely overhauled in order to make
  it possible to add backends in other packages, and to support a much
  wider range of databases. See `vignette("new-sql-backend")` for instruction
  on how to create your own (#568).

* `src_mysql()` gains a method for `explain()`.

* When `mutate()` creates a new variable that uses a window function,
  automatically wrap the result in a subquery (#484).

* Correct SQL generation for `first()` and `last()` (#531).

* `order_by()` now works in conjunction with window functions in databases
  that support them.

### Data frames/`tbl_df`

* All verbs now understand how to work with `difftime()` (#390) and
  `AsIs` (#453) objects. They all check that colnames are unique (#483), and
  are more robust when columns are not present (#348, #569, #600).

* Hybrid evaluation bugs fixed:

    * Call substitution stopped too early when a sub expression contained a
      `$` (#502).

    * Handle `::` and `:::` (#412).

    * `cumany()` and `cumall()` properly handle `NA` (#408).

    * `nth()` now correctly preserve the class when using dates, times and
      factors (#509).

    * no longer substitutes within `order_by()` because `order_by()` needs to do
      its own NSE (#169).

* `[.tbl_df` always returns a tbl_df (i.e. `drop = FALSE` is the default)
  (#587, #610). `[.grouped_df` preserves important output attributes (#398).

* `arrange()` keeps the grouping structure of grouped data (#491, #605),
  and preserves input classes (#563).

* `contains()` accidentally matched regular expressions, now it passes
  `fixed = TRUE` to `grep()` (#608).

* `filter()` asserts all variables are white listed (#566).

* `mutate()` makes a `rowwise_df` when given a `rowwise_df` (#463).

* `rbind_all()` creates `tbl_df` objects instead of raw `data.frame`s.

* If `select()` doesn't match any variables, it returns a 0-column data frame,
  instead of the original (#498). It no longer fails when if some columns
  are not named (#492)

* `sample_n()` and `sample_frac()` methods for data.frames exported.
  (#405, @alyst)

* A grouped data frame may have 0 groups (#486). Grouped df objects
  gain some basic validity checking, which should prevent some crashes
  related to corrupt `grouped_df` objects made by `rbind()` (#606).

* More coherence when joining columns of compatible but different types,
  e.g. when joining a character vector and a factor (#455),
  or a numeric and integer (#450)

* `mutate()` works for on zero-row grouped data frame, and
  with list columns (#555).

* `LazySubset` was confused about input data size (#452).

* Internal `n_distinct()` is stricter about it's inputs: it requires one symbol
  which must be from the data frame (#567).

* `rbind_*()` handle data frames with 0 rows (#597). They fill character
  vector columns with `NA` instead of blanks (#595).  They work with
  list columns (#463).

* Improved handling of encoding for column names (#636).

* Improved handling of hybrid evaluation re $ and @ (#645).

### Data tables

* Fix major omission in `tbl_dt()` and `grouped_dt()` methods - I was
  accidentally doing a deep copy on every result :(

* `summarise()` and `group_by()` now retain over-allocation when working with
  data.tables (#475, @arunsrinivasan).

* joining two data.tables now correctly dispatches to data table methods,
  and result is a data table (#470)

### Cubes

* `summarise.tbl_cube()` works with single grouping variable (#480).

# dplyr 0.2

## Piping

dplyr now imports `%>%` from magrittr (#330). I recommend that you use this instead of `%.%` because it is easier to type (since you can hold down the shift key) and is more flexible. With you `%>%`, you can control which argument on the RHS recieves the LHS by using the pronoun `.`. This makes `%>%` more useful with base R functions because they don't always take the data frame as the first argument. For example you could pipe `mtcars` to `xtabs()` with:

    mtcars %>% xtabs( ~ cyl + vs, data = .)

Thanks to @smbache for the excellent magrittr package. dplyr only provides `%>%` from magrittr, but it contains many other useful functions. To use them, load `magrittr` explicitly: `library(magrittr)`. For more details, see `vignette("magrittr")`.

`%.%` will be deprecated in a future version of dplyr, but it won't happen for a while. I've also deprecated `chain()` to encourage a single style of dplyr usage: please use `%>%` instead.

## Do

`do()` has been completely overhauled. There are now two ways to use it, either with multiple named arguments or a single unnamed arguments. `group_by()` + `do()` is equivalent to `plyr::dlply`, except it always returns a data frame.

If you use named arguments, each argument becomes a list-variable in the output. A list-variable can contain any arbitrary R object so it's particularly well suited for storing models.

    library(dplyr)
    models <- mtcars %>% group_by(cyl) %>% do(lm = lm(mpg ~ wt, data = .))
    models %>% summarise(rsq = summary(lm)$r.squared)

If you use an unnamed argument, the result should be a data frame. This allows you to apply arbitrary functions to each group.

    mtcars %>% group_by(cyl) %>% do(head(., 1))

Note the use of the `.` pronoun to refer to the data in the current group.

`do()` also has an automatic progress bar. It appears if the computation takes longer than 5 seconds and lets you know (approximately) how much longer the job will take to complete.

## New verbs

dplyr 0.2 adds three new verbs:

* `glimpse()` makes it possible to see all the columns in a tbl,
  displaying as much data for each variable as can be fit on a single line.

* `sample_n()` randomly samples a fixed number of rows from a tbl;
  `sample_frac()` randomly samples a fixed fraction of rows. Only works
  for local data frames and data tables (#202).

* `summarise_each()` and `mutate_each()` make it easy to apply one or more
  functions to multiple columns in a tbl (#178).

## Minor improvements

* If you load plyr after dplyr, you'll get a message suggesting that you
  load plyr first (#347).

* `as.tbl_cube()` gains a method for matrices (#359, @paulstaab)

* `compute()` gains `temporary` argument so you can control whether the
  results are temporary or permanent (#382, @cpsievert)

* `group_by()` now defaults to `add = FALSE` so that it sets the grouping
  variables rather than adding to the existing list. I think this is how
  most people expected `group_by` to work anyway, so it's unlikely to
  cause problems (#385).

* Support for [MonetDB](http://www.monetdb.org) tables with `src_monetdb()`
  (#8, thanks to @hannesmuehleisen).

* New vignettes:

    * `memory` vignette which discusses how dplyr minimises memory usage
      for local data frames (#198).

    *  `new-sql-backend` vignette which discusses how to add a new
       SQL backend/source to dplyr.

* `changes()` output more clearly distinguishes which columns were added or
  deleted.

* `explain()` is now generic.

* dplyr is more careful when setting the keys of data tables, so it never
  accidentally modifies an object that it doesn't own. It also avoids
  unnecessary key setting which negatively affected performance.
  (#193, #255).

* `print()` methods for `tbl_df`, `tbl_dt` and `tbl_sql` gain `n` argument to
  control the number of rows printed (#362). They also works better when you have
  columns containing lists of complex objects.

* `row_number()` can be called without arguments, in which case it returns
  the same as `1:n()` (#303).

* `"comment"` attribute is allowed (white listed) as well as names (#346).

* hybrid versions of `min`, `max`, `mean`, `var`, `sd` and `sum`
  handle the `na.rm` argument (#168). This should yield substantial
  performance improvements for those functions.

* Special case for call to `arrange()` on a grouped data frame with no arguments. (#369)  

## Bug fixes

* Code adapted to Rcpp > 0.11.1

* internal `DataDots` class protects against missing variables in verbs (#314),
  including the case where `...` is missing. (#338)

* `all.equal.data.frame` from base is no longer bypassed. we now have
  `all.equal.tbl_df` and `all.equal.tbl_dt` methods (#332).

* `arrange()` correctly handles NA in numeric vectors (#331) and 0 row
  data frames (#289).

* `copy_to.src_mysql()` now works on windows (#323)

* `*_join()` doesn't reorder column names (#324).

* `rbind_all()` is stricter and only accepts list of data frames (#288)

* `rbind_*` propagates time zone information for `POSIXct` columns (#298).

* `rbind_*` is less strict about type promotion. The numeric `Collecter` allows
  collection of integer and logical vectors. The integer `Collecter` also collects
  logical values (#321).

* internal `sum` correctly handles integer (under/over)flow (#308).

* `summarise()` checks consistency of outputs (#300) and drops `names`
  attribute of output columns (#357).

* join functions throw error instead of crashing when there are no common
  variables between the data frames, and also give a better error message when
  only one data frame has a by variable (#371).

* `top_n()` returns `n` rows instead of `n - 1` (@leondutoit, #367).

* SQL translation always evaluates subsetting operators (`$`, `[`, `[[`)
  locally. (#318).

* `select()` now renames variables in remote sql tbls (#317) and  
  implicitly adds grouping variables (#170).

* internal `grouped_df_impl` function errors if there are no variables to group by (#398).

* `n_distinct` did not treat NA correctly in the numeric case #384.

* Some compiler warnings triggered by -Wall or -pedantic have been eliminated.

* `group_by` only creates one group for NA (#401).

* Hybrid evaluator did not evaluate expression in correct environment (#403).

# dplyr 0.1.3

## Bug fixes

* `select()` actually renames columns in a data table (#284).

* `rbind_all()` and `rbind_list()` now handle missing values in factors (#279).

* SQL joins now work better if names duplicated in both x and y tables (#310).

* Builds against Rcpp 0.11.1

* `select()` correctly works with the vars attribute (#309).

* Internal code is stricter when deciding if a data frame is grouped (#308):
  this avoids a number of situations which previously causedd .

* More data frame joins work with missing values in keys (#306).

# dplyr 0.1.2

## New features

* `select()` is substantially more powerful. You can use named arguments to
  rename existing variables, and new functions `starts_with()`, `ends_with()`,
  `contains()`, `matches()` and `num_range()` to select variables based on
  their names. It now also makes a shallow copy, substantially reducing its
  memory impact (#158, #172, #192, #232).

* `summarize()` added as alias for `summarise()` for people from countries
  that don't don't spell things correctly ;) (#245)

## Bug fixes

* `filter()` now fails when given anything other than a logical vector, and
  correctly handles missing values (#249). `filter.numeric()` proxies
  `stats::filter()` so you can continue to use `filter()` function with
  numeric inputs (#264).

* `summarise()` correctly uses newly created variables (#259).

* `mutate()` correctly propagates attributes (#265) and `mutate.data.frame()`
  correctly mutates the same variable repeatedly (#243).

* `lead()` and `lag()` preserve attributes, so they now work with
  dates, times and factors (#166).

* `n()` never accepts arguments (#223).

* `row_number()` gives correct results (#227).

* `rbind_all()` silently ignores data frames with 0 rows or 0 columns (#274).

* `group_by()` orders the result (#242). It also checks that columns
  are of supported types (#233, #276).

* The hybrid evaluator did not handle some expressions correctly, for
  example in `if(n() > 5) 1 else 2` the subexpression `n()` was not
  substituted correctly. It also correctly processes `$` (#278).

* `arrange()` checks that all columns are of supported types (#266). It also
  handles list columns (#282).

* Working towards Solaris compatibility.

* Benchmarking vignette temporarily disabled due to microbenchmark
  problems reported by BDR.

# dplyr 0.1.1

## Improvements

* new `location()` and `changes()` functions which provide more information
  about how data frames are stored in memory so that you can see what
  gets copied.

* renamed `explain_tbl()` to `explain()` (#182).

* `tally()` gains `sort` argument to sort output so highest counts
  come first (#173).

* `ungroup.grouped_df()`, `tbl_df()`, `as.data.frame.tbl_df()` now only
  make shallow copies of their inputs (#191).

* The `benchmark-baseball` vignette now contains fairer (including grouping
  times) comparisons with `data.table`. (#222)

## Bug fixes

* `filter()` (#221) and `summarise()` (#194) correctly propagate attributes.

* `summarise()` throws an error when asked to summarise an unknown variable
  instead of crashing (#208).

* `group_by()` handles factors with missing values (#183).

* `filter()` handles scalar results (#217) and better handles scoping, e.g.
  `filter(., variable)` where `variable` is defined in the function that calls
  `filter`. It also handles `T` and `F` as aliases to `TRUE` and `FALSE`
  if there are no `T` or `F` variables in the data or in the scope.

* `select.grouped_df` fails when the grouping variables are not included
  in the selected variables (#170)

* `all.equal.data.frame()` handles a corner case where the data frame has
  `NULL` names (#217)

* `mutate()` gives informative error message on unsupported types (#179)

* dplyr source package no longer includes pandas benchmark, reducing
  download size from 2.8 MB to 0.5 MB.<|MERGE_RESOLUTION|>--- conflicted
+++ resolved
@@ -1,14 +1,11 @@
 # dplyr 0.4.3.9000
 
-<<<<<<< HEAD
 ## Breaking changes
-=======
 * The progress bar in `do()` is now updated at most 20 times per second, avoiding uneccessary redraws (#1734, @mkuhn)
 
 * joins allows extra attributes if they are identical (#1636)
 
 * `summarise()` correctly coerces factors with different levels (#1678)
->>>>>>> acf94362
 
 ### Existing functions
 
