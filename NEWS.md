# dplyr (development version)

<<<<<<< HEAD
* Removed default fallbacks to lazyeval methods; this will yield better error messages when 
  you call a dplyr function with the wrong input, and is part of our long term 
  plan to remove the deprecated lazyeval interface. 
=======
* `inner_join()` gains a `keep` parameter for consistency with the other
  mutating joins (@patrickbarks, #5581).

* Improved performance with many columns, with a dynamic data mask using active
  bindings and lazy chops (#5017). 
>>>>>>> 88087a1f

* `mutate()` and friends preserves row names in data frames once more (#5418).

* `group_by()` uses the ungrouped data for the implicit mutate step (#5598). 
  You might have to define an `ungroup()` method for custom classes.
  For example, see https://github.com/hadley/cubelyr/pull/3. 

* `relocate()` can rename columns it relocates (#5569).

* `distinct()` and `group_by()` have better error messages when the mutate step fails (#5060).

* Clarify that `between()` is not vectorised (#5493).

* Fixed `across()` issue where data frame columns would could not be referred to
  with `all_of()` in the nested case (`mutate()` within `mutate()`) (#5498).
  
* `across()` handles data frames with 0 columns (#5523). 

* `mutate()` always keeps grouping variables, unconditional to `.keep=` (#5582).

* dplyr now depends on R 3.3.0

# dplyr 1.0.2

* Fixed `across()` issue where data frame columns would mask objects referred to
  from `all_of()` (#5460).

* `bind_cols()` gains a `.name_repair` argument, passed to `vctrs::vec_cbind()` (#5451)

* `summarise(.groups = "rowwise")` makes a rowwise data frame even if the input data 
  is not grouped (#5422). 

# dplyr 1.0.1

* New function `cur_data_all()` similar to `cur_data()` but includes the grouping variables (#5342). 

* `count()` and `tally()` no longer automatically weights by column `n` if 
  present (#5298). dplyr 1.0.0 introduced this behaviour because of Hadley's
  faulty memory. Historically `tally()` automatically weighted and `count()` 
  did not, but this behaviour was accidentally changed in 0.8.2 (#4408) so that 
  neither automatically weighted by `n`. Since 0.8.2 is almost a year old,
  and the automatically weighting behaviour was a little confusing anyway,
  we've removed it from both `count()` and `tally()`.
  
    Use of `wt = n()` is now deprecated; now just omit the `wt` argument.

* `coalesce()` now supports data frames correctly (#5326).

* `cummean()` no longer has off-by-one indexing problem (@cropgen, #5287).

* The call stack is preserved on error. This makes it possible to `recover()`
  into problematic code called from dplyr verbs (#5308).


# dplyr 1.0.0

## Breaking changes

* `bind_cols()` no longer converts to a tibble, returns a data frame if the input is a data frame.

* `bind_rows()`, `*_join()`, `summarise()` and `mutate()` use vctrs coercion 
  rules. There are two main user facing changes:

    * Combining factor and character vectors silently creates a character 
      vector; previously it created a character vector with a warning.
      
    * Combining multiple factors creates a factor with combined levels;
      previously it created a character vector with a warning.

* `bind_rows()` and other functions use vctrs name repair, see `?vctrs::vec_as_names`.

* `all.equal.tbl_df()` removed.

    * Data frames, tibbles and grouped data frames are no longer considered equal, even if the data is the same.
    
    * Equality checks for data frames no longer ignore row order or groupings.

    * `expect_equal()` uses `all.equal()` internally. When comparing data frames, tests that used to pass may now fail.

* `distinct()` keeps the original column order.

* `distinct()` on missing columns now raises an error, it has been a compatibility warning for a long time.

* `group_modify()` puts the grouping variable to the front.

* `n()` and `row_number()` can no longer be called directly when dplyr is not loaded, 
  and this now generates an error: `dplyr::mutate(mtcars, x = n())`. 
  
  Fix by prefixing with `dplyr::` as in `dplyr::mutate(mtcars, x = dplyr::n())`
  
* The old data format for `grouped_df` is no longer supported. This may affect you if you have serialized grouped data frames to disk, e.g. with `saveRDS()` or when using knitr caching.

* `lead()` and `lag()` are stricter about their inputs. 

* Extending data frames requires that the extra class or classes are added first, not last. 
  Having the extra class at the end causes some vctrs operations to fail with a message like:
  
  ```
  Input must be a vector, not a `<data.frame/...>` object
  ```

* `right_join()` no longer sorts the rows of the resulting tibble according to the order of the RHS `by` argument in tibble `y`.

## New features

* The `cur_` functions (`cur_data()`, `cur_group()`, `cur_group_id()`, 
  `cur_group_rows()`) provide a full set of options to you access information 
  about the "current" group in dplyr verbs. They are inspired by 
  data.table's `.SD`, `.GRP`, `.BY`, and `.I`.

* The `rows_` functions (`rows_insert()`, `rows_update()`, `rows_upsert()`, `rows_patch()`, `rows_delete()`) provide a new API to insert and delete rows from a second data frame or table. Support for updating mutable backends is planned (#4654).

* `mutate()` and `summarise()` create multiple columns from a single expression
  if you return a data frame (#2326).

* `select()` and `rename()` use the latest version of the tidyselect interface.
  Practically, this means that you can now combine selections using Boolean
  logic (i.e. `!`, `&` and `|`), and use predicate functions with `where()` 
  (e.g. `where(is.character)`) to select variables by type (#4680). It also makes
  it possible to use `select()` and `rename()` to repair data frames with
  duplicated names (#4615) and prevents you from accidentally introducing
  duplicate names (#4643). This also means that dplyr now re-exports `any_of()`
  and `all_of()` (#5036).

* `slice()` gains a new set of helpers:

  * `slice_head()` and `slice_tail()` select the first and last rows, like
    `head()` and `tail()`, but return `n` rows _per group_.
    
  * `slice_sample()` randomly selects rows, taking over from `sample_frac()` 
     and `sample_n()`.
  
  * `slice_min()` and `slice_max()` select the rows with the minimum or 
    maximum values of a variable, taking over from the confusing `top_n()`.

* `summarise()` can create summaries of greater than length 1 if you use a
  summary function that returns multiple values.

* `summarise()` gains a `.groups=` argument to control the grouping structure. 

* New `relocate()` verb makes it easy to move columns around within a data 
  frame (#4598).
  
* New `rename_with()` is designed specifically for the purpose of renaming
  selected columns with a function (#4771).

* `ungroup()` can now selectively remove grouping variables (#3760).

* `pull()` can now return named vectors by specifying an additional column name
  (@ilarischeinin, #4102).

## Experimental features

* `mutate()` (for data frames only), gains experimental new arguments
  `.before` and `.after` that allow you to control where the new columns are
  placed (#2047).

* `mutate()` (for data frames only), gains an experimental new argument 
  called `.keep` that allows you to control which variables are kept from
  the input `.data`. `.keep = "all"` is the default; it keeps all variables.
  `.keep = "none"` retains no input variables (except for grouping keys), 
  so behaves like `transmute()`. `.keep = "unused"` keeps only variables 
  not used to make new columns. `.keep = "used"` keeps only the input variables
  used to create new columns; it's useful for double checking your work (#3721).

* New, experimental, `with_groups()` makes it easy to temporarily group or
  ungroup (#4711).

## across()

* New function `across()` that can be used inside `summarise()`, `mutate()`,
  and other verbs to apply a function (or a set of functions) to a selection of 
  columns. See `vignette("colwise")` for more details.
  
* New function `c_across()` that can be used inside `summarise()` and `mutate()`
  in row-wise data frames to easily (e.g.) compute a row-wise mean of all
  numeric variables. See `vignette("rowwise")` for more details.

## rowwise()

* `rowwise()` is no longer questioning; we now understand that it's an
  important tool when you don't have vectorised code. It now also allows you to
  specify additional variables that should be preserved in the output when 
  summarising (#4723). The rowwise-ness is preserved by all operations;
  you need to explicit drop it with `as_tibble()` or `group_by()`.

* New, experimental, `nest_by()`. It has the same interface as `group_by()`,
  but returns a rowwise data frame of grouping keys, supplemental with a 
  list-column of data frames containing the rest of the data.

## vctrs

* The implementation of all dplyr verbs have been changed to use primitives
  provided by the vctrs package. This makes it easier to add support for 
  new types of vector, radically simplifies the implementation, and makes
  all dplyr verbs more consistent.

* The place where you are mostly likely to be impacted by the coercion
  changes is when working with factors in joins or grouped mutates:
  now when combining factors with different levels, dplyr creates a new
  factor with the union of the levels. This matches base R more closely, 
  and while perhaps strictly less correct, is much more convenient.

* dplyr dropped its two heaviest dependencies: Rcpp and BH. This should make
  it considerably easier and faster to build from source.
  
* The implementation of all verbs has been carefully thought through. This 
  mostly makes implementation simpler but should hopefully increase consistency,
  and also makes it easier to adapt to dplyr to new data structures in the 
  new future. Pragmatically, the biggest difference for most people will be
  that each verb documents its return value in terms of rows, columns, groups,
  and data frame attributes.

* Row names are now preserved when working with data frames.


## Grouping

* `group_by()` uses hashing from the `vctrs` package.

* Grouped data frames now have `names<-`, `[[<-`, `[<-` and `$<-` methods that
  re-generate the underlying grouping. Note that modifying grouping variables
  in multiple steps (i.e. `df$grp1 <- 1; df$grp2 <- 1`) will be inefficient
  since the data frame will be regrouped after each modification.

* `[.grouped_df` now regroups to respect any grouping columns that have
  been removed (#4708).

* `mutate()` and `summarise()` can now modify grouping variables (#4709).

* `group_modify()` works with additional arguments (@billdenney and @cderv, #4509)

* `group_by()` does not create an arbitrary NA group when grouping by factors
  with `drop = TRUE` (#4460).


## Lifecycle changes

* All deprecations now use the [lifecycle](https://lifecycle.r-lib.org), 
  that means by default you'll only see a deprecation warning once per session,
  and you can control with `options(lifecycle_verbosity = x)` where
  `x` is one of NULL, "quiet", "warning", and "error".

### Removed

* `id()`, deprecated in dplyr 0.5.0, is now defunct.

* `failwith()`, deprecated in dplyr 0.7.0, is now defunct.

* `tbl_cube()` and `nasa` have been pulled out into a separate cubelyr package
  (#4429).

* `rbind_all()` and `rbind_list()` have been removed (@bjungbogati, #4430).

* `dr_dplyr()` has been removed as it is no longer needed (#4433, @smwindecker).


### Deprecated

* Use of pkgconfig for setting `na_matches` argument to join functions is now
  deprecated (#4914). This was rarely used, and I'm now confident that the 
  default is correct for R.

* In `add_count()`, the `drop` argument has been deprecated because it didn't 
  actually affect the output.

* `add_rownames()`: please use `tibble::rownames_to_column()` instead.

* `as.tbl()` and `tbl_df()`: please use `as_tibble()` instead.

* `bench_tbls()`, `compare_tbls()`, `compare_tbls2()`, `eval_tbls()` and 
  `eval_tbls2()` are now deprecated. That were only used in a handful of 
  packages, and we now believe that you're better off performing comparisons 
  more directly (#4675).

* `combine()`: please use `vctrs::vec_c()` instead.

* `funs()`: please use `list()` instead.

* `group_by(add = )`: please use `.add`
  instead.

* `group_by(.dots = )`/`group_by_prepare(.dots = )`: please use `!!!` 
  instead (#4734).

* The use of zero-arg `group_indices()` to retrieve the group id for the
  "current" group is deprecated; instead use `cur_group_id()`.

* Passing arguments to `group_keys()` or `group_indices()` to change the
  grouping has been deprecated, instead do grouping first yourself.

* `location()` and `changes()`: please use `lobstr::ref()` instead.

* `progress_estimated()` is soft deprecated; it's not the responsibility of
  dplyr to provide progress bars (#4935).

* `src_local()` has been deprecated; it was part of an approach to testing
  dplyr backends that didn't pan out.

* `src_mysql()`, `src_postgres()`, and `src_sqlite()` has been deprecated. 
  We've recommended against them for some time. Instead please use the approach 
  described at <https://dbplyr.tidyverse.org/>.

* `select_vars()`, `rename_vars()`, `select_var()`, `current_vars()` are now
  deprecated (@perezp44, #4432)


### Superseded

* The scoped helpers (all functions ending in `_if`, `_at`, or `_all`) have
  been superseded by `across()`. This dramatically reduces the API surface for 
  dplyr, while at the same providing providing a more flexible and less 
  error-prone interface (#4769).
  
    `rename_*()` and `select_*()` have been superseded by `rename_with()`.

* `do()` is superseded in favour of `summarise()`.

* `sample_n()` and `sample_frac()` have been superseded by `slice_sample()`. 
  See `?sample_n` for details about why, and for examples converting from 
  old to new usage.

* `top_n()` has been superseded by`slice_min()`/`slice_max()`. See `?top_n` 
  for details about why, and how to convert old to new usage (#4494).

### Questioning

* `all_equal()` is questioning; it solves a problem that no longer seems 
  important.

### Stable

* `rowwise()` is no longer questioning.
  
## Documentation improvements

* New `vignette("base")` which describes how dplyr verbs relate to the
  base R equivalents (@sastoudt, #4755)

* New `vignette("grouping")` gives more details about how dplyr verbs change
  when applied to grouped data frames (#4779, @MikeKSmith).

* `vignette("programming")` has been completely rewritten to reflect our
  latest vocabulary, the most recent rlang features, and our current 
  recommendations. It should now be substantially easier to program with
  dplyr.

## Minor improvements and bug fixes
  
* dplyr now has a rudimentary, experimental, and stop-gap, extension mechanism
  documented in `?dplyr_extending`

* dplyr no longer provides a `all.equal.tbl_df()` method. It never should have
  done so in the first place because it owns neither the generic nor the class.
  It also provided a problematic implementation because, by default, it 
  ignored the order of the rows and the columns which is usually important.
  This is likely to cause new test failures in downstream packages; but on
  the whole we believe those failures to either reflect unexpected behaviour
  or tests that need to be strengthened (#2751).

* `coalesce()` now uses vctrs recycling and common type coercion rules (#5186).

* `count()` and `add_count()` do a better job of preserving input class
  and attributes (#4086).

* `distinct()` errors if you request it use variables that don't exist
  (this was previously a warning) (#4656).

* `filter()`, `mutate()` and  `summarise()` get better error messages. 

* `filter()` handles data frame results when all columns are logical vectors
  by reducing them with `&` (#4678). In particular this means `across()` can 
  be used in `filter()`. 

* `left_join()`, `right_join()`, and `full_join()` gain a `keep` argument so
  that you can optionally choose to keep both sets of join keys (#4589). This is
  useful when you want to figure out which rows were missing from either side.

* Join functions can now perform a cross-join by specifying `by = character()`
  (#4206.)

* `groups()` now returns `list()` for ungrouped data; previously it returned
  `NULL` which was type-unstable (when there are groups it returns a list
  of symbols).

* The first argument of `group_map()`, `group_modify()` and `group_walk()`
  has been changed to `.data` for consistency with other generics.

* `group_keys.rowwise_df()` gives a 0 column data frame with `n()` rows. 

* `group_map()` is now a generic (#4576).

* `group_by(..., .add = TRUE)` replaces `group_by(..., add = TRUE)`,
  with a deprecation message. The old argument name was a mistake because
  it prevents you from creating a new grouping var called `add` and
  it violates our naming conventions (#4137).

* `intersect()`, `union()`, `setdiff()` and `setequal()` generics are now
  imported from the generics package. This reduces a conflict with lubridate.

* `order_by()` gives an informative hint if you accidentally call it instead
  of `arrange()` #3357.

* `tally()` and `count()` now message if the default output `name` (n), already
  exists in the data frame. To quiet the message, you'll need to supply an 
  explicit `name` (#4284). You can override the default weighting to using a
  constant by setting `wt = 1`.

* `starwars` dataset now does a better job of separating biological sex from
  gender identity. The previous `gender` column has been renamed to `sex`,
  since it actually describes the individual's biological sex. A new `gender`
  column encodes the actual gender identity using other information about
  the Star Wars universe (@MeganBeckett, #4456).

* `src_tbls()` accepts `...` arguments (#4485, @ianmcook). This could be a
  breaking change for some dplyr backend packages that implement `src_tbls()`.

* Better performance for extracting slices of factors and ordered factors (#4501).

* `rename_at()` and `rename_all()` call the function with a simple character
  vector, not a `dplyr_sel_vars` (#4459).

* `ntile()` is now more consistent with database implementations if the buckets have irregular size (#4495).

# dplyr 0.8.5 (2020-03-07)

* Maintenance release for compatibility with R-devel.


# dplyr 0.8.4 (2020-01-30)

* Adapt tests to changes in dependent packages.


# dplyr 0.8.3 (2019-07-04)

* Fixed performance regression introduced in version 0.8.2 (#4458).


# dplyr 0.8.2 (2019-06-28)

## New functions

* `top_frac(data, proportion)` is a shorthand for `top_n(data, proportion * n())` (#4017).  

## colwise changes

* Using quosures in colwise verbs is deprecated (#4330).

* Updated `distinct_if()`, `distinct_at()` and `distinct_all()` to include `.keep_all` argument (@beansrowning, #4343).

* `rename_at()` handles empty selection (#4324). 

* `*_if()` functions correctly handle columns with special names (#4380).

* colwise functions support constants in formulas (#4374). 

## Hybrid evaluation changes

* hybrid rank functions correctly handle NA (#4427). 

* `first()`, `last()` and `nth()` hybrid version handles factors (#4295).

## Minor changes

* `top_n()` quotes its `n` argument, `n` no longer needs to be constant for all groups (#4017).  

* `tbl_vars()` keeps information on grouping columns by returning a `dplyr_sel_vars` object (#4106). 

* `group_split()` always sets the `ptype` attribute, which make it more robust in the case where there
  are 0 groups. 

* `group_map()` and `group_modify()` work in the 0 group edge case (#4421)

* `select.list()` method added so that `select()` does not dispatch on lists (#4279). 

* `view()` is reexported from tibble (#4423). 

* `group_by()` puts NA groups last in character vectors (#4227).

* `arrange()` handles integer64 objects (#4366). 

* `summarise()` correctly resolves summarised list columns (#4349). 

# dplyr 0.8.1 (2019-05-14)

## Breaking changes

* `group_modify()` is the new name of the function previously known as `group_map()`

## New functions

* `group_map()` now only calls the function on each group and return a list. 

* `group_by_drop_default()`, previously known as `dplyr:::group_drops()` is exported (#4245).

## Minor changes

* Lists of formulas passed to colwise verbs are now automatically named.

* `group_by()` does a shallow copy even in the no groups case (#4221).

* Fixed `mutate()` on rowwise data frames with 0 rows (#4224).

* Fixed handling of bare formulas in colwise verbs (#4183).

* Fixed performance of `n_distinct()` (#4202). 

* `group_indices()` now ignores empty groups by default for `data.frame`, which is
  consistent with the default of `group_by()` (@yutannihilation, #4208). 

* Fixed integer overflow in hybrid `ntile()` (#4186). 

* colwise functions `summarise_at()` ... can rename vars in the case of multiple functions (#4180).

* `select_if()` and `rename_if()` handle logical vector predicate (#4213). 

* hybrid `min()` and `max()` cast to integer when possible (#4258).

* `bind_rows()` correctly handles the cases where there are multiple consecutive `NULL` (#4296). 

* Support for R 3.1.* has been dropped. The minimal R version supported is now 3.2.0. 
  https://www.tidyverse.org/articles/2019/04/r-version-support/

* `rename_at()` handles empty selection (#4324). 

# dplyr 0.8.0.1 (2019-02-15)

* Fixed integer C/C++ division, forced released by CRAN (#4185). 

# dplyr 0.8.0 (2019-02-14)

## Breaking changes

* The error `could not find function "n"` or the warning 
  ```Calling `n()` without importing or prefixing it is deprecated, use `dplyr::n()` ``` 
  
  indicates when functions like `n()`, `row_number()`, ... are not imported or prefixed. 
  
  The easiest fix is to import dplyr with `import(dplyr)` in your `NAMESPACE` or
  `#' @import dplyr` in a roxygen comment, alternatively such functions can be 
  imported selectively as any other function with `importFrom(dplyr, n)` in the 
  `NAMESPACE` or `#' @importFrom dplyr n` in a roxygen comment. The third option is 
  to prefix them, i.e. use `dplyr::n()`
   
* If you see `checking S3 generic/method consistency` in R CMD check for your 
  package, note that : 
  
  - `sample_n()` and `sample_frac()` have gained `...`
  - `filter()` and `slice()` have gained `.preserve`
  - `group_by()` has gained `.drop`

* ```Error: `.data` is a corrupt grouped_df, ...```  signals code that makes 
  wrong assumptions about the internals of a grouped data frame. 

## New functions

* New selection helpers `group_cols()`. It can be called in selection contexts
  such as `select()` and matches the grouping variables of grouped tibbles.

* `last_col()` is re-exported from tidyselect (#3584). 

* `group_trim()` drops unused levels of factors that are used as grouping variables. 

* `nest_join()` creates a list column of the matching rows. `nest_join()` + `tidyr::unnest()` 
   is equivalent to `inner_join`  (#3570). 

    ```r
    band_members %>% 
      nest_join(band_instruments)
    ```
    
* `group_nest()` is similar to `tidyr::nest()` but focusing on the variables to nest by 
  instead of the nested columns. 
 
    ```r
    starwars %>%
      group_by(species, homeworld) %>% 
      group_nest()
      
    starwars %>%
      group_nest(species, homeworld)
    ```
    
* `group_split()` is similar to `base::split()` but operating on existing groups when 
  applied to a grouped data frame, or subject to the data mask on ungrouped data frames

    ```r
    starwars %>%
      group_by(species, homeworld) %>%   
      group_split()
    
    starwars %>%
      group_split(species, homeworld)
    ```
    
* `group_map()` and `group_walk()` are purrr-like functions to iterate on groups 
  of a grouped data frame, jointly identified by the data subset (exposed as `.x`) and the 
  data key (a one row tibble, exposed as `.y`). `group_map()` returns a grouped data frame that 
  combines the results of the function, `group_walk()` is only used for side effects and returns 
  its input invisibly. 
  
  ```r
  mtcars %>%
    group_by(cyl) %>%
    group_map(~ head(.x, 2L))
  ```

* `distinct_prepare()`, previously known as `distinct_vars()` is exported. This is mostly useful for
  alternative backends (e.g. `dbplyr`). 

## Major changes

* `group_by()` gains the `.drop` argument. When set to `FALSE` the groups are generated 
  based on factor levels, hence some groups may be empty (#341). 

    ```r
    # 3 groups
    tibble(
      x = 1:2, 
      f = factor(c("a", "b"), levels = c("a", "b", "c"))
    ) %>% 
      group_by(f, .drop = FALSE)
      
    # the order of the grouping variables matter
    df <- tibble(
      x = c(1,2,1,2), 
      f = factor(c("a", "b", "a", "b"), levels = c("a", "b", "c"))
    )
    df %>% group_by(f, x, .drop = FALSE)
    df %>% group_by(x, f, .drop = FALSE)
    ```
    
  The default behaviour drops the empty groups as in the previous versions. 
  
  ```r
  tibble(
      x = 1:2, 
      f = factor(c("a", "b"), levels = c("a", "b", "c"))
    ) %>% 
      group_by(f)
  ```

* `filter()` and `slice()` gain a `.preserve` argument to control which groups it should keep. The default 
  `filter(.preserve = FALSE)` recalculates the grouping structure based on the resulting data, 
  otherwise it is kept as is.

    ```r
    df <- tibble(
      x = c(1,2,1,2), 
      f = factor(c("a", "b", "a", "b"), levels = c("a", "b", "c"))
    ) %>% 
      group_by(x, f, .drop = FALSE)
    
    df %>% filter(x == 1)
    df %>% filter(x == 1, .preserve = TRUE)
    ```

* The notion of lazily grouped data frames have disappeared. All dplyr verbs now recalculate 
  immediately the grouping structure, and respect the levels of factors. 

* Subsets of columns now properly dispatch to the `[` or `[[` method when the column 
  is an object (a vector with a class) instead of making assumptions on how the 
  column should be handled. The `[` method must handle integer indices, including 
  `NA_integer_`, i.e. `x[NA_integer_]` should produce a vector of the same class
  as `x` with whatever represents a missing value.  

## Minor changes

* `tally()` works correctly on non-data frame table sources such as `tbl_sql` (#3075).

* `sample_n()` and `sample_frac()` can use `n()` (#3527)

* `distinct()` respects the order of the variables provided (#3195, @foo-bar-baz-qux)
  and handles the 0 rows and 0 columns special case (#2954).

* `combine()` uses tidy dots (#3407).

* `group_indices()` can be used without argument in expressions in verbs (#1185).

* Using `mutate_all()`, `transmute_all()`, `mutate_if()` and `transmute_if()`
  with grouped tibbles now informs you that the grouping variables are
  ignored. In the case of the `_all()` verbs, the message invites you to use
  `mutate_at(df, vars(-group_cols()))` (or the equivalent `transmute_at()` call)
  instead if you'd like to make it explicit in your code that the operation is
  not applied on the grouping variables.

* Scoped variants of `arrange()` respect the `.by_group` argument (#3504).

* `first()` and `last()` hybrid functions fall back to R evaluation when given no arguments (#3589). 

* `mutate()` removes a column when the expression evaluates to `NULL` for all groups (#2945).

* grouped data frames support `[, drop = TRUE]` (#3714). 

* New low-level constructor `new_grouped_df()` and validator `validate_grouped_df` (#3837). 

* `glimpse()` prints group information on grouped tibbles (#3384).

* `sample_n()` and `sample_frac()` gain `...` (#2888). 

* Scoped filter variants now support functions and purrr-like lambdas:

  ```r
  mtcars %>% filter_at(vars(hp, vs), ~ . %% 2 == 0)
  ```

## Lifecycle

* `do()`, `rowwise()` and `combine()` are questioning (#3494). 

* `funs()` is soft-deprecated and will start issuing warnings in a future version.

## Changes to column wise functions

* Scoped variants for `distinct()`: `distinct_at()`, `distinct_if()`, `distinct_all()` (#2948).

* `summarise_at()` excludes the grouping variables (#3613). 

* `mutate_all()`, `mutate_at()`, `summarise_all()` and `summarise_at()` handle utf-8 names (#2967).

## Performance

* R expressions that cannot be handled with native code are now evaluated with
  unwind-protection when available (on R 3.5 and later). This improves the
  performance of dplyr on data frames with many groups (and hence many
  expressions to evaluate). We benchmarked that computing a grouped average is
  consistently twice as fast with unwind-protection enabled.

  Unwind-protection also makes dplyr more robust in corner cases because it
  ensures the C++ destructors are correctly called in all circumstances
  (debugger exit, captured condition, restart invokation).

* `sample_n()` and `sample_frac()` gain `...` (#2888). 
* Improved performance for wide tibbles (#3335).

* Faster hybrid `sum()`, `mean()`, `var()` and `sd()` for logical vectors (#3189).

* Hybrid version of `sum(na.rm = FALSE)` exits early when there are missing values. 
  This considerably improves performance when there are missing values early in the vector (#3288). 

* `group_by()` does not trigger the additional `mutate()` on simple uses of the `.data` pronoun (#3533). 

## Internal

* The grouping metadata of grouped data frame has been reorganized in a single tidy tibble, that can be accessed
  with the new `group_data()` function. The grouping tibble consists of one column per grouping variable, 
  followed by a list column of the (1-based) indices of the groups. The new `group_rows()` function retrieves
  that list of indices (#3489). 
  
    ```r
    # the grouping metadata, as a tibble
    group_by(starwars, homeworld) %>% 
      group_data()
    
    # the indices
    group_by(starwars, homeworld) %>% 
      group_data() %>% 
      pull(.rows)
      
    group_by(starwars, homeworld) %>% 
      group_rows()
    ```

* Hybrid evaluation has been completely redesigned for better performance and stability. 

## Documentation

* Add documentation example for moving variable to back in `?select` (#3051).

* column wise functions are better documented, in particular explaining when 
  grouping variables are included as part of the selection. 

### Deprecated and defunct functions

* `mutate_each()` and `summarise_each()` are deprecated. 

# dplyr 0.7.6

* `exprs()` is no longer exported to avoid conflicts with `Biobase::exprs()`
  (#3638).

* The MASS package is explicitly suggested to fix CRAN warnings on R-devel
  (#3657).

* Set operations like `intersect()` and `setdiff()` reconstruct groups metadata (#3587) and keep the order of the rows (#3839).

* Using namespaced calls to `base::sort()` and `base::unique()` from C++ code
  to avoid ambiguities when these functions are overridden (#3644).

* Fix rchk errors (#3693).

# dplyr 0.7.5 (2018-04-14)

## Breaking changes for package developers

* The major change in this version is that dplyr now depends on the selecting
  backend of the tidyselect package. If you have been linking to
  `dplyr::select_helpers` documentation topic, you should update the link to
  point to `tidyselect::select_helpers`.

* Another change that causes warnings in packages is that dplyr now exports the
  `exprs()` function. This causes a collision with `Biobase::exprs()`. Either
  import functions from dplyr selectively rather than in bulk, or do not import
  `Biobase::exprs()` and refer to it with a namespace qualifier.

## Bug fixes

* `distinct(data, "string")` now returns a one-row data frame again. (The
  previous behavior was to return the data unchanged.)

* `do()` operations with more than one named argument can access `.` (#2998).

* Reindexing grouped data frames (e.g. after `filter()` or `..._join()`)
  never updates the `"class"` attribute. This also avoids unintended updates
  to the original object (#3438).

* Fixed rare column name clash in `..._join()` with non-join
  columns of the same name in both tables (#3266).

*  Fix `ntile()` and `row_number()` ordering to use the locale-dependent
  ordering functions in R when dealing with character vectors, rather than
  always using the C-locale ordering function in C (#2792, @foo-bar-baz-qux).

* Summaries of summaries (such as `summarise(b = sum(a), c = sum(b))`) are
  now computed using standard evaluation for simplicity and correctness, but
  slightly slower (#3233).

* Fixed `summarise()` for empty data frames with zero columns (#3071).

## Major changes

* `enexpr()`, `expr()`, `exprs()`, `sym()` and `syms()` are now
  exported. `sym()` and `syms()` construct symbols from strings or character
  vectors. The `expr()` variants are equivalent to `quo()`, `quos()` and
  `enquo()` but return simple expressions rather than quosures. They support
  quasiquotation.

* dplyr now depends on the new tidyselect package to power `select()`,
  `rename()`, `pull()` and their variants (#2896). Consequently
  `select_vars()`, `select_var()` and `rename_vars()` are
  soft-deprecated and will start issuing warnings in a future version.

  Following the switch to tidyselect, `select()` and `rename()` fully support
  character vectors. You can now unquote variables like this:

  ```
  vars <- c("disp", "cyl")
  select(mtcars, !! vars)
  select(mtcars, -(!! vars))
  ```

  Note that this only works in selecting functions because in other contexts
  strings and character vectors are ambiguous. For instance strings are a valid
  input in mutating operations and `mutate(df, "foo")` creates a new column by
  recycling "foo" to the number of rows.

## Minor changes

* Support for raw vector columns in `arrange()`, `group_by()`, `mutate()`,
  `summarise()` and `..._join()` (minimal `raw` x `raw` support initially) (#1803). 

* `bind_cols()` handles unnamed list (#3402).

* `bind_rows()` works around corrupt columns that have the object bit set
  while having no class attribute (#3349). 

* `combine()` returns `logical()` when all inputs are `NULL` (or when there
  are no inputs) (#3365, @zeehio).

*  `distinct()` now supports renaming columns (#3234).

* Hybrid evaluation simplifies `dplyr::foo()` to `foo()` (#3309). Hybrid
  functions can now be masked by regular R functions to turn off hybrid
  evaluation (#3255). The hybrid evaluator finds functions from dplyr even if
  dplyr is not attached (#3456).

* In `mutate()` it is now illegal to use `data.frame` in the rhs (#3298). 

* Support `!!!` in `recode_factor()` (#3390).

* `row_number()` works on empty subsets (#3454).

* `select()` and `vars()` now treat `NULL` as empty inputs (#3023).

* Scoped select and rename functions (`select_all()`, `rename_if()` etc.)
  now work with grouped data frames, adapting the grouping as necessary
  (#2947, #3410). `group_by_at()` can group by an existing grouping variable
  (#3351). `arrange_at()` can use grouping variables (#3332). 

* `slice()` no longer enforce tibble classes when input is a simple
  `data.frame`, and ignores 0 (#3297, #3313).

* `transmute()` no longer prints a message when including a group variable.

## Documentation

* Improved documentation for `funs()` (#3094) and set operations (e.g. `union()`) (#3238, @edublancas).

## Error messages

* Better error message if dbplyr is not installed when accessing database
  backends (#3225).

* `arrange()` fails gracefully on `data.frame` columns (#3153).

* Corrected error message when calling `cbind()` with an object of wrong
  length (#3085).

* Add warning with explanation to `distinct()` if any of the selected columns
  are of type `list` (#3088, @foo-bar-baz-qux), or when used on unknown columns
  (#2867, @foo-bar-baz-qux).

* Show clear error message for bad arguments to `funs()` (#3368).

* Better error message in `..._join()` when joining data frames with duplicate
  or `NA` column names. Joining such data frames with a semi- or anti-join
  now gives a warning, which may be converted to an error in future versions
  (#3243, #3417).

* Dedicated error message when trying to use columns of the `Interval`
  or `Period` classes (#2568).

* Added an `.onDetach()` hook that allows for plyr to be loaded and attached
  without the warning message that says functions in dplyr will be masked,
  since dplyr is no longer attached (#3359, @jwnorman).

## Performance

* `sample_n()` and `sample_frac()` on grouped data frame are now faster
  especially for those with large number of groups (#3193, @saurfang).

## Internal

* Compute variable names for joins in R (#3430).

* Bumped Rcpp dependency to 0.12.15 to avoid imperfect detection of `NA`
  values in hybrid evaluation fixed in RcppCore/Rcpp#790 (#2919).

* Avoid cleaning the data mask, a temporary environment used to evaluate
  expressions. If the environment, in which e.g. a `mutate()` expression
  is evaluated, is preserved until after the operation, accessing variables
  from that environment now gives a warning but still returns `NULL` (#3318).

# dplyr 0.7.4

* Fix recent Fedora and ASAN check errors (#3098).

* Avoid dependency on Rcpp 0.12.10 (#3106).

# dplyr 0.7.3

* Fixed protection error that occurred when creating a character column using grouped `mutate()` (#2971).

* Fixed a rare problem with accessing variable values in `summarise()` when all groups have size one (#3050).
* `distinct()` now throws an error when used on unknown columns
  (#2867, @foo-bar-baz-qux).


* Fixed rare out-of-bounds memory write in `slice()` when negative indices beyond the number of rows were involved (#3073).

* `select()`, `rename()` and `summarise()` no longer change the grouped vars of the original data (#3038).

* `nth(default = var)`, `first(default = var)` and `last(default = var)` fall back to standard evaluation in a grouped operation instead of triggering an error (#3045).

* `case_when()` now works if all LHS are atomic (#2909), or when LHS or RHS values are zero-length vectors (#3048).

* `case_when()` accepts `NA` on the LHS (#2927).

* Semi- and anti-joins now preserve the order of left-hand-side data frame (#3089).

* Improved error message for invalid list arguments to `bind_rows()` (#3068).

* Grouping by character vectors is now faster (#2204).

* Fixed a crash that occurred when an unexpected input was supplied to
  the `call` argument of `order_by()` (#3065).


# dplyr 0.7.2

* Move build-time vs. run-time checks out of `.onLoad()` and into `dr_dplyr()`.


# dplyr 0.7.1

* Use new versions of bindrcpp and glue to avoid protection problems.
  Avoid wrapping arguments to internal error functions (#2877). Fix
  two protection mistakes found by rchk (#2868).

* Fix C++ error that caused compilation to fail on mac cran (#2862)

* Fix undefined behaviour in `between()`, where `NA_REAL` were
  assigned instead of `NA_LOGICAL`. (#2855, @zeehio)

* `top_n()` now executes operations lazily for compatibility with
  database backends (#2848).

* Reuse of new variables created in ungrouped `mutate()` possible
  again, regression introduced in dplyr 0.7.0 (#2869).

* Quosured symbols do not prevent hybrid handling anymore. This should
  fix many performance issues introduced with tidyeval (#2822).


# dplyr 0.7.0

## New data, functions, and features

* Five new datasets provide some interesting built-in datasets to demonstrate
  dplyr verbs (#2094):

  * `starwars` dataset about starwars characters; has list columns
  * `storms` has the trajectories of ~200 tropical storms
  * `band_members`, `band_instruments` and `band_instruments2`
    has some simple data to demonstrate joins.

* New `add_count()` and `add_tally()` for adding an `n` column within groups
  (#2078, @dgrtwo).

* `arrange()` for grouped data frames gains a `.by_group` argument so you
  can choose to sort by groups if you want to (defaults to `FALSE`) (#2318)

* New `pull()` generic for extracting a single column either by name or position
  (either from the left or the right). Thanks to @paulponcet for the idea (#2054).

  This verb is powered with the new `select_var()` internal helper,
  which is exported as well. It is like `select_vars()` but returns a
  single variable.

* `as_tibble()` is re-exported from tibble. This is the recommend way to create
  tibbles from existing data frames. `tbl_df()` has been softly deprecated.
  `tribble()` is now imported from tibble (#2336, @chrMongeau); this
  is now preferred to `frame_data()`.

## Deprecated and defunct

* dplyr no longer messages that you need dtplyr to work with data.table (#2489).

* Long deprecated `regroup()`, `mutate_each_q()` and
  `summarise_each_q()` functions have been removed.

* Deprecated `failwith()`. I'm not even sure why it was here.

* Soft-deprecated `mutate_each()` and `summarise_each()`, these functions
  print a message which will be changed to a warning in the next release.

* The `.env` argument to `sample_n()` and `sample_frac()` is defunct,
  passing a value to this argument print a message which will be changed to a
  warning in the next release.

## Databases

This version of dplyr includes some major changes to how database connections work. By and large, you should be able to continue using your existing dplyr database code without modification, but there are two big changes that you should be aware of:

* Almost all database related code has been moved out of dplyr and into a
  new package, [dbplyr](https://github.com/tidyverse/dbplyr/). This makes dplyr
  simpler, and will make it easier to release fixes for bugs that only affect
  databases. `src_mysql()`, `src_postgres()`, and `src_sqlite()` will still
  live dplyr so your existing code continues to work.

* It is no longer necessary to create a remote "src". Instead you can work
  directly with the database connection returned by DBI. This reflects the
  maturity of the DBI ecosystem. Thanks largely to the work of Kirill Muller
  (funded by the R Consortium) DBI backends are now much more consistent,
  comprehensive, and easier to use. That means that there's no longer a
  need for a layer in between you and DBI.

You can continue to use `src_mysql()`, `src_postgres()`, and `src_sqlite()`, but I recommend a new style that makes the connection to DBI more clear:

```R
library(dplyr)

con <- DBI::dbConnect(RSQLite::SQLite(), ":memory:")
DBI::dbWriteTable(con, "mtcars", mtcars)

mtcars2 <- tbl(con, "mtcars")
mtcars2
```

This is particularly useful if you want to perform non-SELECT queries as you can do whatever you want with `DBI::dbGetQuery()` and `DBI::dbExecute()`.

If you've implemented a database backend for dplyr, please read the [backend news](https://github.com/tidyverse/dbplyr/blob/master/NEWS.md#backends) to see what's changed from your perspective (not much). If you want to ensure your package works with both the current and previous version of dplyr, see `wrap_dbplyr_obj()` for helpers.

## UTF-8

* Internally, column names are always represented as character vectors,
  and not as language symbols, to avoid encoding problems on Windows
  (#1950, #2387, #2388).

* Error messages and explanations of data frame inequality are now encoded in
  UTF-8, also on Windows (#2441).

* Joins now always reencode character columns to UTF-8 if necessary. This gives
  a nice speedup, because now pointer comparison can be used instead of string
  comparison, but relies on a proper encoding tag for all strings (#2514).

* Fixed problems when joining factor or character encodings with a mix of
  native and UTF-8 encoded values (#1885, #2118, #2271, #2451).

* Fix `group_by()` for data frames that have UTF-8 encoded names (#2284, #2382).

* New `group_vars()` generic that returns the grouping as character vector, to
  avoid the potentially lossy conversion to language symbols. The list returned
  by `group_by_prepare()` now has a new `group_names` component (#1950, #2384).

## Colwise functions

* `rename()`, `select()`, `group_by()`, `filter()`, `arrange()` and
  `transmute()` now have scoped variants (verbs suffixed with `_if()`,
  `_at()` and `_all()`). Like `mutate_all()`, `summarise_if()`, etc,
  these variants apply an operation to a selection of variables.

* The scoped verbs taking predicates (`mutate_if()`, `summarise_if()`,
  etc) now support S3 objects and lazy tables. S3 objects should
  implement methods for `length()`, `[[` and `tbl_vars()`. For lazy
  tables, the first 100 rows are collected and the predicate is
  applied on this subset of the data. This is robust for the common
  case of checking the type of a column (#2129).

* Summarise and mutate colwise functions pass `...` on the the manipulation
  functions.

* The performance of colwise verbs like `mutate_all()` is now back to
  where it was in `mutate_each()`.

* `funs()` has better handling of namespaced functions (#2089).

* Fix issue with `mutate_if()` and `summarise_if()` when a predicate
  function returns a vector of `FALSE` (#1989, #2009, #2011).

## Tidyeval

dplyr has a new approach to non-standard evaluation (NSE) called tidyeval.
It is described in detail in `vignette("programming")` but, in brief, gives you
the ability to interpolate values in contexts where dplyr usually works with expressions:

```{r}
my_var <- quo(homeworld)

starwars %>%
  group_by(!!my_var) %>%
  summarise_at(vars(height:mass), mean, na.rm = TRUE)
```

This means that the underscored version of each main verb is no longer needed,
and so these functions have been deprecated (but remain around for backward compatibility).

* `order_by()`, `top_n()`, `sample_n()` and `sample_frac()` now use
  tidyeval to capture their arguments by expression. This makes it
  possible to use unquoting idioms (see `vignette("programming")`) and
  fixes scoping issues (#2297).

* Most verbs taking dots now ignore the last argument if empty. This
  makes it easier to copy lines of code without having to worry about
  deleting trailing commas (#1039).

* [API] The new `.data` and `.env` environments can be used inside
  all verbs that operate on data: `.data$column_name` accesses the column
  `column_name`, whereas `.env$var` accesses the external variable `var`.
  Columns or external variables named `.data` or `.env` are shadowed, use
  `.data$...` and/or `.env$...` to access them.  (`.data` implements strict
  matching also for the `$` operator (#2591).)

    The `column()` and `global()` functions have been removed. They were never
    documented officially. Use the new `.data` and `.env` environments instead.

* Expressions in verbs are now interpreted correctly in many cases that
  failed before (e.g., use of `$`, `case_when()`, nonstandard evaluation, ...).
  These expressions are now evaluated in a specially constructed temporary
  environment that retrieves column data on demand with the help of the
  `bindrcpp` package (#2190). This temporary environment poses restrictions on
  assignments using `<-` inside verbs. To prevent leaking of broken bindings,
  the temporary environment is cleared after the evaluation (#2435).

## Verbs

### Joins

* [API] `xxx_join.tbl_df(na_matches = "never")` treats all `NA` values as
  different from each other (and from any other value), so that they never
  match.  This corresponds to the behavior of joins for database sources,
  and of database joins in general.  To match `NA` values, pass
  `na_matches = "na"` to the join verbs; this is only supported for data frames.
  The default is `na_matches = "na"`, kept for the sake of compatibility
  to v0.5.0. It can be tweaked by calling
  `pkgconfig::set_config("dplyr::na_matches", "na")` (#2033).

* `common_by()` gets a better error message for unexpected inputs (#2091)

* Fix groups when joining grouped data frames with duplicate columns
  (#2330, #2334, @davidkretch).

* One of the two join suffixes can now be an empty string, dplyr no longer
  hangs (#2228, #2445).

* Anti- and semi-joins warn if factor levels are inconsistent (#2741).

* Warnings about join column inconsistencies now contain the column names
  (#2728).

### Select

* For selecting variables, the first selector decides if it's an inclusive
  selection (i.e., the initial column list is empty), or an exclusive selection
  (i.e., the initial column list contains all columns). This means that
  `select(mtcars, contains("am"), contains("FOO"), contains("vs"))` now returns
  again both `am` and `vs` columns like in dplyr 0.4.3 (#2275, #2289, @r2evans).

* Select helpers now throw an error if called when no variables have been
  set (#2452)

* Helper functions in `select()` (and related verbs) are now evaluated
  in a context where column names do not exist (#2184).

* `select()` (and the internal function `select_vars()`) now support
  column names in addition to column positions. As a result,
  expressions like `select(mtcars, "cyl")` are now allowed.

### Other

* `recode()`, `case_when()` and `coalesce()` now support splicing of
  arguments with rlang's `!!!` operator.

* `count()` now preserves the grouping of its input (#2021).

* `distinct()` no longer duplicates variables (#2001).

* Empty `distinct()` with a grouped data frame works the same way as
  an empty `distinct()` on an ungrouped data frame, namely it uses all
  variables (#2476).

* `copy_to()` now returns it's output invisibly (since you're often just
   calling for the side-effect).

* `filter()` and `lag()` throw informative error if used with ts objects (#2219)

* `mutate()` recycles list columns of length 1 (#2171).

* `mutate()` gives better error message when attempting to add a non-vector
  column (#2319), or attempting to remove a column with `NULL` (#2187, #2439).

* `summarise()` now correctly evaluates newly created factors (#2217), and
  can create ordered factors (#2200).

* Ungrouped `summarise()` uses summary variables correctly (#2404, #2453).

* Grouped `summarise()` no longer converts character `NA` to empty strings (#1839).

## Combining and comparing

* `all_equal()` now reports multiple problems as a character vector (#1819, #2442).

* `all_equal()` checks that factor levels are equal (#2440, #2442).

* `bind_rows()` and `bind_cols()` give an error for database tables (#2373).

* `bind_rows()` works correctly with `NULL` arguments and an `.id` argument
  (#2056), and also for zero-column data frames (#2175).

* Breaking change: `bind_rows()` and `combine()` are more strict when coercing.
  Logical values are no longer coerced to integer and numeric. Date, POSIXct
  and other integer or double-based classes are no longer coerced to integer or
  double as there is chance of attributes or information being lost
  (#2209, @zeehio).

* `bind_cols()` now calls `tibble::repair_names()` to ensure that all
  names are unique (#2248).

* `bind_cols()` handles empty argument list (#2048).

* `bind_cols()` better handles `NULL` inputs (#2303, #2443).

* `bind_rows()` explicitly rejects columns containing data frames
  (#2015, #2446).

* `bind_rows()` and `bind_cols()` now accept vectors. They are treated
  as rows by the former and columns by the latter. Rows require inner
  names like `c(col1 = 1, col2 = 2)`, while columns require outer
  names: `col1 = c(1, 2)`. Lists are still treated as data frames but
  can be spliced explicitly with `!!!`, e.g. `bind_rows(!!! x)` (#1676).

* `rbind_list()` and `rbind_all()` now call `.Deprecated()`, they will be removed
  in the next CRAN release. Please use `bind_rows()` instead.

* `combine()` accepts `NA` values (#2203, @zeehio)

* `combine()` and `bind_rows()` with character and factor types now always warn
  about the coercion to character (#2317, @zeehio)

* `combine()` and `bind_rows()` accept `difftime` objects.

* `mutate` coerces results from grouped dataframes accepting combinable data
  types (such as `integer` and `numeric`). (#1892, @zeehio)

## Vector functions

* `%in%` gets new hybrid handler (#126).

* `between()` returns NA if `left` or `right` is `NA` (fixes #2562).

* `case_when()` supports `NA` values (#2000, @tjmahr).

* `first()`, `last()`, and `nth()` have better default values for factor,
  Dates, POSIXct, and data frame inputs (#2029).

* Fixed segmentation faults in hybrid evaluation of `first()`, `last()`,
  `nth()`,  `lead()`, and `lag()`. These functions now always fall back to the R
  implementation if called with arguments that the hybrid evaluator cannot
  handle (#948, #1980).

* `n_distinct()` gets larger hash tables given slightly better performance (#977).

* `nth()` and `ntile()` are more careful about proper data types of their return values (#2306).

* `ntile()` ignores `NA` when computing group membership (#2564).

* `lag()` enforces integer `n` (#2162, @kevinushey).

* hybrid `min()` and `max()` now always return a `numeric` and work correctly
  in edge cases (empty input, all `NA`, ...) (#2305, #2436).

* `min_rank("string")` no longer segfaults in hybrid evaluation (#2279, #2444).

* `recode()` can now recode a factor to other types (#2268)

* `recode()` gains `.dots` argument to support passing replacements as list
  (#2110, @jlegewie).

## Other minor changes and bug fixes

* Many error messages are more helpful by referring to a column name or a
  position in the argument list (#2448).

* New `is_grouped_df()` alias to `is.grouped_df()`.

* `tbl_vars()` now has a `group_vars` argument set to `TRUE` by
  default. If `FALSE`, group variables are not returned.

* Fixed segmentation fault after calling `rename()` on an invalid grouped
  data frame (#2031).

* `rename_vars()` gains a `strict` argument to control if an
  error is thrown when you try and rename a variable that doesn't
  exist.

* Fixed undefined behavior for `slice()` on a zero-column data frame (#2490).

* Fixed very rare case of false match during join (#2515).

* Restricted workaround for `match()` to R 3.3.0. (#1858).

* dplyr now warns on load when the version of R or Rcpp during installation is
  different to the currently installed version (#2514).

* Fixed improper reuse of attributes when creating a list column in `summarise()`
  and perhaps `mutate()` (#2231).

* `mutate()` and `summarise()` always strip the `names` attribute from new
  or updated columns, even for ungrouped operations (#1689).

* Fixed rare error that could lead to a segmentation fault in
  `all_equal(ignore_col_order = FALSE)` (#2502).

* The "dim" and "dimnames" attributes are always stripped when copying a
  vector (#1918, #2049).

* `grouped_df` and `rowwise` are registered officially as S3 classes.
  This makes them easier to use with S4 (#2276, @joranE, #2789).

* All operations that return tibbles now include the `"tbl"` class.
  This is important for correct printing with tibble 1.3.1 (#2789).

* Makeflags uses PKG_CPPFLAGS for defining preprocessor macros.

* astyle formatting for C++ code, tested but not changed as part of the tests
  (#2086, #2103).

* Update RStudio project settings to install tests (#1952).

* Using `Rcpp::interfaces()` to register C callable interfaces, and registering all native exported functions via `R_registerRoutines()` and `useDynLib(.registration = TRUE)` (#2146).

* Formatting of grouped data frames now works by overriding the `tbl_sum()` generic instead of `print()`. This means that the output is more consistent with tibble, and that `format()` is now supported also for SQL sources (#2781).


# dplyr 0.5.0

## Breaking changes

### Existing functions

* `arrange()` once again ignores grouping (#1206).

* `distinct()` now only keeps the distinct variables. If you want to return
  all variables (using the first row for non-distinct values) use
  `.keep_all = TRUE` (#1110). For SQL sources, `.keep_all = FALSE` is
  implemented using `GROUP BY`, and `.keep_all = TRUE` raises an error
  (#1937, #1942, @krlmlr). (The default behaviour of using all variables
  when none are specified remains - this note only applies if you select
  some variables).

* The select helper functions `starts_with()`, `ends_with()` etc are now
  real exported functions. This means that you'll need to import those
  functions if you're using from a package where dplyr is not attached.
  i.e. `dplyr::select(mtcars, starts_with("m"))` used to work, but
  now you'll need `dplyr::select(mtcars, dplyr::starts_with("m"))`.

### Deprecated and defunct functions

* The long deprecated `chain()`, `chain_q()` and `%.%` have been removed.
  Please use `%>%` instead.

* `id()` has been deprecated. Please use `group_indices()` instead
  (#808).

* `rbind_all()` and `rbind_list()` are formally deprecated. Please use
  `bind_rows()` instead (#803).

* Outdated benchmarking demos have been removed (#1487).

* Code related to starting and signalling clusters has been moved out to
  [multidplyr](https://github.com/tidyverse/multidplyr).

## New functions

* `coalesce()` finds the first non-missing value from a set of vectors.
  (#1666, thanks to @krlmlr for initial implementation).

* `case_when()` is a general vectorised if + else if (#631).

* `if_else()` is a vectorised if statement: it's a stricter (type-safe),
  faster, and more predictable version of `ifelse()`. In SQL it is
  translated to a `CASE` statement.

* `na_if()` makes it easy to replace a certain value with an `NA` (#1707).
  In SQL it is translated to `NULL_IF`.

* `near(x, y)` is a helper for `abs(x - y) < tol` (#1607).

* `recode()` is vectorised equivalent to `switch()` (#1710).

* `union_all()` method. Maps to `UNION ALL` for SQL sources, `bind_rows()`
  for data frames/tbl\_dfs, and `combine()` for vectors (#1045).

* A new family of functions replace `summarise_each()` and
  `mutate_each()` (which will thus be deprecated in a future release).
  `summarise_all()` and `mutate_all()` apply a function to all columns
  while `summarise_at()` and `mutate_at()` operate on a subset of
  columns. These columns are selected with either a character vector
  of columns names, a numeric vector of column positions, or a column
  specification with `select()` semantics generated by the new
  `columns()` helper. In addition, `summarise_if()` and `mutate_if()`
  take a predicate function or a logical vector (these verbs currently
  require local sources). All these functions can now take ordinary
  functions instead of a list of functions generated by `funs()`
  (though this is only useful for local sources). (#1845, @lionel-)

* `select_if()` lets you select columns with a predicate function.
  Only compatible with local sources. (#497, #1569, @lionel-)

## Local backends

### dtplyr

All data table related code has been separated out in to a new dtplyr package. This decouples the development of the data.table interface from the development of the dplyr package. If both data.table and dplyr are loaded, you'll get a message reminding you to load dtplyr.

### Tibble

Functions related to the creation and coercion of `tbl_df`s, now live in their own package: [tibble](https://blog.rstudio.org/2016/03/24/tibble-1-0-0/). See `vignette("tibble")` for more details.

* `$` and `[[` methods that never do partial matching (#1504), and throw
  an error if the variable does not exist.

* `all_equal()` allows to compare data frames ignoring row and column order,
  and optionally ignoring minor differences in type (e.g. int vs. double)
  (#821). The test handles the case where the df has 0 columns (#1506).
  The test fails fails when convert is `FALSE` and types don't match (#1484).

* `all_equal()` shows better error message when comparing raw values
  or when types are incompatible and `convert = TRUE` (#1820, @krlmlr).

* `add_row()` makes it easy to add a new row to data frame (#1021)

* `as_data_frame()` is now an S3 generic with methods for lists (the old
  `as_data_frame()`), data frames (trivial), and matrices (with efficient
  C++ implementation) (#876). It no longer strips subclasses.

* The internals of `data_frame()` and `as_data_frame()` have been aligned,
  so `as_data_frame()` will now automatically recycle length-1 vectors.
  Both functions give more informative error messages if you attempting to
  create an invalid data frame. You can no longer create a data frame with
  duplicated names (#820). Both check for `POSIXlt` columns, and tell you to
  use `POSIXct` instead (#813).

* `frame_data()` properly constructs rectangular tables (#1377, @kevinushey),
  and supports list-cols.

* `glimpse()` is now a generic. The default method dispatches to `str()`
  (#1325).  It now (invisibly) returns its first argument (#1570).

*  `lst()` and `lst_()` which create lists in the same way that
  `data_frame()` and `data_frame_()` create data frames (#1290).

* `print.tbl_df()` is considerably faster if you have very wide data frames.
  It will now also only list the first 100 additional variables not already
  on screen - control this with the new `n_extra` parameter to `print()`
  (#1161). When printing a grouped data frame the number of groups is now
  printed with thousands separators (#1398). The type of list columns
  is correctly printed (#1379)

* Package includes `setOldClass(c("tbl_df", "tbl", "data.frame"))` to help
  with S4 dispatch (#969).

* `tbl_df` automatically generates column names (#1606).

### tbl_cube

* new `as_data_frame.tbl_cube()` (#1563, @krlmlr).

* `tbl_cube`s are now constructed correctly from data frames, duplicate
  dimension values are detected, missing dimension values are filled
  with `NA`. The construction from data frames now guesses the measure
  variables by default, and allows specification of dimension and/or
  measure variables (#1568, @krlmlr).

* Swap order of `dim_names` and `met_name` arguments in `as.tbl_cube`
  (for `array`, `table` and `matrix`) for consistency with `tbl_cube` and
  `as.tbl_cube.data.frame`. Also, the `met_name` argument to
  `as.tbl_cube.table` now defaults to `"Freq"` for consistency with
  `as.data.frame.table` (@krlmlr, #1374).

## Remote backends

* `as_data_frame()` on SQL sources now returns all rows (#1752, #1821,
  @krlmlr).

* `compute()` gets new parameters `indexes` and `unique_indexes` that make
  it easier to add indexes (#1499, @krlmlr).

* `db_explain()` gains a default method for DBIConnections (#1177).

* The backend testing system has been improved. This lead to the removal of
  `temp_srcs()`. In the unlikely event that you were using this function,
  you can instead use `test_register_src()`, `test_load()`, and `test_frame()`.

* You can now use `right_join()` and `full_join()` with remote tables (#1172).

### SQLite

* `src_memdb()` is a session-local in-memory SQLite database.
  `memdb_frame()` works like `data_frame()`, but creates a new table in
  that database.

* `src_sqlite()` now uses a stricter quoting character, `` ` ``, instead of
  `"`. SQLite "helpfully" will convert `"x"` into a string if there is
  no identifier called x in the current scope (#1426).

* `src_sqlite()` throws errors if you try and use it with window functions
  (#907).

### SQL translation

* `filter.tbl_sql()` now puts parens around each argument (#934).

* Unary `-` is better translated (#1002).

* `escape.POSIXt()` method makes it easier to use date times. The date is
  rendered in ISO 8601 format in UTC, which should work in most databases
  (#857).

* `is.na()` gets a missing space (#1695).

* `if`, `is.na()`, and `is.null()` get extra parens to make precedence
  more clear (#1695).

* `pmin()` and `pmax()` are translated to `MIN()` and `MAX()` (#1711).

* Window functions:

    * Work on ungrouped data (#1061).

    * Warning if order is not set on cumulative window functions.

    * Multiple partitions or ordering variables in windowed functions no
      longer generate extra parentheses, so should work for more databases
      (#1060)

### Internals

This version includes an almost total rewrite of how dplyr verbs are translated into SQL. Previously, I used a rather ad-hoc approach, which tried to guess when a new subquery was needed. Unfortunately this approach was fraught with bugs, so in this version I've implemented a much richer internal data model. Now there is a three step process:

1.  When applied to a `tbl_lazy`, each dplyr verb captures its inputs
    and stores in a `op` (short for operation) object.

2.  `sql_build()` iterates through the operations building to build up an
    object that represents a SQL query. These objects are convenient for
    testing as they are lists, and are backend agnostics.

3.  `sql_render()` iterates through the queries and generates the SQL,
    using generics (like `sql_select()`) that can vary based on the
    backend.

In the short-term, this increased abstraction is likely to lead to some minor performance decreases, but the chance of dplyr generating correct SQL is much much higher. In the long-term, these abstractions will make it possible to write a query optimiser/compiler in dplyr, which would make it possible to generate much more succinct queries.

If you have written a dplyr backend, you'll need to make some minor changes to your package:

* `sql_join()` has been considerably simplified - it is now only responsible
  for generating the join query, not for generating the intermediate selects
  that rename the variable. Similarly for `sql_semi_join()`. If you've
  provided new methods in your backend, you'll need to rewrite.

* `select_query()` gains a distinct argument which is used for generating
  queries for `distinct()`. It loses the `offset` argument which was
  never used (and hence never tested).

* `src_translate_env()` has been replaced by `sql_translate_env()` which
  should have methods for the connection object.

There were two other tweaks to the exported API, but these are less likely to affect anyone.

* `translate_sql()` and `partial_eval()` got a new API: now use connection +
  variable names, rather than a `tbl`. This makes testing considerably easier.
  `translate_sql_q()` has been renamed to `translate_sql_()`.

* Also note that the sql generation generics now have a default method, instead
  methods for DBIConnection and NULL.

## Minor improvements and bug fixes

### Single table verbs

* Avoiding segfaults in presence of `raw` columns (#1803, #1817, @krlmlr).

* `arrange()` fails gracefully on list columns (#1489) and matrices
  (#1870, #1945, @krlmlr).

* `count()` now adds additional grouping variables, rather than overriding
  existing (#1703). `tally()` and `count()` can now count a variable
  called `n` (#1633). Weighted `count()`/`tally()` ignore `NA`s (#1145).

* The progress bar in `do()` is now updated at most 20 times per second,
  avoiding unneccessary redraws (#1734, @mkuhn)

* `distinct()` doesn't crash when given a 0-column data frame (#1437).

* `filter()` throws an error if you supply an named arguments. This is usually
  a type: `filter(df, x = 1)` instead of `filter(df, x == 1)` (#1529).

* `summarise()` correctly coerces factors with different levels (#1678),
  handles min/max of already summarised variable (#1622), and
  supports data frames as columns (#1425).

* `select()` now informs you that it adds missing grouping variables
  (#1511). It works even if the grouping variable has a non-syntactic name
  (#1138). Negating a failed match (e.g. `select(mtcars, -contains("x"))`)
  returns all columns, instead of no columns (#1176)

    The `select()` helpers are now exported and have their own
    documentation (#1410). `one_of()` gives a useful error message if
    variables names are not found in data frame (#1407).

* The naming behaviour of `summarise_each()` and `mutate_each()` has been
  tweaked so that you can force inclusion of both the function and the
  variable name: `summarise_each(mtcars, funs(mean = mean), everything())`
  (#442).

* `mutate()` handles factors that are all `NA` (#1645), or have different
  levels in different groups (#1414). It disambiguates `NA` and `NaN` (#1448),
  and silently promotes groups that only contain `NA` (#1463). It deep copies
  data in list columns (#1643), and correctly fails on incompatible columns
  (#1641). `mutate()` on a grouped data no longer groups grouping attributes
  (#1120). `rowwise()` mutate gives expected results (#1381).

* `one_of()` tolerates unknown variables in `vars`, but warns (#1848, @jennybc).

* `print.grouped_df()` passes on `...` to `print()` (#1893).

* `slice()` correctly handles grouped attributes (#1405).

* `ungroup()` generic gains `...` (#922).

### Dual table verbs
* `bind_cols()` matches the behaviour of `bind_rows()` and ignores `NULL`
  inputs (#1148). It also handles `POSIXct`s with integer base type (#1402).

* `bind_rows()` handles 0-length named lists (#1515), promotes factors to
  characters (#1538), and warns when binding factor and character (#1485).
  bind_rows()` is more flexible in the way it can accept data frames,
  lists, list of data frames, and list of lists (#1389).

* `bind_rows()` rejects `POSIXlt` columns (#1875, @krlmlr).

* Both `bind_cols()` and `bind_rows()` infer classes and grouping information
  from the first data frame (#1692).

* `rbind()` and `cbind()` get `grouped_df()` methods that make it harder to
  create corrupt data frames (#1385). You should still prefer `bind_rows()`
  and `bind_cols()`.

* Joins now use correct class when joining on `POSIXct` columns
  (#1582, @joel23888), and consider time zones (#819). Joins handle a `by`
  that is empty (#1496), or has duplicates (#1192). Suffixes grow progressively
  to avoid creating repeated column names (#1460).  Joins on string columns
  should be substantially faster (#1386). Extra attributes are ok if they are
  identical (#1636). Joins work correct when factor levels not equal
  (#1712, #1559). Anti- and semi-joins give correct result when by variable
  is a factor (#1571), but warn if factor levels are inconsistent (#2741).
  A clear error message is given for joins where an
  explicit `by` contains unavailable columns (#1928, #1932).
  Warnings about join column inconsistencies now contain the column names
  (#2728).

* `inner_join()`, `left_join()`, `right_join()`, and `full_join()` gain a
  `suffix` argument which allows you to control what suffix duplicated variable
  names receive (#1296).

* Set operations (`intersect()`, `union()` etc) respect coercion rules
  (#799). `setdiff()` handles factors with `NA` levels (#1526).

* There were a number of fixes to enable joining of data frames that don't
  have the same encoding of column names (#1513), including working around
  bug 16885 regarding `match()` in R 3.3.0 (#1806, #1810,
  @krlmlr).

### Vector functions

* `combine()` silently drops `NULL` inputs (#1596).

* Hybrid `cummean()` is more stable against floating point errors (#1387).

* Hybrid `lead()` and `lag()` received a considerable overhaul. They are more
  careful about more complicated expressions (#1588), and falls back more
  readily to pure R evaluation (#1411). They behave correctly in `summarise()`
  (#1434). and handle default values for string columns.

* Hybrid `min()` and `max()` handle empty sets (#1481).

* `n_distinct()` uses multiple arguments for data frames (#1084), falls back to R
  evaluation when needed (#1657), reverting decision made in (#567).
  Passing no arguments gives an error (#1957, #1959, @krlmlr).

* `nth()` now supports negative indices to select from end, e.g. `nth(x, -2)`
  selects the 2nd value from the end of `x` (#1584).

* `top_n()` can now also select bottom `n` values by passing a negative value
  to `n` (#1008, #1352).

* Hybrid evaluation leaves formulas untouched (#1447).


# dplyr 0.4.3

## Improved encoding support

Until now, dplyr's support for non-UTF8 encodings has been rather shaky. This release brings a number of improvement to fix these problems: it's probably not perfect, but should be a lot better than the previously version. This includes fixes to `arrange()` (#1280), `bind_rows()` (#1265), `distinct()` (#1179), and joins (#1315). `print.tbl_df()` also received a fix for strings with invalid encodings (#851).

## Other minor improvements and bug fixes

* `frame_data()` provides a means for constructing `data_frame`s using
  a simple row-wise language. (#1358, @kevinushey)

* `all.equal()` no longer runs all outputs together (#1130).

* `as_data_frame()` gives better error message with NA column names (#1101).

* `[.tbl_df` is more careful about subsetting column names (#1245).

* `arrange()` and `mutate()` work on empty data frames (#1142).

* `arrange()`, `filter()`, `slice()`, and `summarise()` preserve data frame
  meta attributes (#1064).

* `bind_rows()` and `bind_cols()` accept lists (#1104): during initial data
  cleaning you no longer need to convert lists to data frames, but can
  instead feed them to `bind_rows()` directly.

* `bind_rows()` gains a `.id` argument. When supplied, it creates a
  new column that gives the name of each data frame (#1337, @lionel-).

* `bind_rows()` respects the `ordered` attribute of factors (#1112), and
  does better at comparing `POSIXct`s (#1125). The `tz` attribute is ignored
  when determining if two `POSIXct` vectors are comparable. If the `tz` of
  all inputs is the same, it's used, otherwise its set to `UTC`.

* `data_frame()` always produces a `tbl_df` (#1151, @kevinushey)

* `filter(x, TRUE, TRUE)` now just returns `x` (#1210),
  it doesn't internally modify the first argument (#971), and
  it now works with rowwise data (#1099). It once again works with
  data tables (#906).

* `glimpse()` also prints out the number of variables in addition to the number
  of observations (@ilarischeinin, #988).

* Joins handles matrix columns better (#1230), and can join `Date` objects
  with heterogenous representations (some `Date`s are integers, while other
  are numeric). This also improves `all.equal()` (#1204).

* Fixed `percent_rank()` and `cume_dist()` so that missing values no longer
  affect denominator (#1132).

* `print.tbl_df()` now displays the class for all variables, not just those
  that don't fit on the screen (#1276). It also displays duplicated column
  names correctly (#1159).

* `print.grouped_df()` now tells you how many groups there are.

* `mutate()` can set to `NULL` the first column (used to segfault, #1329) and
  it better protects intermediary results (avoiding random segfaults, #1231).

* `mutate()` on grouped data handles the special case where for the first few
  groups, the result consists of a `logical` vector with only `NA`. This can
  happen when the condition of an `ifelse` is an all `NA` logical vector (#958).

* `mutate.rowwise_df()` handles factors (#886) and correctly handles
  0-row inputs (#1300).

* `n_distinct()` gains an `na_rm` argument (#1052).

* The `Progress` bar used by `do()` now respects global option
  `dplyr.show_progress` (default is TRUE) so you can turn it off globally
  (@jimhester #1264, #1226).

* `summarise()` handles expressions that returning heterogenous outputs,
  e.g. `median()`, which that sometimes returns an integer, and other times a
  numeric (#893).

* `slice()` silently drops columns corresponding to an NA (#1235).

* `ungroup.rowwise_df()` gives a `tbl_df` (#936).

* More explicit duplicated column name error message (#996).

* When "," is already being used as the decimal point (`getOption("OutDec")`),
  use "." as the thousands separator when printing out formatted numbers
  (@ilarischeinin, #988).

## Databases

* `db_query_fields.SQLiteConnection` uses `build_sql` rather than `paste0`
  (#926, @NikNakk)

* Improved handling of `log()` (#1330).

* `n_distinct(x)` is translated to `COUNT(DISTINCT(x))` (@skparkes, #873).

* `print(n = Inf)` now works for remote sources (#1310).

## Hybrid evaluation

* Hybrid evaluation does not take place for objects with a class (#1237).

* Improved `$` handling (#1134).

* Simplified code for `lead()` and `lag()` and make sure they work properly on
  factors (#955). Both respect the `default` argument (#915).

* `mutate` can set to `NULL` the first column (used to segfault, #1329).

* `filter` on grouped data handles indices correctly (#880).

* `sum()` issues a warning about integer overflow (#1108).

# dplyr 0.4.2

This is a minor release containing fixes for a number of crashes and issues identified by R CMD CHECK. There is one new "feature": dplyr no longer complains about unrecognised attributes, and instead just copies them over to the output.

* `lag()` and `lead()` for grouped data were confused about indices and therefore
  produced wrong results (#925, #937). `lag()` once again overrides `lag()`
  instead of just the default method `lag.default()`. This is necessary due to
  changes in R CMD check. To use the lag function provided by another package,
  use `pkg::lag`.

* Fixed a number of memory issues identified by valgrind.

* Improved performance when working with large number of columns (#879).

* Lists-cols that contain data frames now print a slightly nicer summary
  (#1147)

* Set operations give more useful error message on incompatible data frames
  (#903).

* `all.equal()` gives the correct result when `ignore_row_order` is `TRUE`
  (#1065) and `all.equal()` correctly handles character missing values (#1095).

* `bind_cols()` always produces a `tbl_df` (#779).

* `bind_rows()` gains a test for a form of data frame corruption (#1074).

* `bind_rows()` and `summarise()` now handles complex columns (#933).

* Workaround for using the constructor of `DataFrame` on an unprotected object
  (#998)

* Improved performance when working with large number of columns (#879).

# dplyr 0.4.1

* Don't assume that RPostgreSQL is available.

# dplyr 0.4.0

## New features

* `add_rownames()` turns row names into an explicit variable (#639).

* `as_data_frame()` efficiently coerces a list into a data frame (#749).

* `bind_rows()` and `bind_cols()` efficiently bind a list of data frames by
  row or column. `combine()` applies the same coercion rules to vectors
  (it works like `c()` or `unlist()` but is consistent with the `bind_rows()`
  rules).

* `right_join()` (include all rows in `y`, and matching rows in `x`) and
  `full_join()` (include all rows in `x` and `y`) complete the family of
  mutating joins (#96).

* `group_indices()` computes a unique integer id for each group (#771). It
  can be called on a grouped_df without any arguments or on a data frame
  with same arguments as `group_by()`.

## New vignettes

* `vignette("data_frames")` describes dplyr functions that make it easier
  and faster to create and coerce data frames. It subsumes the old `memory`
  vignette.

* `vignette("two-table")` describes how two-table verbs work in dplyr.

## Minor improvements

* `data_frame()` (and `as_data_frame()` & `tbl_df()`) now explicitly
  forbid columns that are data frames or matrices (#775). All columns
  must be either a 1d atomic vector or a 1d list.

* `do()` uses lazyeval to correctly evaluate its arguments in the correct
  environment (#744), and new `do_()` is the SE equivalent of `do()` (#718).
  You can modify grouped data in place: this is probably a bad idea but it's
  sometimes convenient (#737). `do()` on grouped data tables now passes in all
  columns (not all columns except grouping vars) (#735, thanks to @kismsu).
  `do()` with database tables no longer potentially includes grouping
  variables twice (#673). Finally, `do()` gives more consistent outputs when
  there are no rows or no groups (#625).

* `first()` and `last()` preserve factors, dates and times (#509).

* Overhaul of single table verbs for data.table backend. They now all use
  a consistent (and simpler) code base. This ensures that (e.g.) `n()`
  now works in all verbs (#579).

* In `*_join()`, you can now name only those variables that are different between
  the two tables, e.g. `inner_join(x, y, c("a", "b", "c" = "d"))` (#682).
  If non-join columns are the same, dplyr will add `.x` and `.y`
  suffixes to distinguish the source (#655).

* `mutate()` handles complex vectors (#436) and forbids `POSIXlt` results
  (instead of crashing) (#670).

* `select()` now implements a more sophisticated algorithm so if you're
  doing multiples includes and excludes with and without names, you're more
  likely to get what you expect (#644). You'll also get a better error
  message if you supply an input that doesn't resolve to an integer
  column position (#643).

* Printing has received a number of small tweaks. All `print()` methods
  invisibly return their input so you can interleave `print()` statements into a
  pipeline to see interim results. `print()` will column names of 0 row data
  frames (#652), and will never print more 20 rows (i.e.
  `options(dplyr.print_max)` is now 20), not 100 (#710). Row names are no
  never printed since no dplyr method is guaranteed to preserve them (#669).

    `glimpse()` prints the number of observations (#692)

    `type_sum()` gains a data frame method.

* `summarise()` handles list output columns (#832)

* `slice()` works for data tables (#717). Documentation clarifies that
  slice can't work with relational databases, and the examples show
  how to achieve the same results using `filter()` (#720).

* dplyr now requires RSQLite >= 1.0. This shouldn't affect your code
  in any way (except that RSQLite now doesn't need to be attached) but does
  simplify the internals (#622).

* Functions that need to combine multiple results into a single column
  (e.g. `join()`, `bind_rows()` and `summarise()`) are more careful about
  coercion.

    Joining factors with the same levels in the same order preserves the
    original levels (#675). Joining factors with non-identical levels
    generates a warning and coerces to character (#684). Joining a character
    to a factor (or vice versa) generates a warning and coerces to character.
    Avoid these warnings by ensuring your data is compatible before joining.

    `rbind_list()` will throw an error if you attempt to combine an integer and
    factor (#751). `rbind()`ing a column full of `NA`s is allowed and just
    collects the appropriate missing value for the column type being collected
    (#493).

    `summarise()` is more careful about `NA`, e.g. the decision on the result
    type will be delayed until the first non NA value is returned (#599).
    It will complain about loss of precision coercions, which can happen for
    expressions that return integers for some groups and a doubles for others
    (#599).

* A number of functions gained new or improved hybrid handlers: `first()`,
  `last()`, `nth()` (#626), `lead()` & `lag()` (#683), `%in%` (#126). That means
  when you use these functions in a dplyr verb, we handle them in C++, rather
  than calling back to R, and hence improving performance.

    Hybrid `min_rank()` correctly handles `NaN` values (#726). Hybrid
    implementation of `nth()` falls back to R evaluation when `n` is not
    a length one integer or numeric, e.g. when it's an expression (#734).

    Hybrid `dense_rank()`, `min_rank()`, `cume_dist()`, `ntile()`, `row_number()`
    and `percent_rank()` now preserve NAs (#774)

* `filter` returns its input when it has no rows or no columns (#782).

* Join functions keep attributes (e.g. time zone information) from the
  left argument for `POSIXct` and `Date` objects (#819), and only
  only warn once about each incompatibility (#798).

## Bug fixes

* `[.tbl_df` correctly computes row names for 0-column data frames, avoiding
  problems with xtable (#656). `[.grouped_df` will silently drop grouping
  if you don't include the grouping columns (#733).

* `data_frame()` now acts correctly if the first argument is a vector to be
  recycled. (#680 thanks @jimhester)

* `filter.data.table()` works if the table has a variable called "V1" (#615).

* `*_join()` keeps columns in original order (#684).
  Joining a factor to a character vector doesn't segfault (#688).
  `*_join` functions can now deal with multiple encodings (#769),
  and correctly name results (#855).

* `*_join.data.table()` works when data.table isn't attached (#786).

* `group_by()` on a data table preserves original order of the rows (#623).
  `group_by()` supports variables with more than 39 characters thanks to
  a fix in lazyeval (#705). It gives meaningful error message when a variable
  is not found in the data frame (#716).

* `grouped_df()` requires `vars` to be a list of symbols (#665).

* `min(.,na.rm = TRUE)` works with `Date`s built on numeric vectors (#755).

* `rename_()` generic gets missing `.dots` argument (#708).

* `row_number()`, `min_rank()`, `percent_rank()`, `dense_rank()`, `ntile()` and
  `cume_dist()` handle data frames with 0 rows (#762). They all preserve
  missing values (#774). `row_number()` doesn't segfault when giving an external
  variable with the wrong number of variables (#781).

* `group_indices` handles the edge case when there are no variables (#867).

* Removed bogus `NAs introduced by coercion to integer range` on 32-bit Windows (#2708).

# dplyr 0.3.0.1

* Fixed problem with test script on Windows.

# dplyr 0.3

## New functions

* `between()` vector function efficiently determines if numeric values fall
  in a range, and is translated to special form for SQL (#503).

* `count()` makes it even easier to do (weighted) counts (#358).

* `data_frame()` by @kevinushey is a nicer way of creating data frames.
  It never coerces column types (no more `stringsAsFactors = FALSE`!),
  never munges column names, and never adds row names. You can use previously
  defined columns to compute new columns (#376).

* `distinct()` returns distinct (unique) rows of a tbl (#97). Supply
  additional variables to return the first row for each unique combination
  of variables.

* Set operations, `intersect()`, `union()` and `setdiff()` now have methods
  for data frames, data tables and SQL database tables (#93). They pass their
  arguments down to the base functions, which will ensure they raise errors if
  you pass in two many arguments.

* Joins (e.g. `left_join()`, `inner_join()`, `semi_join()`, `anti_join()`)
  now allow you to join on different variables in `x` and `y` tables by
  supplying a named vector to `by`. For example, `by = c("a" = "b")` joins
  `x.a` to `y.b`.

* `n_groups()` function tells you how many groups in a tbl. It returns
  1 for ungrouped data. (#477)

* `transmute()` works like `mutate()` but drops all variables that you didn't
  explicitly refer to (#302).

* `rename()` makes it easy to rename variables - it works similarly to
  `select()` but it preserves columns that you didn't otherwise touch.

* `slice()` allows you to selecting rows by position (#226). It includes
  positive integers, drops negative integers and you can use expression like
  `n()`.

## Programming with dplyr (non-standard evaluation)

* You can now program with dplyr - every function that does non-standard
  evaluation (NSE) has a standard evaluation (SE) version ending in `_`.
  This is powered by the new lazyeval package which provides all the tools
  needed to implement NSE consistently and correctly.

* See `vignette("nse")` for full details.

* `regroup()` is deprecated. Please use the more flexible `group_by_()`
  instead.

* `summarise_each_q()` and `mutate_each_q()` are deprecated. Please use
  `summarise_each_()` and `mutate_each_()` instead.

* `funs_q` has been replaced with `funs_`.

## Removed and deprecated features

* `%.%` has been deprecated: please use `%>%` instead. `chain()` is
  defunct. (#518)

* `filter.numeric()` removed. Need to figure out how to reimplement with
  new lazy eval system.

* The `Progress` refclass is no longer exported to avoid conflicts with shiny.
  Instead use `progress_estimated()` (#535).

* `src_monetdb()` is now implemented in MonetDB.R, not dplyr.

* `show_sql()` and `explain_sql()` and matching global options `dplyr.show_sql`
  and `dplyr.explain_sql` have been removed. Instead use `show_query()` and
  `explain()`.

## Minor improvements and bug fixes

* Main verbs now have individual documentation pages (#519).

* `%>%` is simply re-exported from magrittr, instead of creating a local copy
  (#496, thanks to @jimhester)

* Examples now use `nycflights13` instead of `hflights` because it the variables
  have better names and there are a few interlinked tables (#562). `Lahman` and
  `nycflights13` are (once again) suggested packages. This means many examples
  will not work unless you explicitly install them with
  `install.packages(c("Lahman", "nycflights13"))` (#508). dplyr now depends on
  Lahman 3.0.1. A number of examples have been updated to reflect modified
  field names (#586).

* `do()` now displays the progress bar only when used in interactive prompts
  and not when knitting (#428, @jimhester).

* `glimpse()` now prints a trailing new line (#590).

* `group_by()` has more consistent behaviour when grouping by constants:
  it creates a new column with that value (#410). It renames grouping
  variables (#410). The first argument is now `.data` so you can create
  new groups with name x (#534).

* Now instead of overriding `lag()`, dplyr overrides `lag.default()`,
  which should avoid clobbering lag methods added by other packages.
  (#277).

* `mutate(data, a = NULL)` removes the variable `a` from the returned
  dataset (#462).

* `trunc_mat()` and hence `print.tbl_df()` and friends gets a `width` argument
  to control the default output width. Set `options(dplyr.width = Inf)` to
  always show all columns (#589).

* `select()` gains `one_of()` selector: this allows you to select variables
  provided by a character vector (#396). It fails immediately if you give an
  empty pattern to `starts_with()`,  `ends_with()`, `contains()` or `matches()`
  (#481, @leondutoit). Fixed buglet in `select()` so that you can now create
  variables called `val` (#564).

* Switched from RC to R6.

* `tally()` and `top_n()` work consistently: neither accidentally
  evaluates the the `wt` param. (#426, @mnel)

* `rename` handles grouped data (#640).

## Minor improvements and bug fixes by backend

### Databases

* Correct SQL generation for `paste()` when used with the collapse parameter
  targeting a Postgres database. (@rbdixon, #1357)

* The db backend system has been completely overhauled in order to make
  it possible to add backends in other packages, and to support a much
  wider range of databases. See `vignette("new-sql-backend")` for instruction
  on how to create your own (#568).

* `src_mysql()` gains a method for `explain()`.

* When `mutate()` creates a new variable that uses a window function,
  automatically wrap the result in a subquery (#484).

* Correct SQL generation for `first()` and `last()` (#531).

* `order_by()` now works in conjunction with window functions in databases
  that support them.

### Data frames/`tbl_df`

* All verbs now understand how to work with `difftime()` (#390) and
  `AsIs` (#453) objects. They all check that colnames are unique (#483), and
  are more robust when columns are not present (#348, #569, #600).

* Hybrid evaluation bugs fixed:

    * Call substitution stopped too early when a sub expression contained a
      `$` (#502).

    * Handle `::` and `:::` (#412).

    * `cumany()` and `cumall()` properly handle `NA` (#408).

    * `nth()` now correctly preserve the class when using dates, times and
      factors (#509).

    * no longer substitutes within `order_by()` because `order_by()` needs to do
      its own NSE (#169).

* `[.tbl_df` always returns a tbl_df (i.e. `drop = FALSE` is the default)
  (#587, #610). `[.grouped_df` preserves important output attributes (#398).

* `arrange()` keeps the grouping structure of grouped data (#491, #605),
  and preserves input classes (#563).

* `contains()` accidentally matched regular expressions, now it passes
  `fixed = TRUE` to `grep()` (#608).

* `filter()` asserts all variables are white listed (#566).

* `mutate()` makes a `rowwise_df` when given a `rowwise_df` (#463).

* `rbind_all()` creates `tbl_df` objects instead of raw `data.frame`s.

* If `select()` doesn't match any variables, it returns a 0-column data frame,
  instead of the original (#498). It no longer fails when if some columns
  are not named (#492)

* `sample_n()` and `sample_frac()` methods for data.frames exported.
  (#405, @alyst)

* A grouped data frame may have 0 groups (#486). Grouped df objects
  gain some basic validity checking, which should prevent some crashes
  related to corrupt `grouped_df` objects made by `rbind()` (#606).

* More coherence when joining columns of compatible but different types,
  e.g. when joining a character vector and a factor (#455),
  or a numeric and integer (#450)

* `mutate()` works for on zero-row grouped data frame, and
  with list columns (#555).

* `LazySubset` was confused about input data size (#452).

* Internal `n_distinct()` is stricter about it's inputs: it requires one symbol
  which must be from the data frame (#567).

* `rbind_*()` handle data frames with 0 rows (#597). They fill character
  vector columns with `NA` instead of blanks (#595).  They work with
  list columns (#463).

* Improved handling of encoding for column names (#636).

* Improved handling of hybrid evaluation re $ and @ (#645).

### Data tables

* Fix major omission in `tbl_dt()` and `grouped_dt()` methods - I was
  accidentally doing a deep copy on every result :(

* `summarise()` and `group_by()` now retain over-allocation when working with
  data.tables (#475, @arunsrinivasan).

* joining two data.tables now correctly dispatches to data table methods,
  and result is a data table (#470)

### Cubes

* `summarise.tbl_cube()` works with single grouping variable (#480).

# dplyr 0.2

## Piping

dplyr now imports `%>%` from magrittr (#330). I recommend that you use this instead of `%.%` because it is easier to type (since you can hold down the shift key) and is more flexible. With you `%>%`, you can control which argument on the RHS recieves the LHS by using the pronoun `.`. This makes `%>%` more useful with base R functions because they don't always take the data frame as the first argument. For example you could pipe `mtcars` to `xtabs()` with:

    mtcars %>% xtabs( ~ cyl + vs, data = .)

Thanks to @smbache for the excellent magrittr package. dplyr only provides `%>%` from magrittr, but it contains many other useful functions. To use them, load `magrittr` explicitly: `library(magrittr)`. For more details, see `vignette("magrittr")`.

`%.%` will be deprecated in a future version of dplyr, but it won't happen for a while. I've also deprecated `chain()` to encourage a single style of dplyr usage: please use `%>%` instead.

## Do

`do()` has been completely overhauled. There are now two ways to use it, either with multiple named arguments or a single unnamed arguments. `group_by()` + `do()` is equivalent to `plyr::dlply`, except it always returns a data frame.

If you use named arguments, each argument becomes a list-variable in the output. A list-variable can contain any arbitrary R object so it's particularly well suited for storing models.

    library(dplyr)
    models <- mtcars %>% group_by(cyl) %>% do(lm = lm(mpg ~ wt, data = .))
    models %>% summarise(rsq = summary(lm)$r.squared)

If you use an unnamed argument, the result should be a data frame. This allows you to apply arbitrary functions to each group.

    mtcars %>% group_by(cyl) %>% do(head(., 1))

Note the use of the `.` pronoun to refer to the data in the current group.

`do()` also has an automatic progress bar. It appears if the computation takes longer than 5 seconds and lets you know (approximately) how much longer the job will take to complete.

## New verbs

dplyr 0.2 adds three new verbs:

* `glimpse()` makes it possible to see all the columns in a tbl,
  displaying as much data for each variable as can be fit on a single line.

* `sample_n()` randomly samples a fixed number of rows from a tbl;
  `sample_frac()` randomly samples a fixed fraction of rows. Only works
  for local data frames and data tables (#202).

* `summarise_each()` and `mutate_each()` make it easy to apply one or more
  functions to multiple columns in a tbl (#178).

## Minor improvements

* If you load plyr after dplyr, you'll get a message suggesting that you
  load plyr first (#347).

* `as.tbl_cube()` gains a method for matrices (#359, @paulstaab)

* `compute()` gains `temporary` argument so you can control whether the
  results are temporary or permanent (#382, @cpsievert)

* `group_by()` now defaults to `add = FALSE` so that it sets the grouping
  variables rather than adding to the existing list. I think this is how
  most people expected `group_by` to work anyway, so it's unlikely to
  cause problems (#385).

* Support for [MonetDB](http://www.monetdb.org) tables with `src_monetdb()`
  (#8, thanks to @hannesmuehleisen).

* New vignettes:

    * `memory` vignette which discusses how dplyr minimises memory usage
      for local data frames (#198).

    *  `new-sql-backend` vignette which discusses how to add a new
       SQL backend/source to dplyr.

* `changes()` output more clearly distinguishes which columns were added or
  deleted.

* `explain()` is now generic.

* dplyr is more careful when setting the keys of data tables, so it never
  accidentally modifies an object that it doesn't own. It also avoids
  unnecessary key setting which negatively affected performance.
  (#193, #255).

* `print()` methods for `tbl_df`, `tbl_dt` and `tbl_sql` gain `n` argument to
  control the number of rows printed (#362). They also works better when you have
  columns containing lists of complex objects.

* `row_number()` can be called without arguments, in which case it returns
  the same as `1:n()` (#303).

* `"comment"` attribute is allowed (white listed) as well as names (#346).

* hybrid versions of `min`, `max`, `mean`, `var`, `sd` and `sum`
  handle the `na.rm` argument (#168). This should yield substantial
  performance improvements for those functions.

* Special case for call to `arrange()` on a grouped data frame with no arguments. (#369)

## Bug fixes

* Code adapted to Rcpp > 0.11.1

* internal `DataDots` class protects against missing variables in verbs (#314),
  including the case where `...` is missing. (#338)

* `all.equal.data.frame` from base is no longer bypassed. we now have
  `all.equal.tbl_df` and `all.equal.tbl_dt` methods (#332).

* `arrange()` correctly handles NA in numeric vectors (#331) and 0 row
  data frames (#289).

* `copy_to.src_mysql()` now works on windows (#323)

* `*_join()` doesn't reorder column names (#324).

* `rbind_all()` is stricter and only accepts list of data frames (#288)

* `rbind_*` propagates time zone information for `POSIXct` columns (#298).

* `rbind_*` is less strict about type promotion. The numeric `Collecter` allows
  collection of integer and logical vectors. The integer `Collecter` also collects
  logical values (#321).

* internal `sum` correctly handles integer (under/over)flow (#308).

* `summarise()` checks consistency of outputs (#300) and drops `names`
  attribute of output columns (#357).

* join functions throw error instead of crashing when there are no common
  variables between the data frames, and also give a better error message when
  only one data frame has a by variable (#371).

* `top_n()` returns `n` rows instead of `n - 1` (@leondutoit, #367).

* SQL translation always evaluates subsetting operators (`$`, `[`, `[[`)
  locally. (#318).

* `select()` now renames variables in remote sql tbls (#317) and
  implicitly adds grouping variables (#170).

* internal `grouped_df_impl` function errors if there are no variables to group by (#398).

* `n_distinct` did not treat NA correctly in the numeric case #384.

* Some compiler warnings triggered by -Wall or -pedantic have been eliminated.

* `group_by` only creates one group for NA (#401).

* Hybrid evaluator did not evaluate expression in correct environment (#403).

# dplyr 0.1.3

## Bug fixes

* `select()` actually renames columns in a data table (#284).

* `rbind_all()` and `rbind_list()` now handle missing values in factors (#279).

* SQL joins now work better if names duplicated in both x and y tables (#310).

* Builds against Rcpp 0.11.1

* `select()` correctly works with the vars attribute (#309).

* Internal code is stricter when deciding if a data frame is grouped (#308):
  this avoids a number of situations which previously caused problems.

* More data frame joins work with missing values in keys (#306).

# dplyr 0.1.2

## New features

* `select()` is substantially more powerful. You can use named arguments to
  rename existing variables, and new functions `starts_with()`, `ends_with()`,
  `contains()`, `matches()` and `num_range()` to select variables based on
  their names. It now also makes a shallow copy, substantially reducing its
  memory impact (#158, #172, #192, #232).

* `summarize()` added as alias for `summarise()` for people from countries
  that don't don't spell things correctly ;) (#245)

## Bug fixes

* `filter()` now fails when given anything other than a logical vector, and
  correctly handles missing values (#249). `filter.numeric()` proxies
  `stats::filter()` so you can continue to use `filter()` function with
  numeric inputs (#264).

* `summarise()` correctly uses newly created variables (#259).

* `mutate()` correctly propagates attributes (#265) and `mutate.data.frame()`
  correctly mutates the same variable repeatedly (#243).

* `lead()` and `lag()` preserve attributes, so they now work with
  dates, times and factors (#166).

* `n()` never accepts arguments (#223).

* `row_number()` gives correct results (#227).

* `rbind_all()` silently ignores data frames with 0 rows or 0 columns (#274).

* `group_by()` orders the result (#242). It also checks that columns
  are of supported types (#233, #276).

* The hybrid evaluator did not handle some expressions correctly, for
  example in `if(n() > 5) 1 else 2` the subexpression `n()` was not
  substituted correctly. It also correctly processes `$` (#278).

* `arrange()` checks that all columns are of supported types (#266). It also
  handles list columns (#282).

* Working towards Solaris compatibility.

* Benchmarking vignette temporarily disabled due to microbenchmark
  problems reported by BDR.

# dplyr 0.1.1

## Improvements

* new `location()` and `changes()` functions which provide more information
  about how data frames are stored in memory so that you can see what
  gets copied.

* renamed `explain_tbl()` to `explain()` (#182).

* `tally()` gains `sort` argument to sort output so highest counts
  come first (#173).

* `ungroup.grouped_df()`, `tbl_df()`, `as.data.frame.tbl_df()` now only
  make shallow copies of their inputs (#191).

* The `benchmark-baseball` vignette now contains fairer (including grouping
  times) comparisons with `data.table`. (#222)

## Bug fixes

* `filter()` (#221) and `summarise()` (#194) correctly propagate attributes.

* `summarise()` throws an error when asked to summarise an unknown variable
  instead of crashing (#208).

* `group_by()` handles factors with missing values (#183).

* `filter()` handles scalar results (#217) and better handles scoping, e.g.
  `filter(., variable)` where `variable` is defined in the function that calls
  `filter`. It also handles `T` and `F` as aliases to `TRUE` and `FALSE`
  if there are no `T` or `F` variables in the data or in the scope.

* `select.grouped_df` fails when the grouping variables are not included
  in the selected variables (#170)

* `all.equal.data.frame()` handles a corner case where the data frame has
  `NULL` names (#217)

* `mutate()` gives informative error message on unsupported types (#179)

* dplyr source package no longer includes pandas benchmark, reducing
  download size from 2.8 MB to 0.5 MB.<|MERGE_RESOLUTION|>--- conflicted
+++ resolved
@@ -1,16 +1,14 @@
 # dplyr (development version)
 
-<<<<<<< HEAD
 * Removed default fallbacks to lazyeval methods; this will yield better error messages when 
   you call a dplyr function with the wrong input, and is part of our long term 
   plan to remove the deprecated lazyeval interface. 
-=======
+
 * `inner_join()` gains a `keep` parameter for consistency with the other
   mutating joins (@patrickbarks, #5581).
 
 * Improved performance with many columns, with a dynamic data mask using active
   bindings and lazy chops (#5017). 
->>>>>>> 88087a1f
 
 * `mutate()` and friends preserves row names in data frames once more (#5418).
 
