# dplyr (development version)

<<<<<<< HEAD
* New `symdiff()` function computes the symmetric difference (#4811).
=======
* `relocate()` now works correctly with empty data frames and when `.before` or
  `.after` result in empty selections (#6167).

* `relocate()` no longer drops attributes of bare data frames (#6341).

* `across()` used without functions inside a rowwise-data frame no longer
   generates an invalid data frame (#6264).

* New `consecutive_id()` for creating groups based on contiguous runs of the
  same values, like `data.table::rleid()` (#1534).

* `nest_join()` now preserves the type of `y` (#6295).

* Passing `...` to `across()` is now deprecated because the evaluation timing of
  `...` is ambiguous. Now instead of (e.g.) `across(a:b, mean, na.rm = TRUE)`
  you should write `across(a:b, ~ mean(.x, na.rm = TRUE))` (#6073).
>>>>>>> ed2efb39

* Rowwise-`mutate()` behaves a little better with 0-row inputs (#6303).

* A rowwise `mutate()` now automatically unlists list-columns containing 
  length 1 vectors (#6302).

* `arrange()` now correctly ignores `NULL` inputs (#6193).

* `*_join()` now error if you supply them with additional arguments that
  aren't used (#6228).

* `df |> arrange(mydesc::desc(x))` works correctly when the mydesc re-exports
   `dplyr::desc()` (#6231).

* `union_all()`, like `union()`, now requires that data frames be compatible:
  i.e. they have the same columns, and the columns have compatible types.

* `setequal()` ignores differences between freely coercible types (e.g. integer 
  and double) (#6114) and ignores duplicated rows (#6057).

* `all_equal()` is formally deprecated. We've advised against it for
  some time, and we explicitly recommend you use `all.equal()`,
  manually reordering the rows and columns (#6324).

* `distinct()` returns columns ordered the way you request, not the same
  as the input data (#6156).

* The `.keep`, `.before`, and `.after` arguments to `mutate()` 
  are no longer experimental.
  
* The `rows_*()` family of functions are no longer experimental.

* `desc()` gives a useful error message if you give it a non-vector (#6028).

* `slice_sample()` returns a data frame or group with the same number of rows as 
  the input when `replace = FALSE` and `n` is larger than the number of rows or 
  `prop` is larger than 1. This reverts a change made in 1.0.8, returning to the 
  behavior of 1.0.7 (#6185)

* `slice()` helpers again produce output equivalent to `slice(.data, 0)` when
  the `n` or `prop` argument is 0, fixing a bug introduced in the previous
  version (@eutwt, #6184).

* Fixed an issue with latest rlang that caused internal tools (such as
  `mask$eval_all_summarise()`) to be mentioned in error messages (#6308).

* `distinct()` now retains attributes of bare data frames (#6318).

* dplyr no longer provides `count()` and `tally()` methods for `tbl_sql`.
  These methods have been accidentally overriding the `tbl_lazy` methods that
  dbplyr provides, which has resulted in issues with the grouping structure of
  the output (#6338, tidyverse/dbplyr#940).

* `relocate()` now retains the last name change when a single column is renamed
  multiple times while it is being moved. This better matches the behavior of
  `rename()` (#6209, with help from @eutwt).

* `na_if()` has been rewritten to utilize vctrs. This comes with the following
  improvements (#6329):

  * It now casts `y` to the type of `x` before comparing them, which makes it
    clearer that this function is type and size stable on `x`. In particular,
    this means that you can no longer do `na_if(<tibble>, 0)`, which previously
    accidentally allowed you to replace any instance of `0` across every column
    of the tibble with `NA`. `na_if()` was never intended to work this way, and
    this is considered off-label usage.
    
  * You can now replace `NaN` values in `x` with `NA` through `na_if(x, NaN)`.

* `first()`, `last()`, and `nth()` have been rewritten to use vctrs. This comes
  with the following improvements (#6331):
  
  * When used on a data frame, these functions now return a single row rather
    than a single column. This is more consistent with the vctrs principle that
    a data frame is generally treated as a vector of rows.
    
  * The `default` is no longer "guessed", and will always automatically be set
    to a missing value appropriate for the type of `x`.
    
  * Fractional values of `n` are no longer truncated to integers, and will now
    cause an error. For example, `nth(x, n = 2)` is fine, but
    `nth(x, n = 2.5)` is now an error.

* `lag()` and `lead()` now cast `default` to the type of `x`, rather than taking
  the common type. This ensures that these functions are type stable on `x`
  (#6330).

* `with_order()` now checks that the size of `order_by` is the same size as `x`.

* `with_order()` now works correctly when data frames are used as the `order_by`
  value (#6334).

* `coalesce()` now more fully embraces the principles of vctrs (#6265).

  * `.ptype` and `.size` arguments have been added to allow you to explicitly
    enforce an output type and size.
    
  * `NULL` inputs are now discarded up front.

  * `coalesce()` no longer iterates over the columns of data frame input.
    Instead, a row is now only coalesced if it is entirely missing, which is
    consistent with `vctrs::vec_equal_na()` and greatly simplifies the
    implementation.

* `group_by()` now uses a new algorithm for computing groups. It is often faster
  than the previous approach (especially when there are many groups), and in
  most cases there should be no changes. The exception is with character vector
  group columns, which are now internally ordered in the C locale rather than
  the system locale and may result in differently ordered results when you
  follow up a `group_by()` with functions that use the group data, such as
  `summarise()` or `group_split()` (#4406, #6297).
  
  See the Ordering section of `?group_by()` for more information. For a full
  explanation of this change, refer to this
  [tidyup](https://github.com/tidyverse/tidyups/blob/main/006-dplyr-group-by-ordering.md).

* `if_else()` has been rewritten to utilize vctrs. This comes with most of the
  same benefits as the `case_when()` rewrite. In particular, `if_else()` now
  takes the common type of `true`, `false`, and `missing` when determining what
  the output type should be, meaning that you no longer have to be quite as
  strict about types when supplying values for them (for example, you no longer
  need to supply typed `NA` values, like `NA_character_`) (#6243).

* `case_when()` has been rewritten to utilize vctrs (#5106). This comes with a
  number of useful improvements:
  
  * There is a new `.default` argument that is intended to replace usage of
    `TRUE ~ default_value` as a more explicit and readable way to specify
    a default value. In the future, we will deprecate the unsafe recycling of
    the LHS inputs that allows `TRUE ~` to work, so we encourage you to switch
    over to using `.default` instead.
  
  * The types of the RHS inputs no longer have to match exactly. For example,
    the following no longer requires you to use `NA_character_` instead of just
    `NA`.

    ```
    x <- c("little", "unknown", "small", "missing", "large")
    
    case_when(
      x %in% c("little", "small") ~ "one",
      x %in% c("big", "large") ~ "two",
      x %in% c("missing", "unknown") ~ NA
    )
    ```
    
  * `case_when()` now supports a larger variety of value types. For example,
     you can use a data frame to create multiple columns at once.
     
  * There are new `.ptype` and `.size` arguments which allow you to enforce
    a particular output type and size. This allows you to construct a completely
    type and size stable call to `case_when()`.

  * The error thrown when types or lengths were incorrect has been improved
    (#6261, #6206).

* `arrange()` now uses a faster algorithm for sorting character vectors, which
  is heavily inspired by data.table's `forder()`. Additionally, the default
  locale for sorting character vectors is now the C locale, which is a breaking
  change from the previous behavior that utilized the system locale. The new
  `.locale` argument can be used to adjust this to, say, the American English
  locale, which is an optional feature that requires the stringi package. This
  change improves reproducibility across R sessions and operating systems. For a
  fuller explanation, refer to this
  [tidyup](https://github.com/tidyverse/tidyups/blob/main/003-dplyr-radix-ordering.md)
  which outlines and justifies this change (#4962).

* `tbl_sum()` is no longer reexported from tibble (#6284).

* `slice_sample()` now gives a more informative error when `replace = FALSE` and
  the number of rows requested in the sample exceeds the number of rows in the
  data (#6271).

* `frame_data()` is no longer reexported from tibble (#6278).

* `lst_()` is no longer reexported from tibble (#6276).

* `data_frame_()` is no longer reexported from tibble (#6277).

* `between()` has been rewritten to utilize vctrs. This means that it is no
  longer restricted to just numeric and date-time vectors. Additionally, `left`
  and `right` are no longer required to be scalars, they can now also be vectors
  with the same length as `x`. Finally, `left` and `right` are now cast to the
  type of `x` before the comparison is made. This last change means that you
  can no longer make comparisons like `between(<int>, 0, 2.5)`, as `2.5` can't
  be cast to integer without losing information. We recommend that you convert
  the `<int>` vector to double before calling `between()` if you require this
  (#6183, #6260).

* Joins have undergone a complete overhaul. The purpose of this overhaul is to
  enable more flexible join operations, while also providing tools to perform
  quality control checks directly in the join call. Many of these changes are
  inspired by data.table's join syntax (#5914, #5661, #5413, #2240).

  * A _join specification_ can now be created through `join_by()`. This allows
    you to specify both the left and right hand side of a join using unquoted
    column names, such as `join_by(sale_date == commercial_date)`. Join
    specifications can be supplied to any `*_join()` function as the `by`
    argument.
    
  * Join specifications allow for various new types of joins:
  
    * Equi joins: The most common join, specified by `==`. For example,
      `join_by(sale_date == commercial_date)`.
      
    * Non-equi joins: For joining on conditions other than equality, specified
      by `>=`, `>`, `<`, and `<=`. For example,
      `join_by(sale_date >= commercial_date)` to find every commercial that
      aired before a particular sale.
      
    * Rolling joins: For "rolling" the preceding value forward or the following
      value backwards when there isn't an exact match, specified by using one of
      the rolling helpers: `preceding()` or `following()`. For example,
      `join_by(preceding(sale_date, commercial_date))` to find only the most
      recent commercial that aired before a particular sale.
      
    * Overlap joins: For detecting overlaps between sets of columns, specified
      by using one of the overlap helpers: `between()`, `within()`, or
      `overlaps()`. For example,
      `join_by(between(commercial_date, sale_date_lower, sale_date))` to
      find commercials that aired before a particular sale, as long as they
      occurred after some lower bound, such as 40 days before the sale was made.
      
    Note that you cannot use arbitrary expressions in the join conditions, like
    `join_by(sale_date - 40 >= commercial_date)`. Instead, use `mutate()` to
    create a new column containing the result of `sale_date - 40` and refer
    to that by name in `join_by()`.
    
  * `multiple` is a new argument for controlling what happens when a row
    in `x` matches multiple rows in `y`. For equi joins and rolling joins,
    where this is usually surprising, this defaults to signaling a `"warning"`,
    but still returns all of the matches. For non-equi joins and cross joins,
    where multiple matches are usually expected, this defaults to returning
    `"all"` of the matches. You can also return only the `"first"` or `"last"`
    match, `"any"` of the matches, or you can `"error"`.
    
  * `keep` now defaults to `NULL` rather than `FALSE`. `NULL` implies
    `keep = FALSE` for equi-join conditions, but `keep = TRUE` for non-equi
    join conditions, since you generally want to preserve both sides of a
    non-equi join.
    
  * `unmatched` is a new argument for controlling what happens when a row
    would be dropped because it doesn't have a match. For backwards
    compatibility, the default is `"drop"`, but you can also choose to
    `"error"` if dropped rows would be surprising.

* `nest_join()` has gained the `na_matches` argument that all other joins have.

# dplyr 1.0.9

* New `rows_append()` which works like `rows_insert()` but ignores keys and
  allows you to insert arbitrary rows with a guarantee that the type of `x`
  won't change (#6249, thanks to @krlmlr for the implementation and @mgirlich
  for the idea).

* The `rows_*()` functions no longer require that the key values in `x` uniquely
  identify each row. Additionally, `rows_insert()` and `rows_delete()` no
  longer require that the key values in `y` uniquely identify each row. Relaxing
  this restriction should make these functions more practically useful for
  data frames, and alternative backends can enforce this in other ways as needed
  (i.e. through primary keys) (#5553).
  
* `rows_insert()` gained a new `conflict` argument allowing you greater control
  over rows in `y` with keys that conflict with keys in `x`. A conflict arises
  if a key in `y` already exists in `x`. By default, a conflict results in an
  error, but you can now also `"ignore"` these `y` rows. This is very similar to
  the `ON CONFLICT DO NOTHING` command from SQL (#5588, with helpful additions
  from @mgirlich and @krlmlr).

* `rows_update()`, `rows_patch()`, and `rows_delete()` gained a new `unmatched`
  argument allowing you greater control over rows in `y` with keys that are
  unmatched by the keys in `x`. By default, an unmatched key results in an
  error, but you can now also `"ignore"` these `y` rows (#5984, #5699).
  
* `rows_delete()` no longer requires that the columns of `y` be a strict subset
  of `x`. Only the columns specified through `by` will be utilized from `y`,
  all others will be dropped with a message.

* The `rows_*()` functions now always retain the column types of `x`. This
  behavior was documented, but previously wasn't being applied correctly
  (#6240).
  
* The `rows_*()` functions now fail elegantly if `y` is a zero column data frame
  and `by` isn't specified (#6179).

# dplyr 1.0.8

* Better display of error messages thanks to rlang 1.0.0.

* `mutate(.keep = "none")` is no longer identical to `transmute()`.
  `transmute()` has not been changed, and completely ignores the column ordering
  of the existing data, instead relying on the ordering of expressions
  supplied through `...`. `mutate(.keep = "none")` has been changed to ensure
  that pre-existing columns are never moved, which aligns more closely with the
  other `.keep` options (#6086).

* `filter()` forbids matrix results (#5973) and warns about data frame 
  results, especially data frames created from `across()` with a hint 
  to use `if_any()` or `if_all()`. 

* `slice()` helpers (`slice_head()`, `slice_tail()`, `slice_min()`, `slice_max()`) 
  now accept negative values for `n` and `prop` (#5961).

* `slice()` now indicates which group produces an error (#5931).

* `cur_data()` and `cur_data_all()` don't simplify list columns in rowwise data frames (#5901).

* dplyr now uses `rlang::check_installed()` to prompt you whether to install
  required packages that are missing.

* `storms` data updated to 2020 (@steveharoz, #5899).

* `coalesce()` accepts 1-D arrays (#5557).

* The deprecated `trunc_mat()` is no longer reexported from dplyr (#6141).

# dplyr 1.0.7

* `across()` uses the formula environment when inlining them (#5886).

* `summarise.rowwise_df()` is quiet when the result is ungrouped (#5875).

* `c_across()` and `across()` key deparsing not confused by long calls (#5883).

* `across()` handles named selections (#5207).

# dplyr 1.0.6

* `add_count()` is now generic (#5837).

* `if_any()` and `if_all()` abort when a predicate is mistakingly used as `.cols=` (#5732).

* Multiple calls to `if_any()` and/or `if_all()` in the same expression are now
  properly disambiguated (#5782). 

* `filter()` now inlines `if_any()` and `if_all()` expressions. This greatly
  improves performance with grouped data frames.

* Fixed behaviour of `...` in top-level `across()` calls (#5813, #5832).

* `across()` now inlines lambda-formulas. This is slightly more performant and
  will allow more optimisations in the future.

* Fixed issue in `bind_rows()` causing lists to be incorrectly transformed as
  data frames (#5417, #5749).

* `select()` no longer creates duplicate variables when renaming a variable 
  to the same name as a grouping variable (#5841).

* `dplyr_col_select()` keeps attributes for bare data frames (#5294, #5831).

* Fixed quosure handling in `dplyr::group_by()` that caused issues with extra
  arguments (tidyverse/lubridate#959).

* Removed the `name` argument from the `compute()` generic (@ianmcook, #5783).

* row-wise data frames of 0 rows and list columns are supported again (#5804).

# dplyr 1.0.5

* Fixed edge case of `slice_sample()` when `weight_by=` is used and there 
  0 rows (#5729). 
  
* `across()` can again use columns in functions defined inline (#5734). 

* Using testthat 3rd edition. 

* Fixed bugs introduced in `across()` in previous version (#5765).

* `group_by()` keeps attributes unrelated to the grouping (#5760).

* The `.cols=` argument of `if_any()` and `if_all()` defaults to `everything()`. 

# dplyr 1.0.4

* Improved performance for `across()`. This makes `summarise(across())` and 
  `mutate(across())` perform as well as the superseded colwise equivalents (#5697). 

* New functions `if_any()` and `if_all()` (#4770, #5713).

* `summarise()` silently ignores NULL results (#5708).

* Fixed a performance regression in `mutate()` when warnings occur once per
  group (#5675). We no longer instrument warnings with debugging information
  when `mutate()` is called within `suppressWarnings()`.

# dplyr 1.0.3

* `summarise()` no longer informs when the result is ungrouped (#5633).

* `group_by(.drop = FALSE)` preserves ordered factors (@brianrice2, #5545).

* `count()` and `tally()` are now generic. 

* Removed default fallbacks to lazyeval methods; this will yield better error messages when 
  you call a dplyr function with the wrong input, and is part of our long term 
  plan to remove the deprecated lazyeval interface. 

* `inner_join()` gains a `keep` parameter for consistency with the other
  mutating joins (@patrickbarks, #5581).

* Improved performance with many columns, with a dynamic data mask using active
  bindings and lazy chops (#5017). 

* `mutate()` and friends preserves row names in data frames once more (#5418).

* `group_by()` uses the ungrouped data for the implicit mutate step (#5598). 
  You might have to define an `ungroup()` method for custom classes.
  For example, see https://github.com/hadley/cubelyr/pull/3. 
  
* `relocate()` can rename columns it relocates (#5569).

* `distinct()` and `group_by()` have better error messages when the mutate step fails (#5060).

* Clarify that `between()` is not vectorised (#5493).

* Fixed `across()` issue where data frame columns would could not be referred to
  with `all_of()` in the nested case (`mutate()` within `mutate()`) (#5498).
  
* `across()` handles data frames with 0 columns (#5523). 

* `mutate()` always keeps grouping variables, unconditional to `.keep=` (#5582).

* dplyr now depends on R 3.3.0


# dplyr 1.0.2

* Fixed `across()` issue where data frame columns would mask objects referred to
  from `all_of()` (#5460).

* `bind_cols()` gains a `.name_repair` argument, passed to `vctrs::vec_cbind()` (#5451)

* `summarise(.groups = "rowwise")` makes a rowwise data frame even if the input data 
  is not grouped (#5422). 

# dplyr 1.0.1

* New function `cur_data_all()` similar to `cur_data()` but includes the grouping variables (#5342). 

* `count()` and `tally()` no longer automatically weights by column `n` if 
  present (#5298). dplyr 1.0.0 introduced this behaviour because of Hadley's
  faulty memory. Historically `tally()` automatically weighted and `count()` 
  did not, but this behaviour was accidentally changed in 0.8.2 (#4408) so that 
  neither automatically weighted by `n`. Since 0.8.2 is almost a year old,
  and the automatically weighting behaviour was a little confusing anyway,
  we've removed it from both `count()` and `tally()`.
  
    Use of `wt = n()` is now deprecated; now just omit the `wt` argument.

* `coalesce()` now supports data frames correctly (#5326).

* `cummean()` no longer has off-by-one indexing problem (@cropgen, #5287).

* The call stack is preserved on error. This makes it possible to `recover()`
  into problematic code called from dplyr verbs (#5308).


# dplyr 1.0.0

## Breaking changes

* `bind_cols()` no longer converts to a tibble, returns a data frame if the input is a data frame.

* `bind_rows()`, `*_join()`, `summarise()` and `mutate()` use vctrs coercion 
  rules. There are two main user facing changes:

    * Combining factor and character vectors silently creates a character 
      vector; previously it created a character vector with a warning.
      
    * Combining multiple factors creates a factor with combined levels;
      previously it created a character vector with a warning.

* `bind_rows()` and other functions use vctrs name repair, see `?vctrs::vec_as_names`.

* `all.equal.tbl_df()` removed.

    * Data frames, tibbles and grouped data frames are no longer considered equal, even if the data is the same.
    
    * Equality checks for data frames no longer ignore row order or groupings.

    * `expect_equal()` uses `all.equal()` internally. When comparing data frames, tests that used to pass may now fail.

* `distinct()` keeps the original column order.

* `distinct()` on missing columns now raises an error, it has been a compatibility warning for a long time.

* `group_modify()` puts the grouping variable to the front.

* `n()` and `row_number()` can no longer be called directly when dplyr is not loaded, 
  and this now generates an error: `dplyr::mutate(mtcars, x = n())`. 
  
  Fix by prefixing with `dplyr::` as in `dplyr::mutate(mtcars, x = dplyr::n())`
  
* The old data format for `grouped_df` is no longer supported. This may affect you if you have serialized grouped data frames to disk, e.g. with `saveRDS()` or when using knitr caching.

* `lead()` and `lag()` are stricter about their inputs. 

* Extending data frames requires that the extra class or classes are added first, not last. 
  Having the extra class at the end causes some vctrs operations to fail with a message like:
  
  ```
  Input must be a vector, not a `<data.frame/...>` object
  ```

* `right_join()` no longer sorts the rows of the resulting tibble according to the order of the RHS `by` argument in tibble `y`.

## New features

* The `cur_` functions (`cur_data()`, `cur_group()`, `cur_group_id()`, 
  `cur_group_rows()`) provide a full set of options to you access information 
  about the "current" group in dplyr verbs. They are inspired by 
  data.table's `.SD`, `.GRP`, `.BY`, and `.I`.

* The `rows_` functions (`rows_insert()`, `rows_update()`, `rows_upsert()`, `rows_patch()`, `rows_delete()`) provide a new API to insert and delete rows from a second data frame or table. Support for updating mutable backends is planned (#4654).

* `mutate()` and `summarise()` create multiple columns from a single expression
  if you return a data frame (#2326).

* `select()` and `rename()` use the latest version of the tidyselect interface.
  Practically, this means that you can now combine selections using Boolean
  logic (i.e. `!`, `&` and `|`), and use predicate functions with `where()` 
  (e.g. `where(is.character)`) to select variables by type (#4680). It also makes
  it possible to use `select()` and `rename()` to repair data frames with
  duplicated names (#4615) and prevents you from accidentally introducing
  duplicate names (#4643). This also means that dplyr now re-exports `any_of()`
  and `all_of()` (#5036).

* `slice()` gains a new set of helpers:

  * `slice_head()` and `slice_tail()` select the first and last rows, like
    `head()` and `tail()`, but return `n` rows _per group_.
    
  * `slice_sample()` randomly selects rows, taking over from `sample_frac()` 
     and `sample_n()`.
  
  * `slice_min()` and `slice_max()` select the rows with the minimum or 
    maximum values of a variable, taking over from the confusing `top_n()`.

* `summarise()` can create summaries of greater than length 1 if you use a
  summary function that returns multiple values.

* `summarise()` gains a `.groups=` argument to control the grouping structure. 

* New `relocate()` verb makes it easy to move columns around within a data 
  frame (#4598).
  
* New `rename_with()` is designed specifically for the purpose of renaming
  selected columns with a function (#4771).

* `ungroup()` can now selectively remove grouping variables (#3760).

* `pull()` can now return named vectors by specifying an additional column name
  (@ilarischeinin, #4102).

## Experimental features

* `mutate()` (for data frames only), gains experimental new arguments
  `.before` and `.after` that allow you to control where the new columns are
  placed (#2047).

* `mutate()` (for data frames only), gains an experimental new argument 
  called `.keep` that allows you to control which variables are kept from
  the input `.data`. `.keep = "all"` is the default; it keeps all variables.
  `.keep = "none"` retains no input variables (except for grouping keys), 
  so behaves like `transmute()`. `.keep = "unused"` keeps only variables 
  not used to make new columns. `.keep = "used"` keeps only the input variables
  used to create new columns; it's useful for double checking your work (#3721).

* New, experimental, `with_groups()` makes it easy to temporarily group or
  ungroup (#4711).

## across()

* New function `across()` that can be used inside `summarise()`, `mutate()`,
  and other verbs to apply a function (or a set of functions) to a selection of 
  columns. See `vignette("colwise")` for more details.
  
* New function `c_across()` that can be used inside `summarise()` and `mutate()`
  in row-wise data frames to easily (e.g.) compute a row-wise mean of all
  numeric variables. See `vignette("rowwise")` for more details.

## rowwise()

* `rowwise()` is no longer questioning; we now understand that it's an
  important tool when you don't have vectorised code. It now also allows you to
  specify additional variables that should be preserved in the output when 
  summarising (#4723). The rowwise-ness is preserved by all operations;
  you need to explicit drop it with `as_tibble()` or `group_by()`.

* New, experimental, `nest_by()`. It has the same interface as `group_by()`,
  but returns a rowwise data frame of grouping keys, supplemental with a 
  list-column of data frames containing the rest of the data.

## vctrs

* The implementation of all dplyr verbs have been changed to use primitives
  provided by the vctrs package. This makes it easier to add support for 
  new types of vector, radically simplifies the implementation, and makes
  all dplyr verbs more consistent.

* The place where you are mostly likely to be impacted by the coercion
  changes is when working with factors in joins or grouped mutates:
  now when combining factors with different levels, dplyr creates a new
  factor with the union of the levels. This matches base R more closely, 
  and while perhaps strictly less correct, is much more convenient.

* dplyr dropped its two heaviest dependencies: Rcpp and BH. This should make
  it considerably easier and faster to build from source.
  
* The implementation of all verbs has been carefully thought through. This 
  mostly makes implementation simpler but should hopefully increase consistency,
  and also makes it easier to adapt to dplyr to new data structures in the 
  new future. Pragmatically, the biggest difference for most people will be
  that each verb documents its return value in terms of rows, columns, groups,
  and data frame attributes.

* Row names are now preserved when working with data frames.


## Grouping

* `group_by()` uses hashing from the `vctrs` package.

* Grouped data frames now have `names<-`, `[[<-`, `[<-` and `$<-` methods that
  re-generate the underlying grouping. Note that modifying grouping variables
  in multiple steps (i.e. `df$grp1 <- 1; df$grp2 <- 1`) will be inefficient
  since the data frame will be regrouped after each modification.

* `[.grouped_df` now regroups to respect any grouping columns that have
  been removed (#4708).

* `mutate()` and `summarise()` can now modify grouping variables (#4709).

* `group_modify()` works with additional arguments (@billdenney and @cderv, #4509)

* `group_by()` does not create an arbitrary NA group when grouping by factors
  with `drop = TRUE` (#4460).


## Lifecycle changes

* All deprecations now use the [lifecycle](https://lifecycle.r-lib.org), 
  that means by default you'll only see a deprecation warning once per session,
  and you can control with `options(lifecycle_verbosity = x)` where
  `x` is one of NULL, "quiet", "warning", and "error".

### Removed

* `id()`, deprecated in dplyr 0.5.0, is now defunct.

* `failwith()`, deprecated in dplyr 0.7.0, is now defunct.

* `tbl_cube()` and `nasa` have been pulled out into a separate cubelyr package
  (#4429).

* `rbind_all()` and `rbind_list()` have been removed (@bjungbogati, #4430).

* `dr_dplyr()` has been removed as it is no longer needed (#4433, @smwindecker).


### Deprecated

* Use of pkgconfig for setting `na_matches` argument to join functions is now
  deprecated (#4914). This was rarely used, and I'm now confident that the 
  default is correct for R.

* In `add_count()`, the `drop` argument has been deprecated because it didn't 
  actually affect the output.

* `add_rownames()`: please use `tibble::rownames_to_column()` instead.

* `as.tbl()` and `tbl_df()`: please use `as_tibble()` instead.

* `bench_tbls()`, `compare_tbls()`, `compare_tbls2()`, `eval_tbls()` and 
  `eval_tbls2()` are now deprecated. That were only used in a handful of 
  packages, and we now believe that you're better off performing comparisons 
  more directly (#4675).

* `combine()`: please use `vctrs::vec_c()` instead.

* `funs()`: please use `list()` instead.

* `group_by(add = )`: please use `.add`
  instead.

* `group_by(.dots = )`/`group_by_prepare(.dots = )`: please use `!!!` 
  instead (#4734).

* The use of zero-arg `group_indices()` to retrieve the group id for the
  "current" group is deprecated; instead use `cur_group_id()`.

* Passing arguments to `group_keys()` or `group_indices()` to change the
  grouping has been deprecated, instead do grouping first yourself.

* `location()` and `changes()`: please use `lobstr::ref()` instead.

* `progress_estimated()` is soft deprecated; it's not the responsibility of
  dplyr to provide progress bars (#4935).

* `src_local()` has been deprecated; it was part of an approach to testing
  dplyr backends that didn't pan out.

* `src_mysql()`, `src_postgres()`, and `src_sqlite()` has been deprecated. 
  We've recommended against them for some time. Instead please use the approach 
  described at <https://dbplyr.tidyverse.org/>.

* `select_vars()`, `rename_vars()`, `select_var()`, `current_vars()` are now
  deprecated (@perezp44, #4432)


### Superseded

* The scoped helpers (all functions ending in `_if`, `_at`, or `_all`) have
  been superseded by `across()`. This dramatically reduces the API surface for 
  dplyr, while at the same providing providing a more flexible and less 
  error-prone interface (#4769).
  
    `rename_*()` and `select_*()` have been superseded by `rename_with()`.

* `do()` is superseded in favour of `summarise()`.

* `sample_n()` and `sample_frac()` have been superseded by `slice_sample()`. 
  See `?sample_n` for details about why, and for examples converting from 
  old to new usage.

* `top_n()` has been superseded by`slice_min()`/`slice_max()`. See `?top_n` 
  for details about why, and how to convert old to new usage (#4494).

### Questioning

* `all_equal()` is questioning; it solves a problem that no longer seems 
  important.

### Stable

* `rowwise()` is no longer questioning.
  
## Documentation improvements

* New `vignette("base")` which describes how dplyr verbs relate to the
  base R equivalents (@sastoudt, #4755)

* New `vignette("grouping")` gives more details about how dplyr verbs change
  when applied to grouped data frames (#4779, @MikeKSmith).

* `vignette("programming")` has been completely rewritten to reflect our
  latest vocabulary, the most recent rlang features, and our current 
  recommendations. It should now be substantially easier to program with
  dplyr.

## Minor improvements and bug fixes
  
* dplyr now has a rudimentary, experimental, and stop-gap, extension mechanism
  documented in `?dplyr_extending`

* dplyr no longer provides a `all.equal.tbl_df()` method. It never should have
  done so in the first place because it owns neither the generic nor the class.
  It also provided a problematic implementation because, by default, it 
  ignored the order of the rows and the columns which is usually important.
  This is likely to cause new test failures in downstream packages; but on
  the whole we believe those failures to either reflect unexpected behaviour
  or tests that need to be strengthened (#2751).

* `coalesce()` now uses vctrs recycling and common type coercion rules (#5186).

* `count()` and `add_count()` do a better job of preserving input class
  and attributes (#4086).

* `distinct()` errors if you request it use variables that don't exist
  (this was previously a warning) (#4656).

* `filter()`, `mutate()` and  `summarise()` get better error messages. 

* `filter()` handles data frame results when all columns are logical vectors
  by reducing them with `&` (#4678). In particular this means `across()` can 
  be used in `filter()`. 

* `left_join()`, `right_join()`, and `full_join()` gain a `keep` argument so
  that you can optionally choose to keep both sets of join keys (#4589). This is
  useful when you want to figure out which rows were missing from either side.

* Join functions can now perform a cross-join by specifying `by = character()`
  (#4206.)

* `groups()` now returns `list()` for ungrouped data; previously it returned
  `NULL` which was type-unstable (when there are groups it returns a list
  of symbols).

* The first argument of `group_map()`, `group_modify()` and `group_walk()`
  has been changed to `.data` for consistency with other generics.

* `group_keys.rowwise_df()` gives a 0 column data frame with `n()` rows. 

* `group_map()` is now a generic (#4576).

* `group_by(..., .add = TRUE)` replaces `group_by(..., add = TRUE)`,
  with a deprecation message. The old argument name was a mistake because
  it prevents you from creating a new grouping var called `add` and
  it violates our naming conventions (#4137).

* `intersect()`, `union()`, `setdiff()` and `setequal()` generics are now
  imported from the generics package. This reduces a conflict with lubridate.

* `order_by()` gives an informative hint if you accidentally call it instead
  of `arrange()` #3357.

* `tally()` and `count()` now message if the default output `name` (n), already
  exists in the data frame. To quiet the message, you'll need to supply an 
  explicit `name` (#4284). You can override the default weighting to using a
  constant by setting `wt = 1`.

* `starwars` dataset now does a better job of separating biological sex from
  gender identity. The previous `gender` column has been renamed to `sex`,
  since it actually describes the individual's biological sex. A new `gender`
  column encodes the actual gender identity using other information about
  the Star Wars universe (@MeganBeckett, #4456).

* `src_tbls()` accepts `...` arguments (#4485, @ianmcook). This could be a
  breaking change for some dplyr backend packages that implement `src_tbls()`.

* Better performance for extracting slices of factors and ordered factors (#4501).

* `rename_at()` and `rename_all()` call the function with a simple character
  vector, not a `dplyr_sel_vars` (#4459).

* `ntile()` is now more consistent with database implementations if the buckets have irregular size (#4495).

# dplyr 0.8.5 (2020-03-07)

* Maintenance release for compatibility with R-devel.


# dplyr 0.8.4 (2020-01-30)

* Adapt tests to changes in dependent packages.


# dplyr 0.8.3 (2019-07-04)

* Fixed performance regression introduced in version 0.8.2 (#4458).


# dplyr 0.8.2 (2019-06-28)

## New functions

* `top_frac(data, proportion)` is a shorthand for `top_n(data, proportion * n())` (#4017).  

## colwise changes

* Using quosures in colwise verbs is deprecated (#4330).

* Updated `distinct_if()`, `distinct_at()` and `distinct_all()` to include `.keep_all` argument (@beansrowning, #4343).

* `rename_at()` handles empty selection (#4324). 

* `*_if()` functions correctly handle columns with special names (#4380).

* colwise functions support constants in formulas (#4374). 

## Hybrid evaluation changes

* hybrid rank functions correctly handle NA (#4427). 

* `first()`, `last()` and `nth()` hybrid version handles factors (#4295).

## Minor changes

* `top_n()` quotes its `n` argument, `n` no longer needs to be constant for all groups (#4017).  

* `tbl_vars()` keeps information on grouping columns by returning a `dplyr_sel_vars` object (#4106). 

* `group_split()` always sets the `ptype` attribute, which make it more robust in the case where there
  are 0 groups. 

* `group_map()` and `group_modify()` work in the 0 group edge case (#4421)

* `select.list()` method added so that `select()` does not dispatch on lists (#4279). 

* `view()` is reexported from tibble (#4423). 

* `group_by()` puts NA groups last in character vectors (#4227).

* `arrange()` handles integer64 objects (#4366). 

* `summarise()` correctly resolves summarised list columns (#4349). 

# dplyr 0.8.1 (2019-05-14)

## Breaking changes

* `group_modify()` is the new name of the function previously known as `group_map()`

## New functions

* `group_map()` now only calls the function on each group and return a list. 

* `group_by_drop_default()`, previously known as `dplyr:::group_drops()` is exported (#4245).

## Minor changes

* Lists of formulas passed to colwise verbs are now automatically named.

* `group_by()` does a shallow copy even in the no groups case (#4221).

* Fixed `mutate()` on rowwise data frames with 0 rows (#4224).

* Fixed handling of bare formulas in colwise verbs (#4183).

* Fixed performance of `n_distinct()` (#4202). 

* `group_indices()` now ignores empty groups by default for `data.frame`, which is
  consistent with the default of `group_by()` (@yutannihilation, #4208). 

* Fixed integer overflow in hybrid `ntile()` (#4186). 

* colwise functions `summarise_at()` ... can rename vars in the case of multiple functions (#4180).

* `select_if()` and `rename_if()` handle logical vector predicate (#4213). 

* hybrid `min()` and `max()` cast to integer when possible (#4258).

* `bind_rows()` correctly handles the cases where there are multiple consecutive `NULL` (#4296). 

* Support for R 3.1.* has been dropped. The minimal R version supported is now 3.2.0. 
  https://www.tidyverse.org/articles/2019/04/r-version-support/

* `rename_at()` handles empty selection (#4324). 

# dplyr 0.8.0.1 (2019-02-15)

* Fixed integer C/C++ division, forced released by CRAN (#4185). 

# dplyr 0.8.0 (2019-02-14)

## Breaking changes

* The error `could not find function "n"` or the warning 
  ```Calling `n()` without importing or prefixing it is deprecated, use `dplyr::n()` ``` 
  
  indicates when functions like `n()`, `row_number()`, ... are not imported or prefixed. 
  
  The easiest fix is to import dplyr with `import(dplyr)` in your `NAMESPACE` or
  `#' @import dplyr` in a roxygen comment, alternatively such functions can be 
  imported selectively as any other function with `importFrom(dplyr, n)` in the 
  `NAMESPACE` or `#' @importFrom dplyr n` in a roxygen comment. The third option is 
  to prefix them, i.e. use `dplyr::n()`
   
* If you see `checking S3 generic/method consistency` in R CMD check for your 
  package, note that : 
  
  - `sample_n()` and `sample_frac()` have gained `...`
  - `filter()` and `slice()` have gained `.preserve`
  - `group_by()` has gained `.drop`

* ```Error: `.data` is a corrupt grouped_df, ...```  signals code that makes 
  wrong assumptions about the internals of a grouped data frame. 

## New functions

* New selection helpers `group_cols()`. It can be called in selection contexts
  such as `select()` and matches the grouping variables of grouped tibbles.

* `last_col()` is re-exported from tidyselect (#3584). 

* `group_trim()` drops unused levels of factors that are used as grouping variables. 

* `nest_join()` creates a list column of the matching rows. `nest_join()` + `tidyr::unnest()` 
   is equivalent to `inner_join`  (#3570). 

    ```r
    band_members %>% 
      nest_join(band_instruments)
    ```
    
* `group_nest()` is similar to `tidyr::nest()` but focusing on the variables to nest by 
  instead of the nested columns. 
 
    ```r
    starwars %>%
      group_by(species, homeworld) %>% 
      group_nest()
      
    starwars %>%
      group_nest(species, homeworld)
    ```
    
* `group_split()` is similar to `base::split()` but operating on existing groups when 
  applied to a grouped data frame, or subject to the data mask on ungrouped data frames

    ```r
    starwars %>%
      group_by(species, homeworld) %>%   
      group_split()
    
    starwars %>%
      group_split(species, homeworld)
    ```
    
* `group_map()` and `group_walk()` are purrr-like functions to iterate on groups 
  of a grouped data frame, jointly identified by the data subset (exposed as `.x`) and the 
  data key (a one row tibble, exposed as `.y`). `group_map()` returns a grouped data frame that 
  combines the results of the function, `group_walk()` is only used for side effects and returns 
  its input invisibly. 
  
  ```r
  mtcars %>%
    group_by(cyl) %>%
    group_map(~ head(.x, 2L))
  ```

* `distinct_prepare()`, previously known as `distinct_vars()` is exported. This is mostly useful for
  alternative backends (e.g. `dbplyr`). 

## Major changes

* `group_by()` gains the `.drop` argument. When set to `FALSE` the groups are generated 
  based on factor levels, hence some groups may be empty (#341). 

    ```r
    # 3 groups
    tibble(
      x = 1:2, 
      f = factor(c("a", "b"), levels = c("a", "b", "c"))
    ) %>% 
      group_by(f, .drop = FALSE)
      
    # the order of the grouping variables matter
    df <- tibble(
      x = c(1,2,1,2), 
      f = factor(c("a", "b", "a", "b"), levels = c("a", "b", "c"))
    )
    df %>% group_by(f, x, .drop = FALSE)
    df %>% group_by(x, f, .drop = FALSE)
    ```
    
  The default behaviour drops the empty groups as in the previous versions. 
  
  ```r
  tibble(
      x = 1:2, 
      f = factor(c("a", "b"), levels = c("a", "b", "c"))
    ) %>% 
      group_by(f)
  ```

* `filter()` and `slice()` gain a `.preserve` argument to control which groups it should keep. The default 
  `filter(.preserve = FALSE)` recalculates the grouping structure based on the resulting data, 
  otherwise it is kept as is.

    ```r
    df <- tibble(
      x = c(1,2,1,2), 
      f = factor(c("a", "b", "a", "b"), levels = c("a", "b", "c"))
    ) %>% 
      group_by(x, f, .drop = FALSE)
    
    df %>% filter(x == 1)
    df %>% filter(x == 1, .preserve = TRUE)
    ```

* The notion of lazily grouped data frames have disappeared. All dplyr verbs now recalculate 
  immediately the grouping structure, and respect the levels of factors. 

* Subsets of columns now properly dispatch to the `[` or `[[` method when the column 
  is an object (a vector with a class) instead of making assumptions on how the 
  column should be handled. The `[` method must handle integer indices, including 
  `NA_integer_`, i.e. `x[NA_integer_]` should produce a vector of the same class
  as `x` with whatever represents a missing value.  

## Minor changes

* `tally()` works correctly on non-data frame table sources such as `tbl_sql` (#3075).

* `sample_n()` and `sample_frac()` can use `n()` (#3527)

* `distinct()` respects the order of the variables provided (#3195, @foo-bar-baz-qux)
  and handles the 0 rows and 0 columns special case (#2954).

* `combine()` uses tidy dots (#3407).

* `group_indices()` can be used without argument in expressions in verbs (#1185).

* Using `mutate_all()`, `transmute_all()`, `mutate_if()` and `transmute_if()`
  with grouped tibbles now informs you that the grouping variables are
  ignored. In the case of the `_all()` verbs, the message invites you to use
  `mutate_at(df, vars(-group_cols()))` (or the equivalent `transmute_at()` call)
  instead if you'd like to make it explicit in your code that the operation is
  not applied on the grouping variables.

* Scoped variants of `arrange()` respect the `.by_group` argument (#3504).

* `first()` and `last()` hybrid functions fall back to R evaluation when given no arguments (#3589). 

* `mutate()` removes a column when the expression evaluates to `NULL` for all groups (#2945).

* grouped data frames support `[, drop = TRUE]` (#3714). 

* New low-level constructor `new_grouped_df()` and validator `validate_grouped_df` (#3837). 

* `glimpse()` prints group information on grouped tibbles (#3384).

* `sample_n()` and `sample_frac()` gain `...` (#2888). 

* Scoped filter variants now support functions and purrr-like lambdas:

  ```r
  mtcars %>% filter_at(vars(hp, vs), ~ . %% 2 == 0)
  ```

## Lifecycle

* `do()`, `rowwise()` and `combine()` are questioning (#3494). 

* `funs()` is soft-deprecated and will start issuing warnings in a future version.

## Changes to column wise functions

* Scoped variants for `distinct()`: `distinct_at()`, `distinct_if()`, `distinct_all()` (#2948).

* `summarise_at()` excludes the grouping variables (#3613). 

* `mutate_all()`, `mutate_at()`, `summarise_all()` and `summarise_at()` handle utf-8 names (#2967).

## Performance

* R expressions that cannot be handled with native code are now evaluated with
  unwind-protection when available (on R 3.5 and later). This improves the
  performance of dplyr on data frames with many groups (and hence many
  expressions to evaluate). We benchmarked that computing a grouped average is
  consistently twice as fast with unwind-protection enabled.

  Unwind-protection also makes dplyr more robust in corner cases because it
  ensures the C++ destructors are correctly called in all circumstances
  (debugger exit, captured condition, restart invokation).

* `sample_n()` and `sample_frac()` gain `...` (#2888). 
* Improved performance for wide tibbles (#3335).

* Faster hybrid `sum()`, `mean()`, `var()` and `sd()` for logical vectors (#3189).

* Hybrid version of `sum(na.rm = FALSE)` exits early when there are missing values. 
  This considerably improves performance when there are missing values early in the vector (#3288). 

* `group_by()` does not trigger the additional `mutate()` on simple uses of the `.data` pronoun (#3533). 

## Internal

* The grouping metadata of grouped data frame has been reorganized in a single tidy tibble, that can be accessed
  with the new `group_data()` function. The grouping tibble consists of one column per grouping variable, 
  followed by a list column of the (1-based) indices of the groups. The new `group_rows()` function retrieves
  that list of indices (#3489). 
  
    ```r
    # the grouping metadata, as a tibble
    group_by(starwars, homeworld) %>% 
      group_data()
    
    # the indices
    group_by(starwars, homeworld) %>% 
      group_data() %>% 
      pull(.rows)
      
    group_by(starwars, homeworld) %>% 
      group_rows()
    ```

* Hybrid evaluation has been completely redesigned for better performance and stability. 

## Documentation

* Add documentation example for moving variable to back in `?select` (#3051).

* column wise functions are better documented, in particular explaining when 
  grouping variables are included as part of the selection. 

### Deprecated and defunct functions

* `mutate_each()` and `summarise_each()` are deprecated. 

# dplyr 0.7.6

* `exprs()` is no longer exported to avoid conflicts with `Biobase::exprs()`
  (#3638).

* The MASS package is explicitly suggested to fix CRAN warnings on R-devel
  (#3657).

* Set operations like `intersect()` and `setdiff()` reconstruct groups metadata (#3587) and keep the order of the rows (#3839).

* Using namespaced calls to `base::sort()` and `base::unique()` from C++ code
  to avoid ambiguities when these functions are overridden (#3644).

* Fix rchk errors (#3693).

# dplyr 0.7.5 (2018-04-14)

## Breaking changes for package developers

* The major change in this version is that dplyr now depends on the selecting
  backend of the tidyselect package. If you have been linking to
  `dplyr::select_helpers` documentation topic, you should update the link to
  point to `tidyselect::select_helpers`.

* Another change that causes warnings in packages is that dplyr now exports the
  `exprs()` function. This causes a collision with `Biobase::exprs()`. Either
  import functions from dplyr selectively rather than in bulk, or do not import
  `Biobase::exprs()` and refer to it with a namespace qualifier.

## Bug fixes

* `distinct(data, "string")` now returns a one-row data frame again. (The
  previous behavior was to return the data unchanged.)

* `do()` operations with more than one named argument can access `.` (#2998).

* Reindexing grouped data frames (e.g. after `filter()` or `..._join()`)
  never updates the `"class"` attribute. This also avoids unintended updates
  to the original object (#3438).

* Fixed rare column name clash in `..._join()` with non-join
  columns of the same name in both tables (#3266).

*  Fix `ntile()` and `row_number()` ordering to use the locale-dependent
  ordering functions in R when dealing with character vectors, rather than
  always using the C-locale ordering function in C (#2792, @foo-bar-baz-qux).

* Summaries of summaries (such as `summarise(b = sum(a), c = sum(b))`) are
  now computed using standard evaluation for simplicity and correctness, but
  slightly slower (#3233).

* Fixed `summarise()` for empty data frames with zero columns (#3071).

## Major changes

* `enexpr()`, `expr()`, `exprs()`, `sym()` and `syms()` are now
  exported. `sym()` and `syms()` construct symbols from strings or character
  vectors. The `expr()` variants are equivalent to `quo()`, `quos()` and
  `enquo()` but return simple expressions rather than quosures. They support
  quasiquotation.

* dplyr now depends on the new tidyselect package to power `select()`,
  `rename()`, `pull()` and their variants (#2896). Consequently
  `select_vars()`, `select_var()` and `rename_vars()` are
  soft-deprecated and will start issuing warnings in a future version.

  Following the switch to tidyselect, `select()` and `rename()` fully support
  character vectors. You can now unquote variables like this:

  ```
  vars <- c("disp", "cyl")
  select(mtcars, !! vars)
  select(mtcars, -(!! vars))
  ```

  Note that this only works in selecting functions because in other contexts
  strings and character vectors are ambiguous. For instance strings are a valid
  input in mutating operations and `mutate(df, "foo")` creates a new column by
  recycling "foo" to the number of rows.

## Minor changes

* Support for raw vector columns in `arrange()`, `group_by()`, `mutate()`,
  `summarise()` and `..._join()` (minimal `raw` x `raw` support initially) (#1803). 

* `bind_cols()` handles unnamed list (#3402).

* `bind_rows()` works around corrupt columns that have the object bit set
  while having no class attribute (#3349). 

* `combine()` returns `logical()` when all inputs are `NULL` (or when there
  are no inputs) (#3365, @zeehio).

*  `distinct()` now supports renaming columns (#3234).

* Hybrid evaluation simplifies `dplyr::foo()` to `foo()` (#3309). Hybrid
  functions can now be masked by regular R functions to turn off hybrid
  evaluation (#3255). The hybrid evaluator finds functions from dplyr even if
  dplyr is not attached (#3456).

* In `mutate()` it is now illegal to use `data.frame` in the rhs (#3298). 

* Support `!!!` in `recode_factor()` (#3390).

* `row_number()` works on empty subsets (#3454).

* `select()` and `vars()` now treat `NULL` as empty inputs (#3023).

* Scoped select and rename functions (`select_all()`, `rename_if()` etc.)
  now work with grouped data frames, adapting the grouping as necessary
  (#2947, #3410). `group_by_at()` can group by an existing grouping variable
  (#3351). `arrange_at()` can use grouping variables (#3332). 

* `slice()` no longer enforce tibble classes when input is a simple
  `data.frame`, and ignores 0 (#3297, #3313).

* `transmute()` no longer prints a message when including a group variable.

## Documentation

* Improved documentation for `funs()` (#3094) and set operations (e.g. `union()`) (#3238, @edublancas).

## Error messages

* Better error message if dbplyr is not installed when accessing database
  backends (#3225).

* `arrange()` fails gracefully on `data.frame` columns (#3153).

* Corrected error message when calling `cbind()` with an object of wrong
  length (#3085).

* Add warning with explanation to `distinct()` if any of the selected columns
  are of type `list` (#3088, @foo-bar-baz-qux), or when used on unknown columns
  (#2867, @foo-bar-baz-qux).

* Show clear error message for bad arguments to `funs()` (#3368).

* Better error message in `..._join()` when joining data frames with duplicate
  or `NA` column names. Joining such data frames with a semi- or anti-join
  now gives a warning, which may be converted to an error in future versions
  (#3243, #3417).

* Dedicated error message when trying to use columns of the `Interval`
  or `Period` classes (#2568).

* Added an `.onDetach()` hook that allows for plyr to be loaded and attached
  without the warning message that says functions in dplyr will be masked,
  since dplyr is no longer attached (#3359, @jwnorman).

## Performance

* `sample_n()` and `sample_frac()` on grouped data frame are now faster
  especially for those with large number of groups (#3193, @saurfang).

## Internal

* Compute variable names for joins in R (#3430).

* Bumped Rcpp dependency to 0.12.15 to avoid imperfect detection of `NA`
  values in hybrid evaluation fixed in RcppCore/Rcpp#790 (#2919).

* Avoid cleaning the data mask, a temporary environment used to evaluate
  expressions. If the environment, in which e.g. a `mutate()` expression
  is evaluated, is preserved until after the operation, accessing variables
  from that environment now gives a warning but still returns `NULL` (#3318).

# dplyr 0.7.4

* Fix recent Fedora and ASAN check errors (#3098).

* Avoid dependency on Rcpp 0.12.10 (#3106).

# dplyr 0.7.3

* Fixed protection error that occurred when creating a character column using grouped `mutate()` (#2971).

* Fixed a rare problem with accessing variable values in `summarise()` when all groups have size one (#3050).
* `distinct()` now throws an error when used on unknown columns
  (#2867, @foo-bar-baz-qux).


* Fixed rare out-of-bounds memory write in `slice()` when negative indices beyond the number of rows were involved (#3073).

* `select()`, `rename()` and `summarise()` no longer change the grouped vars of the original data (#3038).

* `nth(default = var)`, `first(default = var)` and `last(default = var)` fall back to standard evaluation in a grouped operation instead of triggering an error (#3045).

* `case_when()` now works if all LHS are atomic (#2909), or when LHS or RHS values are zero-length vectors (#3048).

* `case_when()` accepts `NA` on the LHS (#2927).

* Semi- and anti-joins now preserve the order of left-hand-side data frame (#3089).

* Improved error message for invalid list arguments to `bind_rows()` (#3068).

* Grouping by character vectors is now faster (#2204).

* Fixed a crash that occurred when an unexpected input was supplied to
  the `call` argument of `order_by()` (#3065).


# dplyr 0.7.2

* Move build-time vs. run-time checks out of `.onLoad()` and into `dr_dplyr()`.


# dplyr 0.7.1

* Use new versions of bindrcpp and glue to avoid protection problems.
  Avoid wrapping arguments to internal error functions (#2877). Fix
  two protection mistakes found by rchk (#2868).

* Fix C++ error that caused compilation to fail on mac cran (#2862)

* Fix undefined behaviour in `between()`, where `NA_REAL` were
  assigned instead of `NA_LOGICAL`. (#2855, @zeehio)

* `top_n()` now executes operations lazily for compatibility with
  database backends (#2848).

* Reuse of new variables created in ungrouped `mutate()` possible
  again, regression introduced in dplyr 0.7.0 (#2869).

* Quosured symbols do not prevent hybrid handling anymore. This should
  fix many performance issues introduced with tidyeval (#2822).


# dplyr 0.7.0

## New data, functions, and features

* Five new datasets provide some interesting built-in datasets to demonstrate
  dplyr verbs (#2094):

  * `starwars` dataset about starwars characters; has list columns
  * `storms` has the trajectories of ~200 tropical storms
  * `band_members`, `band_instruments` and `band_instruments2`
    has some simple data to demonstrate joins.

* New `add_count()` and `add_tally()` for adding an `n` column within groups
  (#2078, @dgrtwo).

* `arrange()` for grouped data frames gains a `.by_group` argument so you
  can choose to sort by groups if you want to (defaults to `FALSE`) (#2318)

* New `pull()` generic for extracting a single column either by name or position
  (either from the left or the right). Thanks to @paulponcet for the idea (#2054).

  This verb is powered with the new `select_var()` internal helper,
  which is exported as well. It is like `select_vars()` but returns a
  single variable.

* `as_tibble()` is re-exported from tibble. This is the recommend way to create
  tibbles from existing data frames. `tbl_df()` has been softly deprecated.
  `tribble()` is now imported from tibble (#2336, @chrMongeau); this
  is now preferred to `frame_data()`.

## Deprecated and defunct

* dplyr no longer messages that you need dtplyr to work with data.table (#2489).

* Long deprecated `regroup()`, `mutate_each_q()` and
  `summarise_each_q()` functions have been removed.

* Deprecated `failwith()`. I'm not even sure why it was here.

* Soft-deprecated `mutate_each()` and `summarise_each()`, these functions
  print a message which will be changed to a warning in the next release.

* The `.env` argument to `sample_n()` and `sample_frac()` is defunct,
  passing a value to this argument print a message which will be changed to a
  warning in the next release.

## Databases

This version of dplyr includes some major changes to how database connections work. By and large, you should be able to continue using your existing dplyr database code without modification, but there are two big changes that you should be aware of:

* Almost all database related code has been moved out of dplyr and into a
  new package, [dbplyr](https://github.com/tidyverse/dbplyr/). This makes dplyr
  simpler, and will make it easier to release fixes for bugs that only affect
  databases. `src_mysql()`, `src_postgres()`, and `src_sqlite()` will still
  live dplyr so your existing code continues to work.

* It is no longer necessary to create a remote "src". Instead you can work
  directly with the database connection returned by DBI. This reflects the
  maturity of the DBI ecosystem. Thanks largely to the work of Kirill Muller
  (funded by the R Consortium) DBI backends are now much more consistent,
  comprehensive, and easier to use. That means that there's no longer a
  need for a layer in between you and DBI.

You can continue to use `src_mysql()`, `src_postgres()`, and `src_sqlite()`, but I recommend a new style that makes the connection to DBI more clear:

```R
library(dplyr)

con <- DBI::dbConnect(RSQLite::SQLite(), ":memory:")
DBI::dbWriteTable(con, "mtcars", mtcars)

mtcars2 <- tbl(con, "mtcars")
mtcars2
```

This is particularly useful if you want to perform non-SELECT queries as you can do whatever you want with `DBI::dbGetQuery()` and `DBI::dbExecute()`.

If you've implemented a database backend for dplyr, please read the [backend news](https://github.com/tidyverse/dbplyr/blob/main/NEWS.md#backends) to see what's changed from your perspective (not much). If you want to ensure your package works with both the current and previous version of dplyr, see `wrap_dbplyr_obj()` for helpers.

## UTF-8

* Internally, column names are always represented as character vectors,
  and not as language symbols, to avoid encoding problems on Windows
  (#1950, #2387, #2388).

* Error messages and explanations of data frame inequality are now encoded in
  UTF-8, also on Windows (#2441).

* Joins now always reencode character columns to UTF-8 if necessary. This gives
  a nice speedup, because now pointer comparison can be used instead of string
  comparison, but relies on a proper encoding tag for all strings (#2514).

* Fixed problems when joining factor or character encodings with a mix of
  native and UTF-8 encoded values (#1885, #2118, #2271, #2451).

* Fix `group_by()` for data frames that have UTF-8 encoded names (#2284, #2382).

* New `group_vars()` generic that returns the grouping as character vector, to
  avoid the potentially lossy conversion to language symbols. The list returned
  by `group_by_prepare()` now has a new `group_names` component (#1950, #2384).

## Colwise functions

* `rename()`, `select()`, `group_by()`, `filter()`, `arrange()` and
  `transmute()` now have scoped variants (verbs suffixed with `_if()`,
  `_at()` and `_all()`). Like `mutate_all()`, `summarise_if()`, etc,
  these variants apply an operation to a selection of variables.

* The scoped verbs taking predicates (`mutate_if()`, `summarise_if()`,
  etc) now support S3 objects and lazy tables. S3 objects should
  implement methods for `length()`, `[[` and `tbl_vars()`. For lazy
  tables, the first 100 rows are collected and the predicate is
  applied on this subset of the data. This is robust for the common
  case of checking the type of a column (#2129).

* Summarise and mutate colwise functions pass `...` on the the manipulation
  functions.

* The performance of colwise verbs like `mutate_all()` is now back to
  where it was in `mutate_each()`.

* `funs()` has better handling of namespaced functions (#2089).

* Fix issue with `mutate_if()` and `summarise_if()` when a predicate
  function returns a vector of `FALSE` (#1989, #2009, #2011).

## Tidyeval

dplyr has a new approach to non-standard evaluation (NSE) called tidyeval.
It is described in detail in `vignette("programming")` but, in brief, gives you
the ability to interpolate values in contexts where dplyr usually works with expressions:

```{r}
my_var <- quo(homeworld)

starwars %>%
  group_by(!!my_var) %>%
  summarise_at(vars(height:mass), mean, na.rm = TRUE)
```

This means that the underscored version of each main verb is no longer needed,
and so these functions have been deprecated (but remain around for backward compatibility).

* `order_by()`, `top_n()`, `sample_n()` and `sample_frac()` now use
  tidyeval to capture their arguments by expression. This makes it
  possible to use unquoting idioms (see `vignette("programming")`) and
  fixes scoping issues (#2297).

* Most verbs taking dots now ignore the last argument if empty. This
  makes it easier to copy lines of code without having to worry about
  deleting trailing commas (#1039).

* [API] The new `.data` and `.env` environments can be used inside
  all verbs that operate on data: `.data$column_name` accesses the column
  `column_name`, whereas `.env$var` accesses the external variable `var`.
  Columns or external variables named `.data` or `.env` are shadowed, use
  `.data$...` and/or `.env$...` to access them.  (`.data` implements strict
  matching also for the `$` operator (#2591).)

    The `column()` and `global()` functions have been removed. They were never
    documented officially. Use the new `.data` and `.env` environments instead.

* Expressions in verbs are now interpreted correctly in many cases that
  failed before (e.g., use of `$`, `case_when()`, nonstandard evaluation, ...).
  These expressions are now evaluated in a specially constructed temporary
  environment that retrieves column data on demand with the help of the
  `bindrcpp` package (#2190). This temporary environment poses restrictions on
  assignments using `<-` inside verbs. To prevent leaking of broken bindings,
  the temporary environment is cleared after the evaluation (#2435).

## Verbs

### Joins

* [API] `xxx_join.tbl_df(na_matches = "never")` treats all `NA` values as
  different from each other (and from any other value), so that they never
  match.  This corresponds to the behavior of joins for database sources,
  and of database joins in general.  To match `NA` values, pass
  `na_matches = "na"` to the join verbs; this is only supported for data frames.
  The default is `na_matches = "na"`, kept for the sake of compatibility
  to v0.5.0. It can be tweaked by calling
  `pkgconfig::set_config("dplyr::na_matches", "na")` (#2033).

* `common_by()` gets a better error message for unexpected inputs (#2091)

* Fix groups when joining grouped data frames with duplicate columns
  (#2330, #2334, @davidkretch).

* One of the two join suffixes can now be an empty string, dplyr no longer
  hangs (#2228, #2445).

* Anti- and semi-joins warn if factor levels are inconsistent (#2741).

* Warnings about join column inconsistencies now contain the column names
  (#2728).

### Select

* For selecting variables, the first selector decides if it's an inclusive
  selection (i.e., the initial column list is empty), or an exclusive selection
  (i.e., the initial column list contains all columns). This means that
  `select(mtcars, contains("am"), contains("FOO"), contains("vs"))` now returns
  again both `am` and `vs` columns like in dplyr 0.4.3 (#2275, #2289, @r2evans).

* Select helpers now throw an error if called when no variables have been
  set (#2452)

* Helper functions in `select()` (and related verbs) are now evaluated
  in a context where column names do not exist (#2184).

* `select()` (and the internal function `select_vars()`) now support
  column names in addition to column positions. As a result,
  expressions like `select(mtcars, "cyl")` are now allowed.

### Other

* `recode()`, `case_when()` and `coalesce()` now support splicing of
  arguments with rlang's `!!!` operator.

* `count()` now preserves the grouping of its input (#2021).

* `distinct()` no longer duplicates variables (#2001).

* Empty `distinct()` with a grouped data frame works the same way as
  an empty `distinct()` on an ungrouped data frame, namely it uses all
  variables (#2476).

* `copy_to()` now returns it's output invisibly (since you're often just
   calling for the side-effect).

* `filter()` and `lag()` throw informative error if used with ts objects (#2219)

* `mutate()` recycles list columns of length 1 (#2171).

* `mutate()` gives better error message when attempting to add a non-vector
  column (#2319), or attempting to remove a column with `NULL` (#2187, #2439).

* `summarise()` now correctly evaluates newly created factors (#2217), and
  can create ordered factors (#2200).

* Ungrouped `summarise()` uses summary variables correctly (#2404, #2453).

* Grouped `summarise()` no longer converts character `NA` to empty strings (#1839).

## Combining and comparing

* `all_equal()` now reports multiple problems as a character vector (#1819, #2442).

* `all_equal()` checks that factor levels are equal (#2440, #2442).

* `bind_rows()` and `bind_cols()` give an error for database tables (#2373).

* `bind_rows()` works correctly with `NULL` arguments and an `.id` argument
  (#2056), and also for zero-column data frames (#2175).

* Breaking change: `bind_rows()` and `combine()` are more strict when coercing.
  Logical values are no longer coerced to integer and numeric. Date, POSIXct
  and other integer or double-based classes are no longer coerced to integer or
  double as there is chance of attributes or information being lost
  (#2209, @zeehio).

* `bind_cols()` now calls `tibble::repair_names()` to ensure that all
  names are unique (#2248).

* `bind_cols()` handles empty argument list (#2048).

* `bind_cols()` better handles `NULL` inputs (#2303, #2443).

* `bind_rows()` explicitly rejects columns containing data frames
  (#2015, #2446).

* `bind_rows()` and `bind_cols()` now accept vectors. They are treated
  as rows by the former and columns by the latter. Rows require inner
  names like `c(col1 = 1, col2 = 2)`, while columns require outer
  names: `col1 = c(1, 2)`. Lists are still treated as data frames but
  can be spliced explicitly with `!!!`, e.g. `bind_rows(!!! x)` (#1676).

* `rbind_list()` and `rbind_all()` now call `.Deprecated()`, they will be removed
  in the next CRAN release. Please use `bind_rows()` instead.

* `combine()` accepts `NA` values (#2203, @zeehio)

* `combine()` and `bind_rows()` with character and factor types now always warn
  about the coercion to character (#2317, @zeehio)

* `combine()` and `bind_rows()` accept `difftime` objects.

* `mutate` coerces results from grouped dataframes accepting combinable data
  types (such as `integer` and `numeric`). (#1892, @zeehio)

## Vector functions

* `%in%` gets new hybrid handler (#126).

* `between()` returns NA if `left` or `right` is `NA` (fixes #2562).

* `case_when()` supports `NA` values (#2000, @tjmahr).

* `first()`, `last()`, and `nth()` have better default values for factor,
  Dates, POSIXct, and data frame inputs (#2029).

* Fixed segmentation faults in hybrid evaluation of `first()`, `last()`,
  `nth()`,  `lead()`, and `lag()`. These functions now always fall back to the R
  implementation if called with arguments that the hybrid evaluator cannot
  handle (#948, #1980).

* `n_distinct()` gets larger hash tables given slightly better performance (#977).

* `nth()` and `ntile()` are more careful about proper data types of their return values (#2306).

* `ntile()` ignores `NA` when computing group membership (#2564).

* `lag()` enforces integer `n` (#2162, @kevinushey).

* hybrid `min()` and `max()` now always return a `numeric` and work correctly
  in edge cases (empty input, all `NA`, ...) (#2305, #2436).

* `min_rank("string")` no longer segfaults in hybrid evaluation (#2279, #2444).

* `recode()` can now recode a factor to other types (#2268)

* `recode()` gains `.dots` argument to support passing replacements as list
  (#2110, @jlegewie).

## Other minor changes and bug fixes

* Many error messages are more helpful by referring to a column name or a
  position in the argument list (#2448).

* New `is_grouped_df()` alias to `is.grouped_df()`.

* `tbl_vars()` now has a `group_vars` argument set to `TRUE` by
  default. If `FALSE`, group variables are not returned.

* Fixed segmentation fault after calling `rename()` on an invalid grouped
  data frame (#2031).

* `rename_vars()` gains a `strict` argument to control if an
  error is thrown when you try and rename a variable that doesn't
  exist.

* Fixed undefined behavior for `slice()` on a zero-column data frame (#2490).

* Fixed very rare case of false match during join (#2515).

* Restricted workaround for `match()` to R 3.3.0. (#1858).

* dplyr now warns on load when the version of R or Rcpp during installation is
  different to the currently installed version (#2514).

* Fixed improper reuse of attributes when creating a list column in `summarise()`
  and perhaps `mutate()` (#2231).

* `mutate()` and `summarise()` always strip the `names` attribute from new
  or updated columns, even for ungrouped operations (#1689).

* Fixed rare error that could lead to a segmentation fault in
  `all_equal(ignore_col_order = FALSE)` (#2502).

* The "dim" and "dimnames" attributes are always stripped when copying a
  vector (#1918, #2049).

* `grouped_df` and `rowwise` are registered officially as S3 classes.
  This makes them easier to use with S4 (#2276, @joranE, #2789).

* All operations that return tibbles now include the `"tbl"` class.
  This is important for correct printing with tibble 1.3.1 (#2789).

* Makeflags uses PKG_CPPFLAGS for defining preprocessor macros.

* astyle formatting for C++ code, tested but not changed as part of the tests
  (#2086, #2103).

* Update RStudio project settings to install tests (#1952).

* Using `Rcpp::interfaces()` to register C callable interfaces, and registering all native exported functions via `R_registerRoutines()` and `useDynLib(.registration = TRUE)` (#2146).

* Formatting of grouped data frames now works by overriding the `tbl_sum()` generic instead of `print()`. This means that the output is more consistent with tibble, and that `format()` is now supported also for SQL sources (#2781).


# dplyr 0.5.0

## Breaking changes

### Existing functions

* `arrange()` once again ignores grouping (#1206).

* `distinct()` now only keeps the distinct variables. If you want to return
  all variables (using the first row for non-distinct values) use
  `.keep_all = TRUE` (#1110). For SQL sources, `.keep_all = FALSE` is
  implemented using `GROUP BY`, and `.keep_all = TRUE` raises an error
  (#1937, #1942, @krlmlr). (The default behaviour of using all variables
  when none are specified remains - this note only applies if you select
  some variables).

* The select helper functions `starts_with()`, `ends_with()` etc are now
  real exported functions. This means that you'll need to import those
  functions if you're using from a package where dplyr is not attached.
  i.e. `dplyr::select(mtcars, starts_with("m"))` used to work, but
  now you'll need `dplyr::select(mtcars, dplyr::starts_with("m"))`.

### Deprecated and defunct functions

* The long deprecated `chain()`, `chain_q()` and `%.%` have been removed.
  Please use `%>%` instead.

* `id()` has been deprecated. Please use `group_indices()` instead
  (#808).

* `rbind_all()` and `rbind_list()` are formally deprecated. Please use
  `bind_rows()` instead (#803).

* Outdated benchmarking demos have been removed (#1487).

* Code related to starting and signalling clusters has been moved out to
  [multidplyr](https://github.com/tidyverse/multidplyr).

## New functions

* `coalesce()` finds the first non-missing value from a set of vectors.
  (#1666, thanks to @krlmlr for initial implementation).

* `case_when()` is a general vectorised if + else if (#631).

* `if_else()` is a vectorised if statement: it's a stricter (type-safe),
  faster, and more predictable version of `ifelse()`. In SQL it is
  translated to a `CASE` statement.

* `na_if()` makes it easy to replace a certain value with an `NA` (#1707).
  In SQL it is translated to `NULL_IF`.

* `near(x, y)` is a helper for `abs(x - y) < tol` (#1607).

* `recode()` is vectorised equivalent to `switch()` (#1710).

* `union_all()` method. Maps to `UNION ALL` for SQL sources, `bind_rows()`
  for data frames/tbl\_dfs, and `combine()` for vectors (#1045).

* A new family of functions replace `summarise_each()` and
  `mutate_each()` (which will thus be deprecated in a future release).
  `summarise_all()` and `mutate_all()` apply a function to all columns
  while `summarise_at()` and `mutate_at()` operate on a subset of
  columns. These columns are selected with either a character vector
  of columns names, a numeric vector of column positions, or a column
  specification with `select()` semantics generated by the new
  `columns()` helper. In addition, `summarise_if()` and `mutate_if()`
  take a predicate function or a logical vector (these verbs currently
  require local sources). All these functions can now take ordinary
  functions instead of a list of functions generated by `funs()`
  (though this is only useful for local sources). (#1845, @lionel-)

* `select_if()` lets you select columns with a predicate function.
  Only compatible with local sources. (#497, #1569, @lionel-)

## Local backends

### dtplyr

All data table related code has been separated out in to a new dtplyr package. This decouples the development of the data.table interface from the development of the dplyr package. If both data.table and dplyr are loaded, you'll get a message reminding you to load dtplyr.

### Tibble

Functions related to the creation and coercion of `tbl_df`s, now live in their own package: [tibble](https://www.rstudio.com/blog/tibble-1-0-0/). See `vignette("tibble")` for more details.

* `$` and `[[` methods that never do partial matching (#1504), and throw
  an error if the variable does not exist.

* `all_equal()` allows to compare data frames ignoring row and column order,
  and optionally ignoring minor differences in type (e.g. int vs. double)
  (#821). The test handles the case where the df has 0 columns (#1506).
  The test fails fails when convert is `FALSE` and types don't match (#1484).

* `all_equal()` shows better error message when comparing raw values
  or when types are incompatible and `convert = TRUE` (#1820, @krlmlr).

* `add_row()` makes it easy to add a new row to data frame (#1021)

* `as_data_frame()` is now an S3 generic with methods for lists (the old
  `as_data_frame()`), data frames (trivial), and matrices (with efficient
  C++ implementation) (#876). It no longer strips subclasses.

* The internals of `data_frame()` and `as_data_frame()` have been aligned,
  so `as_data_frame()` will now automatically recycle length-1 vectors.
  Both functions give more informative error messages if you attempting to
  create an invalid data frame. You can no longer create a data frame with
  duplicated names (#820). Both check for `POSIXlt` columns, and tell you to
  use `POSIXct` instead (#813).

* `frame_data()` properly constructs rectangular tables (#1377, @kevinushey),
  and supports list-cols.

* `glimpse()` is now a generic. The default method dispatches to `str()`
  (#1325).  It now (invisibly) returns its first argument (#1570).

*  `lst()` and `lst_()` which create lists in the same way that
  `data_frame()` and `data_frame_()` create data frames (#1290).

* `print.tbl_df()` is considerably faster if you have very wide data frames.
  It will now also only list the first 100 additional variables not already
  on screen - control this with the new `n_extra` parameter to `print()`
  (#1161). When printing a grouped data frame the number of groups is now
  printed with thousands separators (#1398). The type of list columns
  is correctly printed (#1379)

* Package includes `setOldClass(c("tbl_df", "tbl", "data.frame"))` to help
  with S4 dispatch (#969).

* `tbl_df` automatically generates column names (#1606).

### tbl_cube

* new `as_data_frame.tbl_cube()` (#1563, @krlmlr).

* `tbl_cube`s are now constructed correctly from data frames, duplicate
  dimension values are detected, missing dimension values are filled
  with `NA`. The construction from data frames now guesses the measure
  variables by default, and allows specification of dimension and/or
  measure variables (#1568, @krlmlr).

* Swap order of `dim_names` and `met_name` arguments in `as.tbl_cube`
  (for `array`, `table` and `matrix`) for consistency with `tbl_cube` and
  `as.tbl_cube.data.frame`. Also, the `met_name` argument to
  `as.tbl_cube.table` now defaults to `"Freq"` for consistency with
  `as.data.frame.table` (@krlmlr, #1374).

## Remote backends

* `as_data_frame()` on SQL sources now returns all rows (#1752, #1821,
  @krlmlr).

* `compute()` gets new parameters `indexes` and `unique_indexes` that make
  it easier to add indexes (#1499, @krlmlr).

* `db_explain()` gains a default method for DBIConnections (#1177).

* The backend testing system has been improved. This lead to the removal of
  `temp_srcs()`. In the unlikely event that you were using this function,
  you can instead use `test_register_src()`, `test_load()`, and `test_frame()`.

* You can now use `right_join()` and `full_join()` with remote tables (#1172).

### SQLite

* `src_memdb()` is a session-local in-memory SQLite database.
  `memdb_frame()` works like `data_frame()`, but creates a new table in
  that database.

* `src_sqlite()` now uses a stricter quoting character, `` ` ``, instead of
  `"`. SQLite "helpfully" will convert `"x"` into a string if there is
  no identifier called x in the current scope (#1426).

* `src_sqlite()` throws errors if you try and use it with window functions
  (#907).

### SQL translation

* `filter.tbl_sql()` now puts parens around each argument (#934).

* Unary `-` is better translated (#1002).

* `escape.POSIXt()` method makes it easier to use date times. The date is
  rendered in ISO 8601 format in UTC, which should work in most databases
  (#857).

* `is.na()` gets a missing space (#1695).

* `if`, `is.na()`, and `is.null()` get extra parens to make precedence
  more clear (#1695).

* `pmin()` and `pmax()` are translated to `MIN()` and `MAX()` (#1711).

* Window functions:

    * Work on ungrouped data (#1061).

    * Warning if order is not set on cumulative window functions.

    * Multiple partitions or ordering variables in windowed functions no
      longer generate extra parentheses, so should work for more databases
      (#1060)

### Internals

This version includes an almost total rewrite of how dplyr verbs are translated into SQL. Previously, I used a rather ad-hoc approach, which tried to guess when a new subquery was needed. Unfortunately this approach was fraught with bugs, so in this version I've implemented a much richer internal data model. Now there is a three step process:

1.  When applied to a `tbl_lazy`, each dplyr verb captures its inputs
    and stores in a `op` (short for operation) object.

2.  `sql_build()` iterates through the operations building to build up an
    object that represents a SQL query. These objects are convenient for
    testing as they are lists, and are backend agnostics.

3.  `sql_render()` iterates through the queries and generates the SQL,
    using generics (like `sql_select()`) that can vary based on the
    backend.

In the short-term, this increased abstraction is likely to lead to some minor performance decreases, but the chance of dplyr generating correct SQL is much much higher. In the long-term, these abstractions will make it possible to write a query optimiser/compiler in dplyr, which would make it possible to generate much more succinct queries.

If you have written a dplyr backend, you'll need to make some minor changes to your package:

* `sql_join()` has been considerably simplified - it is now only responsible
  for generating the join query, not for generating the intermediate selects
  that rename the variable. Similarly for `sql_semi_join()`. If you've
  provided new methods in your backend, you'll need to rewrite.

* `select_query()` gains a distinct argument which is used for generating
  queries for `distinct()`. It loses the `offset` argument which was
  never used (and hence never tested).

* `src_translate_env()` has been replaced by `sql_translate_env()` which
  should have methods for the connection object.

There were two other tweaks to the exported API, but these are less likely to affect anyone.

* `translate_sql()` and `partial_eval()` got a new API: now use connection +
  variable names, rather than a `tbl`. This makes testing considerably easier.
  `translate_sql_q()` has been renamed to `translate_sql_()`.

* Also note that the sql generation generics now have a default method, instead
  methods for DBIConnection and NULL.

## Minor improvements and bug fixes

### Single table verbs

* Avoiding segfaults in presence of `raw` columns (#1803, #1817, @krlmlr).

* `arrange()` fails gracefully on list columns (#1489) and matrices
  (#1870, #1945, @krlmlr).

* `count()` now adds additional grouping variables, rather than overriding
  existing (#1703). `tally()` and `count()` can now count a variable
  called `n` (#1633). Weighted `count()`/`tally()` ignore `NA`s (#1145).

* The progress bar in `do()` is now updated at most 20 times per second,
  avoiding unnecessary redraws (#1734, @mkuhn)

* `distinct()` doesn't crash when given a 0-column data frame (#1437).

* `filter()` throws an error if you supply an named arguments. This is usually
  a type: `filter(df, x = 1)` instead of `filter(df, x == 1)` (#1529).

* `summarise()` correctly coerces factors with different levels (#1678),
  handles min/max of already summarised variable (#1622), and
  supports data frames as columns (#1425).

* `select()` now informs you that it adds missing grouping variables
  (#1511). It works even if the grouping variable has a non-syntactic name
  (#1138). Negating a failed match (e.g. `select(mtcars, -contains("x"))`)
  returns all columns, instead of no columns (#1176)

    The `select()` helpers are now exported and have their own
    documentation (#1410). `one_of()` gives a useful error message if
    variables names are not found in data frame (#1407).

* The naming behaviour of `summarise_each()` and `mutate_each()` has been
  tweaked so that you can force inclusion of both the function and the
  variable name: `summarise_each(mtcars, funs(mean = mean), everything())`
  (#442).

* `mutate()` handles factors that are all `NA` (#1645), or have different
  levels in different groups (#1414). It disambiguates `NA` and `NaN` (#1448),
  and silently promotes groups that only contain `NA` (#1463). It deep copies
  data in list columns (#1643), and correctly fails on incompatible columns
  (#1641). `mutate()` on a grouped data no longer groups grouping attributes
  (#1120). `rowwise()` mutate gives expected results (#1381).

* `one_of()` tolerates unknown variables in `vars`, but warns (#1848, @jennybc).

* `print.grouped_df()` passes on `...` to `print()` (#1893).

* `slice()` correctly handles grouped attributes (#1405).

* `ungroup()` generic gains `...` (#922).

### Dual table verbs
* `bind_cols()` matches the behaviour of `bind_rows()` and ignores `NULL`
  inputs (#1148). It also handles `POSIXct`s with integer base type (#1402).

* `bind_rows()` handles 0-length named lists (#1515), promotes factors to
  characters (#1538), and warns when binding factor and character (#1485).
  bind_rows()` is more flexible in the way it can accept data frames,
  lists, list of data frames, and list of lists (#1389).

* `bind_rows()` rejects `POSIXlt` columns (#1875, @krlmlr).

* Both `bind_cols()` and `bind_rows()` infer classes and grouping information
  from the first data frame (#1692).

* `rbind()` and `cbind()` get `grouped_df()` methods that make it harder to
  create corrupt data frames (#1385). You should still prefer `bind_rows()`
  and `bind_cols()`.

* Joins now use correct class when joining on `POSIXct` columns
  (#1582, @joel23888), and consider time zones (#819). Joins handle a `by`
  that is empty (#1496), or has duplicates (#1192). Suffixes grow progressively
  to avoid creating repeated column names (#1460).  Joins on string columns
  should be substantially faster (#1386). Extra attributes are ok if they are
  identical (#1636). Joins work correct when factor levels not equal
  (#1712, #1559). Anti- and semi-joins give correct result when by variable
  is a factor (#1571), but warn if factor levels are inconsistent (#2741).
  A clear error message is given for joins where an
  explicit `by` contains unavailable columns (#1928, #1932).
  Warnings about join column inconsistencies now contain the column names
  (#2728).

* `inner_join()`, `left_join()`, `right_join()`, and `full_join()` gain a
  `suffix` argument which allows you to control what suffix duplicated variable
  names receive (#1296).

* Set operations (`intersect()`, `union()` etc) respect coercion rules
  (#799). `setdiff()` handles factors with `NA` levels (#1526).

* There were a number of fixes to enable joining of data frames that don't
  have the same encoding of column names (#1513), including working around
  bug 16885 regarding `match()` in R 3.3.0 (#1806, #1810,
  @krlmlr).

### Vector functions

* `combine()` silently drops `NULL` inputs (#1596).

* Hybrid `cummean()` is more stable against floating point errors (#1387).

* Hybrid `lead()` and `lag()` received a considerable overhaul. They are more
  careful about more complicated expressions (#1588), and falls back more
  readily to pure R evaluation (#1411). They behave correctly in `summarise()`
  (#1434). and handle default values for string columns.

* Hybrid `min()` and `max()` handle empty sets (#1481).

* `n_distinct()` uses multiple arguments for data frames (#1084), falls back to R
  evaluation when needed (#1657), reverting decision made in (#567).
  Passing no arguments gives an error (#1957, #1959, @krlmlr).

* `nth()` now supports negative indices to select from end, e.g. `nth(x, -2)`
  selects the 2nd value from the end of `x` (#1584).

* `top_n()` can now also select bottom `n` values by passing a negative value
  to `n` (#1008, #1352).

* Hybrid evaluation leaves formulas untouched (#1447).


# dplyr 0.4.3

## Improved encoding support

Until now, dplyr's support for non-UTF8 encodings has been rather shaky. This release brings a number of improvement to fix these problems: it's probably not perfect, but should be a lot better than the previously version. This includes fixes to `arrange()` (#1280), `bind_rows()` (#1265), `distinct()` (#1179), and joins (#1315). `print.tbl_df()` also received a fix for strings with invalid encodings (#851).

## Other minor improvements and bug fixes

* `frame_data()` provides a means for constructing `data_frame`s using
  a simple row-wise language. (#1358, @kevinushey)

* `all.equal()` no longer runs all outputs together (#1130).

* `as_data_frame()` gives better error message with NA column names (#1101).

* `[.tbl_df` is more careful about subsetting column names (#1245).

* `arrange()` and `mutate()` work on empty data frames (#1142).

* `arrange()`, `filter()`, `slice()`, and `summarise()` preserve data frame
  meta attributes (#1064).

* `bind_rows()` and `bind_cols()` accept lists (#1104): during initial data
  cleaning you no longer need to convert lists to data frames, but can
  instead feed them to `bind_rows()` directly.

* `bind_rows()` gains a `.id` argument. When supplied, it creates a
  new column that gives the name of each data frame (#1337, @lionel-).

* `bind_rows()` respects the `ordered` attribute of factors (#1112), and
  does better at comparing `POSIXct`s (#1125). The `tz` attribute is ignored
  when determining if two `POSIXct` vectors are comparable. If the `tz` of
  all inputs is the same, it's used, otherwise its set to `UTC`.

* `data_frame()` always produces a `tbl_df` (#1151, @kevinushey)

* `filter(x, TRUE, TRUE)` now just returns `x` (#1210),
  it doesn't internally modify the first argument (#971), and
  it now works with rowwise data (#1099). It once again works with
  data tables (#906).

* `glimpse()` also prints out the number of variables in addition to the number
  of observations (@ilarischeinin, #988).

* Joins handles matrix columns better (#1230), and can join `Date` objects
  with heterogenous representations (some `Date`s are integers, while other
  are numeric). This also improves `all.equal()` (#1204).

* Fixed `percent_rank()` and `cume_dist()` so that missing values no longer
  affect denominator (#1132).

* `print.tbl_df()` now displays the class for all variables, not just those
  that don't fit on the screen (#1276). It also displays duplicated column
  names correctly (#1159).

* `print.grouped_df()` now tells you how many groups there are.

* `mutate()` can set to `NULL` the first column (used to segfault, #1329) and
  it better protects intermediary results (avoiding random segfaults, #1231).

* `mutate()` on grouped data handles the special case where for the first few
  groups, the result consists of a `logical` vector with only `NA`. This can
  happen when the condition of an `ifelse` is an all `NA` logical vector (#958).

* `mutate.rowwise_df()` handles factors (#886) and correctly handles
  0-row inputs (#1300).

* `n_distinct()` gains an `na_rm` argument (#1052).

* The `Progress` bar used by `do()` now respects global option
  `dplyr.show_progress` (default is TRUE) so you can turn it off globally
  (@jimhester #1264, #1226).

* `summarise()` handles expressions that returning heterogenous outputs,
  e.g. `median()`, which that sometimes returns an integer, and other times a
  numeric (#893).

* `slice()` silently drops columns corresponding to an NA (#1235).

* `ungroup.rowwise_df()` gives a `tbl_df` (#936).

* More explicit duplicated column name error message (#996).

* When "," is already being used as the decimal point (`getOption("OutDec")`),
  use "." as the thousands separator when printing out formatted numbers
  (@ilarischeinin, #988).

## Databases

* `db_query_fields.SQLiteConnection` uses `build_sql` rather than `paste0`
  (#926, @NikNakk)

* Improved handling of `log()` (#1330).

* `n_distinct(x)` is translated to `COUNT(DISTINCT(x))` (@skparkes, #873).

* `print(n = Inf)` now works for remote sources (#1310).

## Hybrid evaluation

* Hybrid evaluation does not take place for objects with a class (#1237).

* Improved `$` handling (#1134).

* Simplified code for `lead()` and `lag()` and make sure they work properly on
  factors (#955). Both respect the `default` argument (#915).

* `mutate` can set to `NULL` the first column (used to segfault, #1329).

* `filter` on grouped data handles indices correctly (#880).

* `sum()` issues a warning about integer overflow (#1108).

# dplyr 0.4.2

This is a minor release containing fixes for a number of crashes and issues identified by R CMD CHECK. There is one new "feature": dplyr no longer complains about unrecognised attributes, and instead just copies them over to the output.

* `lag()` and `lead()` for grouped data were confused about indices and therefore
  produced wrong results (#925, #937). `lag()` once again overrides `lag()`
  instead of just the default method `lag.default()`. This is necessary due to
  changes in R CMD check. To use the lag function provided by another package,
  use `pkg::lag`.

* Fixed a number of memory issues identified by valgrind.

* Improved performance when working with large number of columns (#879).

* Lists-cols that contain data frames now print a slightly nicer summary
  (#1147)

* Set operations give more useful error message on incompatible data frames
  (#903).

* `all.equal()` gives the correct result when `ignore_row_order` is `TRUE`
  (#1065) and `all.equal()` correctly handles character missing values (#1095).

* `bind_cols()` always produces a `tbl_df` (#779).

* `bind_rows()` gains a test for a form of data frame corruption (#1074).

* `bind_rows()` and `summarise()` now handles complex columns (#933).

* Workaround for using the constructor of `DataFrame` on an unprotected object
  (#998)

* Improved performance when working with large number of columns (#879).

# dplyr 0.4.1

* Don't assume that RPostgreSQL is available.

# dplyr 0.4.0

## New features

* `add_rownames()` turns row names into an explicit variable (#639).

* `as_data_frame()` efficiently coerces a list into a data frame (#749).

* `bind_rows()` and `bind_cols()` efficiently bind a list of data frames by
  row or column. `combine()` applies the same coercion rules to vectors
  (it works like `c()` or `unlist()` but is consistent with the `bind_rows()`
  rules).

* `right_join()` (include all rows in `y`, and matching rows in `x`) and
  `full_join()` (include all rows in `x` and `y`) complete the family of
  mutating joins (#96).

* `group_indices()` computes a unique integer id for each group (#771). It
  can be called on a grouped_df without any arguments or on a data frame
  with same arguments as `group_by()`.

## New vignettes

* `vignette("data_frames")` describes dplyr functions that make it easier
  and faster to create and coerce data frames. It subsumes the old `memory`
  vignette.

* `vignette("two-table")` describes how two-table verbs work in dplyr.

## Minor improvements

* `data_frame()` (and `as_data_frame()` & `tbl_df()`) now explicitly
  forbid columns that are data frames or matrices (#775). All columns
  must be either a 1d atomic vector or a 1d list.

* `do()` uses lazyeval to correctly evaluate its arguments in the correct
  environment (#744), and new `do_()` is the SE equivalent of `do()` (#718).
  You can modify grouped data in place: this is probably a bad idea but it's
  sometimes convenient (#737). `do()` on grouped data tables now passes in all
  columns (not all columns except grouping vars) (#735, thanks to @kismsu).
  `do()` with database tables no longer potentially includes grouping
  variables twice (#673). Finally, `do()` gives more consistent outputs when
  there are no rows or no groups (#625).

* `first()` and `last()` preserve factors, dates and times (#509).

* Overhaul of single table verbs for data.table backend. They now all use
  a consistent (and simpler) code base. This ensures that (e.g.) `n()`
  now works in all verbs (#579).

* In `*_join()`, you can now name only those variables that are different between
  the two tables, e.g. `inner_join(x, y, c("a", "b", "c" = "d"))` (#682).
  If non-join columns are the same, dplyr will add `.x` and `.y`
  suffixes to distinguish the source (#655).

* `mutate()` handles complex vectors (#436) and forbids `POSIXlt` results
  (instead of crashing) (#670).

* `select()` now implements a more sophisticated algorithm so if you're
  doing multiples includes and excludes with and without names, you're more
  likely to get what you expect (#644). You'll also get a better error
  message if you supply an input that doesn't resolve to an integer
  column position (#643).

* Printing has received a number of small tweaks. All `print()` methods
  invisibly return their input so you can interleave `print()` statements into a
  pipeline to see interim results. `print()` will column names of 0 row data
  frames (#652), and will never print more 20 rows (i.e.
  `options(dplyr.print_max)` is now 20), not 100 (#710). Row names are no
  never printed since no dplyr method is guaranteed to preserve them (#669).

    `glimpse()` prints the number of observations (#692)

    `type_sum()` gains a data frame method.

* `summarise()` handles list output columns (#832)

* `slice()` works for data tables (#717). Documentation clarifies that
  slice can't work with relational databases, and the examples show
  how to achieve the same results using `filter()` (#720).

* dplyr now requires RSQLite >= 1.0. This shouldn't affect your code
  in any way (except that RSQLite now doesn't need to be attached) but does
  simplify the internals (#622).

* Functions that need to combine multiple results into a single column
  (e.g. `join()`, `bind_rows()` and `summarise()`) are more careful about
  coercion.

    Joining factors with the same levels in the same order preserves the
    original levels (#675). Joining factors with non-identical levels
    generates a warning and coerces to character (#684). Joining a character
    to a factor (or vice versa) generates a warning and coerces to character.
    Avoid these warnings by ensuring your data is compatible before joining.

    `rbind_list()` will throw an error if you attempt to combine an integer and
    factor (#751). `rbind()`ing a column full of `NA`s is allowed and just
    collects the appropriate missing value for the column type being collected
    (#493).

    `summarise()` is more careful about `NA`, e.g. the decision on the result
    type will be delayed until the first non NA value is returned (#599).
    It will complain about loss of precision coercions, which can happen for
    expressions that return integers for some groups and a doubles for others
    (#599).

* A number of functions gained new or improved hybrid handlers: `first()`,
  `last()`, `nth()` (#626), `lead()` & `lag()` (#683), `%in%` (#126). That means
  when you use these functions in a dplyr verb, we handle them in C++, rather
  than calling back to R, and hence improving performance.

    Hybrid `min_rank()` correctly handles `NaN` values (#726). Hybrid
    implementation of `nth()` falls back to R evaluation when `n` is not
    a length one integer or numeric, e.g. when it's an expression (#734).

    Hybrid `dense_rank()`, `min_rank()`, `cume_dist()`, `ntile()`, `row_number()`
    and `percent_rank()` now preserve NAs (#774)

* `filter` returns its input when it has no rows or no columns (#782).

* Join functions keep attributes (e.g. time zone information) from the
  left argument for `POSIXct` and `Date` objects (#819), and only
  only warn once about each incompatibility (#798).

## Bug fixes

* `[.tbl_df` correctly computes row names for 0-column data frames, avoiding
  problems with xtable (#656). `[.grouped_df` will silently drop grouping
  if you don't include the grouping columns (#733).

* `data_frame()` now acts correctly if the first argument is a vector to be
  recycled. (#680 thanks @jimhester)

* `filter.data.table()` works if the table has a variable called "V1" (#615).

* `*_join()` keeps columns in original order (#684).
  Joining a factor to a character vector doesn't segfault (#688).
  `*_join` functions can now deal with multiple encodings (#769),
  and correctly name results (#855).

* `*_join.data.table()` works when data.table isn't attached (#786).

* `group_by()` on a data table preserves original order of the rows (#623).
  `group_by()` supports variables with more than 39 characters thanks to
  a fix in lazyeval (#705). It gives meaningful error message when a variable
  is not found in the data frame (#716).

* `grouped_df()` requires `vars` to be a list of symbols (#665).

* `min(.,na.rm = TRUE)` works with `Date`s built on numeric vectors (#755).

* `rename_()` generic gets missing `.dots` argument (#708).

* `row_number()`, `min_rank()`, `percent_rank()`, `dense_rank()`, `ntile()` and
  `cume_dist()` handle data frames with 0 rows (#762). They all preserve
  missing values (#774). `row_number()` doesn't segfault when giving an external
  variable with the wrong number of variables (#781).

* `group_indices` handles the edge case when there are no variables (#867).

* Removed bogus `NAs introduced by coercion to integer range` on 32-bit Windows (#2708).

# dplyr 0.3.0.1

* Fixed problem with test script on Windows.

# dplyr 0.3

## New functions

* `between()` vector function efficiently determines if numeric values fall
  in a range, and is translated to special form for SQL (#503).

* `count()` makes it even easier to do (weighted) counts (#358).

* `data_frame()` by @kevinushey is a nicer way of creating data frames.
  It never coerces column types (no more `stringsAsFactors = FALSE`!),
  never munges column names, and never adds row names. You can use previously
  defined columns to compute new columns (#376).

* `distinct()` returns distinct (unique) rows of a tbl (#97). Supply
  additional variables to return the first row for each unique combination
  of variables.

* Set operations, `intersect()`, `union()` and `setdiff()` now have methods
  for data frames, data tables and SQL database tables (#93). They pass their
  arguments down to the base functions, which will ensure they raise errors if
  you pass in two many arguments.

* Joins (e.g. `left_join()`, `inner_join()`, `semi_join()`, `anti_join()`)
  now allow you to join on different variables in `x` and `y` tables by
  supplying a named vector to `by`. For example, `by = c("a" = "b")` joins
  `x.a` to `y.b`.

* `n_groups()` function tells you how many groups in a tbl. It returns
  1 for ungrouped data. (#477)

* `transmute()` works like `mutate()` but drops all variables that you didn't
  explicitly refer to (#302).

* `rename()` makes it easy to rename variables - it works similarly to
  `select()` but it preserves columns that you didn't otherwise touch.

* `slice()` allows you to selecting rows by position (#226). It includes
  positive integers, drops negative integers and you can use expression like
  `n()`.

## Programming with dplyr (non-standard evaluation)

* You can now program with dplyr - every function that does non-standard
  evaluation (NSE) has a standard evaluation (SE) version ending in `_`.
  This is powered by the new lazyeval package which provides all the tools
  needed to implement NSE consistently and correctly.

* See `vignette("nse")` for full details.

* `regroup()` is deprecated. Please use the more flexible `group_by_()`
  instead.

* `summarise_each_q()` and `mutate_each_q()` are deprecated. Please use
  `summarise_each_()` and `mutate_each_()` instead.

* `funs_q` has been replaced with `funs_`.

## Removed and deprecated features

* `%.%` has been deprecated: please use `%>%` instead. `chain()` is
  defunct. (#518)

* `filter.numeric()` removed. Need to figure out how to reimplement with
  new lazy eval system.

* The `Progress` refclass is no longer exported to avoid conflicts with shiny.
  Instead use `progress_estimated()` (#535).

* `src_monetdb()` is now implemented in MonetDB.R, not dplyr.

* `show_sql()` and `explain_sql()` and matching global options `dplyr.show_sql`
  and `dplyr.explain_sql` have been removed. Instead use `show_query()` and
  `explain()`.

## Minor improvements and bug fixes

* Main verbs now have individual documentation pages (#519).

* `%>%` is simply re-exported from magrittr, instead of creating a local copy
  (#496, thanks to @jimhester)

* Examples now use `nycflights13` instead of `hflights` because it the variables
  have better names and there are a few interlinked tables (#562). `Lahman` and
  `nycflights13` are (once again) suggested packages. This means many examples
  will not work unless you explicitly install them with
  `install.packages(c("Lahman", "nycflights13"))` (#508). dplyr now depends on
  Lahman 3.0.1. A number of examples have been updated to reflect modified
  field names (#586).

* `do()` now displays the progress bar only when used in interactive prompts
  and not when knitting (#428, @jimhester).

* `glimpse()` now prints a trailing new line (#590).

* `group_by()` has more consistent behaviour when grouping by constants:
  it creates a new column with that value (#410). It renames grouping
  variables (#410). The first argument is now `.data` so you can create
  new groups with name x (#534).

* Now instead of overriding `lag()`, dplyr overrides `lag.default()`,
  which should avoid clobbering lag methods added by other packages.
  (#277).

* `mutate(data, a = NULL)` removes the variable `a` from the returned
  dataset (#462).

* `trunc_mat()` and hence `print.tbl_df()` and friends gets a `width` argument
  to control the default output width. Set `options(dplyr.width = Inf)` to
  always show all columns (#589).

* `select()` gains `one_of()` selector: this allows you to select variables
  provided by a character vector (#396). It fails immediately if you give an
  empty pattern to `starts_with()`,  `ends_with()`, `contains()` or `matches()`
  (#481, @leondutoit). Fixed buglet in `select()` so that you can now create
  variables called `val` (#564).

* Switched from RC to R6.

* `tally()` and `top_n()` work consistently: neither accidentally
  evaluates the the `wt` param. (#426, @mnel)

* `rename` handles grouped data (#640).

## Minor improvements and bug fixes by backend

### Databases

* Correct SQL generation for `paste()` when used with the collapse parameter
  targeting a Postgres database. (@rbdixon, #1357)

* The db backend system has been completely overhauled in order to make
  it possible to add backends in other packages, and to support a much
  wider range of databases. See `vignette("new-sql-backend")` for instruction
  on how to create your own (#568).

* `src_mysql()` gains a method for `explain()`.

* When `mutate()` creates a new variable that uses a window function,
  automatically wrap the result in a subquery (#484).

* Correct SQL generation for `first()` and `last()` (#531).

* `order_by()` now works in conjunction with window functions in databases
  that support them.

### Data frames/`tbl_df`

* All verbs now understand how to work with `difftime()` (#390) and
  `AsIs` (#453) objects. They all check that colnames are unique (#483), and
  are more robust when columns are not present (#348, #569, #600).

* Hybrid evaluation bugs fixed:

    * Call substitution stopped too early when a sub expression contained a
      `$` (#502).

    * Handle `::` and `:::` (#412).

    * `cumany()` and `cumall()` properly handle `NA` (#408).

    * `nth()` now correctly preserve the class when using dates, times and
      factors (#509).

    * no longer substitutes within `order_by()` because `order_by()` needs to do
      its own NSE (#169).

* `[.tbl_df` always returns a tbl_df (i.e. `drop = FALSE` is the default)
  (#587, #610). `[.grouped_df` preserves important output attributes (#398).

* `arrange()` keeps the grouping structure of grouped data (#491, #605),
  and preserves input classes (#563).

* `contains()` accidentally matched regular expressions, now it passes
  `fixed = TRUE` to `grep()` (#608).

* `filter()` asserts all variables are white listed (#566).

* `mutate()` makes a `rowwise_df` when given a `rowwise_df` (#463).

* `rbind_all()` creates `tbl_df` objects instead of raw `data.frame`s.

* If `select()` doesn't match any variables, it returns a 0-column data frame,
  instead of the original (#498). It no longer fails when if some columns
  are not named (#492)

* `sample_n()` and `sample_frac()` methods for data.frames exported.
  (#405, @alyst)

* A grouped data frame may have 0 groups (#486). Grouped df objects
  gain some basic validity checking, which should prevent some crashes
  related to corrupt `grouped_df` objects made by `rbind()` (#606).

* More coherence when joining columns of compatible but different types,
  e.g. when joining a character vector and a factor (#455),
  or a numeric and integer (#450)

* `mutate()` works for on zero-row grouped data frame, and
  with list columns (#555).

* `LazySubset` was confused about input data size (#452).

* Internal `n_distinct()` is stricter about it's inputs: it requires one symbol
  which must be from the data frame (#567).

* `rbind_*()` handle data frames with 0 rows (#597). They fill character
  vector columns with `NA` instead of blanks (#595).  They work with
  list columns (#463).

* Improved handling of encoding for column names (#636).

* Improved handling of hybrid evaluation re $ and @ (#645).

### Data tables

* Fix major omission in `tbl_dt()` and `grouped_dt()` methods - I was
  accidentally doing a deep copy on every result :(

* `summarise()` and `group_by()` now retain over-allocation when working with
  data.tables (#475, @arunsrinivasan).

* joining two data.tables now correctly dispatches to data table methods,
  and result is a data table (#470)

### Cubes

* `summarise.tbl_cube()` works with single grouping variable (#480).

# dplyr 0.2

## Piping

dplyr now imports `%>%` from magrittr (#330). I recommend that you use this instead of `%.%` because it is easier to type (since you can hold down the shift key) and is more flexible. With you `%>%`, you can control which argument on the RHS receives the LHS by using the pronoun `.`. This makes `%>%` more useful with base R functions because they don't always take the data frame as the first argument. For example you could pipe `mtcars` to `xtabs()` with:

    mtcars %>% xtabs( ~ cyl + vs, data = .)

Thanks to @smbache for the excellent magrittr package. dplyr only provides `%>%` from magrittr, but it contains many other useful functions. To use them, load `magrittr` explicitly: `library(magrittr)`. For more details, see `vignette("magrittr")`.

`%.%` will be deprecated in a future version of dplyr, but it won't happen for a while. I've also deprecated `chain()` to encourage a single style of dplyr usage: please use `%>%` instead.

## Do

`do()` has been completely overhauled. There are now two ways to use it, either with multiple named arguments or a single unnamed arguments. `group_by()` + `do()` is equivalent to `plyr::dlply`, except it always returns a data frame.

If you use named arguments, each argument becomes a list-variable in the output. A list-variable can contain any arbitrary R object so it's particularly well suited for storing models.

    library(dplyr)
    models <- mtcars %>% group_by(cyl) %>% do(lm = lm(mpg ~ wt, data = .))
    models %>% summarise(rsq = summary(lm)$r.squared)

If you use an unnamed argument, the result should be a data frame. This allows you to apply arbitrary functions to each group.

    mtcars %>% group_by(cyl) %>% do(head(., 1))

Note the use of the `.` pronoun to refer to the data in the current group.

`do()` also has an automatic progress bar. It appears if the computation takes longer than 5 seconds and lets you know (approximately) how much longer the job will take to complete.

## New verbs

dplyr 0.2 adds three new verbs:

* `glimpse()` makes it possible to see all the columns in a tbl,
  displaying as much data for each variable as can be fit on a single line.

* `sample_n()` randomly samples a fixed number of rows from a tbl;
  `sample_frac()` randomly samples a fixed fraction of rows. Only works
  for local data frames and data tables (#202).

* `summarise_each()` and `mutate_each()` make it easy to apply one or more
  functions to multiple columns in a tbl (#178).

## Minor improvements

* If you load plyr after dplyr, you'll get a message suggesting that you
  load plyr first (#347).

* `as.tbl_cube()` gains a method for matrices (#359, @paulstaab)

* `compute()` gains `temporary` argument so you can control whether the
  results are temporary or permanent (#382, @cpsievert)

* `group_by()` now defaults to `add = FALSE` so that it sets the grouping
  variables rather than adding to the existing list. I think this is how
  most people expected `group_by` to work anyway, so it's unlikely to
  cause problems (#385).

* Support for [MonetDB](http://www.monetdb.org) tables with `src_monetdb()`
  (#8, thanks to @hannesmuehleisen).

* New vignettes:

    * `memory` vignette which discusses how dplyr minimises memory usage
      for local data frames (#198).

    *  `new-sql-backend` vignette which discusses how to add a new
       SQL backend/source to dplyr.

* `changes()` output more clearly distinguishes which columns were added or
  deleted.

* `explain()` is now generic.

* dplyr is more careful when setting the keys of data tables, so it never
  accidentally modifies an object that it doesn't own. It also avoids
  unnecessary key setting which negatively affected performance.
  (#193, #255).

* `print()` methods for `tbl_df`, `tbl_dt` and `tbl_sql` gain `n` argument to
  control the number of rows printed (#362). They also works better when you have
  columns containing lists of complex objects.

* `row_number()` can be called without arguments, in which case it returns
  the same as `1:n()` (#303).

* `"comment"` attribute is allowed (white listed) as well as names (#346).

* hybrid versions of `min`, `max`, `mean`, `var`, `sd` and `sum`
  handle the `na.rm` argument (#168). This should yield substantial
  performance improvements for those functions.

* Special case for call to `arrange()` on a grouped data frame with no arguments. (#369)

## Bug fixes

* Code adapted to Rcpp > 0.11.1

* internal `DataDots` class protects against missing variables in verbs (#314),
  including the case where `...` is missing. (#338)

* `all.equal.data.frame` from base is no longer bypassed. we now have
  `all.equal.tbl_df` and `all.equal.tbl_dt` methods (#332).

* `arrange()` correctly handles NA in numeric vectors (#331) and 0 row
  data frames (#289).

* `copy_to.src_mysql()` now works on windows (#323)

* `*_join()` doesn't reorder column names (#324).

* `rbind_all()` is stricter and only accepts list of data frames (#288)

* `rbind_*` propagates time zone information for `POSIXct` columns (#298).

* `rbind_*` is less strict about type promotion. The numeric `Collecter` allows
  collection of integer and logical vectors. The integer `Collecter` also collects
  logical values (#321).

* internal `sum` correctly handles integer (under/over)flow (#308).

* `summarise()` checks consistency of outputs (#300) and drops `names`
  attribute of output columns (#357).

* join functions throw error instead of crashing when there are no common
  variables between the data frames, and also give a better error message when
  only one data frame has a by variable (#371).

* `top_n()` returns `n` rows instead of `n - 1` (@leondutoit, #367).

* SQL translation always evaluates subsetting operators (`$`, `[`, `[[`)
  locally. (#318).

* `select()` now renames variables in remote sql tbls (#317) and
  implicitly adds grouping variables (#170).

* internal `grouped_df_impl` function errors if there are no variables to group by (#398).

* `n_distinct` did not treat NA correctly in the numeric case #384.

* Some compiler warnings triggered by -Wall or -pedantic have been eliminated.

* `group_by` only creates one group for NA (#401).

* Hybrid evaluator did not evaluate expression in correct environment (#403).

# dplyr 0.1.3

## Bug fixes

* `select()` actually renames columns in a data table (#284).

* `rbind_all()` and `rbind_list()` now handle missing values in factors (#279).

* SQL joins now work better if names duplicated in both x and y tables (#310).

* Builds against Rcpp 0.11.1

* `select()` correctly works with the vars attribute (#309).

* Internal code is stricter when deciding if a data frame is grouped (#308):
  this avoids a number of situations which previously caused problems.

* More data frame joins work with missing values in keys (#306).

# dplyr 0.1.2

## New features

* `select()` is substantially more powerful. You can use named arguments to
  rename existing variables, and new functions `starts_with()`, `ends_with()`,
  `contains()`, `matches()` and `num_range()` to select variables based on
  their names. It now also makes a shallow copy, substantially reducing its
  memory impact (#158, #172, #192, #232).

* `summarize()` added as alias for `summarise()` for people from countries
  that don't don't spell things correctly ;) (#245)

## Bug fixes

* `filter()` now fails when given anything other than a logical vector, and
  correctly handles missing values (#249). `filter.numeric()` proxies
  `stats::filter()` so you can continue to use `filter()` function with
  numeric inputs (#264).

* `summarise()` correctly uses newly created variables (#259).

* `mutate()` correctly propagates attributes (#265) and `mutate.data.frame()`
  correctly mutates the same variable repeatedly (#243).

* `lead()` and `lag()` preserve attributes, so they now work with
  dates, times and factors (#166).

* `n()` never accepts arguments (#223).

* `row_number()` gives correct results (#227).

* `rbind_all()` silently ignores data frames with 0 rows or 0 columns (#274).

* `group_by()` orders the result (#242). It also checks that columns
  are of supported types (#233, #276).

* The hybrid evaluator did not handle some expressions correctly, for
  example in `if(n() > 5) 1 else 2` the subexpression `n()` was not
  substituted correctly. It also correctly processes `$` (#278).

* `arrange()` checks that all columns are of supported types (#266). It also
  handles list columns (#282).

* Working towards Solaris compatibility.

* Benchmarking vignette temporarily disabled due to microbenchmark
  problems reported by BDR.

# dplyr 0.1.1

## Improvements

* new `location()` and `changes()` functions which provide more information
  about how data frames are stored in memory so that you can see what
  gets copied.

* renamed `explain_tbl()` to `explain()` (#182).

* `tally()` gains `sort` argument to sort output so highest counts
  come first (#173).

* `ungroup.grouped_df()`, `tbl_df()`, `as.data.frame.tbl_df()` now only
  make shallow copies of their inputs (#191).

* The `benchmark-baseball` vignette now contains fairer (including grouping
  times) comparisons with `data.table`. (#222)

## Bug fixes

* `filter()` (#221) and `summarise()` (#194) correctly propagate attributes.

* `summarise()` throws an error when asked to summarise an unknown variable
  instead of crashing (#208).

* `group_by()` handles factors with missing values (#183).

* `filter()` handles scalar results (#217) and better handles scoping, e.g.
  `filter(., variable)` where `variable` is defined in the function that calls
  `filter`. It also handles `T` and `F` as aliases to `TRUE` and `FALSE`
  if there are no `T` or `F` variables in the data or in the scope.

* `select.grouped_df` fails when the grouping variables are not included
  in the selected variables (#170)

* `all.equal.data.frame()` handles a corner case where the data frame has
  `NULL` names (#217)

* `mutate()` gives informative error message on unsupported types (#179)

* dplyr source package no longer includes pandas benchmark, reducing
  download size from 2.8 MB to 0.5 MB.<|MERGE_RESOLUTION|>--- conflicted
+++ resolved
@@ -1,8 +1,7 @@
 # dplyr (development version)
 
-<<<<<<< HEAD
 * New `symdiff()` function computes the symmetric difference (#4811).
-=======
+
 * `relocate()` now works correctly with empty data frames and when `.before` or
   `.after` result in empty selections (#6167).
 
@@ -19,7 +18,6 @@
 * Passing `...` to `across()` is now deprecated because the evaluation timing of
   `...` is ambiguous. Now instead of (e.g.) `across(a:b, mean, na.rm = TRUE)`
   you should write `across(a:b, ~ mean(.x, na.rm = TRUE))` (#6073).
->>>>>>> ed2efb39
 
 * Rowwise-`mutate()` behaves a little better with 0-row inputs (#6303).
 
