--- conflicted
+++ resolved
@@ -1,15 +1,13 @@
 # dplyr (development version)
 
-<<<<<<< HEAD
 * `group_by_prepare()` loses the `caller_env` argument. It was rarely used
   and it is no longer needed (#6444).
-=======
+
 * `nth()`, `first()`, `last()`, and `with_order()` now sort character `order_by`
   vectors in the C locale. Using character vectors for `order_by` is rare, so we
   expect this to have little practical impact (#6451).
 
 * `slice()`ing with a 1-column matrix is now deprecated.
->>>>>>> cb79d159
 
 * `row_number()`, `min_rank()`, `dense_rank()`, `ntile()`, `cume_dist()`, and
   `percent_rank()` are now powered by vctrs, meaning that they are faster and
