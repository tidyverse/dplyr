<<<<<<< HEAD
- `tally()` works correctly on non-data frame table sources such as `tbl_sql` (#3075).
- `sample_n()` and `sample_frac()` can use `n()` (#3527).
- `sample_n()` and `sample_frac()` handle lazy grouped data frames (#3380).
- Added scoped variants for `distinct()`: `distinct_at()`, `distinct_if()`, `distinct_all()` (#2948).
- `distinct()` respects the order of the variables provided (#3195, @foo-bar-baz-qux).
- Special case when the input data to `distinct()` has 0 rows and 0 columns (#2954).
- Add documentation example for moving variable to back in `?select` (#3051).
- `group_by()` does not trigger the additional `mutate()` on simple uses of the `.data` pronoun (#3533). 
=======
# dplyr 0.7.5.9001

* `group_indices()` can be used without argument in expressions in verbs (#1185).

* Scoped variants of `arrange()` respect the `.by_group` argument (#3504).

* Improved performance for wide tibbles (#3335).

* Faster hybrid `sum()`, `mean()`, `var()` and `sd()` for logical vectors (#3189).


# dplyr 0.7.5.9000 (2018-05-02)

* `tally()` works correctly on non-data frame table sources such as `tbl_sql` (#3075).

* `sample_n()` and `sample_frac()` can use `n()` (#3527).

* `sample_n()` and `sample_frac()` handle lazy grouped data frames (#3380).

* Added scoped variants for `distinct()`: `distinct_at()`, `distinct_if()`, `distinct_all()` (#2948).

* `distinct()` respects the order of the variables provided (#3195, @foo-bar-baz-qux).

* Special case when the input data to `distinct()` has 0 rows and 0 columns (#2954).

* Add documentation example for moving variable to back in `?select` (#3051).

>>>>>>> 6bb41915

# dplyr 0.7.5 (2018-04-14)

## Breaking changes for package developers

* The major change in this version is that dplyr now depends on the selecting
  backend of the tidyselect package. If you have been linking to
  `dplyr::select_helpers` documentation topic, you should update the link to
  point to `tidyselect::select_helpers`.

* Another change that causes warnings in packages is that dplyr now exports the
  `exprs()` function. This causes a collision with `Biobase::exprs()`. Either
  import functions from dplyr selectively rather than in bulk, or do not import
  `Biobase::exprs()` and refer to it with a namespace qualifier.

## Bug fixes

* Reindexing grouped data frames never updates the `"class"` attribute. This also avoids unintended updates to the original object (#3438).

* `do()` operations with more than one named argument can access `.` (#2998).

* Summaries of summaries (such as `summarise(b = sum(a), c = sum(b))`) are now
  computed using standard evaluation for simplicity and correctness, but
  slightly slower (#3233).

* Fixed rare column name clash in joins with non-join columns of the same name in both tables (#3266).

* Fix `summarise()` for empty data frames with zero columns (#3071).

*  Fix `row_number()` and `ntile()` ordering to use the locale-dependent ordering functions in R when dealing with character vectors, rather than always using the C-locale ordering function in C (#2792, @foo-bar-baz-qux).

* `distinct(data, "string")` now returns a one-row data frame again. (The previous behavior was to return the data unchanged.)

## Changes

* `sym()`, `syms()`, `expr()`, `exprs()` and `enexpr()` are now
  exported. `sym()` and `syms()` construct symbols from strings or character
  vectors. The `expr()` variants are equivalent to `quo()`, `quos()` and
  `enquo()` but return simple expressions rather than quosures. They support
  quasiquotation.

* dplyr now depends on the new tidyselect package to power `select()`,
  `rename()`, `pull()` and their variants (#2896). Consequently
  `select_vars()`, `select_var()` and `rename_vars()` are
  soft-deprecated and will start issuing warnings in a future version.

  Following the switch to tidyselect, `select()` and `rename()` fully support
  character vectors. You can now unquote variables like this:

  ```
  vars <- c("disp", "cyl")
  select(mtcars, !! vars)
  select(mtcars, -(!! vars))
  ```

  Note that this only works in selecting functions because in other contexts
  strings and character vectors are ambiguous. For instance strings are a valid
  input in mutating operations and `mutate(df, "foo")` creates a new column by
  recycling "foo" to the number of rows.

* Support for raw vector columns in `mutate`, `summarise`, `arrange`, `group_by`
  and joins (minimal `raw` x `raw` support initially) (#1803).

* Hybrid evaluation simplifies `dplyr::foo` to `foo` (#3309). Hybrid functions can now be masked by regular R functions to turn off hybrid evaluation (#3255). The hybrid evaluator finds functions from dplyr even if dplyr is not attached (#3456).

* Scoped select and rename functions (`select_all()`, `rename_if()` etc.) now work with grouped data frames, adapting the grouping as necessary (#2947, #3410). `group_by_at` can group by an existing grouping variable (#3351). `arrange_at` can use grouping variables (#3332).

* `row_number()` works on empty subsets (#3454).

* `bind_cols()` handles unnamed list (#3402).

* `select()` and `vars()` now treat `NULL` as empty inputs (#3023).

* Support `!!!` in `recode_factor()` (#3390).

*  `distinct()` now supports renaming columns (#3234).

* It is now illegal to use `data.frame` in the rhs of `mutate()` (#3298).

* `combine()` returns `logical()` when all inputs are `NULL` (or when there are no inputs) (#3365, @zeehio).

* `bind_rows()` works around corrupt columns that have the object bit set while having no class attribute (#3349).

* `slice()` no longer enforce tibble classes when input is a simple `data.frame`, and ignores 0 (#3297, #3313).

* `transmute()` no longer prints a message when including a group variable.

* `group_indices()` can be used, without argument inside a dplyr expression (#1185).

## Documentation

* Improved documentation for set operations (#3238, @edublancas).

* Improved documentation for `funs()` (#3094).

## Error messages

* Dedicated error message when trying to use columns of the `Interval` or `Period` classes (#2568).

* Show clear error message for bad arguments to `funs()` (#3368).

* Add warning with explanation to `distinct()` if any of the selected columns are of type `list` (#3088, @foo-bar-baz-qux).

* Better error message if dbplyr is not installed when accessing database backends (#3225).

* Corrected error message when calling `cbind()` with an object of wrong length (#3085).

* Better error message when joining data frames with duplicate or `NA` column names. Joining such data frames with a semi- or anti-join now gives a warning, which may be converted to an error in future versions (#3243, #3417).

* `distinct()` now gives a warning when used on unknown columns (#2867, @foo-bar-baz-qux).

* `arrange()` fails gracefully on `data.frame` columns (#3153).

* Added an `.onDetach()` hook that allows for plyr to be loaded and attached without the warning message that says functions in dplyr will be masked, since dplyr is no longer attached (#3359, @jwnorman).

## Performance

* `sample_n()` and `sample_frac()` on grouped data frame are now faster especially for those with large number of groups (#3193, @saurfang).

## Internal

* Compute variable names for joins in R (#3430).

* Bumped Rcpp dependency to 0.12.15 to avoid imperfect detection of `NA` values in hybrid evaluation fixed in RcppCore/Rcpp#790 (#2919).

* Avoid cleaning the data mask, a temporary environment used to evaluate expressions. If the environment, in which e.g. a `mutate()` expression is evaluated, is preserved until after the operation, accessing variables from that environment now gives a warning but still returns `NULL` (#3318).

# dplyr 0.7.4

* Fix recent Fedora and ASAN check errors (#3098).

* Avoid dependency on Rcpp 0.12.10 (#3106).

# dplyr 0.7.3

* Fixed protection error that occurred when creating a character column using grouped `mutate()` (#2971).

* Fixed a rare problem with accessing variable values in `summarise()` when all groups have size one (#3050).
* `distinct()` now throws an error when used on unknown columns
  (#2867, @foo-bar-baz-qux).


* Fixed rare out-of-bounds memory write in `slice()` when negative indices beyond the number of rows were involved (#3073).

* `select()`, `rename()` and `summarise()` no longer change the grouped vars of the original data (#3038).

* `nth(default = var)`, `first(default = var)` and `last(default = var)` fall back to standard evaluation in a grouped operation instead of triggering an error (#3045).

* `case_when()` now works if all LHS are atomic (#2909), or when LHS or RHS values are zero-length vectors (#3048).

* `case_when()` accepts `NA` on the LHS (#2927).

* Semi- and anti-joins now preserve the order of left-hand-side data frame (#3089).

* Improved error message for invalid list arguments to `bind_rows()` (#3068).

* Grouping by character vectors is now faster (#2204).

* Fixed a crash that occurred when an unexpected input was supplied to
  the `call` argument of `order_by()` (#3065).


# dplyr 0.7.2

* Move build-time vs. run-time checks out of `.onLoad()` and into `dr_dplyr()`.


# dplyr 0.7.1

* Use new versions of bindrcpp and glue to avoid protection problems.
  Avoid wrapping arguments to internal error functions (#2877). Fix
  two protection mistakes found by rchk (#2868).

* Fix C++ error that caused compilation to fail on mac cran (#2862)

* Fix undefined behaviour in `between()`, where `NA_REAL` were
  assigned instead of `NA_LOGICAL`. (#2855, @zeehio)

* `top_n()` now executes operations lazily for compatibility with
  database backends (#2848).

* Reuse of new variables created in ungrouped `mutate()` possible
  again, regression introduced in dplyr 0.7.0 (#2869).

* Quosured symbols do not prevent hybrid handling anymore. This should
  fix many performance issues introduced with tidyeval (#2822).


# dplyr 0.7.0

## New data, functions, and features

* Five new datasets provide some interesting built-in datasets to demonstrate
  dplyr verbs (#2094):

  * `starwars` dataset about starwars characters; has list columns
  * `storms` has the trajectories of ~200 tropical storms
  * `band_members`, `band_instruments` and `band_instruments2`
    has some simple data to demonstrate joins.

* New `add_count()` and `add_tally()` for adding an `n` column within groups
  (#2078, @dgrtwo).

* `arrange()` for grouped data frames gains a `.by_group` argument so you
  can choose to sort by groups if you want to (defaults to `FALSE`) (#2318)

* New `pull()` generic for extracting a single column either by name or position
  (either from the left or the right). Thanks to @paulponcet for the idea (#2054).

  This verb is powered with the new `select_var()` internal helper,
  which is exported as well. It is like `select_vars()` but returns a
  single variable.

* `as_tibble()` is re-exported from tibble. This is the recommend way to create
  tibbles from existing data frames. `tbl_df()` has been softly deprecated.
  `tribble()` is now imported from tibble (#2336, @chrMongeau); this
  is now prefered to `frame_data()`.

## Deprecated and defunct

* dplyr no longer messages that you need dtplyr to work with data.table (#2489).

* Long deprecated `regroup()`, `mutate_each_q()` and
  `summarise_each_q()` functions have been removed.

* Deprecated `failwith()`. I'm not even sure why it was here.

* Soft-deprecated `mutate_each()` and `summarise_each()`, these functions
  print a message which will be changed to a warning in the next release.

* The `.env` argument to `sample_n()` and `sample_frac()` is defunct,
  passing a value to this argument print a message which will be changed to a
  warning in the next release.

## Databases

This version of dplyr includes some major changes to how database connections work. By and large, you should be able to continue using your existing dplyr database code without modification, but there are two big changes that you should be aware of:

* Almost all database related code has been moved out of dplyr and into a
  new package, [dbplyr](http://github.com/hadley/dbplyr/). This makes dplyr
  simpler, and will make it easier to release fixes for bugs that only affect
  databases. `src_mysql()`, `src_postgres()`, and `src_sqlite()` will still
  live dplyr so your existing code continues to work.

* It is no longer necessary to create a remote "src". Instead you can work
  directly with the database connection returned by DBI. This reflects the
  maturity of the DBI ecosystem. Thanks largely to the work of Kirill Muller
  (funded by the R Consortium) DBI backends are now much more consistent,
  comprehensive, and easier to use. That means that there's no longer a
  need for a layer in between you and DBI.

You can continue to use `src_mysql()`, `src_postgres()`, and `src_sqlite()`, but I recommend a new style that makes the connection to DBI more clear:

```R
library(dplyr)

con <- DBI::dbConnect(RSQLite::SQLite(), ":memory:")
DBI::dbWriteTable(con, "mtcars", mtcars)

mtcars2 <- tbl(con, "mtcars")
mtcars2
```

This is particularly useful if you want to perform non-SELECT queries as you can do whatever you want with `DBI::dbGetQuery()` and `DBI::dbExecute()`.

If you've implemented a database backend for dplyr, please read the [backend news](https://github.com/hadley/dbplyr/blob/master/NEWS.md#backends) to see what's changed from your perspective (not much). If you want to ensure your package works with both the current and previous version of dplyr, see `wrap_dbplyr_obj()` for helpers.

## UTF-8

* Internally, column names are always represented as character vectors,
  and not as language symbols, to avoid encoding problems on Windows
  (#1950, #2387, #2388).

* Error messages and explanations of data frame inequality are now encoded in
  UTF-8, also on Windows (#2441).

* Joins now always reencode character columns to UTF-8 if necessary. This gives
  a nice speedup, because now pointer comparison can be used instead of string
  comparison, but relies on a proper encoding tag for all strings (#2514).

* Fixed problems when joining factor or character encodings with a mix of
  native and UTF-8 encoded values (#1885, #2118, #2271, #2451).

* Fix `group_by()` for data frames that have UTF-8 encoded names (#2284, #2382).

* New `group_vars()` generic that returns the grouping as character vector, to
  avoid the potentially lossy conversion to language symbols. The list returned
  by `group_by_prepare()` now has a new `group_names` component (#1950, #2384).

## Colwise functions

* `rename()`, `select()`, `group_by()`, `filter()`, `arrange()` and
  `transmute()` now have scoped variants (verbs suffixed with `_if()`,
  `_at()` and `_all()`). Like `mutate_all()`, `summarise_if()`, etc,
  these variants apply an operation to a selection of variables.

* The scoped verbs taking predicates (`mutate_if()`, `summarise_if()`,
  etc) now support S3 objects and lazy tables. S3 objects should
  implement methods for `length()`, `[[` and `tbl_vars()`. For lazy
  tables, the first 100 rows are collected and the predicate is
  applied on this subset of the data. This is robust for the common
  case of checking the type of a column (#2129).

* Summarise and mutate colwise functions pass `...` on the the manipulation
  functions.

* The performance of colwise verbs like `mutate_all()` is now back to
  where it was in `mutate_each()`.

* `funs()` has better handling of namespaced functions (#2089).

* Fix issue with `mutate_if()` and `summarise_if()` when a predicate
  function returns a vector of `FALSE` (#1989, #2009, #2011).

## Tidyeval

dplyr has a new approach to non-standard evaluation (NSE) called tidyeval.
It is described in detail in `vignette("programming")` but, in brief, gives you
the ability to interpolate values in contexts where dplyr usually works with expressions:

```{r}
my_var <- quo(homeworld)

starwars %>%
  group_by(!!my_var) %>%
  summarise_at(vars(height:mass), mean, na.rm = TRUE)
```

This means that the underscored version of each main verb is no longer needed,
and so these functions have been deprecated (but remain around for backward compatibility).

* `order_by()`, `top_n()`, `sample_n()` and `sample_frac()` now use
  tidyeval to capture their arguments by expression. This makes it
  possible to use unquoting idioms (see `vignette("programming")`) and
  fixes scoping issues (#2297).

* Most verbs taking dots now ignore the last argument if empty. This
  makes it easier to copy lines of code without having to worry about
  deleting trailing commas (#1039).

* [API] The new `.data` and `.env` environments can be used inside
  all verbs that operate on data: `.data$column_name` accesses the column
  `column_name`, whereas `.env$var` accesses the external variable `var`.
  Columns or external variables named `.data` or `.env` are shadowed, use
  `.data$...` and/or `.env$...` to access them.  (`.data` implements strict
  matching also for the `$` operator (#2591).)

    The `column()` and `global()` functions have been removed. They were never
    documented officially. Use the new `.data` and `.env` environments instead.

* Expressions in verbs are now interpreted correctly in many cases that
  failed before (e.g., use of `$`, `case_when()`, nonstandard evaluation, ...).
  These expressions are now evaluated in a specially constructed temporary
  environment that retrieves column data on demand with the help of the
  `bindrcpp` package (#2190). This temporary environment poses restrictions on
  assignments using `<-` inside verbs. To prevent leaking of broken bindings,
  the temporary environment is cleared after the evaluation (#2435).

## Verbs

### Joins

* [API] `xxx_join.tbl_df(na_matches = "never")` treats all `NA` values as
  different from each other (and from any other value), so that they never
  match.  This corresponds to the behavior of joins for database sources,
  and of database joins in general.  To match `NA` values, pass
  `na_matches = "na"` to the join verbs; this is only supported for data frames.
  The default is `na_matches = "na"`, kept for the sake of compatibility
  to v0.5.0. It can be tweaked by calling
  `pkgconfig::set_config("dplyr::na_matches", "na")` (#2033).

* `common_by()` gets a better error message for unexpected inputs (#2091)

* Fix groups when joining grouped data frames with duplicate columns
  (#2330, #2334, @davidkretch).

* One of the two join suffixes can now be an empty string, dplyr no longer
  hangs (#2228, #2445).

* Anti- and semi-joins warn if factor levels are inconsistent (#2741).

* Warnings about join column inconsistencies now contain the column names
  (#2728).

### Select

* For selecting variables, the first selector decides if it's an inclusive
  selection (i.e., the initial column list is empty), or an exclusive selection
  (i.e., the initial column list contains all columns). This means that
  `select(mtcars, contains("am"), contains("FOO"), contains("vs"))` now returns
  again both `am` and `vs` columns like in dplyr 0.4.3 (#2275, #2289, @r2evans).

* Select helpers now throw an error if called when no variables have been
  set (#2452)

* Helper functions in `select()` (and related verbs) are now evaluated
  in a context where column names do not exist (#2184).

* `select()` (and the internal function `select_vars()`) now support
  column names in addition to column positions. As a result,
  expressions like `select(mtcars, "cyl")` are now allowed.

### Other

* `recode()`, `case_when()` and `coalesce()` now support splicing of
  arguments with rlang's `!!!` operator.

* `count()` now preserves the grouping of its input (#2021).

* `distinct()` no longer duplicates variables (#2001).

* Empty `distinct()` with a grouped data frame works the same way as
  an empty `distinct()` on an ungrouped data frame, namely it uses all
  variables (#2476).

* `copy_to()` now returns it's output invisibly (since you're often just
   calling for the side-effect).

* `filter()` and `lag()` throw informative error if used with ts objects (#2219)

* `mutate()` recycles list columns of length 1 (#2171).

* `mutate()` gives better error message when attempting to add a non-vector
  column (#2319), or attempting to remove a column with `NULL` (#2187, #2439).

* `summarise()` now correctly evaluates newly created factors (#2217), and
  can create ordered factors (#2200).

* Ungrouped `summarise()` uses summary variables correctly (#2404, #2453).

* Grouped `summarise()` no longer converts character `NA` to empty strings (#1839).

## Combining and comparing

* `all_equal()` now reports multiple problems as a character vector (#1819, #2442).

* `all_equal()` checks that factor levels are equal (#2440, #2442).

* `bind_rows()` and `bind_cols()` give an error for database tables (#2373).

* `bind_rows()` works correctly with `NULL` arguments and an `.id` argument
  (#2056), and also for zero-column data frames (#2175).

* Breaking change: `bind_rows()` and `combine()` are more strict when coercing.
  Logical values are no longer coerced to integer and numeric. Date, POSIXct
  and other integer or double-based classes are no longer coerced to integer or
  double as there is chance of attributes or information being lost
  (#2209, @zeehio).

* `bind_cols()` now calls `tibble::repair_names()` to ensure that all
  names are unique (#2248).

* `bind_cols()` handles empty argument list (#2048).

* `bind_cols()` better handles `NULL` inputs (#2303, #2443).

* `bind_rows()` explicitly rejects columns containing data frames
  (#2015, #2446).

* `bind_rows()` and `bind_cols()` now accept vectors. They are treated
  as rows by the former and columns by the latter. Rows require inner
  names like `c(col1 = 1, col2 = 2)`, while columns require outer
  names: `col1 = c(1, 2)`. Lists are still treated as data frames but
  can be spliced explicitly with `!!!`, e.g. `bind_rows(!!! x)` (#1676).

* `rbind_list()` and `rbind_all()` now call `.Deprecated()`, they will be removed
  in the next CRAN release. Please use `bind_rows()` instead.

* `combine()` accepts `NA` values (#2203, @zeehio)

* `combine()` and `bind_rows()` with character and factor types now always warn
  about the coercion to character (#2317, @zeehio)

* `combine()` and `bind_rows()` accept `difftime` objects.

* `mutate` coerces results from grouped dataframes accepting combinable data
  types (such as `integer` and `numeric`). (#1892, @zeehio)

## Vector functions

* `%in%` gets new hybrid handler (#126).

* `between()` returns NA if `left` or `right` is `NA` (fixes #2562).

* `case_when()` supports `NA` values (#2000, @tjmahr).

* `first()`, `last()`, and `nth()` have better default values for factor,
  Dates, POSIXct, and data frame inputs (#2029).

* Fixed segmentation faults in hybrid evaluation of `first()`, `last()`,
  `nth()`,  `lead()`, and `lag()`. These functions now always fall back to the R
  implementation if called with arguments that the hybrid evaluator cannot
  handle (#948, #1980).

* `n_distinct()` gets larger hash tables given slightly better performance (#977).

* `nth()` and `ntile()` are more careful about proper data types of their return values (#2306).

* `ntile()` ignores `NA` when computing group membership (#2564).

* `lag()` enforces integer `n` (#2162, @kevinushey).

* hybrid `min()` and `max()` now always return a `numeric` and work correctly
  in edge cases (empty input, all `NA`, ...) (#2305, #2436).

* `min_rank("string")` no longer segfaults in hybrid evaluation (#2279, #2444).

* `recode()` can now recode a factor to other types (#2268)

* `recode()` gains `.dots` argument to support passing replacements as list
  (#2110, @jlegewie).

## Other minor changes and bug fixes

* Many error messages are more helpful by referring to a column name or a
  position in the argument list (#2448).

* New `is_grouped_df()` alias to `is.grouped_df()`.

* `tbl_vars()` now has a `group_vars` argument set to `TRUE` by
  default. If `FALSE`, group variables are not returned.

* Fixed segmentation fault after calling `rename()` on an invalid grouped
  data frame (#2031).

* `rename_vars()` gains a `strict` argument to control if an
  error is thrown when you try and rename a variable that doesn't
  exist.

* Fixed undefined behavior for `slice()` on a zero-column data frame (#2490).

* Fixed very rare case of false match during join (#2515).

* Restricted workaround for `match()` to R 3.3.0. (#1858).

* dplyr now warns on load when the version of R or Rcpp during installation is
  different to the currently installed version (#2514).

* Fixed improper reuse of attributes when creating a list column in `summarise()`
  and perhaps `mutate()` (#2231).

* `mutate()` and `summarise()` always strip the `names` attribute from new
  or updated columns, even for ungrouped operations (#1689).

* Fixed rare error that could lead to a segmentation fault in
  `all_equal(ignore_col_order = FALSE)` (#2502).

* The "dim" and "dimnames" attributes are always stripped when copying a
  vector (#1918, #2049).

* `grouped_df` and `rowwise` are registered officially as S3 classes.
  This makes them easier to use with S4 (#2276, @joranE, #2789).

* All operations that return tibbles now include the `"tbl"` class.
  This is important for correct printing with tibble 1.3.1 (#2789).

* Makeflags uses PKG_CPPFLAGS for defining preprocessor macros.

* astyle formatting for C++ code, tested but not changed as part of the tests
  (#2086, #2103).

* Update RStudio project settings to install tests (#1952).

* Using `Rcpp::interfaces()` to register C callable interfaces, and registering all native exported functions via `R_registerRoutines()` and `useDynLib(.registration = TRUE)` (#2146).

* Formatting of grouped data frames now works by overriding the `tbl_sum()` generic instead of `print()`. This means that the output is more consistent with tibble, and that `format()` is now supported also for SQL sources (#2781).


# dplyr 0.5.0

## Breaking changes

### Existing functions

* `arrange()` once again ignores grouping (#1206).

* `distinct()` now only keeps the distinct variables. If you want to return
  all variables (using the first row for non-distinct values) use
  `.keep_all = TRUE` (#1110). For SQL sources, `.keep_all = FALSE` is
  implemented using `GROUP BY`, and `.keep_all = TRUE` raises an error
  (#1937, #1942, @krlmlr). (The default behaviour of using all variables
  when none are specified remains - this note only applies if you select
  some variables).

* The select helper functions `starts_with()`, `ends_with()` etc are now
  real exported functions. This means that you'll need to import those
  functions if you're using from a package where dplyr is not attached.
  i.e. `dplyr::select(mtcars, starts_with("m"))` used to work, but
  now you'll need `dplyr::select(mtcars, dplyr::starts_with("m"))`.

### Deprecated and defunct functions

* The long deprecated `chain()`, `chain_q()` and `%.%` have been removed.
  Please use `%>%` instead.

* `id()` has been deprecated. Please use `group_indices()` instead
  (#808).

* `rbind_all()` and `rbind_list()` are formally deprecated. Please use
  `bind_rows()` instead (#803).

* Outdated benchmarking demos have been removed (#1487).

* Code related to starting and signalling clusters has been moved out to
  [multidplyr](http://github.com/hadley/multidplyr).

## New functions

* `coalesce()` finds the first non-missing value from a set of vectors.
  (#1666, thanks to @krlmlr for initial implementation).

* `case_when()` is a general vectorised if + else if (#631).

* `if_else()` is a vectorised if statement: it's a stricter (type-safe),
  faster, and more predictable version of `ifelse()`. In SQL it is
  translated to a `CASE` statement.

* `na_if()` makes it easy to replace a certain value with an `NA` (#1707).
  In SQL it is translated to `NULL_IF`.

* `near(x, y)` is a helper for `abs(x - y) < tol` (#1607).

* `recode()` is vectorised equivalent to `switch()` (#1710).

* `union_all()` method. Maps to `UNION ALL` for SQL sources, `bind_rows()`
  for data frames/tbl\_dfs, and `combine()` for vectors (#1045).

* A new family of functions replace `summarise_each()` and
  `mutate_each()` (which will thus be deprecated in a future release).
  `summarise_all()` and `mutate_all()` apply a function to all columns
  while `summarise_at()` and `mutate_at()` operate on a subset of
  columns. These columuns are selected with either a character vector
  of columns names, a numeric vector of column positions, or a column
  specification with `select()` semantics generated by the new
  `columns()` helper. In addition, `summarise_if()` and `mutate_if()`
  take a predicate function or a logical vector (these verbs currently
  require local sources). All these functions can now take ordinary
  functions instead of a list of functions generated by `funs()`
  (though this is only useful for local sources). (#1845, @lionel-)

* `select_if()` lets you select columns with a predicate function.
  Only compatible with local sources. (#497, #1569, @lionel-)

## Local backends

### dtplyr

All data table related code has been separated out in to a new dtplyr package. This decouples the development of the data.table interface from the development of the dplyr package. If both data.table and dplyr are loaded, you'll get a message reminding you to load dtplyr.

### Tibble

Functions related to the creation and coercion of `tbl_df`s, now live in their own package: [tibble](http://blog.rstudio.org/2016/03/24/tibble-1-0-0/). See `vignette("tibble")` for more details.

* `$` and `[[` methods that never do partial matching (#1504), and throw
  an error if the variable does not exist.

* `all_equal()` allows to compare data frames ignoring row and column order,
  and optionally ignoring minor differences in type (e.g. int vs. double)
  (#821). The test handles the case where the df has 0 columns (#1506).
  The test fails fails when convert is `FALSE` and types don't match (#1484).

* `all_equal()` shows better error message when comparing raw values
  or when types are incompatible and `convert = TRUE` (#1820, @krlmlr).

* `add_row()` makes it easy to add a new row to data frame (#1021)

* `as_data_frame()` is now an S3 generic with methods for lists (the old
  `as_data_frame()`), data frames (trivial), and matrices (with efficient
  C++ implementation) (#876). It no longer strips subclasses.

* The internals of `data_frame()` and `as_data_frame()` have been aligned,
  so `as_data_frame()` will now automatically recycle length-1 vectors.
  Both functions give more informative error messages if you attempting to
  create an invalid data frame. You can no longer create a data frame with
  duplicated names (#820). Both check for `POSIXlt` columns, and tell you to
  use `POSIXct` instead (#813).

* `frame_data()` properly constructs rectangular tables (#1377, @kevinushey),
  and supports list-cols.

* `glimpse()` is now a generic. The default method dispatches to `str()`
  (#1325).  It now (invisibly) returns its first argument (#1570).

*  `lst()` and `lst_()` which create lists in the same way that
  `data_frame()` and `data_frame_()` create data frames (#1290).

* `print.tbl_df()` is considerably faster if you have very wide data frames.
  It will now also only list the first 100 additional variables not already
  on screen - control this with the new `n_extra` parameter to `print()`
  (#1161). When printing a grouped data frame the number of groups is now
  printed with thousands separators (#1398). The type of list columns
  is correctly printed (#1379)

* Package includes `setOldClass(c("tbl_df", "tbl", "data.frame"))` to help
  with S4 dispatch (#969).

* `tbl_df` automatically generates column names (#1606).

### tbl_cube

* new `as_data_frame.tbl_cube()` (#1563, @krlmlr).

* `tbl_cube`s are now constructed correctly from data frames, duplicate
  dimension values are detected, missing dimension values are filled
  with `NA`. The construction from data frames now guesses the measure
  variables by default, and allows specification of dimension and/or
  measure variables (#1568, @krlmlr).

* Swap order of `dim_names` and `met_name` arguments in `as.tbl_cube`
  (for `array`, `table` and `matrix`) for consistency with `tbl_cube` and
  `as.tbl_cube.data.frame`. Also, the `met_name` argument to
  `as.tbl_cube.table` now defaults to `"Freq"` for consistency with
  `as.data.frame.table` (@krlmlr, #1374).

## Remote backends

* `as_data_frame()` on SQL sources now returns all rows (#1752, #1821,
  @krlmlr).

* `compute()` gets new parameters `indexes` and `unique_indexes` that make
  it easier to add indexes (#1499, @krlmlr).

* `db_explain()` gains a default method for DBIConnections (#1177).

* The backend testing system has been improved. This lead to the removal of
  `temp_srcs()`. In the unlikely event that you were using this function,
  you can instead use `test_register_src()`, `test_load()`, and `test_frame()`.

* You can now use `right_join()` and `full_join()` with remote tables (#1172).

### SQLite

* `src_memdb()` is a session-local in-memory SQLite database.
  `memdb_frame()` works like `data_frame()`, but creates a new table in
  that database.

* `src_sqlite()` now uses a stricter quoting character, `` ` ``, instead of
  `"`. SQLite "helpfully" will convert `"x"` into a string if there is
  no identifier called x in the current scope (#1426).

* `src_sqlite()` throws errors if you try and use it with window functions
  (#907).

### SQL translation

* `filter.tbl_sql()` now puts parens around each argument (#934).

* Unary `-` is better translated (#1002).

* `escape.POSIXt()` method makes it easier to use date times. The date is
  rendered in ISO 8601 format in UTC, which should work in most databases
  (#857).

* `is.na()` gets a missing space (#1695).

* `if`, `is.na()`, and `is.null()` get extra parens to make precendence
  more clear (#1695).

* `pmin()` and `pmax()` are translated to `MIN()` and `MAX()` (#1711).

* Window functions:

    * Work on ungrouped data (#1061).

    * Warning if order is not set on cumulative window functions.

    * Multiple partitions or ordering variables in windowed functions no
      longer generate extra parentheses, so should work for more databases
      (#1060)

### Internals

This version includes an almost total rewrite of how dplyr verbs are translated into SQL. Previously, I used a rather ad-hoc approach, which tried to guess when a new subquery was needed. Unfortunately this approach was fraught with bugs, so in this version I've implemented a much richer internal data model. Now there is a three step process:

1.  When applied to a `tbl_lazy`, each dplyr verb captures its inputs
    and stores in a `op` (short for operation) object.

2.  `sql_build()` iterates through the operations building to build up an
    object that represents a SQL query. These objects are convenient for
    testing as they are lists, and are backend agnostics.

3.  `sql_render()` iterates through the queries and generates the SQL,
    using generics (like `sql_select()`) that can vary based on the
    backend.

In the short-term, this increased abstraction is likely to lead to some minor performance decreases, but the chance of dplyr generating correct SQL is much much higher. In the long-term, these abstractions will make it possible to write a query optimiser/compiler in dplyr, which would make it possible to generate much more succinct queries.

If you have written a dplyr backend, you'll need to make some minor changes to your package:

* `sql_join()` has been considerably simplified - it is now only responsible
  for generating the join query, not for generating the intermediate selects
  that rename the variable. Similarly for `sql_semi_join()`. If you've
  provided new methods in your backend, you'll need to rewrite.

* `select_query()` gains a distinct argument which is used for generating
  queries for `distinct()`. It loses the `offset` argument which was
  never used (and hence never tested).

* `src_translate_env()` has been replaced by `sql_translate_env()` which
  should have methods for the connection object.

There were two other tweaks to the exported API, but these are less likely to affect anyone.

* `translate_sql()` and `partial_eval()` got a new API: now use connection +
  variable names, rather than a `tbl`. This makes testing considerably easier.
  `translate_sql_q()` has been renamed to `translate_sql_()`.

* Also note that the sql generation generics now have a default method, instead
  methods for DBIConnection and NULL.

## Minor improvements and bug fixes

### Single table verbs

* Avoiding segfaults in presence of `raw` columns (#1803, #1817, @krlmlr).

* `arrange()` fails gracefully on list columns (#1489) and matrices
  (#1870, #1945, @krlmlr).

* `count()` now adds additional grouping variables, rather than overriding
  existing (#1703). `tally()` and `count()` can now count a variable
  called `n` (#1633). Weighted `count()`/`tally()` ignore `NA`s (#1145).

* The progress bar in `do()` is now updated at most 20 times per second,
  avoiding uneccessary redraws (#1734, @mkuhn)

* `distinct()` doesn't crash when given a 0-column data frame (#1437).

* `filter()` throws an error if you supply an named arguments. This is usually
  a type: `filter(df, x = 1)` instead of `filter(df, x == 1)` (#1529).

* `summarise()` correctly coerces factors with different levels (#1678),
  handles min/max of already summarised variable (#1622), and
  supports data frames as columns (#1425).

* `select()` now informs you that it adds missing grouping variables
  (#1511). It works even if the grouping variable has a non-syntactic name
  (#1138). Negating a failed match (e.g. `select(mtcars, -contains("x"))`)
  returns all columns, instead of no columns (#1176)

    The `select()` helpers are now exported and have their own
    documentation (#1410). `one_of()` gives a useful error message if
    variables names are not found in data frame (#1407).

* The naming behaviour of `summarise_each()` and `mutate_each()` has been
  tweaked so that you can force inclusion of both the function and the
  variable name: `summarise_each(mtcars, funs(mean = mean), everything())`
  (#442).

* `mutate()` handles factors that are all `NA` (#1645), or have different
  levels in different groups (#1414). It disambiguates `NA` and `NaN` (#1448),
  and silently promotes groups that only contain `NA` (#1463). It deep copies
  data in list columns (#1643), and correctly fails on incompatible columns
  (#1641). `mutate()` on a grouped data no longer droups grouping attributes
  (#1120). `rowwise()` mutate gives expected results (#1381).

* `one_of()` tolerates unknown variables in `vars`, but warns (#1848, @jennybc).

* `print.grouped_df()` passes on `...` to `print()` (#1893).

* `slice()` correctly handles grouped attributes (#1405).

* `ungroup()` generic gains `...` (#922).

### Dual table verbs
* `bind_cols()` matches the behaviour of `bind_rows()` and ignores `NULL`
  inputs (#1148). It also handles `POSIXct`s with integer base type (#1402).

* `bind_rows()` handles 0-length named lists (#1515), promotes factors to
  characters (#1538), and warns when binding factor and character (#1485).
  bind_rows()` is more flexible in the way it can accept data frames,
  lists, list of data frames, and list of lists (#1389).

* `bind_rows()` rejects `POSIXlt` columns (#1875, @krlmlr).

* Both `bind_cols()` and `bind_rows()` infer classes and grouping information
  from the first data frame (#1692).

* `rbind()` and `cbind()` get `grouped_df()` methods that make it harder to
  create corrupt data frames (#1385). You should still prefer `bind_rows()`
  and `bind_cols()`.

* Joins now use correct class when joining on `POSIXct` columns
  (#1582, @joel23888), and consider time zones (#819). Joins handle a `by`
  that is empty (#1496), or has duplicates (#1192). Suffixes grow progressively
  to avoid creating repeated column names (#1460).  Joins on string columns
  should be substantially faster (#1386). Extra attributes are ok if they are
  identical (#1636). Joins work correct when factor levels not equal
  (#1712, #1559). Anti- and semi-joins give correct result when by variable
  is a factor (#1571), but warn if factor levels are inconsistent (#2741).
  A clear error message is given for joins where an
  explicit `by` contains unavailable columns (#1928, #1932).
  Warnings about join column inconsistencies now contain the column names
  (#2728).

* `inner_join()`, `left_join()`, `right_join()`, and `full_join()` gain a
  `suffix` argument which allows you to control what suffix duplicated variable
  names recieve (#1296).

* Set operations (`intersect()`, `union()` etc) respect coercion rules
  (#799). `setdiff()` handles factors with `NA` levels (#1526).

* There were a number of fixes to enable joining of data frames that don't
  have the same encoding of column names (#1513), including working around
  bug 16885 regarding `match()` in R 3.3.0 (#1806, #1810,
  @krlmlr).

### Vector functions

* `combine()` silently drops `NULL` inputs (#1596).

* Hybrid `cummean()` is more stable against floating point errors (#1387).

* Hybrid `lead()` and `lag()` received a considerable overhaul. They are more
  careful about more complicated expressions (#1588), and falls back more
  readily to pure R evaluation (#1411). They behave correctly in `summarise()`
  (#1434). and handle default values for string columns.

* Hybrid `min()` and `max()` handle empty sets (#1481).

* `n_distinct()` uses multiple arguments for data frames (#1084), falls back to R
  evaluation when needed (#1657), reverting decision made in (#567).
  Passing no arguments gives an error (#1957, #1959, @krlmlr).

* `nth()` now supports negative indices to select from end, e.g. `nth(x, -2)`
  selects the 2nd value from the end of `x` (#1584).

* `top_n()` can now also select bottom `n` values by passing a negative value
  to `n` (#1008, #1352).

* Hybrid evaluation leaves formulas untouched (#1447).


# dplyr 0.4.3

## Improved encoding support

Until now, dplyr's support for non-UTF8 encodings has been rather shaky. This release brings a number of improvement to fix these problems: it's probably not perfect, but should be a lot better than the previously version. This includes fixes to `arrange()` (#1280), `bind_rows()` (#1265), `distinct()` (#1179), and joins (#1315). `print.tbl_df()` also recieved a fix for strings with invalid encodings (#851).

## Other minor improvements and bug fixes

* `frame_data()` provides a means for constructing `data_frame`s using
  a simple row-wise language. (#1358, @kevinushey)

* `all.equal()` no longer runs all outputs together (#1130).

* `as_data_frame()` gives better error message with NA column names (#1101).

* `[.tbl_df` is more careful about subsetting column names (#1245).

* `arrange()` and `mutate()` work on empty data frames (#1142).

* `arrange()`, `filter()`, `slice()`, and `summarise()` preserve data frame
  meta attributes (#1064).

* `bind_rows()` and `bind_cols()` accept lists (#1104): during initial data
  cleaning you no longer need to convert lists to data frames, but can
  instead feed them to `bind_rows()` directly.

* `bind_rows()` gains a `.id` argument. When supplied, it creates a
  new column that gives the name of each data frame (#1337, @lionel-).

* `bind_rows()` respects the `ordered` attribute of factors (#1112), and
  does better at comparing `POSIXct`s (#1125). The `tz` attribute is ignored
  when determining if two `POSIXct` vectors are comparable. If the `tz` of
  all inputs is the same, it's used, otherwise its set to `UTC`.

* `data_frame()` always produces a `tbl_df` (#1151, @kevinushey)

* `filter(x, TRUE, TRUE)` now just returns `x` (#1210),
  it doesn't internally modify the first argument (#971), and
  it now works with rowwise data (#1099). It once again works with
  data tables (#906).

* `glimpse()` also prints out the number of variables in addition to the number
  of observations (@ilarischeinin, #988).

* Joins handles matrix columns better (#1230), and can join `Date` objects
  with heterogenous representations (some `Date`s are integers, while other
  are numeric). This also improves `all.equal()` (#1204).

* Fixed `percent_rank()` and `cume_dist()` so that missing values no longer
  affect denominator (#1132).

* `print.tbl_df()` now displays the class for all variables, not just those
  that don't fit on the screen (#1276). It also displays duplicated column
  names correctly (#1159).

* `print.grouped_df()` now tells you how many groups there are.

* `mutate()` can set to `NULL` the first column (used to segfault, #1329) and
  it better protects intermediary results (avoiding random segfaults, #1231).

* `mutate()` on grouped data handles the special case where for the first few
  groups, the result consists of a `logical` vector with only `NA`. This can
  happen when the condition of an `ifelse` is an all `NA` logical vector (#958).

* `mutate.rowwise_df()` handles factors (#886) and correctly handles
  0-row inputs (#1300).

* `n_distinct()` gains an `na_rm` argument (#1052).

* The `Progress` bar used by `do()` now respects global option
  `dplyr.show_progress` (default is TRUE) so you can turn it off globally
  (@jimhester #1264, #1226).

* `summarise()` handles expressions that returning heterogenous outputs,
  e.g. `median()`, which that sometimes returns an integer, and other times a
  numeric (#893).

* `slice()` silently drops columns corresponding to an NA (#1235).

* `ungroup.rowwise_df()` gives a `tbl_df` (#936).

* More explicit duplicated column name error message (#996).

* When "," is already being used as the decimal point (`getOption("OutDec")`),
  use "." as the thousands separator when printing out formatted numbers
  (@ilarischeinin, #988).

## Databases

* `db_query_fields.SQLiteConnection` uses `build_sql` rather than `paste0`
  (#926, @NikNakk)

* Improved handling of `log()` (#1330).

* `n_distinct(x)` is translated to `COUNT(DISTINCT(x))` (@skparkes, #873).

* `print(n = Inf)` now works for remote sources (#1310).

## Hybrid evaluation

* Hybrid evaluation does not take place for objects with a class (#1237).

* Improved `$` handling (#1134).

* Simplified code for `lead()` and `lag()` and make sure they work properly on
  factors (#955). Both repsect the `default` argument (#915).

* `mutate` can set to `NULL` the first column (used to segfault, #1329).

* `filter` on grouped data handles indices correctly (#880).

* `sum()` issues a warning about integer overflow (#1108).

# dplyr 0.4.2

This is a minor release containing fixes for a number of crashes and issues identified by R CMD CHECK. There is one new "feature": dplyr no longer complains about unrecognised attributes, and instead just copies them over to the output.

* `lag()` and `lead()` for grouped data were confused about indices and therefore
  produced wrong results (#925, #937). `lag()` once again overrides `lag()`
  instead of just the default method `lag.default()`. This is necesary due to
  changes in R CMD check. To use the lag function provided by another package,
  use `pkg::lag`.

* Fixed a number of memory issues identified by valgrind.

* Improved performance when working with large number of columns (#879).

* Lists-cols that contain data frames now print a slightly nicer summary
  (#1147)

* Set operations give more useful error message on incompatible data frames
  (#903).

* `all.equal()` gives the correct result when `ignore_row_order` is `TRUE`
  (#1065) and `all.equal()` correctly handles character missing values (#1095).

* `bind_cols()` always produces a `tbl_df` (#779).

* `bind_rows()` gains a test for a form of data frame corruption (#1074).

* `bind_rows()` and `summarise()` now handles complex columns (#933).

* Workaround for using the constructor of `DataFrame` on an unprotected object
  (#998)

* Improved performance when working with large number of columns (#879).

# dplyr 0.4.1

* Don't assume that RPostgreSQL is available.

# dplyr 0.4.0

## New features

* `add_rownames()` turns row names into an explicit variable (#639).

* `as_data_frame()` efficiently coerces a list into a data frame (#749).

* `bind_rows()` and `bind_cols()` efficiently bind a list of data frames by
  row or column. `combine()` applies the same coercion rules to vectors
  (it works like `c()` or `unlist()` but is consistent with the `bind_rows()`
  rules).

* `right_join()` (include all rows in `y`, and matching rows in `x`) and
  `full_join()` (include all rows in `x` and `y`) complete the family of
  mutating joins (#96).

* `group_indices()` computes a unique integer id for each group (#771). It
  can be called on a grouped_df without any arguments or on a data frame
  with same arguments as `group_by()`.

## New vignettes

* `vignette("data_frames")` describes dplyr functions that make it easier
  and faster to create and coerce data frames. It subsumes the old `memory`
  vignette.

* `vignette("two-table")` describes how two-table verbs work in dplyr.

## Minor improvements

* `data_frame()` (and `as_data_frame()` & `tbl_df()`) now explicitly
  forbid columns that are data frames or matrices (#775). All columns
  must be either a 1d atomic vector or a 1d list.

* `do()` uses lazyeval to correctly evaluate its arguments in the correct
  environment (#744), and new `do_()` is the SE equivalent of `do()` (#718).
  You can modify grouped data in place: this is probably a bad idea but it's
  sometimes convenient (#737). `do()` on grouped data tables now passes in all
  columns (not all columns except grouping vars) (#735, thanks to @kismsu).
  `do()` with database tables no longer potentially includes grouping
  variables twice (#673). Finally, `do()` gives more consistent outputs when
  there are no rows or no groups (#625).

* `first()` and `last()` preserve factors, dates and times (#509).

* Overhaul of single table verbs for data.table backend. They now all use
  a consistent (and simpler) code base. This ensures that (e.g.) `n()`
  now works in all verbs (#579).

* In `*_join()`, you can now name only those variables that are different between
  the two tables, e.g. `inner_join(x, y, c("a", "b", "c" = "d"))` (#682).
  If non-join colums are the same, dplyr will add `.x` and `.y`
  suffixes to distinguish the source (#655).

* `mutate()` handles complex vectors (#436) and forbids `POSIXlt` results
  (instead of crashing) (#670).

* `select()` now implements a more sophisticated algorithm so if you're
  doing multiples includes and excludes with and without names, you're more
  likely to get what you expect (#644). You'll also get a better error
  message if you supply an input that doesn't resolve to an integer
  column position (#643).

* Printing has recieved a number of small tweaks. All `print()` method methods
  invisibly return their input so you can interleave `print()` statements into a
  pipeline to see interim results. `print()` will column names of 0 row data
  frames (#652), and will never print more 20 rows (i.e.
  `options(dplyr.print_max)` is now 20), not 100 (#710). Row names are no
  never printed since no dplyr method is guaranteed to preserve them (#669).

    `glimpse()` prints the number of observations (#692)

    `type_sum()` gains a data frame method.

* `summarise()` handles list output columns (#832)

* `slice()` works for data tables (#717). Documentation clarifies that
  slice can't work with relational databases, and the examples show
  how to achieve the same results using `filter()` (#720).

* dplyr now requires RSQLite >= 1.0. This shouldn't affect your code
  in any way (except that RSQLite now doesn't need to be attached) but does
  simplify the internals (#622).

* Functions that need to combine multiple results into a single column
  (e.g. `join()`, `bind_rows()` and `summarise()`) are more careful about
  coercion.

    Joining factors with the same levels in the same order preserves the
    original levels (#675). Joining factors with non-identical levels
    generates a warning and coerces to character (#684). Joining a character
    to a factor (or vice versa) generates a warning and coerces to character.
    Avoid these warnings by ensuring your data is compatible before joining.

    `rbind_list()` will throw an error if you attempt to combine an integer and
    factor (#751). `rbind()`ing a column full of `NA`s is allowed and just
    collects the appropriate missing value for the column type being collected
    (#493).

    `summarise()` is more careful about `NA`, e.g. the decision on the result
    type will be delayed until the first non NA value is returned (#599).
    It will complain about loss of precision coercions, which can happen for
    expressions that return integers for some groups and a doubles for others
    (#599).

* A number of functions gained new or improved hybrid handlers: `first()`,
  `last()`, `nth()` (#626), `lead()` & `lag()` (#683), `%in%` (#126). That means
  when you use these functions in a dplyr verb, we handle them in C++, rather
  than calling back to R, and hence improving performance.

    Hybrid `min_rank()` correctly handles `NaN` values (#726). Hybrid
    implementation of `nth()` falls back to R evaluation when `n` is not
    a length one integer or numeric, e.g. when it's an expression (#734).

    Hybrid `dense_rank()`, `min_rank()`, `cume_dist()`, `ntile()`, `row_number()`
    and `percent_rank()` now preserve NAs (#774)

* `filter` returns its input when it has no rows or no columns (#782).

* Join functions keep attributes (e.g. time zone information) from the
  left argument for `POSIXct` and `Date` objects (#819), and only
  only warn once about each incompatibility (#798).

## Bug fixes

* `[.tbl_df` correctly computes row names for 0-column data frames, avoiding
  problems with xtable (#656). `[.grouped_df` will silently drop grouping
  if you don't include the grouping columns (#733).

* `data_frame()` now acts correctly if the first argument is a vector to be
  recycled. (#680 thanks @jimhester)

* `filter.data.table()` works if the table has a variable called "V1" (#615).

* `*_join()` keeps columns in original order (#684).
  Joining a factor to a character vector doesn't segfault (#688).
  `*_join` functions can now deal with multiple encodings (#769),
  and correctly name results (#855).

* `*_join.data.table()` works when data.table isn't attached (#786).

* `group_by()` on a data table preserves original order of the rows (#623).
  `group_by()` supports variables with more than 39 characters thanks to
  a fix in lazyeval (#705). It gives meaninful error message when a variable
  is not found in the data frame (#716).

* `grouped_df()` requires `vars` to be a list of symbols (#665).

* `min(.,na.rm = TRUE)` works with `Date`s built on numeric vectors (#755).

* `rename_()` generic gets missing `.dots` argument (#708).

* `row_number()`, `min_rank()`, `percent_rank()`, `dense_rank()`, `ntile()` and
  `cume_dist()` handle data frames with 0 rows (#762). They all preserve
  missing values (#774). `row_number()` doesn't segfault when giving an external
  variable with the wrong number of variables (#781).

* `group_indices` handles the edge case when there are no variables (#867).

* Removed bogus `NAs introduced by coercion to integer range` on 32-bit Windows (#2708).

# dplyr 0.3.0.1

* Fixed problem with test script on Windows.

# dplyr 0.3

## New functions

* `between()` vector function efficiently determines if numeric values fall
  in a range, and is translated to special form for SQL (#503).

* `count()` makes it even easier to do (weighted) counts (#358).

* `data_frame()` by @kevinushey is a nicer way of creating data frames.
  It never coerces column types (no more `stringsAsFactors = FALSE`!),
  never munges column names, and never adds row names. You can use previously
  defined columns to compute new columns (#376).

* `distinct()` returns distinct (unique) rows of a tbl (#97). Supply
  additional variables to return the first row for each unique combination
  of variables.

* Set operations, `intersect()`, `union()` and `setdiff()` now have methods
  for data frames, data tables and SQL database tables (#93). They pass their
  arguments down to the base functions, which will ensure they raise errors if
  you pass in two many arguments.

* Joins (e.g. `left_join()`, `inner_join()`, `semi_join()`, `anti_join()`)
  now allow you to join on different variables in `x` and `y` tables by
  supplying a named vector to `by`. For example, `by = c("a" = "b")` joins
  `x.a` to `y.b`.

* `n_groups()` function tells you how many groups in a tbl. It returns
  1 for ungrouped data. (#477)

* `transmute()` works like `mutate()` but drops all variables that you didn't
  explicitly refer to (#302).

* `rename()` makes it easy to rename variables - it works similarly to
  `select()` but it preserves columns that you didn't otherwise touch.

* `slice()` allows you to selecting rows by position (#226). It includes
  positive integers, drops negative integers and you can use expression like
  `n()`.

## Programming with dplyr (non-standard evaluation)

* You can now program with dplyr - every function that does non-standard
  evaluation (NSE) has a standard evaluation (SE) version ending in `_`.
  This is powered by the new lazyeval package which provides all the tools
  needed to implement NSE consistently and correctly.

* See `vignette("nse")` for full details.

* `regroup()` is deprecated. Please use the more flexible `group_by_()`
  instead.

* `summarise_each_q()` and `mutate_each_q()` are deprecated. Please use
  `summarise_each_()` and `mutate_each_()` instead.

* `funs_q` has been replaced with `funs_`.

## Removed and deprecated features

* `%.%` has been deprecated: please use `%>%` instead. `chain()` is
  defunct. (#518)

* `filter.numeric()` removed. Need to figure out how to reimplement with
  new lazy eval system.

* The `Progress` refclass is no longer exported to avoid conflicts with shiny.
  Instead use `progress_estimated()` (#535).

* `src_monetdb()` is now implemented in MonetDB.R, not dplyr.

* `show_sql()` and `explain_sql()` and matching global options `dplyr.show_sql`
  and `dplyr.explain_sql` have been removed. Instead use `show_query()` and
  `explain()`.

## Minor improvements and bug fixes

* Main verbs now have individual documentation pages (#519).

* `%>%` is simply re-exported from magrittr, instead of creating a local copy
  (#496, thanks to @jimhester)

* Examples now use `nycflights13` instead of `hflights` because it the variables
  have better names and there are a few interlinked tables (#562). `Lahman` and
  `nycflights13` are (once again) suggested packages. This means many examples
  will not work unless you explicitly install them with
  `install.packages(c("Lahman", "nycflights13"))` (#508). dplyr now depends on
  Lahman 3.0.1. A number of examples have been updated to reflect modified
  field names (#586).

* `do()` now displays the progress bar only when used in interactive prompts
  and not when knitting (#428, @jimhester).

* `glimpse()` now prints a trailing new line (#590).

* `group_by()` has more consistent behaviour when grouping by constants:
  it creates a new column with that value (#410). It renames grouping
  variables (#410). The first argument is now `.data` so you can create
  new groups with name x (#534).

* Now instead of overriding `lag()`, dplyr overrides `lag.default()`,
  which should avoid clobbering lag methods added by other packages.
  (#277).

* `mutate(data, a = NULL)` removes the variable `a` from the returned
  dataset (#462).

* `trunc_mat()` and hence `print.tbl_df()` and friends gets a `width` argument
  to control the deafult output width. Set `options(dplyr.width = Inf)` to
  always show all columns (#589).

* `select()` gains `one_of()` selector: this allows you to select variables
  provided by a character vector (#396). It fails immediately if you give an
  empty pattern to `starts_with()`,  `ends_with()`, `contains()` or `matches()`
  (#481, @leondutoit). Fixed buglet in `select()` so that you can now create
  variables called `val` (#564).

* Switched from RC to R6.

* `tally()` and `top_n()` work consistently: neither accidentally
  evaluates the the `wt` param. (#426, @mnel)

* `rename` handles grouped data (#640).

## Minor improvements and bug fixes by backend

### Databases

* Correct SQL generation for `paste()` when used with the collapse parameter
  targeting a Postgres database. (@rbdixon, #1357)

* The db backend system has been completely overhauled in order to make
  it possible to add backends in other packages, and to support a much
  wider range of databases. See `vignette("new-sql-backend")` for instruction
  on how to create your own (#568).

* `src_mysql()` gains a method for `explain()`.

* When `mutate()` creates a new variable that uses a window function,
  automatically wrap the result in a subquery (#484).

* Correct SQL generation for `first()` and `last()` (#531).

* `order_by()` now works in conjunction with window functions in databases
  that support them.

### Data frames/`tbl_df`

* All verbs now understand how to work with `difftime()` (#390) and
  `AsIs` (#453) objects. They all check that colnames are unique (#483), and
  are more robust when columns are not present (#348, #569, #600).

* Hybrid evaluation bugs fixed:

    * Call substitution stopped too early when a sub expression contained a
      `$` (#502).

    * Handle `::` and `:::` (#412).

    * `cumany()` and `cumall()` properly handle `NA` (#408).

    * `nth()` now correctly preserve the class when using dates, times and
      factors (#509).

    * no longer substitutes within `order_by()` because `order_by()` needs to do
      its own NSE (#169).

* `[.tbl_df` always returns a tbl_df (i.e. `drop = FALSE` is the default)
  (#587, #610). `[.grouped_df` preserves important output attributes (#398).

* `arrange()` keeps the grouping structure of grouped data (#491, #605),
  and preserves input classes (#563).

* `contains()` accidentally matched regular expressions, now it passes
  `fixed = TRUE` to `grep()` (#608).

* `filter()` asserts all variables are white listed (#566).

* `mutate()` makes a `rowwise_df` when given a `rowwise_df` (#463).

* `rbind_all()` creates `tbl_df` objects instead of raw `data.frame`s.

* If `select()` doesn't match any variables, it returns a 0-column data frame,
  instead of the original (#498). It no longer fails when if some columns
  are not named (#492)

* `sample_n()` and `sample_frac()` methods for data.frames exported.
  (#405, @alyst)

* A grouped data frame may have 0 groups (#486). Grouped df objects
  gain some basic validity checking, which should prevent some crashes
  related to corrupt `grouped_df` objects made by `rbind()` (#606).

* More coherence when joining columns of compatible but different types,
  e.g. when joining a character vector and a factor (#455),
  or a numeric and integer (#450)

* `mutate()` works for on zero-row grouped data frame, and
  with list columns (#555).

* `LazySubset` was confused about input data size (#452).

* Internal `n_distinct()` is stricter about it's inputs: it requires one symbol
  which must be from the data frame (#567).

* `rbind_*()` handle data frames with 0 rows (#597). They fill character
  vector columns with `NA` instead of blanks (#595).  They work with
  list columns (#463).

* Improved handling of encoding for column names (#636).

* Improved handling of hybrid evaluation re $ and @ (#645).

### Data tables

* Fix major omission in `tbl_dt()` and `grouped_dt()` methods - I was
  accidentally doing a deep copy on every result :(

* `summarise()` and `group_by()` now retain over-allocation when working with
  data.tables (#475, @arunsrinivasan).

* joining two data.tables now correctly dispatches to data table methods,
  and result is a data table (#470)

### Cubes

* `summarise.tbl_cube()` works with single grouping variable (#480).

# dplyr 0.2

## Piping

dplyr now imports `%>%` from magrittr (#330). I recommend that you use this instead of `%.%` because it is easier to type (since you can hold down the shift key) and is more flexible. With you `%>%`, you can control which argument on the RHS recieves the LHS by using the pronoun `.`. This makes `%>%` more useful with base R functions because they don't always take the data frame as the first argument. For example you could pipe `mtcars` to `xtabs()` with:

    mtcars %>% xtabs( ~ cyl + vs, data = .)

Thanks to @smbache for the excellent magrittr package. dplyr only provides `%>%` from magrittr, but it contains many other useful functions. To use them, load `magrittr` explicitly: `library(magrittr)`. For more details, see `vignette("magrittr")`.

`%.%` will be deprecated in a future version of dplyr, but it won't happen for a while. I've also deprecated `chain()` to encourage a single style of dplyr usage: please use `%>%` instead.

## Do

`do()` has been completely overhauled. There are now two ways to use it, either with multiple named arguments or a single unnamed arguments. `group_by()` + `do()` is equivalent to `plyr::dlply`, except it always returns a data frame.

If you use named arguments, each argument becomes a list-variable in the output. A list-variable can contain any arbitrary R object so it's particularly well suited for storing models.

    library(dplyr)
    models <- mtcars %>% group_by(cyl) %>% do(lm = lm(mpg ~ wt, data = .))
    models %>% summarise(rsq = summary(lm)$r.squared)

If you use an unnamed argument, the result should be a data frame. This allows you to apply arbitrary functions to each group.

    mtcars %>% group_by(cyl) %>% do(head(., 1))

Note the use of the `.` pronoun to refer to the data in the current group.

`do()` also has an automatic progress bar. It appears if the computation takes longer than 5 seconds and lets you know (approximately) how much longer the job will take to complete.

## New verbs

dplyr 0.2 adds three new verbs:

* `glimpse()` makes it possible to see all the columns in a tbl,
  displaying as much data for each variable as can be fit on a single line.

* `sample_n()` randomly samples a fixed number of rows from a tbl;
  `sample_frac()` randomly samples a fixed fraction of rows. Only works
  for local data frames and data tables (#202).

* `summarise_each()` and `mutate_each()` make it easy to apply one or more
  functions to multiple columns in a tbl (#178).

## Minor improvements

* If you load plyr after dplyr, you'll get a message suggesting that you
  load plyr first (#347).

* `as.tbl_cube()` gains a method for matrices (#359, @paulstaab)

* `compute()` gains `temporary` argument so you can control whether the
  results are temporary or permanent (#382, @cpsievert)

* `group_by()` now defaults to `add = FALSE` so that it sets the grouping
  variables rather than adding to the existing list. I think this is how
  most people expected `group_by` to work anyway, so it's unlikely to
  cause problems (#385).

* Support for [MonetDB](http://www.monetdb.org) tables with `src_monetdb()`
  (#8, thanks to @hannesmuehleisen).

* New vignettes:

    * `memory` vignette which discusses how dplyr minimises memory usage
      for local data frames (#198).

    *  `new-sql-backend` vignette which discusses how to add a new
       SQL backend/source to dplyr.

* `changes()` output more clearly distinguishes which columns were added or
  deleted.

* `explain()` is now generic.

* dplyr is more careful when setting the keys of data tables, so it never
  accidentally modifies an object that it doesn't own. It also avoids
  unnecessary key setting which negatively affected performance.
  (#193, #255).

* `print()` methods for `tbl_df`, `tbl_dt` and `tbl_sql` gain `n` argument to
  control the number of rows printed (#362). They also works better when you have
  columns containing lists of complex objects.

* `row_number()` can be called without arguments, in which case it returns
  the same as `1:n()` (#303).

* `"comment"` attribute is allowed (white listed) as well as names (#346).

* hybrid versions of `min`, `max`, `mean`, `var`, `sd` and `sum`
  handle the `na.rm` argument (#168). This should yield substantial
  performance improvements for those functions.

* Special case for call to `arrange()` on a grouped data frame with no arguments. (#369)

## Bug fixes

* Code adapted to Rcpp > 0.11.1

* internal `DataDots` class protects against missing variables in verbs (#314),
  including the case where `...` is missing. (#338)

* `all.equal.data.frame` from base is no longer bypassed. we now have
  `all.equal.tbl_df` and `all.equal.tbl_dt` methods (#332).

* `arrange()` correctly handles NA in numeric vectors (#331) and 0 row
  data frames (#289).

* `copy_to.src_mysql()` now works on windows (#323)

* `*_join()` doesn't reorder column names (#324).

* `rbind_all()` is stricter and only accepts list of data frames (#288)

* `rbind_*` propagates time zone information for `POSIXct` columns (#298).

* `rbind_*` is less strict about type promotion. The numeric `Collecter` allows
  collection of integer and logical vectors. The integer `Collecter` also collects
  logical values (#321).

* internal `sum` correctly handles integer (under/over)flow (#308).

* `summarise()` checks consistency of outputs (#300) and drops `names`
  attribute of output columns (#357).

* join functions throw error instead of crashing when there are no common
  variables between the data frames, and also give a better error message when
  only one data frame has a by variable (#371).

* `top_n()` returns `n` rows instead of `n - 1` (@leondutoit, #367).

* SQL translation always evaluates subsetting operators (`$`, `[`, `[[`)
  locally. (#318).

* `select()` now renames variables in remote sql tbls (#317) and
  implicitly adds grouping variables (#170).

* internal `grouped_df_impl` function errors if there are no variables to group by (#398).

* `n_distinct` did not treat NA correctly in the numeric case #384.

* Some compiler warnings triggered by -Wall or -pedantic have been eliminated.

* `group_by` only creates one group for NA (#401).

* Hybrid evaluator did not evaluate expression in correct environment (#403).

# dplyr 0.1.3

## Bug fixes

* `select()` actually renames columns in a data table (#284).

* `rbind_all()` and `rbind_list()` now handle missing values in factors (#279).

* SQL joins now work better if names duplicated in both x and y tables (#310).

* Builds against Rcpp 0.11.1

* `select()` correctly works with the vars attribute (#309).

* Internal code is stricter when deciding if a data frame is grouped (#308):
  this avoids a number of situations which previously causedd .

* More data frame joins work with missing values in keys (#306).

# dplyr 0.1.2

## New features

* `select()` is substantially more powerful. You can use named arguments to
  rename existing variables, and new functions `starts_with()`, `ends_with()`,
  `contains()`, `matches()` and `num_range()` to select variables based on
  their names. It now also makes a shallow copy, substantially reducing its
  memory impact (#158, #172, #192, #232).

* `summarize()` added as alias for `summarise()` for people from countries
  that don't don't spell things correctly ;) (#245)

## Bug fixes

* `filter()` now fails when given anything other than a logical vector, and
  correctly handles missing values (#249). `filter.numeric()` proxies
  `stats::filter()` so you can continue to use `filter()` function with
  numeric inputs (#264).

* `summarise()` correctly uses newly created variables (#259).

* `mutate()` correctly propagates attributes (#265) and `mutate.data.frame()`
  correctly mutates the same variable repeatedly (#243).

* `lead()` and `lag()` preserve attributes, so they now work with
  dates, times and factors (#166).

* `n()` never accepts arguments (#223).

* `row_number()` gives correct results (#227).

* `rbind_all()` silently ignores data frames with 0 rows or 0 columns (#274).

* `group_by()` orders the result (#242). It also checks that columns
  are of supported types (#233, #276).

* The hybrid evaluator did not handle some expressions correctly, for
  example in `if(n() > 5) 1 else 2` the subexpression `n()` was not
  substituted correctly. It also correctly processes `$` (#278).

* `arrange()` checks that all columns are of supported types (#266). It also
  handles list columns (#282).

* Working towards Solaris compatibility.

* Benchmarking vignette temporarily disabled due to microbenchmark
  problems reported by BDR.

# dplyr 0.1.1

## Improvements

* new `location()` and `changes()` functions which provide more information
  about how data frames are stored in memory so that you can see what
  gets copied.

* renamed `explain_tbl()` to `explain()` (#182).

* `tally()` gains `sort` argument to sort output so highest counts
  come first (#173).

* `ungroup.grouped_df()`, `tbl_df()`, `as.data.frame.tbl_df()` now only
  make shallow copies of their inputs (#191).

* The `benchmark-baseball` vignette now contains fairer (including grouping
  times) comparisons with `data.table`. (#222)

## Bug fixes

* `filter()` (#221) and `summarise()` (#194) correctly propagate attributes.

* `summarise()` throws an error when asked to summarise an unknown variable
  instead of crashing (#208).

* `group_by()` handles factors with missing values (#183).

* `filter()` handles scalar results (#217) and better handles scoping, e.g.
  `filter(., variable)` where `variable` is defined in the function that calls
  `filter`. It also handles `T` and `F` as aliases to `TRUE` and `FALSE`
  if there are no `T` or `F` variables in the data or in the scope.

* `select.grouped_df` fails when the grouping variables are not included
  in the selected variables (#170)

* `all.equal.data.frame()` handles a corner case where the data frame has
  `NULL` names (#217)

* `mutate()` gives informative error message on unsupported types (#179)

* dplyr source package no longer includes pandas benchmark, reducing
  download size from 2.8 MB to 0.5 MB.<|MERGE_RESOLUTION|>--- conflicted
+++ resolved
@@ -1,4 +1,3 @@
-<<<<<<< HEAD
 - `tally()` works correctly on non-data frame table sources such as `tbl_sql` (#3075).
 - `sample_n()` and `sample_frac()` can use `n()` (#3527).
 - `sample_n()` and `sample_frac()` handle lazy grouped data frames (#3380).
@@ -7,7 +6,7 @@
 - Special case when the input data to `distinct()` has 0 rows and 0 columns (#2954).
 - Add documentation example for moving variable to back in `?select` (#3051).
 - `group_by()` does not trigger the additional `mutate()` on simple uses of the `.data` pronoun (#3533). 
-=======
+
 # dplyr 0.7.5.9001
 
 * `group_indices()` can be used without argument in expressions in verbs (#1185).
@@ -34,8 +33,6 @@
 * Special case when the input data to `distinct()` has 0 rows and 0 columns (#2954).
 
 * Add documentation example for moving variable to back in `?select` (#3051).
-
->>>>>>> 6bb41915
 
 # dplyr 0.7.5 (2018-04-14)
 
