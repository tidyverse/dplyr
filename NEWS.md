# dplyr (development version)

<<<<<<< HEAD
* `slice_*()` generics now perform argument validation. This should make 
  methods more consistent and simpler to implement (#6361).
=======
* `nest_join()` now preserves the type of `y` (#6295).

* Passing `...` to `across()` is now deprecated because the evaluation timing of
  `...` is ambiguous. Now instead of (e.g.) `across(a:b, mean, na.rm = TRUE)`
  you should write `across(a:b, ~ mean(.x, na.rm = TRUE))` (#6073).

* Rowwise-`mutate()` behaves a little better with 0-row inputs (#6303).

* A rowwise `mutate()` now automatically unlists list-columns containing 
  length 1 vectors (#6302).
>>>>>>> f3b6f863

* `arrange()` now correctly ignores `NULL` inputs (#6193).

* `*_join()` now error if you supply them with additional arguments that
  aren't used (#6228).

* `df |> arrange(mydesc::desc(x))` works correctly when the mydesc re-exports
   `dplyr::desc()` (#6231).

* `union_all()`, like `union()`, now requires that data frames be compatible:
  i.e. they have the same columns, and the columns have compatible types.

* `setequal()` ignores differences between freely coercible types (e.g. integer 
  and double) (#6114) and ignores duplicated rows (#6057).

* `all_equal()` is formally deprecated. We've advised against it for
  some time, and we explicitly recommend you use `all.equal()`,
  manually reordering the rows and columns (#6324).

* `distinct()` returns columns ordered the way you request, not the same
  as the input data (#6156).

* The `.keep`, `.before`, and `.after` arguments to `mutate()` 
  are no longer experimental.
  
* The `rows_*()` family of functions are no longer experimental.

* `desc()` gives a useful error message if you give it a non-vector (#6028).

* `slice_sample()` returns a data frame or group with the same number of rows as 
  the input when `replace = FALSE` and `n` is larger than the number of rows or 
  `prop` is larger than 1. This reverts a change made in 1.0.8, returning to the 
  behavior of 1.0.7 (#6185)

* `slice()` helpers again produce output equivalent to `slice(.data, 0)` when
  the `n` or `prop` argument is 0, fixing a bug introduced in the previous
  version (@eutwt, #6184).

* Fixed an issue with latest rlang that caused internal tools (such as
  `mask$eval_all_summarise()`) to be mentioned in error messages (#6308).

* `distinct()` now retains attributes of bare data frames (#6318).

* dplyr no longer provides `count()` and `tally()` methods for `tbl_sql`.
  These methods have been accidentally overriding the `tbl_lazy` methods that
  dbplyr provides, which has resulted in issues with the grouping structure of
  the output (#6338, tidyverse/dbplyr#940).

* `relocate()` now retains the last name change when a single column is renamed
  multiple times while it is being moved. This better matches the behavior of
  `rename()` (#6209, with help from @eutwt).

* `na_if()` has been rewritten to utilize vctrs. This comes with the following
  improvements (#6329):

  * It now casts `y` to the type of `x` before comparing them, which makes it
    clearer that this function is type and size stable on `x`. In particular,
    this means that you can no longer do `na_if(<tibble>, 0)`, which previously
    accidentally allowed you to replace any instance of `0` across every column
    of the tibble with `NA`. `na_if()` was never intended to work this way, and
    this is considered off-label usage.
    
  * You can now replace `NaN` values in `x` with `NA` through `na_if(x, NaN)`.

* `first()`, `last()`, and `nth()` have been rewritten to use vctrs. This comes
  with the following improvements (#6331):
  
  * When used on a data frame, these functions now return a single row rather
    than a single column. This is more consistent with the vctrs principle that
    a data frame is generally treated as a vector of rows.
    
  * The `default` is no longer "guessed", and will always automatically be set
    to a missing value appropriate for the type of `x`.
    
  * Fractional values of `n` are no longer truncated to integers, and will now
    cause an error. For example, `nth(x, n = 2)` is fine, but
    `nth(x, n = 2.5)` is now an error.

* `lag()` and `lead()` now cast `default` to the type of `x`, rather than taking
  the common type. This ensures that these functions are type stable on `x`
  (#6330).

* `with_order()` now checks that the size of `order_by` is the same size as `x`.

* `with_order()` now works correctly when data frames are used as the `order_by`
  value (#6334).

* `coalesce()` now more fully embraces the principles of vctrs (#6265).

  * `.ptype` and `.size` arguments have been added to allow you to explicitly
    enforce an output type and size.
    
  * `NULL` inputs are now discarded up front.

  * `coalesce()` no longer iterates over the columns of data frame input.
    Instead, a row is now only coalesced if it is entirely missing, which is
    consistent with `vctrs::vec_equal_na()` and greatly simplifies the
    implementation.

* `group_by()` now uses a new algorithm for computing groups. It is often faster
  than the previous approach (especially when there are many groups), and in
  most cases there should be no changes. The exception is with character vector
  group columns, which are now internally ordered in the C locale rather than
  the system locale and may result in differently ordered results when you
  follow up a `group_by()` with functions that use the group data, such as
  `summarise()` or `group_split()` (#4406, #6297).
  
  See the Ordering section of `?group_by()` for more information. For a full
  explanation of this change, refer to this
  [tidyup](https://github.com/tidyverse/tidyups/blob/main/006-dplyr-group-by-ordering.md).

* `if_else()` has been rewritten to utilize vctrs. This comes with most of the
  same benefits as the `case_when()` rewrite. In particular, `if_else()` now
  takes the common type of `true`, `false`, and `missing` when determining what
  the output type should be, meaning that you no longer have to be quite as
  strict about types when supplying values for them (for example, you no longer
  need to supply typed `NA` values, like `NA_character_`) (#6243).

* `case_when()` has been rewritten to utilize vctrs (#5106). This comes with a
  number of useful improvements:
  
  * There is a new `.default` argument that is intended to replace usage of
    `TRUE ~ default_value` as a more explicit and readable way to specify
    a default value. In the future, we will deprecate the unsafe recycling of
    the LHS inputs that allows `TRUE ~` to work, so we encourage you to switch
    over to using `.default` instead.
  
  * The types of the RHS inputs no longer have to match exactly. For example,
    the following no longer requires you to use `NA_character_` instead of just
    `NA`.

    ```
    x <- c("little", "unknown", "small", "missing", "large")
    
    case_when(
      x %in% c("little", "small") ~ "one",
      x %in% c("big", "large") ~ "two",
      x %in% c("missing", "unknown") ~ NA
    )
    ```
    
  * `case_when()` now supports a larger variety of value types. For example,
     you can use a data frame to create multiple columns at once.
     
  * There are new `.ptype` and `.size` arguments which allow you to enforce
    a particular output type and size. This allows you to construct a completely
    type and size stable call to `case_when()`.

  * The error thrown when types or lengths were incorrect has been improved
    (#6261, #6206).

* `arrange()` now uses a faster algorithm for sorting character vectors, which
  is heavily inspired by data.table's `forder()`. Additionally, the default
  locale for sorting character vectors is now the C locale, which is a breaking
  change from the previous behavior that utilized the system locale. The new
  `.locale` argument can be used to adjust this to, say, the American English
  locale, which is an optional feature that requires the stringi package. This
  change improves reproducibility across R sessions and operating systems. For a
  fuller explanation, refer to this
  [tidyup](https://github.com/tidyverse/tidyups/blob/main/003-dplyr-radix-ordering.md)
  which outlines and justifies this change (#4962).

* `tbl_sum()` is no longer reexported from tibble (#6284).

* `slice_sample()` now gives a more informative error when `replace = FALSE` and
  the number of rows requested in the sample exceeds the number of rows in the
  data (#6271).

* `frame_data()` is no longer reexported from tibble (#6278).

* `lst_()` is no longer reexported from tibble (#6276).

* `data_frame_()` is no longer reexported from tibble (#6277).

* `between()` has been rewritten to utilize vctrs. This means that it is no
  longer restricted to just numeric and date-time vectors. Additionally, `left`
  and `right` are no longer required to be scalars, they can now also be vectors
  with the same length as `x`. Finally, `left` and `right` are now cast to the
  type of `x` before the comparison is made. This last change means that you
  can no longer make comparisons like `between(<int>, 0, 2.5)`, as `2.5` can't
  be cast to integer without losing information. We recommend that you convert
  the `<int>` vector to double before calling `between()` if you require this
  (#6183, #6260).

* Joins have undergone a complete overhaul. The purpose of this overhaul is to
  enable more flexible join operations, while also providing tools to perform
  quality control checks directly in the join call. Many of these changes are
  inspired by data.table's join syntax (#5914, #5661, #5413, #2240).

  * A _join specification_ can now be created through `join_by()`. This allows
    you to specify both the left and right hand side of a join using unquoted
    column names, such as `join_by(sale_date == commercial_date)`. Join
    specifications can be supplied to any `*_join()` function as the `by`
    argument.
    
  * Join specifications allow for various new types of joins:
  
    * Equi joins: The most common join, specified by `==`. For example,
      `join_by(sale_date == commercial_date)`.
      
    * Non-equi joins: For joining on conditions other than equality, specified
      by `>=`, `>`, `<`, and `<=`. For example,
      `join_by(sale_date >= commercial_date)` to find every commercial that
      aired before a particular sale.
      
    * Rolling joins: For "rolling" the preceding value forward or the following
      value backwards when there isn't an exact match, specified by using one of
      the rolling helpers: `preceding()` or `following()`. For example,
      `join_by(preceding(sale_date, commercial_date))` to find only the most
      recent commercial that aired before a particular sale.
      
    * Overlap joins: For detecting overlaps between sets of columns, specified
      by using one of the overlap helpers: `between()`, `within()`, or
      `overlaps()`. For example,
      `join_by(between(commercial_date, sale_date_lower, sale_date))` to
      find commercials that aired before a particular sale, as long as they
      occurred after some lower bound, such as 40 days before the sale was made.
      
    Note that you cannot use arbitrary expressions in the join conditions, like
    `join_by(sale_date - 40 >= commercial_date)`. Instead, use `mutate()` to
    create a new column containing the result of `sale_date - 40` and refer
    to that by name in `join_by()`.
    
  * `multiple` is a new argument for controlling what happens when a row
    in `x` matches multiple rows in `y`. For equi joins and rolling joins,
    where this is usually surprising, this defaults to signaling a `"warning"`,
    but still returns all of the matches. For non-equi joins and cross joins,
    where multiple matches are usually expected, this defaults to returning
    `"all"` of the matches. You can also return only the `"first"` or `"last"`
    match, `"any"` of the matches, or you can `"error"`.
    
  * `keep` now defaults to `NULL` rather than `FALSE`. `NULL` implies
    `keep = FALSE` for equi-join conditions, but `keep = TRUE` for non-equi
    join conditions, since you generally want to preserve both sides of a
    non-equi join.
    
  * `unmatched` is a new argument for controlling what happens when a row
    would be dropped because it doesn't have a match. For backwards
    compatibility, the default is `"drop"`, but you can also choose to
    `"error"` if dropped rows would be surprising.

* `nest_join()` has gained the `na_matches` argument that all other joins have.

# dplyr 1.0.9

* New `rows_append()` which works like `rows_insert()` but ignores keys and
  allows you to insert arbitrary rows with a guarantee that the type of `x`
  won't change (#6249, thanks to @krlmlr for the implementation and @mgirlich
  for the idea).

* The `rows_*()` functions no longer require that the key values in `x` uniquely
  identify each row. Additionally, `rows_insert()` and `rows_delete()` no
  longer require that the key values in `y` uniquely identify each row. Relaxing
  this restriction should make these functions more practically useful for
  data frames, and alternative backends can enforce this in other ways as needed
  (i.e. through primary keys) (#5553).
  
* `rows_insert()` gained a new `conflict` argument allowing you greater control
  over rows in `y` with keys that conflict with keys in `x`. A conflict arises
  if a key in `y` already exists in `x`. By default, a conflict results in an
  error, but you can now also `"ignore"` these `y` rows. This is very similar to
  the `ON CONFLICT DO NOTHING` command from SQL (#5588, with helpful additions
  from @mgirlich and @krlmlr).

* `rows_update()`, `rows_patch()`, and `rows_delete()` gained a new `unmatched`
  argument allowing you greater control over rows in `y` with keys that are
  unmatched by the keys in `x`. By default, an unmatched key results in an
  error, but you can now also `"ignore"` these `y` rows (#5984, #5699).
  
* `rows_delete()` no longer requires that the columns of `y` be a strict subset
  of `x`. Only the columns specified through `by` will be utilized from `y`,
  all others will be dropped with a message.

* The `rows_*()` functions now always retain the column types of `x`. This
  behavior was documented, but previously wasn't being applied correctly
  (#6240).
  
* The `rows_*()` functions now fail elegantly if `y` is a zero column data frame
  and `by` isn't specified (#6179).

# dplyr 1.0.8

* Better display of error messages thanks to rlang 1.0.0.

* `mutate(.keep = "none")` is no longer identical to `transmute()`.
  `transmute()` has not been changed, and completely ignores the column ordering
  of the existing data, instead relying on the ordering of expressions
  supplied through `...`. `mutate(.keep = "none")` has been changed to ensure
  that pre-existing columns are never moved, which aligns more closely with the
  other `.keep` options (#6086).

* `filter()` forbids matrix results (#5973) and warns about data frame 
  results, especially data frames created from `across()` with a hint 
  to use `if_any()` or `if_all()`. 

* `slice()` helpers (`slice_head()`, `slice_tail()`, `slice_min()`, `slice_max()`) 
  now accept negative values for `n` and `prop` (#5961).

* `slice()` now indicates which group produces an error (#5931).

* `cur_data()` and `cur_data_all()` don't simplify list columns in rowwise data frames (#5901).

* dplyr now uses `rlang::check_installed()` to prompt you whether to install
  required packages that are missing.

* `storms` data updated to 2020 (@steveharoz, #5899).

* `coalesce()` accepts 1-D arrays (#5557).

* The deprecated `trunc_mat()` is no longer reexported from dplyr (#6141).

# dplyr 1.0.7

* `across()` uses the formula environment when inlining them (#5886).

* `summarise.rowwise_df()` is quiet when the result is ungrouped (#5875).

* `c_across()` and `across()` key deparsing not confused by long calls (#5883).

* `across()` handles named selections (#5207).

# dplyr 1.0.6

* `add_count()` is now generic (#5837).

* `if_any()` and `if_all()` abort when a predicate is mistakingly used as `.cols=` (#5732).

* Multiple calls to `if_any()` and/or `if_all()` in the same expression are now
  properly disambiguated (#5782). 

* `filter()` now inlines `if_any()` and `if_all()` expressions. This greatly
  improves performance with grouped data frames.

* Fixed behaviour of `...` in top-level `across()` calls (#5813, #5832).

* `across()` now inlines lambda-formulas. This is slightly more performant and
  will allow more optimisations in the future.

* Fixed issue in `bind_rows()` causing lists to be incorrectly transformed as
  data frames (#5417, #5749).

* `select()` no longer creates duplicate variables when renaming a variable 
  to the same name as a grouping variable (#5841).

* `dplyr_col_select()` keeps attributes for bare data frames (#5294, #5831).

* Fixed quosure handling in `dplyr::group_by()` that caused issues with extra
  arguments (tidyverse/lubridate#959).

* Removed the `name` argument from the `compute()` generic (@ianmcook, #5783).

* row-wise data frames of 0 rows and list columns are supported again (#5804).

# dplyr 1.0.5

* Fixed edge case of `slice_sample()` when `weight_by=` is used and there 
  0 rows (#5729). 
  
* `across()` can again use columns in functions defined inline (#5734). 

* Using testthat 3rd edition. 

* Fixed bugs introduced in `across()` in previous version (#5765).

* `group_by()` keeps attributes unrelated to the grouping (#5760).

* The `.cols=` argument of `if_any()` and `if_all()` defaults to `everything()`. 

# dplyr 1.0.4

* Improved performance for `across()`. This makes `summarise(across())` and 
  `mutate(across())` perform as well as the superseded colwise equivalents (#5697). 

* New functions `if_any()` and `if_all()` (#4770, #5713).

* `summarise()` silently ignores NULL results (#5708).

* Fixed a performance regression in `mutate()` when warnings occur once per
  group (#5675). We no longer instrument warnings with debugging information
  when `mutate()` is called within `suppressWarnings()`.

# dplyr 1.0.3

* `summarise()` no longer informs when the result is ungrouped (#5633).

* `group_by(.drop = FALSE)` preserves ordered factors (@brianrice2, #5545).

* `count()` and `tally()` are now generic. 

* Removed default fallbacks to lazyeval methods; this will yield better error messages when 
  you call a dplyr function with the wrong input, and is part of our long term 
  plan to remove the deprecated lazyeval interface. 

* `inner_join()` gains a `keep` parameter for consistency with the other
  mutating joins (@patrickbarks, #5581).

* Improved performance with many columns, with a dynamic data mask using active
  bindings and lazy chops (#5017). 

* `mutate()` and friends preserves row names in data frames once more (#5418).

* `group_by()` uses the ungrouped data for the implicit mutate step (#5598). 
  You might have to define an `ungroup()` method for custom classes.
  For example, see https://github.com/hadley/cubelyr/pull/3. 
  
* `relocate()` can rename columns it relocates (#5569).

* `distinct()` and `group_by()` have better error messages when the mutate step fails (#5060).

* Clarify that `between()` is not vectorised (#5493).

* Fixed `across()` issue where data frame columns would could not be referred to
  with `all_of()` in the nested case (`mutate()` within `mutate()`) (#5498).
  
* `across()` handles data frames with 0 columns (#5523). 

* `mutate()` always keeps grouping variables, unconditional to `.keep=` (#5582).

* dplyr now depends on R 3.3.0


# dplyr 1.0.2

* Fixed `across()` issue where data frame columns would mask objects referred to
  from `all_of()` (#5460).

* `bind_cols()` gains a `.name_repair` argument, passed to `vctrs::vec_cbind()` (#5451)

* `summarise(.groups = "rowwise")` makes a rowwise data frame even if the input data 
  is not grouped (#5422). 

# dplyr 1.0.1

* New function `cur_data_all()` similar to `cur_data()` but includes the grouping variables (#5342). 

* `count()` and `tally()` no longer automatically weights by column `n` if 
  present (#5298). dplyr 1.0.0 introduced this behaviour because of Hadley's
  faulty memory. Historically `tally()` automatically weighted and `count()` 
  did not, but this behaviour was accidentally changed in 0.8.2 (#4408) so that 
  neither automatically weighted by `n`. Since 0.8.2 is almost a year old,
  and the automatically weighting behaviour was a little confusing anyway,
  we've removed it from both `count()` and `tally()`.
  
    Use of `wt = n()` is now deprecated; now just omit the `wt` argument.

* `coalesce()` now supports data frames correctly (#5326).

* `cummean()` no longer has off-by-one indexing problem (@cropgen, #5287).

* The call stack is preserved on error. This makes it possible to `recover()`
  into problematic code called from dplyr verbs (#5308).


# dplyr 1.0.0

## Breaking changes

* `bind_cols()` no longer converts to a tibble, returns a data frame if the input is a data frame.

* `bind_rows()`, `*_join()`, `summarise()` and `mutate()` use vctrs coercion 
  rules. There are two main user facing changes:

    * Combining factor and character vectors silently creates a character 
      vector; previously it created a character vector with a warning.
      
    * Combining multiple factors creates a factor with combined levels;
      previously it created a character vector with a warning.

* `bind_rows()` and other functions use vctrs name repair, see `?vctrs::vec_as_names`.

* `all.equal.tbl_df()` removed.

    * Data frames, tibbles and grouped data frames are no longer considered equal, even if the data is the same.
    
    * Equality checks for data frames no longer ignore row order or groupings.

    * `expect_equal()` uses `all.equal()` internally. When comparing data frames, tests that used to pass may now fail.

* `distinct()` keeps the original column order.

* `distinct()` on missing columns now raises an error, it has been a compatibility warning for a long time.

* `group_modify()` puts the grouping variable to the front.

* `n()` and `row_number()` can no longer be called directly when dplyr is not loaded, 
  and this now generates an error: `dplyr::mutate(mtcars, x = n())`. 
  
  Fix by prefixing with `dplyr::` as in `dplyr::mutate(mtcars, x = dplyr::n())`
  
* The old data format for `grouped_df` is no longer supported. This may affect you if you have serialized grouped data frames to disk, e.g. with `saveRDS()` or when using knitr caching.

* `lead()` and `lag()` are stricter about their inputs. 

* Extending data frames requires that the extra class or classes are added first, not last. 
  Having the extra class at the end causes some vctrs operations to fail with a message like:
  
  ```
  Input must be a vector, not a `<data.frame/...>` object
  ```

* `right_join()` no longer sorts the rows of the resulting tibble according to the order of the RHS `by` argument in tibble `y`.

## New features

* The `cur_` functions (`cur_data()`, `cur_group()`, `cur_group_id()`, 
  `cur_group_rows()`) provide a full set of options to you access information 
  about the "current" group in dplyr verbs. They are inspired by 
  data.table's `.SD`, `.GRP`, `.BY`, and `.I`.

* The `rows_` functions (`rows_insert()`, `rows_update()`, `rows_upsert()`, `rows_patch()`, `rows_delete()`) provide a new API to insert and delete rows from a second data frame or table. Support for updating mutable backends is planned (#4654).

* `mutate()` and `summarise()` create multiple columns from a single expression
  if you return a data frame (#2326).

* `select()` and `rename()` use the latest version of the tidyselect interface.
  Practically, this means that you can now combine selections using Boolean
  logic (i.e. `!`, `&` and `|`), and use predicate functions with `where()` 
  (e.g. `where(is.character)`) to select variables by type (#4680). It also makes
  it possible to use `select()` and `rename()` to repair data frames with
  duplicated names (#4615) and prevents you from accidentally introducing
  duplicate names (#4643). This also means that dplyr now re-exports `any_of()`
  and `all_of()` (#5036).

* `slice()` gains a new set of helpers:

  * `slice_head()` and `slice_tail()` select the first and last rows, like
    `head()` and `tail()`, but return `n` rows _per group_.
    
  * `slice_sample()` randomly selects rows, taking over from `sample_frac()` 
     and `sample_n()`.
  
  * `slice_min()` and `slice_max()` select the rows with the minimum or 
    maximum values of a variable, taking over from the confusing `top_n()`.

* `summarise()` can create summaries of greater than length 1 if you use a
  summary function that returns multiple values.

* `summarise()` gains a `.groups=` argument to control the grouping structure. 

* New `relocate()` verb makes it easy to move columns around within a data 
  frame (#4598).
  
* New `rename_with()` is designed specifically for the purpose of renaming
  selected columns with a function (#4771).

* `ungroup()` can now selectively remove grouping variables (#3760).

* `pull()` can now return named vectors by specifying an additional column name
  (@ilarischeinin, #4102).

## Experimental features

* `mutate()` (for data frames only), gains experimental new arguments
  `.before` and `.after` that allow you to control where the new columns are
  placed (#2047).

* `mutate()` (for data frames only), gains an experimental new argument 
  called `.keep` that allows you to control which variables are kept from
  the input `.data`. `.keep = "all"` is the default; it keeps all variables.
  `.keep = "none"` retains no input variables (except for grouping keys), 
  so behaves like `transmute()`. `.keep = "unused"` keeps only variables 
  not used to make new columns. `.keep = "used"` keeps only the input variables
  used to create new columns; it's useful for double checking your work (#3721).

* New, experimental, `with_groups()` makes it easy to temporarily group or
  ungroup (#4711).

## across()

* New function `across()` that can be used inside `summarise()`, `mutate()`,
  and other verbs to apply a function (or a set of functions) to a selection of 
  columns. See `vignette("colwise")` for more details.
  
* New function `c_across()` that can be used inside `summarise()` and `mutate()`
  in row-wise data frames to easily (e.g.) compute a row-wise mean of all
  numeric variables. See `vignette("rowwise")` for more details.

## rowwise()

* `rowwise()` is no longer questioning; we now understand that it's an
  important tool when you don't have vectorised code. It now also allows you to
  specify additional variables that should be preserved in the output when 
  summarising (#4723). The rowwise-ness is preserved by all operations;
  you need to explicit drop it with `as_tibble()` or `group_by()`.

* New, experimental, `nest_by()`. It has the same interface as `group_by()`,
  but returns a rowwise data frame of grouping keys, supplemental with a 
  list-column of data frames containing the rest of the data.

## vctrs

* The implementation of all dplyr verbs have been changed to use primitives
  provided by the vctrs package. This makes it easier to add support for 
  new types of vector, radically simplifies the implementation, and makes
  all dplyr verbs more consistent.

* The place where you are mostly likely to be impacted by the coercion
  changes is when working with factors in joins or grouped mutates:
  now when combining factors with different levels, dplyr creates a new
  factor with the union of the levels. This matches base R more closely, 
  and while perhaps strictly less correct, is much more convenient.

* dplyr dropped its two heaviest dependencies: Rcpp and BH. This should make
  it considerably easier and faster to build from source.
  
* The implementation of all verbs has been carefully thought through. This 
  mostly makes implementation simpler but should hopefully increase consistency,
  and also makes it easier to adapt to dplyr to new data structures in the 
  new future. Pragmatically, the biggest difference for most people will be
  that each verb documents its return value in terms of rows, columns, groups,
  and data frame attributes.

* Row names are now preserved when working with data frames.


## Grouping

* `group_by()` uses hashing from the `vctrs` package.

* Grouped data frames now have `names<-`, `[[<-`, `[<-` and `$<-` methods that
  re-generate the underlying grouping. Note that modifying grouping variables
  in multiple steps (i.e. `df$grp1 <- 1; df$grp2 <- 1`) will be inefficient
  since the data frame will be regrouped after each modification.

* `[.grouped_df` now regroups to respect any grouping columns that have
  been removed (#4708).

* `mutate()` and `summarise()` can now modify grouping variables (#4709).

* `group_modify()` works with additional arguments (@billdenney and @cderv, #4509)

* `group_by()` does not create an arbitrary NA group when grouping by factors
  with `drop = TRUE` (#4460).


## Lifecycle changes

* All deprecations now use the [lifecycle](https://lifecycle.r-lib.org), 
  that means by default you'll only see a deprecation warning once per session,
  and you can control with `options(lifecycle_verbosity = x)` where
  `x` is one of NULL, "quiet", "warning", and "error".

### Removed

* `id()`, deprecated in dplyr 0.5.0, is now defunct.

* `failwith()`, deprecated in dplyr 0.7.0, is now defunct.

* `tbl_cube()` and `nasa` have been pulled out into a separate cubelyr package
  (#4429).

* `rbind_all()` and `rbind_list()` have been removed (@bjungbogati, #4430).

* `dr_dplyr()` has been removed as it is no longer needed (#4433, @smwindecker).


### Deprecated

* Use of pkgconfig for setting `na_matches` argument to join functions is now
  deprecated (#4914). This was rarely used, and I'm now confident that the 
  default is correct for R.

* In `add_count()`, the `drop` argument has been deprecated because it didn't 
  actually affect the output.

* `add_rownames()`: please use `tibble::rownames_to_column()` instead.

* `as.tbl()` and `tbl_df()`: please use `as_tibble()` instead.

* `bench_tbls()`, `compare_tbls()`, `compare_tbls2()`, `eval_tbls()` and 
  `eval_tbls2()` are now deprecated. That were only used in a handful of 
  packages, and we now believe that you're better off performing comparisons 
  more directly (#4675).

* `combine()`: please use `vctrs::vec_c()` instead.

* `funs()`: please use `list()` instead.

* `group_by(add = )`: please use `.add`
  instead.

* `group_by(.dots = )`/`group_by_prepare(.dots = )`: please use `!!!` 
  instead (#4734).

* The use of zero-arg `group_indices()` to retrieve the group id for the
  "current" group is deprecated; instead use `cur_group_id()`.

* Passing arguments to `group_keys()` or `group_indices()` to change the
  grouping has been deprecated, instead do grouping first yourself.

* `location()` and `changes()`: please use `lobstr::ref()` instead.

* `progress_estimated()` is soft deprecated; it's not the responsibility of
  dplyr to provide progress bars (#4935).

* `src_local()` has been deprecated; it was part of an approach to testing
  dplyr backends that didn't pan out.

* `src_mysql()`, `src_postgres()`, and `src_sqlite()` has been deprecated. 
  We've recommended against them for some time. Instead please use the approach 
  described at <https://dbplyr.tidyverse.org/>.

* `select_vars()`, `rename_vars()`, `select_var()`, `current_vars()` are now
  deprecated (@perezp44, #4432)


### Superseded

* The scoped helpers (all functions ending in `_if`, `_at`, or `_all`) have
  been superseded by `across()`. This dramatically reduces the API surface for 
  dplyr, while at the same providing providing a more flexible and less 
  error-prone interface (#4769).
  
    `rename_*()` and `select_*()` have been superseded by `rename_with()`.

* `do()` is superseded in favour of `summarise()`.

* `sample_n()` and `sample_frac()` have been superseded by `slice_sample()`. 
  See `?sample_n` for details about why, and for examples converting from 
  old to new usage.

* `top_n()` has been superseded by`slice_min()`/`slice_max()`. See `?top_n` 
  for details about why, and how to convert old to new usage (#4494).

### Questioning

* `all_equal()` is questioning; it solves a problem that no longer seems 
  important.

### Stable

* `rowwise()` is no longer questioning.
  
## Documentation improvements

* New `vignette("base")` which describes how dplyr verbs relate to the
  base R equivalents (@sastoudt, #4755)

* New `vignette("grouping")` gives more details about how dplyr verbs change
  when applied to grouped data frames (#4779, @MikeKSmith).

* `vignette("programming")` has been completely rewritten to reflect our
  latest vocabulary, the most recent rlang features, and our current 
  recommendations. It should now be substantially easier to program with
  dplyr.

## Minor improvements and bug fixes
  
* dplyr now has a rudimentary, experimental, and stop-gap, extension mechanism
  documented in `?dplyr_extending`

* dplyr no longer provides a `all.equal.tbl_df()` method. It never should have
  done so in the first place because it owns neither the generic nor the class.
  It also provided a problematic implementation because, by default, it 
  ignored the order of the rows and the columns which is usually important.
  This is likely to cause new test failures in downstream packages; but on
  the whole we believe those failures to either reflect unexpected behaviour
  or tests that need to be strengthened (#2751).

* `coalesce()` now uses vctrs recycling and common type coercion rules (#5186).

* `count()` and `add_count()` do a better job of preserving input class
  and attributes (#4086).

* `distinct()` errors if you request it use variables that don't exist
  (this was previously a warning) (#4656).

* `filter()`, `mutate()` and  `summarise()` get better error messages. 

* `filter()` handles data frame results when all columns are logical vectors
  by reducing them with `&` (#4678). In particular this means `across()` can 
  be used in `filter()`. 

* `left_join()`, `right_join()`, and `full_join()` gain a `keep` argument so
  that you can optionally choose to keep both sets of join keys (#4589). This is
  useful when you want to figure out which rows were missing from either side.

* Join functions can now perform a cross-join by specifying `by = character()`
  (#4206.)

* `groups()` now returns `list()` for ungrouped data; previously it returned
  `NULL` which was type-unstable (when there are groups it returns a list
  of symbols).

* The first argument of `group_map()`, `group_modify()` and `group_walk()`
  has been changed to `.data` for consistency with other generics.

* `group_keys.rowwise_df()` gives a 0 column data frame with `n()` rows. 

* `group_map()` is now a generic (#4576).

* `group_by(..., .add = TRUE)` replaces `group_by(..., add = TRUE)`,
  with a deprecation message. The old argument name was a mistake because
  it prevents you from creating a new grouping var called `add` and
  it violates our naming conventions (#4137).

* `intersect()`, `union()`, `setdiff()` and `setequal()` generics are now
  imported from the generics package. This reduces a conflict with lubridate.

* `order_by()` gives an informative hint if you accidentally call it instead
  of `arrange()` #3357.

* `tally()` and `count()` now message if the default output `name` (n), already
  exists in the data frame. To quiet the message, you'll need to supply an 
  explicit `name` (#4284). You can override the default weighting to using a
  constant by setting `wt = 1`.

* `starwars` dataset now does a better job of separating biological sex from
  gender identity. The previous `gender` column has been renamed to `sex`,
  since it actually describes the individual's biological sex. A new `gender`
  column encodes the actual gender identity using other information about
  the Star Wars universe (@MeganBeckett, #4456).

* `src_tbls()` accepts `...` arguments (#4485, @ianmcook). This could be a
  breaking change for some dplyr backend packages that implement `src_tbls()`.

* Better performance for extracting slices of factors and ordered factors (#4501).

* `rename_at()` and `rename_all()` call the function with a simple character
  vector, not a `dplyr_sel_vars` (#4459).

* `ntile()` is now more consistent with database implementations if the buckets have irregular size (#4495).

# dplyr 0.8.5 (2020-03-07)

* Maintenance release for compatibility with R-devel.


# dplyr 0.8.4 (2020-01-30)

* Adapt tests to changes in dependent packages.


# dplyr 0.8.3 (2019-07-04)

* Fixed performance regression introduced in version 0.8.2 (#4458).


# dplyr 0.8.2 (2019-06-28)

## New functions

* `top_frac(data, proportion)` is a shorthand for `top_n(data, proportion * n())` (#4017).  

## colwise changes

* Using quosures in colwise verbs is deprecated (#4330).

* Updated `distinct_if()`, `distinct_at()` and `distinct_all()` to include `.keep_all` argument (@beansrowning, #4343).

* `rename_at()` handles empty selection (#4324). 

* `*_if()` functions correctly handle columns with special names (#4380).

* colwise functions support constants in formulas (#4374). 

## Hybrid evaluation changes

* hybrid rank functions correctly handle NA (#4427). 

* `first()`, `last()` and `nth()` hybrid version handles factors (#4295).

## Minor changes

* `top_n()` quotes its `n` argument, `n` no longer needs to be constant for all groups (#4017).  

* `tbl_vars()` keeps information on grouping columns by returning a `dplyr_sel_vars` object (#4106). 

* `group_split()` always sets the `ptype` attribute, which make it more robust in the case where there
  are 0 groups. 

* `group_map()` and `group_modify()` work in the 0 group edge case (#4421)

* `select.list()` method added so that `select()` does not dispatch on lists (#4279). 

* `view()` is reexported from tibble (#4423). 

* `group_by()` puts NA groups last in character vectors (#4227).

* `arrange()` handles integer64 objects (#4366). 

* `summarise()` correctly resolves summarised list columns (#4349). 

# dplyr 0.8.1 (2019-05-14)

## Breaking changes

* `group_modify()` is the new name of the function previously known as `group_map()`

## New functions

* `group_map()` now only calls the function on each group and return a list. 

* `group_by_drop_default()`, previously known as `dplyr:::group_drops()` is exported (#4245).

## Minor changes

* Lists of formulas passed to colwise verbs are now automatically named.

* `group_by()` does a shallow copy even in the no groups case (#4221).

* Fixed `mutate()` on rowwise data frames with 0 rows (#4224).

* Fixed handling of bare formulas in colwise verbs (#4183).

* Fixed performance of `n_distinct()` (#4202). 

* `group_indices()` now ignores empty groups by default for `data.frame`, which is
  consistent with the default of `group_by()` (@yutannihilation, #4208). 

* Fixed integer overflow in hybrid `ntile()` (#4186). 

* colwise functions `summarise_at()` ... can rename vars in the case of multiple functions (#4180).

* `select_if()` and `rename_if()` handle logical vector predicate (#4213). 

* hybrid `min()` and `max()` cast to integer when possible (#4258).

* `bind_rows()` correctly handles the cases where there are multiple consecutive `NULL` (#4296). 

* Support for R 3.1.* has been dropped. The minimal R version supported is now 3.2.0. 
  https://www.tidyverse.org/articles/2019/04/r-version-support/

* `rename_at()` handles empty selection (#4324). 

# dplyr 0.8.0.1 (2019-02-15)

* Fixed integer C/C++ division, forced released by CRAN (#4185). 

# dplyr 0.8.0 (2019-02-14)

## Breaking changes

* The error `could not find function "n"` or the warning 
  ```Calling `n()` without importing or prefixing it is deprecated, use `dplyr::n()` ``` 
  
  indicates when functions like `n()`, `row_number()`, ... are not imported or prefixed. 
  
  The easiest fix is to import dplyr with `import(dplyr)` in your `NAMESPACE` or
  `#' @import dplyr` in a roxygen comment, alternatively such functions can be 
  imported selectively as any other function with `importFrom(dplyr, n)` in the 
  `NAMESPACE` or `#' @importFrom dplyr n` in a roxygen comment. The third option is 
  to prefix them, i.e. use `dplyr::n()`
   
* If you see `checking S3 generic/method consistency` in R CMD check for your 
  package, note that : 
  
  - `sample_n()` and `sample_frac()` have gained `...`
  - `filter()` and `slice()` have gained `.preserve`
  - `group_by()` has gained `.drop`

* ```Error: `.data` is a corrupt grouped_df, ...```  signals code that makes 
  wrong assumptions about the internals of a grouped data frame. 

## New functions

* New selection helpers `group_cols()`. It can be called in selection contexts
  such as `select()` and matches the grouping variables of grouped tibbles.

* `last_col()` is re-exported from tidyselect (#3584). 

* `group_trim()` drops unused levels of factors that are used as grouping variables. 

* `nest_join()` creates a list column of the matching rows. `nest_join()` + `tidyr::unnest()` 
   is equivalent to `inner_join`  (#3570). 

    ```r
    band_members %>% 
      nest_join(band_instruments)
    ```
    
* `group_nest()` is similar to `tidyr::nest()` but focusing on the variables to nest by 
  instead of the nested columns. 
 
    ```r
    starwars %>%
      group_by(species, homeworld) %>% 
      group_nest()
      
    starwars %>%
      group_nest(species, homeworld)
    ```
    
* `group_split()` is similar to `base::split()` but operating on existing groups when 
  applied to a grouped data frame, or subject to the data mask on ungrouped data frames

    ```r
    starwars %>%
      group_by(species, homeworld) %>%   
      group_split()
    
    starwars %>%
      group_split(species, homeworld)
    ```
    
* `group_map()` and `group_walk()` are purrr-like functions to iterate on groups 
  of a grouped data frame, jointly identified by the data subset (exposed as `.x`) and the 
  data key (a one row tibble, exposed as `.y`). `group_map()` returns a grouped data frame that 
  combines the results of the function, `group_walk()` is only used for side effects and returns 
  its input invisibly. 
  
  ```r
  mtcars %>%
    group_by(cyl) %>%
    group_map(~ head(.x, 2L))
  ```

* `distinct_prepare()`, previously known as `distinct_vars()` is exported. This is mostly useful for
  alternative backends (e.g. `dbplyr`). 

## Major changes

* `group_by()` gains the `.drop` argument. When set to `FALSE` the groups are generated 
  based on factor levels, hence some groups may be empty (#341). 

    ```r
    # 3 groups
    tibble(
      x = 1:2, 
      f = factor(c("a", "b"), levels = c("a", "b", "c"))
    ) %>% 
      group_by(f, .drop = FALSE)
      
    # the order of the grouping variables matter
    df <- tibble(
      x = c(1,2,1,2), 
      f = factor(c("a", "b", "a", "b"), levels = c("a", "b", "c"))
    )
    df %>% group_by(f, x, .drop = FALSE)
    df %>% group_by(x, f, .drop = FALSE)
    ```
    
  The default behaviour drops the empty groups as in the previous versions. 
  
  ```r
  tibble(
      x = 1:2, 
      f = factor(c("a", "b"), levels = c("a", "b", "c"))
    ) %>% 
      group_by(f)
  ```

* `filter()` and `slice()` gain a `.preserve` argument to control which groups it should keep. The default 
  `filter(.preserve = FALSE)` recalculates the grouping structure based on the resulting data, 
  otherwise it is kept as is.

    ```r
    df <- tibble(
      x = c(1,2,1,2), 
      f = factor(c("a", "b", "a", "b"), levels = c("a", "b", "c"))
    ) %>% 
      group_by(x, f, .drop = FALSE)
    
    df %>% filter(x == 1)
    df %>% filter(x == 1, .preserve = TRUE)
    ```

* The notion of lazily grouped data frames have disappeared. All dplyr verbs now recalculate 
  immediately the grouping structure, and respect the levels of factors. 

* Subsets of columns now properly dispatch to the `[` or `[[` method when the column 
  is an object (a vector with a class) instead of making assumptions on how the 
  column should be handled. The `[` method must handle integer indices, including 
  `NA_integer_`, i.e. `x[NA_integer_]` should produce a vector of the same class
  as `x` with whatever represents a missing value.  

## Minor changes

* `tally()` works correctly on non-data frame table sources such as `tbl_sql` (#3075).

* `sample_n()` and `sample_frac()` can use `n()` (#3527)

* `distinct()` respects the order of the variables provided (#3195, @foo-bar-baz-qux)
  and handles the 0 rows and 0 columns special case (#2954).

* `combine()` uses tidy dots (#3407).

* `group_indices()` can be used without argument in expressions in verbs (#1185).

* Using `mutate_all()`, `transmute_all()`, `mutate_if()` and `transmute_if()`
  with grouped tibbles now informs you that the grouping variables are
  ignored. In the case of the `_all()` verbs, the message invites you to use
  `mutate_at(df, vars(-group_cols()))` (or the equivalent `transmute_at()` call)
  instead if you'd like to make it explicit in your code that the operation is
  not applied on the grouping variables.

* Scoped variants of `arrange()` respect the `.by_group` argument (#3504).

* `first()` and `last()` hybrid functions fall back to R evaluation when given no arguments (#3589). 

* `mutate()` removes a column when the expression evaluates to `NULL` for all groups (#2945).

* grouped data frames support `[, drop = TRUE]` (#3714). 

* New low-level constructor `new_grouped_df()` and validator `validate_grouped_df` (#3837). 

* `glimpse()` prints group information on grouped tibbles (#3384).

* `sample_n()` and `sample_frac()` gain `...` (#2888). 

* Scoped filter variants now support functions and purrr-like lambdas:

  ```r
  mtcars %>% filter_at(vars(hp, vs), ~ . %% 2 == 0)
  ```

## Lifecycle

* `do()`, `rowwise()` and `combine()` are questioning (#3494). 

* `funs()` is soft-deprecated and will start issuing warnings in a future version.

## Changes to column wise functions

* Scoped variants for `distinct()`: `distinct_at()`, `distinct_if()`, `distinct_all()` (#2948).

* `summarise_at()` excludes the grouping variables (#3613). 

* `mutate_all()`, `mutate_at()`, `summarise_all()` and `summarise_at()` handle utf-8 names (#2967).

## Performance

* R expressions that cannot be handled with native code are now evaluated with
  unwind-protection when available (on R 3.5 and later). This improves the
  performance of dplyr on data frames with many groups (and hence many
  expressions to evaluate). We benchmarked that computing a grouped average is
  consistently twice as fast with unwind-protection enabled.

  Unwind-protection also makes dplyr more robust in corner cases because it
  ensures the C++ destructors are correctly called in all circumstances
  (debugger exit, captured condition, restart invokation).

* `sample_n()` and `sample_frac()` gain `...` (#2888). 
* Improved performance for wide tibbles (#3335).

* Faster hybrid `sum()`, `mean()`, `var()` and `sd()` for logical vectors (#3189).

* Hybrid version of `sum(na.rm = FALSE)` exits early when there are missing values. 
  This considerably improves performance when there are missing values early in the vector (#3288). 

* `group_by()` does not trigger the additional `mutate()` on simple uses of the `.data` pronoun (#3533). 

## Internal

* The grouping metadata of grouped data frame has been reorganized in a single tidy tibble, that can be accessed
  with the new `group_data()` function. The grouping tibble consists of one column per grouping variable, 
  followed by a list column of the (1-based) indices of the groups. The new `group_rows()` function retrieves
  that list of indices (#3489). 
  
    ```r
    # the grouping metadata, as a tibble
    group_by(starwars, homeworld) %>% 
      group_data()
    
    # the indices
    group_by(starwars, homeworld) %>% 
      group_data() %>% 
      pull(.rows)
      
    group_by(starwars, homeworld) %>% 
      group_rows()
    ```

* Hybrid evaluation has been completely redesigned for better performance and stability. 

## Documentation

* Add documentation example for moving variable to back in `?select` (#3051).

* column wise functions are better documented, in particular explaining when 
  grouping variables are included as part of the selection. 

### Deprecated and defunct functions

* `mutate_each()` and `summarise_each()` are deprecated. 

# dplyr 0.7.6

* `exprs()` is no longer exported to avoid conflicts with `Biobase::exprs()`
  (#3638).

* The MASS package is explicitly suggested to fix CRAN warnings on R-devel
  (#3657).

* Set operations like `intersect()` and `setdiff()` reconstruct groups metadata (#3587) and keep the order of the rows (#3839).

* Using namespaced calls to `base::sort()` and `base::unique()` from C++ code
  to avoid ambiguities when these functions are overridden (#3644).

* Fix rchk errors (#3693).

# dplyr 0.7.5 (2018-04-14)

## Breaking changes for package developers

* The major change in this version is that dplyr now depends on the selecting
  backend of the tidyselect package. If you have been linking to
  `dplyr::select_helpers` documentation topic, you should update the link to
  point to `tidyselect::select_helpers`.

* Another change that causes warnings in packages is that dplyr now exports the
  `exprs()` function. This causes a collision with `Biobase::exprs()`. Either
  import functions from dplyr selectively rather than in bulk, or do not import
  `Biobase::exprs()` and refer to it with a namespace qualifier.

## Bug fixes

* `distinct(data, "string")` now returns a one-row data frame again. (The
  previous behavior was to return the data unchanged.)

* `do()` operations with more than one named argument can access `.` (#2998).

* Reindexing grouped data frames (e.g. after `filter()` or `..._join()`)
  never updates the `"class"` attribute. This also avoids unintended updates
  to the original object (#3438).

* Fixed rare column name clash in `..._join()` with non-join
  columns of the same name in both tables (#3266).

*  Fix `ntile()` and `row_number()` ordering to use the locale-dependent
  ordering functions in R when dealing with character vectors, rather than
  always using the C-locale ordering function in C (#2792, @foo-bar-baz-qux).

* Summaries of summaries (such as `summarise(b = sum(a), c = sum(b))`) are
  now computed using standard evaluation for simplicity and correctness, but
  slightly slower (#3233).

* Fixed `summarise()` for empty data frames with zero columns (#3071).

## Major changes

* `enexpr()`, `expr()`, `exprs()`, `sym()` and `syms()` are now
  exported. `sym()` and `syms()` construct symbols from strings or character
  vectors. The `expr()` variants are equivalent to `quo()`, `quos()` and
  `enquo()` but return simple expressions rather than quosures. They support
  quasiquotation.

* dplyr now depends on the new tidyselect package to power `select()`,
  `rename()`, `pull()` and their variants (#2896). Consequently
  `select_vars()`, `select_var()` and `rename_vars()` are
  soft-deprecated and will start issuing warnings in a future version.

  Following the switch to tidyselect, `select()` and `rename()` fully support
  character vectors. You can now unquote variables like this:

  ```
  vars <- c("disp", "cyl")
  select(mtcars, !! vars)
  select(mtcars, -(!! vars))
  ```

  Note that this only works in selecting functions because in other contexts
  strings and character vectors are ambiguous. For instance strings are a valid
  input in mutating operations and `mutate(df, "foo")` creates a new column by
  recycling "foo" to the number of rows.

## Minor changes

* Support for raw vector columns in `arrange()`, `group_by()`, `mutate()`,
  `summarise()` and `..._join()` (minimal `raw` x `raw` support initially) (#1803). 

* `bind_cols()` handles unnamed list (#3402).

* `bind_rows()` works around corrupt columns that have the object bit set
  while having no class attribute (#3349). 

* `combine()` returns `logical()` when all inputs are `NULL` (or when there
  are no inputs) (#3365, @zeehio).

*  `distinct()` now supports renaming columns (#3234).

* Hybrid evaluation simplifies `dplyr::foo()` to `foo()` (#3309). Hybrid
  functions can now be masked by regular R functions to turn off hybrid
  evaluation (#3255). The hybrid evaluator finds functions from dplyr even if
  dplyr is not attached (#3456).

* In `mutate()` it is now illegal to use `data.frame` in the rhs (#3298). 

* Support `!!!` in `recode_factor()` (#3390).

* `row_number()` works on empty subsets (#3454).

* `select()` and `vars()` now treat `NULL` as empty inputs (#3023).

* Scoped select and rename functions (`select_all()`, `rename_if()` etc.)
  now work with grouped data frames, adapting the grouping as necessary
  (#2947, #3410). `group_by_at()` can group by an existing grouping variable
  (#3351). `arrange_at()` can use grouping variables (#3332). 

* `slice()` no longer enforce tibble classes when input is a simple
  `data.frame`, and ignores 0 (#3297, #3313).

* `transmute()` no longer prints a message when including a group variable.

## Documentation

* Improved documentation for `funs()` (#3094) and set operations (e.g. `union()`) (#3238, @edublancas).

## Error messages

* Better error message if dbplyr is not installed when accessing database
  backends (#3225).

* `arrange()` fails gracefully on `data.frame` columns (#3153).

* Corrected error message when calling `cbind()` with an object of wrong
  length (#3085).

* Add warning with explanation to `distinct()` if any of the selected columns
  are of type `list` (#3088, @foo-bar-baz-qux), or when used on unknown columns
  (#2867, @foo-bar-baz-qux).

* Show clear error message for bad arguments to `funs()` (#3368).

* Better error message in `..._join()` when joining data frames with duplicate
  or `NA` column names. Joining such data frames with a semi- or anti-join
  now gives a warning, which may be converted to an error in future versions
  (#3243, #3417).

* Dedicated error message when trying to use columns of the `Interval`
  or `Period` classes (#2568).

* Added an `.onDetach()` hook that allows for plyr to be loaded and attached
  without the warning message that says functions in dplyr will be masked,
  since dplyr is no longer attached (#3359, @jwnorman).

## Performance

* `sample_n()` and `sample_frac()` on grouped data frame are now faster
  especially for those with large number of groups (#3193, @saurfang).

## Internal

* Compute variable names for joins in R (#3430).

* Bumped Rcpp dependency to 0.12.15 to avoid imperfect detection of `NA`
  values in hybrid evaluation fixed in RcppCore/Rcpp#790 (#2919).

* Avoid cleaning the data mask, a temporary environment used to evaluate
  expressions. If the environment, in which e.g. a `mutate()` expression
  is evaluated, is preserved until after the operation, accessing variables
  from that environment now gives a warning but still returns `NULL` (#3318).

# dplyr 0.7.4

* Fix recent Fedora and ASAN check errors (#3098).

* Avoid dependency on Rcpp 0.12.10 (#3106).

# dplyr 0.7.3

* Fixed protection error that occurred when creating a character column using grouped `mutate()` (#2971).

* Fixed a rare problem with accessing variable values in `summarise()` when all groups have size one (#3050).
* `distinct()` now throws an error when used on unknown columns
  (#2867, @foo-bar-baz-qux).


* Fixed rare out-of-bounds memory write in `slice()` when negative indices beyond the number of rows were involved (#3073).

* `select()`, `rename()` and `summarise()` no longer change the grouped vars of the original data (#3038).

* `nth(default = var)`, `first(default = var)` and `last(default = var)` fall back to standard evaluation in a grouped operation instead of triggering an error (#3045).

* `case_when()` now works if all LHS are atomic (#2909), or when LHS or RHS values are zero-length vectors (#3048).

* `case_when()` accepts `NA` on the LHS (#2927).

* Semi- and anti-joins now preserve the order of left-hand-side data frame (#3089).

* Improved error message for invalid list arguments to `bind_rows()` (#3068).

* Grouping by character vectors is now faster (#2204).

* Fixed a crash that occurred when an unexpected input was supplied to
  the `call` argument of `order_by()` (#3065).


# dplyr 0.7.2

* Move build-time vs. run-time checks out of `.onLoad()` and into `dr_dplyr()`.


# dplyr 0.7.1

* Use new versions of bindrcpp and glue to avoid protection problems.
  Avoid wrapping arguments to internal error functions (#2877). Fix
  two protection mistakes found by rchk (#2868).

* Fix C++ error that caused compilation to fail on mac cran (#2862)

* Fix undefined behaviour in `between()`, where `NA_REAL` were
  assigned instead of `NA_LOGICAL`. (#2855, @zeehio)

* `top_n()` now executes operations lazily for compatibility with
  database backends (#2848).

* Reuse of new variables created in ungrouped `mutate()` possible
  again, regression introduced in dplyr 0.7.0 (#2869).

* Quosured symbols do not prevent hybrid handling anymore. This should
  fix many performance issues introduced with tidyeval (#2822).


# dplyr 0.7.0

## New data, functions, and features

* Five new datasets provide some interesting built-in datasets to demonstrate
  dplyr verbs (#2094):

  * `starwars` dataset about starwars characters; has list columns
  * `storms` has the trajectories of ~200 tropical storms
  * `band_members`, `band_instruments` and `band_instruments2`
    has some simple data to demonstrate joins.

* New `add_count()` and `add_tally()` for adding an `n` column within groups
  (#2078, @dgrtwo).

* `arrange()` for grouped data frames gains a `.by_group` argument so you
  can choose to sort by groups if you want to (defaults to `FALSE`) (#2318)

* New `pull()` generic for extracting a single column either by name or position
  (either from the left or the right). Thanks to @paulponcet for the idea (#2054).

  This verb is powered with the new `select_var()` internal helper,
  which is exported as well. It is like `select_vars()` but returns a
  single variable.

* `as_tibble()` is re-exported from tibble. This is the recommend way to create
  tibbles from existing data frames. `tbl_df()` has been softly deprecated.
  `tribble()` is now imported from tibble (#2336, @chrMongeau); this
  is now preferred to `frame_data()`.

## Deprecated and defunct

* dplyr no longer messages that you need dtplyr to work with data.table (#2489).

* Long deprecated `regroup()`, `mutate_each_q()` and
  `summarise_each_q()` functions have been removed.

* Deprecated `failwith()`. I'm not even sure why it was here.

* Soft-deprecated `mutate_each()` and `summarise_each()`, these functions
  print a message which will be changed to a warning in the next release.

* The `.env` argument to `sample_n()` and `sample_frac()` is defunct,
  passing a value to this argument print a message which will be changed to a
  warning in the next release.

## Databases

This version of dplyr includes some major changes to how database connections work. By and large, you should be able to continue using your existing dplyr database code without modification, but there are two big changes that you should be aware of:

* Almost all database related code has been moved out of dplyr and into a
  new package, [dbplyr](https://github.com/tidyverse/dbplyr/). This makes dplyr
  simpler, and will make it easier to release fixes for bugs that only affect
  databases. `src_mysql()`, `src_postgres()`, and `src_sqlite()` will still
  live dplyr so your existing code continues to work.

* It is no longer necessary to create a remote "src". Instead you can work
  directly with the database connection returned by DBI. This reflects the
  maturity of the DBI ecosystem. Thanks largely to the work of Kirill Muller
  (funded by the R Consortium) DBI backends are now much more consistent,
  comprehensive, and easier to use. That means that there's no longer a
  need for a layer in between you and DBI.

You can continue to use `src_mysql()`, `src_postgres()`, and `src_sqlite()`, but I recommend a new style that makes the connection to DBI more clear:

```R
library(dplyr)

con <- DBI::dbConnect(RSQLite::SQLite(), ":memory:")
DBI::dbWriteTable(con, "mtcars", mtcars)

mtcars2 <- tbl(con, "mtcars")
mtcars2
```

This is particularly useful if you want to perform non-SELECT queries as you can do whatever you want with `DBI::dbGetQuery()` and `DBI::dbExecute()`.

If you've implemented a database backend for dplyr, please read the [backend news](https://github.com/tidyverse/dbplyr/blob/main/NEWS.md#backends) to see what's changed from your perspective (not much). If you want to ensure your package works with both the current and previous version of dplyr, see `wrap_dbplyr_obj()` for helpers.

## UTF-8

* Internally, column names are always represented as character vectors,
  and not as language symbols, to avoid encoding problems on Windows
  (#1950, #2387, #2388).

* Error messages and explanations of data frame inequality are now encoded in
  UTF-8, also on Windows (#2441).

* Joins now always reencode character columns to UTF-8 if necessary. This gives
  a nice speedup, because now pointer comparison can be used instead of string
  comparison, but relies on a proper encoding tag for all strings (#2514).

* Fixed problems when joining factor or character encodings with a mix of
  native and UTF-8 encoded values (#1885, #2118, #2271, #2451).

* Fix `group_by()` for data frames that have UTF-8 encoded names (#2284, #2382).

* New `group_vars()` generic that returns the grouping as character vector, to
  avoid the potentially lossy conversion to language symbols. The list returned
  by `group_by_prepare()` now has a new `group_names` component (#1950, #2384).

## Colwise functions

* `rename()`, `select()`, `group_by()`, `filter()`, `arrange()` and
  `transmute()` now have scoped variants (verbs suffixed with `_if()`,
  `_at()` and `_all()`). Like `mutate_all()`, `summarise_if()`, etc,
  these variants apply an operation to a selection of variables.

* The scoped verbs taking predicates (`mutate_if()`, `summarise_if()`,
  etc) now support S3 objects and lazy tables. S3 objects should
  implement methods for `length()`, `[[` and `tbl_vars()`. For lazy
  tables, the first 100 rows are collected and the predicate is
  applied on this subset of the data. This is robust for the common
  case of checking the type of a column (#2129).

* Summarise and mutate colwise functions pass `...` on the the manipulation
  functions.

* The performance of colwise verbs like `mutate_all()` is now back to
  where it was in `mutate_each()`.

* `funs()` has better handling of namespaced functions (#2089).

* Fix issue with `mutate_if()` and `summarise_if()` when a predicate
  function returns a vector of `FALSE` (#1989, #2009, #2011).

## Tidyeval

dplyr has a new approach to non-standard evaluation (NSE) called tidyeval.
It is described in detail in `vignette("programming")` but, in brief, gives you
the ability to interpolate values in contexts where dplyr usually works with expressions:

```{r}
my_var <- quo(homeworld)

starwars %>%
  group_by(!!my_var) %>%
  summarise_at(vars(height:mass), mean, na.rm = TRUE)
```

This means that the underscored version of each main verb is no longer needed,
and so these functions have been deprecated (but remain around for backward compatibility).

* `order_by()`, `top_n()`, `sample_n()` and `sample_frac()` now use
  tidyeval to capture their arguments by expression. This makes it
  possible to use unquoting idioms (see `vignette("programming")`) and
  fixes scoping issues (#2297).

* Most verbs taking dots now ignore the last argument if empty. This
  makes it easier to copy lines of code without having to worry about
  deleting trailing commas (#1039).

* [API] The new `.data` and `.env` environments can be used inside
  all verbs that operate on data: `.data$column_name` accesses the column
  `column_name`, whereas `.env$var` accesses the external variable `var`.
  Columns or external variables named `.data` or `.env` are shadowed, use
  `.data$...` and/or `.env$...` to access them.  (`.data` implements strict
  matching also for the `$` operator (#2591).)

    The `column()` and `global()` functions have been removed. They were never
    documented officially. Use the new `.data` and `.env` environments instead.

* Expressions in verbs are now interpreted correctly in many cases that
  failed before (e.g., use of `$`, `case_when()`, nonstandard evaluation, ...).
  These expressions are now evaluated in a specially constructed temporary
  environment that retrieves column data on demand with the help of the
  `bindrcpp` package (#2190). This temporary environment poses restrictions on
  assignments using `<-` inside verbs. To prevent leaking of broken bindings,
  the temporary environment is cleared after the evaluation (#2435).

## Verbs

### Joins

* [API] `xxx_join.tbl_df(na_matches = "never")` treats all `NA` values as
  different from each other (and from any other value), so that they never
  match.  This corresponds to the behavior of joins for database sources,
  and of database joins in general.  To match `NA` values, pass
  `na_matches = "na"` to the join verbs; this is only supported for data frames.
  The default is `na_matches = "na"`, kept for the sake of compatibility
  to v0.5.0. It can be tweaked by calling
  `pkgconfig::set_config("dplyr::na_matches", "na")` (#2033).

* `common_by()` gets a better error message for unexpected inputs (#2091)

* Fix groups when joining grouped data frames with duplicate columns
  (#2330, #2334, @davidkretch).

* One of the two join suffixes can now be an empty string, dplyr no longer
  hangs (#2228, #2445).

* Anti- and semi-joins warn if factor levels are inconsistent (#2741).

* Warnings about join column inconsistencies now contain the column names
  (#2728).

### Select

* For selecting variables, the first selector decides if it's an inclusive
  selection (i.e., the initial column list is empty), or an exclusive selection
  (i.e., the initial column list contains all columns). This means that
  `select(mtcars, contains("am"), contains("FOO"), contains("vs"))` now returns
  again both `am` and `vs` columns like in dplyr 0.4.3 (#2275, #2289, @r2evans).

* Select helpers now throw an error if called when no variables have been
  set (#2452)

* Helper functions in `select()` (and related verbs) are now evaluated
  in a context where column names do not exist (#2184).

* `select()` (and the internal function `select_vars()`) now support
  column names in addition to column positions. As a result,
  expressions like `select(mtcars, "cyl")` are now allowed.

### Other

* `recode()`, `case_when()` and `coalesce()` now support splicing of
  arguments with rlang's `!!!` operator.

* `count()` now preserves the grouping of its input (#2021).

* `distinct()` no longer duplicates variables (#2001).

* Empty `distinct()` with a grouped data frame works the same way as
  an empty `distinct()` on an ungrouped data frame, namely it uses all
  variables (#2476).

* `copy_to()` now returns it's output invisibly (since you're often just
   calling for the side-effect).

* `filter()` and `lag()` throw informative error if used with ts objects (#2219)

* `mutate()` recycles list columns of length 1 (#2171).

* `mutate()` gives better error message when attempting to add a non-vector
  column (#2319), or attempting to remove a column with `NULL` (#2187, #2439).

* `summarise()` now correctly evaluates newly created factors (#2217), and
  can create ordered factors (#2200).

* Ungrouped `summarise()` uses summary variables correctly (#2404, #2453).

* Grouped `summarise()` no longer converts character `NA` to empty strings (#1839).

## Combining and comparing

* `all_equal()` now reports multiple problems as a character vector (#1819, #2442).

* `all_equal()` checks that factor levels are equal (#2440, #2442).

* `bind_rows()` and `bind_cols()` give an error for database tables (#2373).

* `bind_rows()` works correctly with `NULL` arguments and an `.id` argument
  (#2056), and also for zero-column data frames (#2175).

* Breaking change: `bind_rows()` and `combine()` are more strict when coercing.
  Logical values are no longer coerced to integer and numeric. Date, POSIXct
  and other integer or double-based classes are no longer coerced to integer or
  double as there is chance of attributes or information being lost
  (#2209, @zeehio).

* `bind_cols()` now calls `tibble::repair_names()` to ensure that all
  names are unique (#2248).

* `bind_cols()` handles empty argument list (#2048).

* `bind_cols()` better handles `NULL` inputs (#2303, #2443).

* `bind_rows()` explicitly rejects columns containing data frames
  (#2015, #2446).

* `bind_rows()` and `bind_cols()` now accept vectors. They are treated
  as rows by the former and columns by the latter. Rows require inner
  names like `c(col1 = 1, col2 = 2)`, while columns require outer
  names: `col1 = c(1, 2)`. Lists are still treated as data frames but
  can be spliced explicitly with `!!!`, e.g. `bind_rows(!!! x)` (#1676).

* `rbind_list()` and `rbind_all()` now call `.Deprecated()`, they will be removed
  in the next CRAN release. Please use `bind_rows()` instead.

* `combine()` accepts `NA` values (#2203, @zeehio)

* `combine()` and `bind_rows()` with character and factor types now always warn
  about the coercion to character (#2317, @zeehio)

* `combine()` and `bind_rows()` accept `difftime` objects.

* `mutate` coerces results from grouped dataframes accepting combinable data
  types (such as `integer` and `numeric`). (#1892, @zeehio)

## Vector functions

* `%in%` gets new hybrid handler (#126).

* `between()` returns NA if `left` or `right` is `NA` (fixes #2562).

* `case_when()` supports `NA` values (#2000, @tjmahr).

* `first()`, `last()`, and `nth()` have better default values for factor,
  Dates, POSIXct, and data frame inputs (#2029).

* Fixed segmentation faults in hybrid evaluation of `first()`, `last()`,
  `nth()`,  `lead()`, and `lag()`. These functions now always fall back to the R
  implementation if called with arguments that the hybrid evaluator cannot
  handle (#948, #1980).

* `n_distinct()` gets larger hash tables given slightly better performance (#977).

* `nth()` and `ntile()` are more careful about proper data types of their return values (#2306).

* `ntile()` ignores `NA` when computing group membership (#2564).

* `lag()` enforces integer `n` (#2162, @kevinushey).

* hybrid `min()` and `max()` now always return a `numeric` and work correctly
  in edge cases (empty input, all `NA`, ...) (#2305, #2436).

* `min_rank("string")` no longer segfaults in hybrid evaluation (#2279, #2444).

* `recode()` can now recode a factor to other types (#2268)

* `recode()` gains `.dots` argument to support passing replacements as list
  (#2110, @jlegewie).

## Other minor changes and bug fixes

* Many error messages are more helpful by referring to a column name or a
  position in the argument list (#2448).

* New `is_grouped_df()` alias to `is.grouped_df()`.

* `tbl_vars()` now has a `group_vars` argument set to `TRUE` by
  default. If `FALSE`, group variables are not returned.

* Fixed segmentation fault after calling `rename()` on an invalid grouped
  data frame (#2031).

* `rename_vars()` gains a `strict` argument to control if an
  error is thrown when you try and rename a variable that doesn't
  exist.

* Fixed undefined behavior for `slice()` on a zero-column data frame (#2490).

* Fixed very rare case of false match during join (#2515).

* Restricted workaround for `match()` to R 3.3.0. (#1858).

* dplyr now warns on load when the version of R or Rcpp during installation is
  different to the currently installed version (#2514).

* Fixed improper reuse of attributes when creating a list column in `summarise()`
  and perhaps `mutate()` (#2231).

* `mutate()` and `summarise()` always strip the `names` attribute from new
  or updated columns, even for ungrouped operations (#1689).

* Fixed rare error that could lead to a segmentation fault in
  `all_equal(ignore_col_order = FALSE)` (#2502).

* The "dim" and "dimnames" attributes are always stripped when copying a
  vector (#1918, #2049).

* `grouped_df` and `rowwise` are registered officially as S3 classes.
  This makes them easier to use with S4 (#2276, @joranE, #2789).

* All operations that return tibbles now include the `"tbl"` class.
  This is important for correct printing with tibble 1.3.1 (#2789).

* Makeflags uses PKG_CPPFLAGS for defining preprocessor macros.

* astyle formatting for C++ code, tested but not changed as part of the tests
  (#2086, #2103).

* Update RStudio project settings to install tests (#1952).

* Using `Rcpp::interfaces()` to register C callable interfaces, and registering all native exported functions via `R_registerRoutines()` and `useDynLib(.registration = TRUE)` (#2146).

* Formatting of grouped data frames now works by overriding the `tbl_sum()` generic instead of `print()`. This means that the output is more consistent with tibble, and that `format()` is now supported also for SQL sources (#2781).


# dplyr 0.5.0

## Breaking changes

### Existing functions

* `arrange()` once again ignores grouping (#1206).

* `distinct()` now only keeps the distinct variables. If you want to return
  all variables (using the first row for non-distinct values) use
  `.keep_all = TRUE` (#1110). For SQL sources, `.keep_all = FALSE` is
  implemented using `GROUP BY`, and `.keep_all = TRUE` raises an error
  (#1937, #1942, @krlmlr). (The default behaviour of using all variables
  when none are specified remains - this note only applies if you select
  some variables).

* The select helper functions `starts_with()`, `ends_with()` etc are now
  real exported functions. This means that you'll need to import those
  functions if you're using from a package where dplyr is not attached.
  i.e. `dplyr::select(mtcars, starts_with("m"))` used to work, but
  now you'll need `dplyr::select(mtcars, dplyr::starts_with("m"))`.

### Deprecated and defunct functions

* The long deprecated `chain()`, `chain_q()` and `%.%` have been removed.
  Please use `%>%` instead.

* `id()` has been deprecated. Please use `group_indices()` instead
  (#808).

* `rbind_all()` and `rbind_list()` are formally deprecated. Please use
  `bind_rows()` instead (#803).

* Outdated benchmarking demos have been removed (#1487).

* Code related to starting and signalling clusters has been moved out to
  [multidplyr](https://github.com/tidyverse/multidplyr).

## New functions

* `coalesce()` finds the first non-missing value from a set of vectors.
  (#1666, thanks to @krlmlr for initial implementation).

* `case_when()` is a general vectorised if + else if (#631).

* `if_else()` is a vectorised if statement: it's a stricter (type-safe),
  faster, and more predictable version of `ifelse()`. In SQL it is
  translated to a `CASE` statement.

* `na_if()` makes it easy to replace a certain value with an `NA` (#1707).
  In SQL it is translated to `NULL_IF`.

* `near(x, y)` is a helper for `abs(x - y) < tol` (#1607).

* `recode()` is vectorised equivalent to `switch()` (#1710).

* `union_all()` method. Maps to `UNION ALL` for SQL sources, `bind_rows()`
  for data frames/tbl\_dfs, and `combine()` for vectors (#1045).

* A new family of functions replace `summarise_each()` and
  `mutate_each()` (which will thus be deprecated in a future release).
  `summarise_all()` and `mutate_all()` apply a function to all columns
  while `summarise_at()` and `mutate_at()` operate on a subset of
  columns. These columns are selected with either a character vector
  of columns names, a numeric vector of column positions, or a column
  specification with `select()` semantics generated by the new
  `columns()` helper. In addition, `summarise_if()` and `mutate_if()`
  take a predicate function or a logical vector (these verbs currently
  require local sources). All these functions can now take ordinary
  functions instead of a list of functions generated by `funs()`
  (though this is only useful for local sources). (#1845, @lionel-)

* `select_if()` lets you select columns with a predicate function.
  Only compatible with local sources. (#497, #1569, @lionel-)

## Local backends

### dtplyr

All data table related code has been separated out in to a new dtplyr package. This decouples the development of the data.table interface from the development of the dplyr package. If both data.table and dplyr are loaded, you'll get a message reminding you to load dtplyr.

### Tibble

Functions related to the creation and coercion of `tbl_df`s, now live in their own package: [tibble](https://www.rstudio.com/blog/tibble-1-0-0/). See `vignette("tibble")` for more details.

* `$` and `[[` methods that never do partial matching (#1504), and throw
  an error if the variable does not exist.

* `all_equal()` allows to compare data frames ignoring row and column order,
  and optionally ignoring minor differences in type (e.g. int vs. double)
  (#821). The test handles the case where the df has 0 columns (#1506).
  The test fails fails when convert is `FALSE` and types don't match (#1484).

* `all_equal()` shows better error message when comparing raw values
  or when types are incompatible and `convert = TRUE` (#1820, @krlmlr).

* `add_row()` makes it easy to add a new row to data frame (#1021)

* `as_data_frame()` is now an S3 generic with methods for lists (the old
  `as_data_frame()`), data frames (trivial), and matrices (with efficient
  C++ implementation) (#876). It no longer strips subclasses.

* The internals of `data_frame()` and `as_data_frame()` have been aligned,
  so `as_data_frame()` will now automatically recycle length-1 vectors.
  Both functions give more informative error messages if you attempting to
  create an invalid data frame. You can no longer create a data frame with
  duplicated names (#820). Both check for `POSIXlt` columns, and tell you to
  use `POSIXct` instead (#813).

* `frame_data()` properly constructs rectangular tables (#1377, @kevinushey),
  and supports list-cols.

* `glimpse()` is now a generic. The default method dispatches to `str()`
  (#1325).  It now (invisibly) returns its first argument (#1570).

*  `lst()` and `lst_()` which create lists in the same way that
  `data_frame()` and `data_frame_()` create data frames (#1290).

* `print.tbl_df()` is considerably faster if you have very wide data frames.
  It will now also only list the first 100 additional variables not already
  on screen - control this with the new `n_extra` parameter to `print()`
  (#1161). When printing a grouped data frame the number of groups is now
  printed with thousands separators (#1398). The type of list columns
  is correctly printed (#1379)

* Package includes `setOldClass(c("tbl_df", "tbl", "data.frame"))` to help
  with S4 dispatch (#969).

* `tbl_df` automatically generates column names (#1606).

### tbl_cube

* new `as_data_frame.tbl_cube()` (#1563, @krlmlr).

* `tbl_cube`s are now constructed correctly from data frames, duplicate
  dimension values are detected, missing dimension values are filled
  with `NA`. The construction from data frames now guesses the measure
  variables by default, and allows specification of dimension and/or
  measure variables (#1568, @krlmlr).

* Swap order of `dim_names` and `met_name` arguments in `as.tbl_cube`
  (for `array`, `table` and `matrix`) for consistency with `tbl_cube` and
  `as.tbl_cube.data.frame`. Also, the `met_name` argument to
  `as.tbl_cube.table` now defaults to `"Freq"` for consistency with
  `as.data.frame.table` (@krlmlr, #1374).

## Remote backends

* `as_data_frame()` on SQL sources now returns all rows (#1752, #1821,
  @krlmlr).

* `compute()` gets new parameters `indexes` and `unique_indexes` that make
  it easier to add indexes (#1499, @krlmlr).

* `db_explain()` gains a default method for DBIConnections (#1177).

* The backend testing system has been improved. This lead to the removal of
  `temp_srcs()`. In the unlikely event that you were using this function,
  you can instead use `test_register_src()`, `test_load()`, and `test_frame()`.

* You can now use `right_join()` and `full_join()` with remote tables (#1172).

### SQLite

* `src_memdb()` is a session-local in-memory SQLite database.
  `memdb_frame()` works like `data_frame()`, but creates a new table in
  that database.

* `src_sqlite()` now uses a stricter quoting character, `` ` ``, instead of
  `"`. SQLite "helpfully" will convert `"x"` into a string if there is
  no identifier called x in the current scope (#1426).

* `src_sqlite()` throws errors if you try and use it with window functions
  (#907).

### SQL translation

* `filter.tbl_sql()` now puts parens around each argument (#934).

* Unary `-` is better translated (#1002).

* `escape.POSIXt()` method makes it easier to use date times. The date is
  rendered in ISO 8601 format in UTC, which should work in most databases
  (#857).

* `is.na()` gets a missing space (#1695).

* `if`, `is.na()`, and `is.null()` get extra parens to make precedence
  more clear (#1695).

* `pmin()` and `pmax()` are translated to `MIN()` and `MAX()` (#1711).

* Window functions:

    * Work on ungrouped data (#1061).

    * Warning if order is not set on cumulative window functions.

    * Multiple partitions or ordering variables in windowed functions no
      longer generate extra parentheses, so should work for more databases
      (#1060)

### Internals

This version includes an almost total rewrite of how dplyr verbs are translated into SQL. Previously, I used a rather ad-hoc approach, which tried to guess when a new subquery was needed. Unfortunately this approach was fraught with bugs, so in this version I've implemented a much richer internal data model. Now there is a three step process:

1.  When applied to a `tbl_lazy`, each dplyr verb captures its inputs
    and stores in a `op` (short for operation) object.

2.  `sql_build()` iterates through the operations building to build up an
    object that represents a SQL query. These objects are convenient for
    testing as they are lists, and are backend agnostics.

3.  `sql_render()` iterates through the queries and generates the SQL,
    using generics (like `sql_select()`) that can vary based on the
    backend.

In the short-term, this increased abstraction is likely to lead to some minor performance decreases, but the chance of dplyr generating correct SQL is much much higher. In the long-term, these abstractions will make it possible to write a query optimiser/compiler in dplyr, which would make it possible to generate much more succinct queries.

If you have written a dplyr backend, you'll need to make some minor changes to your package:

* `sql_join()` has been considerably simplified - it is now only responsible
  for generating the join query, not for generating the intermediate selects
  that rename the variable. Similarly for `sql_semi_join()`. If you've
  provided new methods in your backend, you'll need to rewrite.

* `select_query()` gains a distinct argument which is used for generating
  queries for `distinct()`. It loses the `offset` argument which was
  never used (and hence never tested).

* `src_translate_env()` has been replaced by `sql_translate_env()` which
  should have methods for the connection object.

There were two other tweaks to the exported API, but these are less likely to affect anyone.

* `translate_sql()` and `partial_eval()` got a new API: now use connection +
  variable names, rather than a `tbl`. This makes testing considerably easier.
  `translate_sql_q()` has been renamed to `translate_sql_()`.

* Also note that the sql generation generics now have a default method, instead
  methods for DBIConnection and NULL.

## Minor improvements and bug fixes

### Single table verbs

* Avoiding segfaults in presence of `raw` columns (#1803, #1817, @krlmlr).

* `arrange()` fails gracefully on list columns (#1489) and matrices
  (#1870, #1945, @krlmlr).

* `count()` now adds additional grouping variables, rather than overriding
  existing (#1703). `tally()` and `count()` can now count a variable
  called `n` (#1633). Weighted `count()`/`tally()` ignore `NA`s (#1145).

* The progress bar in `do()` is now updated at most 20 times per second,
  avoiding unnecessary redraws (#1734, @mkuhn)

* `distinct()` doesn't crash when given a 0-column data frame (#1437).

* `filter()` throws an error if you supply an named arguments. This is usually
  a type: `filter(df, x = 1)` instead of `filter(df, x == 1)` (#1529).

* `summarise()` correctly coerces factors with different levels (#1678),
  handles min/max of already summarised variable (#1622), and
  supports data frames as columns (#1425).

* `select()` now informs you that it adds missing grouping variables
  (#1511). It works even if the grouping variable has a non-syntactic name
  (#1138). Negating a failed match (e.g. `select(mtcars, -contains("x"))`)
  returns all columns, instead of no columns (#1176)

    The `select()` helpers are now exported and have their own
    documentation (#1410). `one_of()` gives a useful error message if
    variables names are not found in data frame (#1407).

* The naming behaviour of `summarise_each()` and `mutate_each()` has been
  tweaked so that you can force inclusion of both the function and the
  variable name: `summarise_each(mtcars, funs(mean = mean), everything())`
  (#442).

* `mutate()` handles factors that are all `NA` (#1645), or have different
  levels in different groups (#1414). It disambiguates `NA` and `NaN` (#1448),
  and silently promotes groups that only contain `NA` (#1463). It deep copies
  data in list columns (#1643), and correctly fails on incompatible columns
  (#1641). `mutate()` on a grouped data no longer groups grouping attributes
  (#1120). `rowwise()` mutate gives expected results (#1381).

* `one_of()` tolerates unknown variables in `vars`, but warns (#1848, @jennybc).

* `print.grouped_df()` passes on `...` to `print()` (#1893).

* `slice()` correctly handles grouped attributes (#1405).

* `ungroup()` generic gains `...` (#922).

### Dual table verbs
* `bind_cols()` matches the behaviour of `bind_rows()` and ignores `NULL`
  inputs (#1148). It also handles `POSIXct`s with integer base type (#1402).

* `bind_rows()` handles 0-length named lists (#1515), promotes factors to
  characters (#1538), and warns when binding factor and character (#1485).
  bind_rows()` is more flexible in the way it can accept data frames,
  lists, list of data frames, and list of lists (#1389).

* `bind_rows()` rejects `POSIXlt` columns (#1875, @krlmlr).

* Both `bind_cols()` and `bind_rows()` infer classes and grouping information
  from the first data frame (#1692).

* `rbind()` and `cbind()` get `grouped_df()` methods that make it harder to
  create corrupt data frames (#1385). You should still prefer `bind_rows()`
  and `bind_cols()`.

* Joins now use correct class when joining on `POSIXct` columns
  (#1582, @joel23888), and consider time zones (#819). Joins handle a `by`
  that is empty (#1496), or has duplicates (#1192). Suffixes grow progressively
  to avoid creating repeated column names (#1460).  Joins on string columns
  should be substantially faster (#1386). Extra attributes are ok if they are
  identical (#1636). Joins work correct when factor levels not equal
  (#1712, #1559). Anti- and semi-joins give correct result when by variable
  is a factor (#1571), but warn if factor levels are inconsistent (#2741).
  A clear error message is given for joins where an
  explicit `by` contains unavailable columns (#1928, #1932).
  Warnings about join column inconsistencies now contain the column names
  (#2728).

* `inner_join()`, `left_join()`, `right_join()`, and `full_join()` gain a
  `suffix` argument which allows you to control what suffix duplicated variable
  names receive (#1296).

* Set operations (`intersect()`, `union()` etc) respect coercion rules
  (#799). `setdiff()` handles factors with `NA` levels (#1526).

* There were a number of fixes to enable joining of data frames that don't
  have the same encoding of column names (#1513), including working around
  bug 16885 regarding `match()` in R 3.3.0 (#1806, #1810,
  @krlmlr).

### Vector functions

* `combine()` silently drops `NULL` inputs (#1596).

* Hybrid `cummean()` is more stable against floating point errors (#1387).

* Hybrid `lead()` and `lag()` received a considerable overhaul. They are more
  careful about more complicated expressions (#1588), and falls back more
  readily to pure R evaluation (#1411). They behave correctly in `summarise()`
  (#1434). and handle default values for string columns.

* Hybrid `min()` and `max()` handle empty sets (#1481).

* `n_distinct()` uses multiple arguments for data frames (#1084), falls back to R
  evaluation when needed (#1657), reverting decision made in (#567).
  Passing no arguments gives an error (#1957, #1959, @krlmlr).

* `nth()` now supports negative indices to select from end, e.g. `nth(x, -2)`
  selects the 2nd value from the end of `x` (#1584).

* `top_n()` can now also select bottom `n` values by passing a negative value
  to `n` (#1008, #1352).

* Hybrid evaluation leaves formulas untouched (#1447).


# dplyr 0.4.3

## Improved encoding support

Until now, dplyr's support for non-UTF8 encodings has been rather shaky. This release brings a number of improvement to fix these problems: it's probably not perfect, but should be a lot better than the previously version. This includes fixes to `arrange()` (#1280), `bind_rows()` (#1265), `distinct()` (#1179), and joins (#1315). `print.tbl_df()` also received a fix for strings with invalid encodings (#851).

## Other minor improvements and bug fixes

* `frame_data()` provides a means for constructing `data_frame`s using
  a simple row-wise language. (#1358, @kevinushey)

* `all.equal()` no longer runs all outputs together (#1130).

* `as_data_frame()` gives better error message with NA column names (#1101).

* `[.tbl_df` is more careful about subsetting column names (#1245).

* `arrange()` and `mutate()` work on empty data frames (#1142).

* `arrange()`, `filter()`, `slice()`, and `summarise()` preserve data frame
  meta attributes (#1064).

* `bind_rows()` and `bind_cols()` accept lists (#1104): during initial data
  cleaning you no longer need to convert lists to data frames, but can
  instead feed them to `bind_rows()` directly.

* `bind_rows()` gains a `.id` argument. When supplied, it creates a
  new column that gives the name of each data frame (#1337, @lionel-).

* `bind_rows()` respects the `ordered` attribute of factors (#1112), and
  does better at comparing `POSIXct`s (#1125). The `tz` attribute is ignored
  when determining if two `POSIXct` vectors are comparable. If the `tz` of
  all inputs is the same, it's used, otherwise its set to `UTC`.

* `data_frame()` always produces a `tbl_df` (#1151, @kevinushey)

* `filter(x, TRUE, TRUE)` now just returns `x` (#1210),
  it doesn't internally modify the first argument (#971), and
  it now works with rowwise data (#1099). It once again works with
  data tables (#906).

* `glimpse()` also prints out the number of variables in addition to the number
  of observations (@ilarischeinin, #988).

* Joins handles matrix columns better (#1230), and can join `Date` objects
  with heterogenous representations (some `Date`s are integers, while other
  are numeric). This also improves `all.equal()` (#1204).

* Fixed `percent_rank()` and `cume_dist()` so that missing values no longer
  affect denominator (#1132).

* `print.tbl_df()` now displays the class for all variables, not just those
  that don't fit on the screen (#1276). It also displays duplicated column
  names correctly (#1159).

* `print.grouped_df()` now tells you how many groups there are.

* `mutate()` can set to `NULL` the first column (used to segfault, #1329) and
  it better protects intermediary results (avoiding random segfaults, #1231).

* `mutate()` on grouped data handles the special case where for the first few
  groups, the result consists of a `logical` vector with only `NA`. This can
  happen when the condition of an `ifelse` is an all `NA` logical vector (#958).

* `mutate.rowwise_df()` handles factors (#886) and correctly handles
  0-row inputs (#1300).

* `n_distinct()` gains an `na_rm` argument (#1052).

* The `Progress` bar used by `do()` now respects global option
  `dplyr.show_progress` (default is TRUE) so you can turn it off globally
  (@jimhester #1264, #1226).

* `summarise()` handles expressions that returning heterogenous outputs,
  e.g. `median()`, which that sometimes returns an integer, and other times a
  numeric (#893).

* `slice()` silently drops columns corresponding to an NA (#1235).

* `ungroup.rowwise_df()` gives a `tbl_df` (#936).

* More explicit duplicated column name error message (#996).

* When "," is already being used as the decimal point (`getOption("OutDec")`),
  use "." as the thousands separator when printing out formatted numbers
  (@ilarischeinin, #988).

## Databases

* `db_query_fields.SQLiteConnection` uses `build_sql` rather than `paste0`
  (#926, @NikNakk)

* Improved handling of `log()` (#1330).

* `n_distinct(x)` is translated to `COUNT(DISTINCT(x))` (@skparkes, #873).

* `print(n = Inf)` now works for remote sources (#1310).

## Hybrid evaluation

* Hybrid evaluation does not take place for objects with a class (#1237).

* Improved `$` handling (#1134).

* Simplified code for `lead()` and `lag()` and make sure they work properly on
  factors (#955). Both respect the `default` argument (#915).

* `mutate` can set to `NULL` the first column (used to segfault, #1329).

* `filter` on grouped data handles indices correctly (#880).

* `sum()` issues a warning about integer overflow (#1108).

# dplyr 0.4.2

This is a minor release containing fixes for a number of crashes and issues identified by R CMD CHECK. There is one new "feature": dplyr no longer complains about unrecognised attributes, and instead just copies them over to the output.

* `lag()` and `lead()` for grouped data were confused about indices and therefore
  produced wrong results (#925, #937). `lag()` once again overrides `lag()`
  instead of just the default method `lag.default()`. This is necessary due to
  changes in R CMD check. To use the lag function provided by another package,
  use `pkg::lag`.

* Fixed a number of memory issues identified by valgrind.

* Improved performance when working with large number of columns (#879).

* Lists-cols that contain data frames now print a slightly nicer summary
  (#1147)

* Set operations give more useful error message on incompatible data frames
  (#903).

* `all.equal()` gives the correct result when `ignore_row_order` is `TRUE`
  (#1065) and `all.equal()` correctly handles character missing values (#1095).

* `bind_cols()` always produces a `tbl_df` (#779).

* `bind_rows()` gains a test for a form of data frame corruption (#1074).

* `bind_rows()` and `summarise()` now handles complex columns (#933).

* Workaround for using the constructor of `DataFrame` on an unprotected object
  (#998)

* Improved performance when working with large number of columns (#879).

# dplyr 0.4.1

* Don't assume that RPostgreSQL is available.

# dplyr 0.4.0

## New features

* `add_rownames()` turns row names into an explicit variable (#639).

* `as_data_frame()` efficiently coerces a list into a data frame (#749).

* `bind_rows()` and `bind_cols()` efficiently bind a list of data frames by
  row or column. `combine()` applies the same coercion rules to vectors
  (it works like `c()` or `unlist()` but is consistent with the `bind_rows()`
  rules).

* `right_join()` (include all rows in `y`, and matching rows in `x`) and
  `full_join()` (include all rows in `x` and `y`) complete the family of
  mutating joins (#96).

* `group_indices()` computes a unique integer id for each group (#771). It
  can be called on a grouped_df without any arguments or on a data frame
  with same arguments as `group_by()`.

## New vignettes

* `vignette("data_frames")` describes dplyr functions that make it easier
  and faster to create and coerce data frames. It subsumes the old `memory`
  vignette.

* `vignette("two-table")` describes how two-table verbs work in dplyr.

## Minor improvements

* `data_frame()` (and `as_data_frame()` & `tbl_df()`) now explicitly
  forbid columns that are data frames or matrices (#775). All columns
  must be either a 1d atomic vector or a 1d list.

* `do()` uses lazyeval to correctly evaluate its arguments in the correct
  environment (#744), and new `do_()` is the SE equivalent of `do()` (#718).
  You can modify grouped data in place: this is probably a bad idea but it's
  sometimes convenient (#737). `do()` on grouped data tables now passes in all
  columns (not all columns except grouping vars) (#735, thanks to @kismsu).
  `do()` with database tables no longer potentially includes grouping
  variables twice (#673). Finally, `do()` gives more consistent outputs when
  there are no rows or no groups (#625).

* `first()` and `last()` preserve factors, dates and times (#509).

* Overhaul of single table verbs for data.table backend. They now all use
  a consistent (and simpler) code base. This ensures that (e.g.) `n()`
  now works in all verbs (#579).

* In `*_join()`, you can now name only those variables that are different between
  the two tables, e.g. `inner_join(x, y, c("a", "b", "c" = "d"))` (#682).
  If non-join columns are the same, dplyr will add `.x` and `.y`
  suffixes to distinguish the source (#655).

* `mutate()` handles complex vectors (#436) and forbids `POSIXlt` results
  (instead of crashing) (#670).

* `select()` now implements a more sophisticated algorithm so if you're
  doing multiples includes and excludes with and without names, you're more
  likely to get what you expect (#644). You'll also get a better error
  message if you supply an input that doesn't resolve to an integer
  column position (#643).

* Printing has received a number of small tweaks. All `print()` methods
  invisibly return their input so you can interleave `print()` statements into a
  pipeline to see interim results. `print()` will column names of 0 row data
  frames (#652), and will never print more 20 rows (i.e.
  `options(dplyr.print_max)` is now 20), not 100 (#710). Row names are no
  never printed since no dplyr method is guaranteed to preserve them (#669).

    `glimpse()` prints the number of observations (#692)

    `type_sum()` gains a data frame method.

* `summarise()` handles list output columns (#832)

* `slice()` works for data tables (#717). Documentation clarifies that
  slice can't work with relational databases, and the examples show
  how to achieve the same results using `filter()` (#720).

* dplyr now requires RSQLite >= 1.0. This shouldn't affect your code
  in any way (except that RSQLite now doesn't need to be attached) but does
  simplify the internals (#622).

* Functions that need to combine multiple results into a single column
  (e.g. `join()`, `bind_rows()` and `summarise()`) are more careful about
  coercion.

    Joining factors with the same levels in the same order preserves the
    original levels (#675). Joining factors with non-identical levels
    generates a warning and coerces to character (#684). Joining a character
    to a factor (or vice versa) generates a warning and coerces to character.
    Avoid these warnings by ensuring your data is compatible before joining.

    `rbind_list()` will throw an error if you attempt to combine an integer and
    factor (#751). `rbind()`ing a column full of `NA`s is allowed and just
    collects the appropriate missing value for the column type being collected
    (#493).

    `summarise()` is more careful about `NA`, e.g. the decision on the result
    type will be delayed until the first non NA value is returned (#599).
    It will complain about loss of precision coercions, which can happen for
    expressions that return integers for some groups and a doubles for others
    (#599).

* A number of functions gained new or improved hybrid handlers: `first()`,
  `last()`, `nth()` (#626), `lead()` & `lag()` (#683), `%in%` (#126). That means
  when you use these functions in a dplyr verb, we handle them in C++, rather
  than calling back to R, and hence improving performance.

    Hybrid `min_rank()` correctly handles `NaN` values (#726). Hybrid
    implementation of `nth()` falls back to R evaluation when `n` is not
    a length one integer or numeric, e.g. when it's an expression (#734).

    Hybrid `dense_rank()`, `min_rank()`, `cume_dist()`, `ntile()`, `row_number()`
    and `percent_rank()` now preserve NAs (#774)

* `filter` returns its input when it has no rows or no columns (#782).

* Join functions keep attributes (e.g. time zone information) from the
  left argument for `POSIXct` and `Date` objects (#819), and only
  only warn once about each incompatibility (#798).

## Bug fixes

* `[.tbl_df` correctly computes row names for 0-column data frames, avoiding
  problems with xtable (#656). `[.grouped_df` will silently drop grouping
  if you don't include the grouping columns (#733).

* `data_frame()` now acts correctly if the first argument is a vector to be
  recycled. (#680 thanks @jimhester)

* `filter.data.table()` works if the table has a variable called "V1" (#615).

* `*_join()` keeps columns in original order (#684).
  Joining a factor to a character vector doesn't segfault (#688).
  `*_join` functions can now deal with multiple encodings (#769),
  and correctly name results (#855).

* `*_join.data.table()` works when data.table isn't attached (#786).

* `group_by()` on a data table preserves original order of the rows (#623).
  `group_by()` supports variables with more than 39 characters thanks to
  a fix in lazyeval (#705). It gives meaningful error message when a variable
  is not found in the data frame (#716).

* `grouped_df()` requires `vars` to be a list of symbols (#665).

* `min(.,na.rm = TRUE)` works with `Date`s built on numeric vectors (#755).

* `rename_()` generic gets missing `.dots` argument (#708).

* `row_number()`, `min_rank()`, `percent_rank()`, `dense_rank()`, `ntile()` and
  `cume_dist()` handle data frames with 0 rows (#762). They all preserve
  missing values (#774). `row_number()` doesn't segfault when giving an external
  variable with the wrong number of variables (#781).

* `group_indices` handles the edge case when there are no variables (#867).

* Removed bogus `NAs introduced by coercion to integer range` on 32-bit Windows (#2708).

# dplyr 0.3.0.1

* Fixed problem with test script on Windows.

# dplyr 0.3

## New functions

* `between()` vector function efficiently determines if numeric values fall
  in a range, and is translated to special form for SQL (#503).

* `count()` makes it even easier to do (weighted) counts (#358).

* `data_frame()` by @kevinushey is a nicer way of creating data frames.
  It never coerces column types (no more `stringsAsFactors = FALSE`!),
  never munges column names, and never adds row names. You can use previously
  defined columns to compute new columns (#376).

* `distinct()` returns distinct (unique) rows of a tbl (#97). Supply
  additional variables to return the first row for each unique combination
  of variables.

* Set operations, `intersect()`, `union()` and `setdiff()` now have methods
  for data frames, data tables and SQL database tables (#93). They pass their
  arguments down to the base functions, which will ensure they raise errors if
  you pass in two many arguments.

* Joins (e.g. `left_join()`, `inner_join()`, `semi_join()`, `anti_join()`)
  now allow you to join on different variables in `x` and `y` tables by
  supplying a named vector to `by`. For example, `by = c("a" = "b")` joins
  `x.a` to `y.b`.

* `n_groups()` function tells you how many groups in a tbl. It returns
  1 for ungrouped data. (#477)

* `transmute()` works like `mutate()` but drops all variables that you didn't
  explicitly refer to (#302).

* `rename()` makes it easy to rename variables - it works similarly to
  `select()` but it preserves columns that you didn't otherwise touch.

* `slice()` allows you to selecting rows by position (#226). It includes
  positive integers, drops negative integers and you can use expression like
  `n()`.

## Programming with dplyr (non-standard evaluation)

* You can now program with dplyr - every function that does non-standard
  evaluation (NSE) has a standard evaluation (SE) version ending in `_`.
  This is powered by the new lazyeval package which provides all the tools
  needed to implement NSE consistently and correctly.

* See `vignette("nse")` for full details.

* `regroup()` is deprecated. Please use the more flexible `group_by_()`
  instead.

* `summarise_each_q()` and `mutate_each_q()` are deprecated. Please use
  `summarise_each_()` and `mutate_each_()` instead.

* `funs_q` has been replaced with `funs_`.

## Removed and deprecated features

* `%.%` has been deprecated: please use `%>%` instead. `chain()` is
  defunct. (#518)

* `filter.numeric()` removed. Need to figure out how to reimplement with
  new lazy eval system.

* The `Progress` refclass is no longer exported to avoid conflicts with shiny.
  Instead use `progress_estimated()` (#535).

* `src_monetdb()` is now implemented in MonetDB.R, not dplyr.

* `show_sql()` and `explain_sql()` and matching global options `dplyr.show_sql`
  and `dplyr.explain_sql` have been removed. Instead use `show_query()` and
  `explain()`.

## Minor improvements and bug fixes

* Main verbs now have individual documentation pages (#519).

* `%>%` is simply re-exported from magrittr, instead of creating a local copy
  (#496, thanks to @jimhester)

* Examples now use `nycflights13` instead of `hflights` because it the variables
  have better names and there are a few interlinked tables (#562). `Lahman` and
  `nycflights13` are (once again) suggested packages. This means many examples
  will not work unless you explicitly install them with
  `install.packages(c("Lahman", "nycflights13"))` (#508). dplyr now depends on
  Lahman 3.0.1. A number of examples have been updated to reflect modified
  field names (#586).

* `do()` now displays the progress bar only when used in interactive prompts
  and not when knitting (#428, @jimhester).

* `glimpse()` now prints a trailing new line (#590).

* `group_by()` has more consistent behaviour when grouping by constants:
  it creates a new column with that value (#410). It renames grouping
  variables (#410). The first argument is now `.data` so you can create
  new groups with name x (#534).

* Now instead of overriding `lag()`, dplyr overrides `lag.default()`,
  which should avoid clobbering lag methods added by other packages.
  (#277).

* `mutate(data, a = NULL)` removes the variable `a` from the returned
  dataset (#462).

* `trunc_mat()` and hence `print.tbl_df()` and friends gets a `width` argument
  to control the default output width. Set `options(dplyr.width = Inf)` to
  always show all columns (#589).

* `select()` gains `one_of()` selector: this allows you to select variables
  provided by a character vector (#396). It fails immediately if you give an
  empty pattern to `starts_with()`,  `ends_with()`, `contains()` or `matches()`
  (#481, @leondutoit). Fixed buglet in `select()` so that you can now create
  variables called `val` (#564).

* Switched from RC to R6.

* `tally()` and `top_n()` work consistently: neither accidentally
  evaluates the the `wt` param. (#426, @mnel)

* `rename` handles grouped data (#640).

## Minor improvements and bug fixes by backend

### Databases

* Correct SQL generation for `paste()` when used with the collapse parameter
  targeting a Postgres database. (@rbdixon, #1357)

* The db backend system has been completely overhauled in order to make
  it possible to add backends in other packages, and to support a much
  wider range of databases. See `vignette("new-sql-backend")` for instruction
  on how to create your own (#568).

* `src_mysql()` gains a method for `explain()`.

* When `mutate()` creates a new variable that uses a window function,
  automatically wrap the result in a subquery (#484).

* Correct SQL generation for `first()` and `last()` (#531).

* `order_by()` now works in conjunction with window functions in databases
  that support them.

### Data frames/`tbl_df`

* All verbs now understand how to work with `difftime()` (#390) and
  `AsIs` (#453) objects. They all check that colnames are unique (#483), and
  are more robust when columns are not present (#348, #569, #600).

* Hybrid evaluation bugs fixed:

    * Call substitution stopped too early when a sub expression contained a
      `$` (#502).

    * Handle `::` and `:::` (#412).

    * `cumany()` and `cumall()` properly handle `NA` (#408).

    * `nth()` now correctly preserve the class when using dates, times and
      factors (#509).

    * no longer substitutes within `order_by()` because `order_by()` needs to do
      its own NSE (#169).

* `[.tbl_df` always returns a tbl_df (i.e. `drop = FALSE` is the default)
  (#587, #610). `[.grouped_df` preserves important output attributes (#398).

* `arrange()` keeps the grouping structure of grouped data (#491, #605),
  and preserves input classes (#563).

* `contains()` accidentally matched regular expressions, now it passes
  `fixed = TRUE` to `grep()` (#608).

* `filter()` asserts all variables are white listed (#566).

* `mutate()` makes a `rowwise_df` when given a `rowwise_df` (#463).

* `rbind_all()` creates `tbl_df` objects instead of raw `data.frame`s.

* If `select()` doesn't match any variables, it returns a 0-column data frame,
  instead of the original (#498). It no longer fails when if some columns
  are not named (#492)

* `sample_n()` and `sample_frac()` methods for data.frames exported.
  (#405, @alyst)

* A grouped data frame may have 0 groups (#486). Grouped df objects
  gain some basic validity checking, which should prevent some crashes
  related to corrupt `grouped_df` objects made by `rbind()` (#606).

* More coherence when joining columns of compatible but different types,
  e.g. when joining a character vector and a factor (#455),
  or a numeric and integer (#450)

* `mutate()` works for on zero-row grouped data frame, and
  with list columns (#555).

* `LazySubset` was confused about input data size (#452).

* Internal `n_distinct()` is stricter about it's inputs: it requires one symbol
  which must be from the data frame (#567).

* `rbind_*()` handle data frames with 0 rows (#597). They fill character
  vector columns with `NA` instead of blanks (#595).  They work with
  list columns (#463).

* Improved handling of encoding for column names (#636).

* Improved handling of hybrid evaluation re $ and @ (#645).

### Data tables

* Fix major omission in `tbl_dt()` and `grouped_dt()` methods - I was
  accidentally doing a deep copy on every result :(

* `summarise()` and `group_by()` now retain over-allocation when working with
  data.tables (#475, @arunsrinivasan).

* joining two data.tables now correctly dispatches to data table methods,
  and result is a data table (#470)

### Cubes

* `summarise.tbl_cube()` works with single grouping variable (#480).

# dplyr 0.2

## Piping

dplyr now imports `%>%` from magrittr (#330). I recommend that you use this instead of `%.%` because it is easier to type (since you can hold down the shift key) and is more flexible. With you `%>%`, you can control which argument on the RHS receives the LHS by using the pronoun `.`. This makes `%>%` more useful with base R functions because they don't always take the data frame as the first argument. For example you could pipe `mtcars` to `xtabs()` with:

    mtcars %>% xtabs( ~ cyl + vs, data = .)

Thanks to @smbache for the excellent magrittr package. dplyr only provides `%>%` from magrittr, but it contains many other useful functions. To use them, load `magrittr` explicitly: `library(magrittr)`. For more details, see `vignette("magrittr")`.

`%.%` will be deprecated in a future version of dplyr, but it won't happen for a while. I've also deprecated `chain()` to encourage a single style of dplyr usage: please use `%>%` instead.

## Do

`do()` has been completely overhauled. There are now two ways to use it, either with multiple named arguments or a single unnamed arguments. `group_by()` + `do()` is equivalent to `plyr::dlply`, except it always returns a data frame.

If you use named arguments, each argument becomes a list-variable in the output. A list-variable can contain any arbitrary R object so it's particularly well suited for storing models.

    library(dplyr)
    models <- mtcars %>% group_by(cyl) %>% do(lm = lm(mpg ~ wt, data = .))
    models %>% summarise(rsq = summary(lm)$r.squared)

If you use an unnamed argument, the result should be a data frame. This allows you to apply arbitrary functions to each group.

    mtcars %>% group_by(cyl) %>% do(head(., 1))

Note the use of the `.` pronoun to refer to the data in the current group.

`do()` also has an automatic progress bar. It appears if the computation takes longer than 5 seconds and lets you know (approximately) how much longer the job will take to complete.

## New verbs

dplyr 0.2 adds three new verbs:

* `glimpse()` makes it possible to see all the columns in a tbl,
  displaying as much data for each variable as can be fit on a single line.

* `sample_n()` randomly samples a fixed number of rows from a tbl;
  `sample_frac()` randomly samples a fixed fraction of rows. Only works
  for local data frames and data tables (#202).

* `summarise_each()` and `mutate_each()` make it easy to apply one or more
  functions to multiple columns in a tbl (#178).

## Minor improvements

* If you load plyr after dplyr, you'll get a message suggesting that you
  load plyr first (#347).

* `as.tbl_cube()` gains a method for matrices (#359, @paulstaab)

* `compute()` gains `temporary` argument so you can control whether the
  results are temporary or permanent (#382, @cpsievert)

* `group_by()` now defaults to `add = FALSE` so that it sets the grouping
  variables rather than adding to the existing list. I think this is how
  most people expected `group_by` to work anyway, so it's unlikely to
  cause problems (#385).

* Support for [MonetDB](http://www.monetdb.org) tables with `src_monetdb()`
  (#8, thanks to @hannesmuehleisen).

* New vignettes:

    * `memory` vignette which discusses how dplyr minimises memory usage
      for local data frames (#198).

    *  `new-sql-backend` vignette which discusses how to add a new
       SQL backend/source to dplyr.

* `changes()` output more clearly distinguishes which columns were added or
  deleted.

* `explain()` is now generic.

* dplyr is more careful when setting the keys of data tables, so it never
  accidentally modifies an object that it doesn't own. It also avoids
  unnecessary key setting which negatively affected performance.
  (#193, #255).

* `print()` methods for `tbl_df`, `tbl_dt` and `tbl_sql` gain `n` argument to
  control the number of rows printed (#362). They also works better when you have
  columns containing lists of complex objects.

* `row_number()` can be called without arguments, in which case it returns
  the same as `1:n()` (#303).

* `"comment"` attribute is allowed (white listed) as well as names (#346).

* hybrid versions of `min`, `max`, `mean`, `var`, `sd` and `sum`
  handle the `na.rm` argument (#168). This should yield substantial
  performance improvements for those functions.

* Special case for call to `arrange()` on a grouped data frame with no arguments. (#369)

## Bug fixes

* Code adapted to Rcpp > 0.11.1

* internal `DataDots` class protects against missing variables in verbs (#314),
  including the case where `...` is missing. (#338)

* `all.equal.data.frame` from base is no longer bypassed. we now have
  `all.equal.tbl_df` and `all.equal.tbl_dt` methods (#332).

* `arrange()` correctly handles NA in numeric vectors (#331) and 0 row
  data frames (#289).

* `copy_to.src_mysql()` now works on windows (#323)

* `*_join()` doesn't reorder column names (#324).

* `rbind_all()` is stricter and only accepts list of data frames (#288)

* `rbind_*` propagates time zone information for `POSIXct` columns (#298).

* `rbind_*` is less strict about type promotion. The numeric `Collecter` allows
  collection of integer and logical vectors. The integer `Collecter` also collects
  logical values (#321).

* internal `sum` correctly handles integer (under/over)flow (#308).

* `summarise()` checks consistency of outputs (#300) and drops `names`
  attribute of output columns (#357).

* join functions throw error instead of crashing when there are no common
  variables between the data frames, and also give a better error message when
  only one data frame has a by variable (#371).

* `top_n()` returns `n` rows instead of `n - 1` (@leondutoit, #367).

* SQL translation always evaluates subsetting operators (`$`, `[`, `[[`)
  locally. (#318).

* `select()` now renames variables in remote sql tbls (#317) and
  implicitly adds grouping variables (#170).

* internal `grouped_df_impl` function errors if there are no variables to group by (#398).

* `n_distinct` did not treat NA correctly in the numeric case #384.

* Some compiler warnings triggered by -Wall or -pedantic have been eliminated.

* `group_by` only creates one group for NA (#401).

* Hybrid evaluator did not evaluate expression in correct environment (#403).

# dplyr 0.1.3

## Bug fixes

* `select()` actually renames columns in a data table (#284).

* `rbind_all()` and `rbind_list()` now handle missing values in factors (#279).

* SQL joins now work better if names duplicated in both x and y tables (#310).

* Builds against Rcpp 0.11.1

* `select()` correctly works with the vars attribute (#309).

* Internal code is stricter when deciding if a data frame is grouped (#308):
  this avoids a number of situations which previously caused problems.

* More data frame joins work with missing values in keys (#306).

# dplyr 0.1.2

## New features

* `select()` is substantially more powerful. You can use named arguments to
  rename existing variables, and new functions `starts_with()`, `ends_with()`,
  `contains()`, `matches()` and `num_range()` to select variables based on
  their names. It now also makes a shallow copy, substantially reducing its
  memory impact (#158, #172, #192, #232).

* `summarize()` added as alias for `summarise()` for people from countries
  that don't don't spell things correctly ;) (#245)

## Bug fixes

* `filter()` now fails when given anything other than a logical vector, and
  correctly handles missing values (#249). `filter.numeric()` proxies
  `stats::filter()` so you can continue to use `filter()` function with
  numeric inputs (#264).

* `summarise()` correctly uses newly created variables (#259).

* `mutate()` correctly propagates attributes (#265) and `mutate.data.frame()`
  correctly mutates the same variable repeatedly (#243).

* `lead()` and `lag()` preserve attributes, so they now work with
  dates, times and factors (#166).

* `n()` never accepts arguments (#223).

* `row_number()` gives correct results (#227).

* `rbind_all()` silently ignores data frames with 0 rows or 0 columns (#274).

* `group_by()` orders the result (#242). It also checks that columns
  are of supported types (#233, #276).

* The hybrid evaluator did not handle some expressions correctly, for
  example in `if(n() > 5) 1 else 2` the subexpression `n()` was not
  substituted correctly. It also correctly processes `$` (#278).

* `arrange()` checks that all columns are of supported types (#266). It also
  handles list columns (#282).

* Working towards Solaris compatibility.

* Benchmarking vignette temporarily disabled due to microbenchmark
  problems reported by BDR.

# dplyr 0.1.1

## Improvements

* new `location()` and `changes()` functions which provide more information
  about how data frames are stored in memory so that you can see what
  gets copied.

* renamed `explain_tbl()` to `explain()` (#182).

* `tally()` gains `sort` argument to sort output so highest counts
  come first (#173).

* `ungroup.grouped_df()`, `tbl_df()`, `as.data.frame.tbl_df()` now only
  make shallow copies of their inputs (#191).

* The `benchmark-baseball` vignette now contains fairer (including grouping
  times) comparisons with `data.table`. (#222)

## Bug fixes

* `filter()` (#221) and `summarise()` (#194) correctly propagate attributes.

* `summarise()` throws an error when asked to summarise an unknown variable
  instead of crashing (#208).

* `group_by()` handles factors with missing values (#183).

* `filter()` handles scalar results (#217) and better handles scoping, e.g.
  `filter(., variable)` where `variable` is defined in the function that calls
  `filter`. It also handles `T` and `F` as aliases to `TRUE` and `FALSE`
  if there are no `T` or `F` variables in the data or in the scope.

* `select.grouped_df` fails when the grouping variables are not included
  in the selected variables (#170)

* `all.equal.data.frame()` handles a corner case where the data frame has
  `NULL` names (#217)

* `mutate()` gives informative error message on unsupported types (#179)

* dplyr source package no longer includes pandas benchmark, reducing
  download size from 2.8 MB to 0.5 MB.<|MERGE_RESOLUTION|>--- conflicted
+++ resolved
@@ -1,9 +1,8 @@
 # dplyr (development version)
 
-<<<<<<< HEAD
 * `slice_*()` generics now perform argument validation. This should make 
   methods more consistent and simpler to implement (#6361).
-=======
+
 * `nest_join()` now preserves the type of `y` (#6295).
 
 * Passing `...` to `across()` is now deprecated because the evaluation timing of
@@ -14,7 +13,6 @@
 
 * A rowwise `mutate()` now automatically unlists list-columns containing 
   length 1 vectors (#6302).
->>>>>>> f3b6f863
 
 * `arrange()` now correctly ignores `NULL` inputs (#6193).
 
