# dplyr (development version)

<<<<<<< HEAD
* `nest_join()` now preserves the type of `y` (#6295).
=======
* Passing `...` to `across()` is now deprecated because the evaluation timing of
  `...` is ambiguous. Now instead of (e.g.) `across(a:b, mean, na.rm = TRUE)`
  you should write `across(a:b, ~ mean(.x, na.rm = TRUE))` (#6073).
>>>>>>> 0dd7eea9

* Rowwise-`mutate()` behaves a little better with 0-row inputs (#6303).

* A rowwise `mutate()` now automatically unlists list-columns containing 
  length 1 vectors (#6302).

* `arrange()` now correctly ignores `NULL` inputs (#6193).

* `*_join()` now error if you supply them with additional arguments that
  aren't used (#6228).

* `df |> arrange(mydesc::desc(x))` works correctly when the mydesc re-exports
   `dplyr::desc()` (#6231).

* `union_all()`, like `union()`, now requires that data frames be compatible:
  i.e. they have the same columns, and the columns have compatible types.

* `setequal()` ignores differences between freely coercible types (e.g. integer 
  and double) (#6114) and ignores duplicated rows (#6057).

* `all_equal()` is formally deprecated. We've advised against it for
  some time, and we explicitly recommend you use `all.equal()`,
  manually reordering the rows and columns (#6324).

* `distinct()` returns columns ordered the way you request, not the same
  as the input data (#6156).

* The `.keep`, `.before`, and `.after` arguments to `mutate()` 
  are no longer experimental.
  
* The `rows_*()` family of functions are no longer experimental.

* `desc()` gives a useful error message if you give it a non-vector (#6028).

* `slice_sample()` returns a data frame or group with the same number of rows as 
  the input when `replace = FALSE` and `n` is larger than the number of rows or 
  `prop` is larger than 1. This reverts a change made in 1.0.8, returning to the 
  behavior of 1.0.7 (#6185)

* `slice()` helpers again produce output equivalent to `slice(.data, 0)` when
  the `n` or `prop` argument is 0, fixing a bug introduced in the previous
  version (@eutwt, #6184).

* Fixed an issue with latest rlang that caused internal tools (such as
  `mask$eval_all_summarise()`) to be mentioned in error messages (#6308).

* `distinct()` now retains attributes of bare data frames (#6318).

* dplyr no longer provides `count()` and `tally()` methods for `tbl_sql`.
  These methods have been accidentally overriding the `tbl_lazy` methods that
  dbplyr provides, which has resulted in issues with the grouping structure of
  the output (#6338, tidyverse/dbplyr#940).

* `relocate()` now retains the last name change when a single column is renamed
  multiple times while it is being moved. This better matches the behavior of
  `rename()` (#6209, with help from @eutwt).

* `na_if()` has been rewritten to utilize vctrs. This comes with the following
  improvements (#6329):

  * It now casts `y` to the type of `x` before comparing them, which makes it
    clearer that this function is type and size stable on `x`. In particular,
    this means that you can no longer do `na_if(<tibble>, 0)`, which previously
    accidentally allowed you to replace any instance of `0` across every column
    of the tibble with `NA`. `na_if()` was never intended to work this way, and
    this is considered off-label usage.
    
  * You can now replace `NaN` values in `x` with `NA` through `na_if(x, NaN)`.

* `first()`, `last()`, and `nth()` have been rewritten to use vctrs. This comes
  with the following improvements (#6331):
  
  * When used on a data frame, these functions now return a single row rather
    than a single column. This is more consistent with the vctrs principle that
    a data frame is generally treated as a vector of rows.
    
  * The `default` is no longer "guessed", and will always automatically be set
    to a missing value appropriate for the type of `x`.
    
  * Fractional values of `n` are no longer truncated to integers, and will now
    cause an error. For example, `nth(x, n = 2)` is fine, but
    `nth(x, n = 2.5)` is now an error.

* `lag()` and `lead()` now cast `default` to the type of `x`, rather than taking
  the common type. This ensures that these functions are type stable on `x`
  (#6330).

* `with_order()` now checks that the size of `order_by` is the same size as `x`.

* `with_order()` now works correctly when data frames are used as the `order_by`
  value (#6334).

* `coalesce()` now more fully embraces the principles of vctrs (#6265).

  * `.ptype` and `.size` arguments have been added to allow you to explicitly
    enforce an output type and size.
    
  * `NULL` inputs are now discarded up front.

  * `coalesce()` no longer iterates over the columns of data frame input.
    Instead, a row is now only coalesced if it is entirely missing, which is
    consistent with `vctrs::vec_equal_na()` and greatly simplifies the
    implementation.

* `group_by()` now uses a new algorithm for computing groups. It is often faster
  than the previous approach (especially when there are many groups), and in
  most cases there should be no changes. The exception is with character vector
  group columns, which are now internally ordered in the C locale rather than
  the system locale and may result in differently ordered results when you
  follow up a `group_by()` with functions that use the group data, such as
  `summarise()` or `group_split()` (#4406, #6297).
  
  See the Ordering section of `?group_by()` for more information. For a full
  explanation of this change, refer to this
  [tidyup](https://github.com/tidyverse/tidyups/blob/main/006-dplyr-group-by-ordering.md).

* `if_else()` has been rewritten to utilize vctrs. This comes with most of the
  same benefits as the `case_when()` rewrite. In particular, `if_else()` now
  takes the common type of `true`, `false`, and `missing` when determining what
  the output type should be, meaning that you no longer have to be quite as
  strict about types when supplying values for them (for example, you no longer
  need to supply typed `NA` values, like `NA_character_`) (#6243).

* `case_when()` has been rewritten to utilize vctrs (#5106). This comes with a
  number of useful improvements:
  
  * There is a new `.default` argument that is intended to replace usage of
    `TRUE ~ default_value` as a more explicit and readable way to specify
    a default value. In the future, we will deprecate the unsafe recycling of
    the LHS inputs that allows `TRUE ~` to work, so we encourage you to switch
    over to using `.default` instead.
  
  * The types of the RHS inputs no longer have to match exactly. For example,
    the following no longer requires you to use `NA_character_` instead of just
    `NA`.

    ```
    x <- c("little", "unknown", "small", "missing", "large")
    
    case_when(
      x %in% c("little", "small") ~ "one",
      x %in% c("big", "large") ~ "two",
      x %in% c("missing", "unknown") ~ NA
    )
    ```
    
  * `case_when()` now supports a larger variety of value types. For example,
     you can use a data frame to create multiple columns at once.
     
  * There are new `.ptype` and `.size` arguments which allow you to enforce
    a particular output type and size. This allows you to construct a completely
    type and size stable call to `case_when()`.

  * The error thrown when types or lengths were incorrect has been improved
    (#6261, #6206).

* `arrange()` now uses a faster algorithm for sorting character vectors, which
  is heavily inspired by data.table's `forder()`. Additionally, the default
  locale for sorting character vectors is now the C locale, which is a breaking
  change from the previous behavior that utilized the system locale. The new
  `.locale` argument can be used to adjust this to, say, the American English
  locale, which is an optional feature that requires the stringi package. This
  change improves reproducibility across R sessions and operating systems. For a
  fuller explanation, refer to this
  [tidyup](https://github.com/tidyverse/tidyups/blob/main/003-dplyr-radix-ordering.md)
  which outlines and justifies this change (#4962).

* `tbl_sum()` is no longer reexported from tibble (#6284).

* `slice_sample()` now gives a more informative error when `replace = FALSE` and
  the number of rows requested in the sample exceeds the number of rows in the
  data (#6271).

* `frame_data()` is no longer reexported from tibble (#6278).

* `lst_()` is no longer reexported from tibble (#6276).

* `data_frame_()` is no longer reexported from tibble (#6277).

* `between()` has been rewritten to utilize vctrs. This means that it is no
  longer restricted to just numeric and date-time vectors. Additionally, `left`
  and `right` are no longer required to be scalars, they can now also be vectors
  with the same length as `x`. Finally, `left` and `right` are now cast to the
  type of `x` before the comparison is made. This last change means that you
  can no longer make comparisons like `between(<int>, 0, 2.5)`, as `2.5` can't
  be cast to integer without losing information. We recommend that you convert
  the `<int>` vector to double before calling `between()` if you require this
  (#6183, #6260).

* Joins have undergone a complete overhaul. The purpose of this overhaul is to
  enable more flexible join operations, while also providing tools to perform
  quality control checks directly in the join call. Many of these changes are
  inspired by data.table's join syntax (#5914, #5661, #5413, #2240).

  * A _join specification_ can now be created through `join_by()`. This allows
    you to specify both the left and right hand side of a join using unquoted
    column names, such as `join_by(sale_date == commercial_date)`. Join
    specifications can be supplied to any `*_join()` function as the `by`
    argument.
    
  * Join specifications allow for various new types of joins:
  
    * Equi joins: The most common join, specified by `==`. For example,
      `join_by(sale_date == commercial_date)`.
      
    * Non-equi joins: For joining on conditions other than equality, specified
      by `>=`, `>`, `<`, and `<=`. For example,
      `join_by(sale_date >= commercial_date)` to find every commercial that
      aired before a particular sale.
      
    * Rolling joins: For "rolling" the preceding value forward or the following
      value backwards when there isn't an exact match, specified by using one of
      the rolling helpers: `preceding()` or `following()`. For example,
      `join_by(preceding(sale_date, commercial_date))` to find only the most
      recent commercial that aired before a particular sale.
      
    * Overlap joins: For detecting overlaps between sets of columns, specified
      by using one of the overlap helpers: `between()`, `within()`, or
      `overlaps()`. For example,
      `join_by(between(commercial_date, sale_date_lower, sale_date))` to
      find commercials that aired before a particular sale, as long as they
      occurred after some lower bound, such as 40 days before the sale was made.
      
    Note that you cannot use arbitrary expressions in the join conditions, like
    `join_by(sale_date - 40 >= commercial_date)`. Instead, use `mutate()` to
    create a new column containing the result of `sale_date - 40` and refer
    to that by name in `join_by()`.
    
  * `multiple` is a new argument for controlling what happens when a row
    in `x` matches multiple rows in `y`. For equi joins and rolling joins,
    where this is usually surprising, this defaults to signaling a `"warning"`,
    but still returns all of the matches. For non-equi joins and cross joins,
    where multiple matches are usually expected, this defaults to returning
    `"all"` of the matches. You can also return only the `"first"` or `"last"`
    match, `"any"` of the matches, or you can `"error"`.
    
  * `keep` now defaults to `NULL` rather than `FALSE`. `NULL` implies
    `keep = FALSE` for equi-join conditions, but `keep = TRUE` for non-equi
    join conditions, since you generally want to preserve both sides of a
    non-equi join.
    
  * `unmatched` is a new argument for controlling what happens when a row
    would be dropped because it doesn't have a match. For backwards
    compatibility, the default is `"drop"`, but you can also choose to
    `"error"` if dropped rows would be surprising.

* `nest_join()` has gained the `na_matches` argument that all other joins have.

# dplyr 1.0.9

* New `rows_append()` which works like `rows_insert()` but ignores keys and
  allows you to insert arbitrary rows with a guarantee that the type of `x`
  won't change (#6249, thanks to @krlmlr for the implementation and @mgirlich
  for the idea).

* The `rows_*()` functions no longer require that the key values in `x` uniquely
  identify each row. Additionally, `rows_insert()` and `rows_delete()` no
  longer require that the key values in `y` uniquely identify each row. Relaxing
  this restriction should make these functions more practically useful for
  data frames, and alternative backends can enforce this in other ways as needed
  (i.e. through primary keys) (#5553).
  
* `rows_insert()` gained a new `conflict` argument allowing you greater control
  over rows in `y` with keys that conflict with keys in `x`. A conflict arises
  if a key in `y` already exists in `x`. By default, a conflict results in an
  error, but you can now also `"ignore"` these `y` rows. This is very similar to
  the `ON CONFLICT DO NOTHING` command from SQL (#5588, with helpful additions
  from @mgirlich and @krlmlr).

* `rows_update()`, `rows_patch()`, and `rows_delete()` gained a new `unmatched`
  argument allowing you greater control over rows in `y` with keys that are
  unmatched by the keys in `x`. By default, an unmatched key results in an
  error, but you can now also `"ignore"` these `y` rows (#5984, #5699).
  
* `rows_delete()` no longer requires that the columns of `y` be a strict subset
  of `x`. Only the columns specified through `by` will be utilized from `y`,
  all others will be dropped with a message.

* The `rows_*()` functions now always retain the column types of `x`. This
  behavior was documented, but previously wasn't being applied correctly
  (#6240).
  
* The `rows_*()` functions now fail elegantly if `y` is a zero column data frame
  and `by` isn't specified (#6179).

# dplyr 1.0.8

* Better display of error messages thanks to rlang 1.0.0.

* `mutate(.keep = "none")` is no longer identical to `transmute()`.
  `transmute()` has not been changed, and completely ignores the column ordering
  of the existing data, instead relying on the ordering of expressions
  supplied through `...`. `mutate(.keep = "none")` has been changed to ensure
  that pre-existing columns are never moved, which aligns more closely with the
  other `.keep` options (#6086).

* `filter()` forbids matrix results (#5973) and warns about data frame 
  results, especially data frames created from `across()` with a hint 
  to use `if_any()` or `if_all()`. 

* `slice()` helpers (`slice_head()`, `slice_tail()`, `slice_min()`, `slice_max()`) 
  now accept negative values for `n` and `prop` (#5961).

* `slice()` now indicates which group produces an error (#5931).

* `cur_data()` and `cur_data_all()` don't simplify list columns in rowwise data frames (#5901).

* dplyr now uses `rlang::check_installed()` to prompt you whether to install
  required packages that are missing.

* `storms` data updated to 2020 (@steveharoz, #5899).

* `coalesce()` accepts 1-D arrays (#5557).

* The deprecated `trunc_mat()` is no longer reexported from dplyr (#6141).

# dplyr 1.0.7

* `across()` uses the formula environment when inlining them (#5886).

* `summarise.rowwise_df()` is quiet when the result is ungrouped (#5875).

* `c_across()` and `across()` key deparsing not confused by long calls (#5883).

* `across()` handles named selections (#5207).

# dplyr 1.0.6

* `add_count()` is now generic (#5837).

* `if_any()` and `if_all()` abort when a predicate is mistakingly used as `.cols=` (#5732).

* Multiple calls to `if_any()` and/or `if_all()` in the same expression are now
  properly disambiguated (#5782). 

* `filter()` now inlines `if_any()` and `if_all()` expressions. This greatly
  improves performance with grouped data frames.

* Fixed behaviour of `...` in top-level `across()` calls (#5813, #5832).

* `across()` now inlines lambda-formulas. This is slightly more performant and
  will allow more optimisations in the future.

* Fixed issue in `bind_rows()` causing lists to be incorrectly transformed as
  data frames (#5417, #5749).

* `select()` no longer creates duplicate variables when renaming a variable 
  to the same name as a grouping variable (#5841).

* `dplyr_col_select()` keeps attributes for bare data frames (#5294, #5831).

* Fixed quosure handling in `dplyr::group_by()` that caused issues with extra
  arguments (tidyverse/lubridate#959).

* Removed the `name` argument from the `compute()` generic (@ianmcook, #5783).

* row-wise data frames of 0 rows and list columns are supported again (#5804).

# dplyr 1.0.5

* Fixed edge case of `slice_sample()` when `weight_by=` is used and there 
  0 rows (#5729). 
  
* `across()` can again use columns in functions defined inline (#5734). 

* Using testthat 3rd edition. 

* Fixed bugs introduced in `across()` in previous version (#5765).

* `group_by()` keeps attributes unrelated to the grouping (#5760).

* The `.cols=` argument of `if_any()` and `if_all()` defaults to `everything()`. 

# dplyr 1.0.4

* Improved performance for `across()`. This makes `summarise(across())` and 
  `mutate(across())` perform as well as the superseded colwise equivalents (#5697). 

* New functions `if_any()` and `if_all()` (#4770, #5713).

* `summarise()` silently ignores NULL results (#5708).

* Fixed a performance regression in `mutate()` when warnings occur once per
  group (#5675). We no longer instrument warnings with debugging information
  when `mutate()` is called within `suppressWarnings()`.

# dplyr 1.0.3

* `summarise()` no longer informs when the result is ungrouped (#5633).

* `group_by(.drop = FALSE)` preserves ordered factors (@brianrice2, #5545).

* `count()` and `tally()` are now generic. 

* Removed default fallbacks to lazyeval methods; this will yield better error messages when 
  you call a dplyr function with the wrong input, and is part of our long term 
  plan to remove the deprecated lazyeval interface. 

* `inner_join()` gains a `keep` parameter for consistency with the other
  mutating joins (@patrickbarks, #5581).

* Improved performance with many columns, with a dynamic data mask using active
  bindings and lazy chops (#5017). 

* `mutate()` and friends preserves row names in data frames once more (#5418).

* `group_by()` uses the ungrouped data for the implicit mutate step (#5598). 
  You might have to define an `ungroup()` method for custom classes.
  For example, see https://github.com/hadley/cubelyr/pull/3. 
  
* `relocate()` can rename columns it relocates (#5569).

* `distinct()` and `group_by()` have better error messages when the mutate step fails (#5060).

* Clarify that `between()` is not vectorised (#5493).

* Fixed `across()` issue where data frame columns would could not be referred to
  with `all_of()` in the nested case (`mutate()` within `mutate()`) (#5498).
  
* `across()` handles data frames with 0 columns (#5523). 

* `mutate()` always keeps grouping variables, unconditional to `.keep=` (#5582).

* dplyr now depends on R 3.3.0


# dplyr 1.0.2

* Fixed `across()` issue where data frame columns would mask objects referred to
  from `all_of()` (#5460).

* `bind_cols()` gains a `.name_repair` argument, passed to `vctrs::vec_cbind()` (#5451)

* `summarise(.groups = "rowwise")` makes a rowwise data frame even if the input data 
  is not grouped (#5422). 

# dplyr 1.0.1

* New function `cur_data_all()` similar to `cur_data()` but includes the grouping variables (#5342). 

* `count()` and `tally()` no longer automatically weights by column `n` if 
  present (#5298). dplyr 1.0.0 introduced this behaviour because of Hadley's
  faulty memory. Historically `tally()` automatically weighted and `count()` 
  did not, but this behaviour was accidentally changed in 0.8.2 (#4408) so that 
  neither automatically weighted by `n`. Since 0.8.2 is almost a year old,
  and the automatically weighting behaviour was a little confusing anyway,
  we've removed it from both `count()` and `tally()`.
  
    Use of `wt = n()` is now deprecated; now just omit the `wt` argument.

* `coalesce()` now supports data frames correctly (#5326).

* `cummean()` no longer has off-by-one indexing problem (@cropgen, #5287).

* The call stack is preserved on error. This makes it possible to `recover()`
  into problematic code called from dplyr verbs (#5308).


# dplyr 1.0.0

## Breaking changes

* `bind_cols()` no longer converts to a tibble, returns a data frame if the input is a data frame.

* `bind_rows()`, `*_join()`, `summarise()` and `mutate()` use vctrs coercion 
  rules. There are two main user facing changes:

    * Combining factor and character vectors silently creates a character 
      vector; previously it created a character vector with a warning.
      
    * Combining multiple factors creates a factor with combined levels;
      previously it created a character vector with a warning.

* `bind_rows()` and other functions use vctrs name repair, see `?vctrs::vec_as_names`.

* `all.equal.tbl_df()` removed.

    * Data frames, tibbles and grouped data frames are no longer considered equal, even if the data is the same.
    
    * Equality checks for data frames no longer ignore row order or groupings.

    * `expect_equal()` uses `all.equal()` internally. When comparing data frames, tests that used to pass may now fail.

* `distinct()` keeps the original column order.

* `distinct()` on missing columns now raises an error, it has been a compatibility warning for a long time.

* `group_modify()` puts the grouping variable to the front.

* `n()` and `row_number()` can no longer be called directly when dplyr is not loaded, 
  and this now generates an error: `dplyr::mutate(mtcars, x = n())`. 
  
  Fix by prefixing with `dplyr::` as in `dplyr::mutate(mtcars, x = dplyr::n())`
  
* The old data format for `grouped_df` is no longer supported. This may affect you if you have serialized grouped data frames to disk, e.g. with `saveRDS()` or when using knitr caching.

* `lead()` and `lag()` are stricter about their inputs. 

* Extending data frames requires that the extra class or classes are added first, not last. 
  Having the extra class at the end causes some vctrs operations to fail with a message like:
  
  ```
  Input must be a vector, not a `<data.frame/...>` object
  ```

* `right_join()` no longer sorts the rows of the resulting tibble according to the order of the RHS `by` argument in tibble `y`.

## New features

* The `cur_` functions (`cur_data()`, `cur_group()`, `cur_group_id()`, 
  `cur_group_rows()`) provide a full set of options to you access information 
  about the "current" group in dplyr verbs. They are inspired by 
  data.table's `.SD`, `.GRP`, `.BY`, and `.I`.

* The `rows_` functions (`rows_insert()`, `rows_update()`, `rows_upsert()`, `rows_patch()`, `rows_delete()`) provide a new API to insert and delete rows from a second data frame or table. Support for updating mutable backends is planned (#4654).

* `mutate()` and `summarise()` create multiple columns from a single expression
  if you return a data frame (#2326).

* `select()` and `rename()` use the latest version of the tidyselect interface.
  Practically, this means that you can now combine selections using Boolean
  logic (i.e. `!`, `&` and `|`), and use predicate functions with `where()` 
  (e.g. `where(is.character)`) to select variables by type (#4680). It also makes
  it possible to use `select()` and `rename()` to repair data frames with
  duplicated names (#4615) and prevents you from accidentally introducing
  duplicate names (#4643). This also means that dplyr now re-exports `any_of()`
  and `all_of()` (#5036).

* `slice()` gains a new set of helpers:

  * `slice_head()` and `slice_tail()` select the first and last rows, like
    `head()` and `tail()`, but return `n` rows _per group_.
    
  * `slice_sample()` randomly selects rows, taking over from `sample_frac()` 
     and `sample_n()`.
  
  * `slice_min()` and `slice_max()` select the rows with the minimum or 
    maximum values of a variable, taking over from the confusing `top_n()`.

* `summarise()` can create summaries of greater than length 1 if you use a
  summary function that returns multiple values.

* `summarise()` gains a `.groups=` argument to control the grouping structure. 

* New `relocate()` verb makes it easy to move columns around within a data 
  frame (#4598).
  
* New `rename_with()` is designed specifically for the purpose of renaming
  selected columns with a function (#4771).

* `ungroup()` can now selectively remove grouping variables (#3760).

* `pull()` can now return named vectors by specifying an additional column name
  (@ilarischeinin, #4102).

## Experimental features

* `mutate()` (for data frames only), gains experimental new arguments
  `.before` and `.after` that allow you to control where the new columns are
  placed (#2047).

* `mutate()` (for data frames only), gains an experimental new argument 
  called `.keep` that allows you to control which variables are kept from
  the input `.data`. `.keep = "all"` is the default; it keeps all variables.
  `.keep = "none"` retains no input variables (except for grouping keys), 
  so behaves like `transmute()`. `.keep = "unused"` keeps only variables 
  not used to make new columns. `.keep = "used"` keeps only the input variables
  used to create new columns; it's useful for double checking your work (#3721).

* New, experimental, `with_groups()` makes it easy to temporarily group or
  ungroup (#4711).

## across()

* New function `across()` that can be used inside `summarise()`, `mutate()`,
  and other verbs to apply a function (or a set of functions) to a selection of 
  columns. See `vignette("colwise")` for more details.
  
* New function `c_across()` that can be used inside `summarise()` and `mutate()`
  in row-wise data frames to easily (e.g.) compute a row-wise mean of all
  numeric variables. See `vignette("rowwise")` for more details.

## rowwise()

* `rowwise()` is no longer questioning; we now understand that it's an
  important tool when you don't have vectorised code. It now also allows you to
  specify additional variables that should be preserved in the output when 
  summarising (#4723). The rowwise-ness is preserved by all operations;
  you need to explicit drop it with `as_tibble()` or `group_by()`.

* New, experimental, `nest_by()`. It has the same interface as `group_by()`,
  but returns a rowwise data frame of grouping keys, supplemental with a 
  list-column of data frames containing the rest of the data.

## vctrs

* The implementation of all dplyr verbs have been changed to use primitives
  provided by the vctrs package. This makes it easier to add support for 
  new types of vector, radically simplifies the implementation, and makes
  all dplyr verbs more consistent.

* The place where you are mostly likely to be impacted by the coercion
  changes is when working with factors in joins or grouped mutates:
  now when combining factors with different levels, dplyr creates a new
  factor with the union of the levels. This matches base R more closely, 
  and while perhaps strictly less correct, is much more convenient.

* dplyr dropped its two heaviest dependencies: Rcpp and BH. This should make
  it considerably easier and faster to build from source.
  
* The implementation of all verbs has been carefully thought through. This 
  mostly makes implementation simpler but should hopefully increase consistency,
  and also makes it easier to adapt to dplyr to new data structures in the 
  new future. Pragmatically, the biggest difference for most people will be
  that each verb documents its return value in terms of rows, columns, groups,
  and data frame attributes.

* Row names are now preserved when working with data frames.


## Grouping

* `group_by()` uses hashing from the `vctrs` package.

* Grouped data frames now have `names<-`, `[[<-`, `[<-` and `$<-` methods that
  re-generate the underlying grouping. Note that modifying grouping variables
  in multiple steps (i.e. `df$grp1 <- 1; df$grp2 <- 1`) will be inefficient
  since the data frame will be regrouped after each modification.

* `[.grouped_df` now regroups to respect any grouping columns that have
  been removed (#4708).

* `mutate()` and `summarise()` can now modify grouping variables (#4709).

* `group_modify()` works with additional arguments (@billdenney and @cderv, #4509)

* `group_by()` does not create an arbitrary NA group when grouping by factors
  with `drop = TRUE` (#4460).


## Lifecycle changes

* All deprecations now use the [lifecycle](https://lifecycle.r-lib.org), 
  that means by default you'll only see a deprecation warning once per session,
  and you can control with `options(lifecycle_verbosity = x)` where
  `x` is one of NULL, "quiet", "warning", and "error".

### Removed

* `id()`, deprecated in dplyr 0.5.0, is now defunct.

* `failwith()`, deprecated in dplyr 0.7.0, is now defunct.

* `tbl_cube()` and `nasa` have been pulled out into a separate cubelyr package
  (#4429).

* `rbind_all()` and `rbind_list()` have been removed (@bjungbogati, #4430).

* `dr_dplyr()` has been removed as it is no longer needed (#4433, @smwindecker).


### Deprecated

* Use of pkgconfig for setting `na_matches` argument to join functions is now
  deprecated (#4914). This was rarely used, and I'm now confident that the 
  default is correct for R.

* In `add_count()`, the `drop` argument has been deprecated because it didn't 
  actually affect the output.

* `add_rownames()`: please use `tibble::rownames_to_column()` instead.

* `as.tbl()` and `tbl_df()`: please use `as_tibble()` instead.

* `bench_tbls()`, `compare_tbls()`, `compare_tbls2()`, `eval_tbls()` and 
  `eval_tbls2()` are now deprecated. That were only used in a handful of 
  packages, and we now believe that you're better off performing comparisons 
  more directly (#4675).

* `combine()`: please use `vctrs::vec_c()` instead.

* `funs()`: please use `list()` instead.

* `group_by(add = )`: please use `.add`
  instead.

* `group_by(.dots = )`/`group_by_prepare(.dots = )`: please use `!!!` 
  instead (#4734).

* The use of zero-arg `group_indices()` to retrieve the group id for the
  "current" group is deprecated; instead use `cur_group_id()`.

* Passing arguments to `group_keys()` or `group_indices()` to change the
  grouping has been deprecated, instead do grouping first yourself.

* `location()` and `changes()`: please use `lobstr::ref()` instead.

* `progress_estimated()` is soft deprecated; it's not the responsibility of
  dplyr to provide progress bars (#4935).

* `src_local()` has been deprecated; it was part of an approach to testing
  dplyr backends that didn't pan out.

* `src_mysql()`, `src_postgres()`, and `src_sqlite()` has been deprecated. 
  We've recommended against them for some time. Instead please use the approach 
  described at <https://dbplyr.tidyverse.org/>.

* `select_vars()`, `rename_vars()`, `select_var()`, `current_vars()` are now
  deprecated (@perezp44, #4432)


### Superseded

* The scoped helpers (all functions ending in `_if`, `_at`, or `_all`) have
  been superseded by `across()`. This dramatically reduces the API surface for 
  dplyr, while at the same providing providing a more flexible and less 
  error-prone interface (#4769).
  
    `rename_*()` and `select_*()` have been superseded by `rename_with()`.

* `do()` is superseded in favour of `summarise()`.

* `sample_n()` and `sample_frac()` have been superseded by `slice_sample()`. 
  See `?sample_n` for details about why, and for examples converting from 
  old to new usage.

* `top_n()` has been superseded by`slice_min()`/`slice_max()`. See `?top_n` 
  for details about why, and how to convert old to new usage (#4494).

### Questioning

* `all_equal()` is questioning; it solves a problem that no longer seems 
  important.

### Stable

* `rowwise()` is no longer questioning.
  
## Documentation improvements

* New `vignette("base")` which describes how dplyr verbs relate to the
  base R equivalents (@sastoudt, #4755)

* New `vignette("grouping")` gives more details about how dplyr verbs change
  when applied to grouped data frames (#4779, @MikeKSmith).

* `vignette("programming")` has been completely rewritten to reflect our
  latest vocabulary, the most recent rlang features, and our current 
  recommendations. It should now be substantially easier to program with
  dplyr.

## Minor improvements and bug fixes
  
* dplyr now has a rudimentary, experimental, and stop-gap, extension mechanism
  documented in `?dplyr_extending`

* dplyr no longer provides a `all.equal.tbl_df()` method. It never should have
  done so in the first place because it owns neither the generic nor the class.
  It also provided a problematic implementation because, by default, it 
  ignored the order of the rows and the columns which is usually important.
  This is likely to cause new test failures in downstream packages; but on
  the whole we believe those failures to either reflect unexpected behaviour
  or tests that need to be strengthened (#2751).

* `coalesce()` now uses vctrs recycling and common type coercion rules (#5186).

* `count()` and `add_count()` do a better job of preserving input class
  and attributes (#4086).

* `distinct()` errors if you request it use variables that don't exist
  (this was previously a warning) (#4656).

* `filter()`, `mutate()` and  `summarise()` get better error messages. 

* `filter()` handles data frame results when all columns are logical vectors
  by reducing them with `&` (#4678). In particular this means `across()` can 
  be used in `filter()`. 

* `left_join()`, `right_join()`, and `full_join()` gain a `keep` argument so
  that you can optionally choose to keep both sets of join keys (#4589). This is
  useful when you want to figure out which rows were missing from either side.

* Join functions can now perform a cross-join by specifying `by = character()`
  (#4206.)

* `groups()` now returns `list()` for ungrouped data; previously it returned
  `NULL` which was type-unstable (when there are groups it returns a list
  of symbols).

* The first argument of `group_map()`, `group_modify()` and `group_walk()`
  has been changed to `.data` for consistency with other generics.

* `group_keys.rowwise_df()` gives a 0 column data frame with `n()` rows. 

* `group_map()` is now a generic (#4576).

* `group_by(..., .add = TRUE)` replaces `group_by(..., add = TRUE)`,
  with a deprecation message. The old argument name was a mistake because
  it prevents you from creating a new grouping var called `add` and
  it violates our naming conventions (#4137).

* `intersect()`, `union()`, `setdiff()` and `setequal()` generics are now
  imported from the generics package. This reduces a conflict with lubridate.

* `order_by()` gives an informative hint if you accidentally call it instead
  of `arrange()` #3357.

* `tally()` and `count()` now message if the default output `name` (n), already
  exists in the data frame. To quiet the message, you'll need to supply an 
  explicit `name` (#4284). You can override the default weighting to using a
  constant by setting `wt = 1`.

* `starwars` dataset now does a better job of separating biological sex from
  gender identity. The previous `gender` column has been renamed to `sex`,
  since it actually describes the individual's biological sex. A new `gender`
  column encodes the actual gender identity using other information about
  the Star Wars universe (@MeganBeckett, #4456).

* `src_tbls()` accepts `...` arguments (#4485, @ianmcook). This could be a
  breaking change for some dplyr backend packages that implement `src_tbls()`.

* Better performance for extracting slices of factors and ordered factors (#4501).

* `rename_at()` and `rename_all()` call the function with a simple character
  vector, not a `dplyr_sel_vars` (#4459).

* `ntile()` is now more consistent with database implementations if the buckets have irregular size (#4495).

# dplyr 0.8.5 (2020-03-07)

* Maintenance release for compatibility with R-devel.


# dplyr 0.8.4 (2020-01-30)

* Adapt tests to changes in dependent packages.


# dplyr 0.8.3 (2019-07-04)

* Fixed performance regression introduced in version 0.8.2 (#4458).


# dplyr 0.8.2 (2019-06-28)

## New functions

* `top_frac(data, proportion)` is a shorthand for `top_n(data, proportion * n())` (#4017).  

## colwise changes

* Using quosures in colwise verbs is deprecated (#4330).

* Updated `distinct_if()`, `distinct_at()` and `distinct_all()` to include `.keep_all` argument (@beansrowning, #4343).

* `rename_at()` handles empty selection (#4324). 

* `*_if()` functions correctly handle columns with special names (#4380).

* colwise functions support constants in formulas (#4374). 

## Hybrid evaluation changes

* hybrid rank functions correctly handle NA (#4427). 

* `first()`, `last()` and `nth()` hybrid version handles factors (#4295).

## Minor changes

* `top_n()` quotes its `n` argument, `n` no longer needs to be constant for all groups (#4017).  

* `tbl_vars()` keeps information on grouping columns by returning a `dplyr_sel_vars` object (#4106). 

* `group_split()` always sets the `ptype` attribute, which make it more robust in the case where there
  are 0 groups. 

* `group_map()` and `group_modify()` work in the 0 group edge case (#4421)

* `select.list()` method added so that `select()` does not dispatch on lists (#4279). 

* `view()` is reexported from tibble (#4423). 

* `group_by()` puts NA groups last in character vectors (#4227).

* `arrange()` handles integer64 objects (#4366). 

* `summarise()` correctly resolves summarised list columns (#4349). 

# dplyr 0.8.1 (2019-05-14)

## Breaking changes

* `group_modify()` is the new name of the function previously known as `group_map()`

## New functions

* `group_map()` now only calls the function on each group and return a list. 

* `group_by_drop_default()`, previously known as `dplyr:::group_drops()` is exported (#4245).

## Minor changes

* Lists of formulas passed to colwise verbs are now automatically named.

* `group_by()` does a shallow copy even in the no groups case (#4221).

* Fixed `mutate()` on rowwise data frames with 0 rows (#4224).

* Fixed handling of bare formulas in colwise verbs (#4183).

* Fixed performance of `n_distinct()` (#4202). 

* `group_indices()` now ignores empty groups by default for `data.frame`, which is
  consistent with the default of `group_by()` (@yutannihilation, #4208). 

* Fixed integer overflow in hybrid `ntile()` (#4186). 

* colwise functions `summarise_at()` ... can rename vars in the case of multiple functions (#4180).

* `select_if()` and `rename_if()` handle logical vector predicate (#4213). 

* hybrid `min()` and `max()` cast to integer when possible (#4258).

* `bind_rows()` correctly handles the cases where there are multiple consecutive `NULL` (#4296). 

* Support for R 3.1.* has been dropped. The minimal R version supported is now 3.2.0. 
  https://www.tidyverse.org/articles/2019/04/r-version-support/

* `rename_at()` handles empty selection (#4324). 

# dplyr 0.8.0.1 (2019-02-15)

* Fixed integer C/C++ division, forced released by CRAN (#4185). 

# dplyr 0.8.0 (2019-02-14)

## Breaking changes

* The error `could not find function "n"` or the warning 
  ```Calling `n()` without importing or prefixing it is deprecated, use `dplyr::n()` ``` 
  
  indicates when functions like `n()`, `row_number()`, ... are not imported or prefixed. 
  
  The easiest fix is to import dplyr with `import(dplyr)` in your `NAMESPACE` or
  `#' @import dplyr` in a roxygen comment, alternatively such functions can be 
  imported selectively as any other function with `importFrom(dplyr, n)` in the 
  `NAMESPACE` or `#' @importFrom dplyr n` in a roxygen comment. The third option is 
  to prefix them, i.e. use `dplyr::n()`
   
* If you see `checking S3 generic/method consistency` in R CMD check for your 
  package, note that : 
  
  - `sample_n()` and `sample_frac()` have gained `...`
  - `filter()` and `slice()` have gained `.preserve`
  - `group_by()` has gained `.drop`

* ```Error: `.data` is a corrupt grouped_df, ...```  signals code that makes 
  wrong assumptions about the internals of a grouped data frame. 

## New functions

* New selection helpers `group_cols()`. It can be called in selection contexts
  such as `select()` and matches the grouping variables of grouped tibbles.

* `last_col()` is re-exported from tidyselect (#3584). 

* `group_trim()` drops unused levels of factors that are used as grouping variables. 

* `nest_join()` creates a list column of the matching rows. `nest_join()` + `tidyr::unnest()` 
   is equivalent to `inner_join`  (#3570). 

    ```r
    band_members %>% 
      nest_join(band_instruments)
    ```
    
* `group_nest()` is similar to `tidyr::nest()` but focusing on the variables to nest by 
  instead of the nested columns. 
 
    ```r
    starwars %>%
      group_by(species, homeworld) %>% 
      group_nest()
      
    starwars %>%
      group_nest(species, homeworld)
    ```
    
* `group_split()` is similar to `base::split()` but operating on existing groups when 
  applied to a grouped data frame, or subject to the data mask on ungrouped data frames

    ```r
    starwars %>%
      group_by(species, homeworld) %>%   
      group_split()
    
    starwars %>%
      group_split(species, homeworld)
    ```
    
* `group_map()` and `group_walk()` are purrr-like functions to iterate on groups 
  of a grouped data frame, jointly identified by the data subset (exposed as `.x`) and the 
  data key (a one row tibble, exposed as `.y`). `group_map()` returns a grouped data frame that 
  combines the results of the function, `group_walk()` is only used for side effects and returns 
  its input invisibly. 
  
  ```r
  mtcars %>%
    group_by(cyl) %>%
    group_map(~ head(.x, 2L))
  ```

* `distinct_prepare()`, previously known as `distinct_vars()` is exported. This is mostly useful for
  alternative backends (e.g. `dbplyr`). 

## Major changes

* `group_by()` gains the `.drop` argument. When set to `FALSE` the groups are generated 
  based on factor levels, hence some groups may be empty (#341). 

    ```r
    # 3 groups
    tibble(
      x = 1:2, 
      f = factor(c("a", "b"), levels = c("a", "b", "c"))
    ) %>% 
      group_by(f, .drop = FALSE)
      
    # the order of the grouping variables matter
    df <- tibble(
      x = c(1,2,1,2), 
      f = factor(c("a", "b", "a", "b"), levels = c("a", "b", "c"))
    )
    df %>% group_by(f, x, .drop = FALSE)
    df %>% group_by(x, f, .drop = FALSE)
    ```
    
  The default behaviour drops the empty groups as in the previous versions. 
  
  ```r
  tibble(
      x = 1:2, 
      f = factor(c("a", "b"), levels = c("a", "b", "c"))
    ) %>% 
      group_by(f)
  ```

* `filter()` and `slice()` gain a `.preserve` argument to control which groups it should keep. The default 
  `filter(.preserve = FALSE)` recalculates the grouping structure based on the resulting data, 
  otherwise it is kept as is.

    ```r
    df <- tibble(
      x = c(1,2,1,2), 
      f = factor(c("a", "b", "a", "b"), levels = c("a", "b", "c"))
    ) %>% 
      group_by(x, f, .drop = FALSE)
    
    df %>% filter(x == 1)
    df %>% filter(x == 1, .preserve = TRUE)
    ```

* The notion of lazily grouped data frames have disappeared. All dplyr verbs now recalculate 
  immediately the grouping structure, and respect the levels of factors. 

* Subsets of columns now properly dispatch to the `[` or `[[` method when the column 
  is an object (a vector with a class) instead of making assumptions on how the 
  column should be handled. The `[` method must handle integer indices, including 
  `NA_integer_`, i.e. `x[NA_integer_]` should produce a vector of the same class
  as `x` with whatever represents a missing value.  

## Minor changes

* `tally()` works correctly on non-data frame table sources such as `tbl_sql` (#3075).

* `sample_n()` and `sample_frac()` can use `n()` (#3527)

* `distinct()` respects the order of the variables provided (#3195, @foo-bar-baz-qux)
  and handles the 0 rows and 0 columns special case (#2954).

* `combine()` uses tidy dots (#3407).

* `group_indices()` can be used without argument in expressions in verbs (#1185).

* Using `mutate_all()`, `transmute_all()`, `mutate_if()` and `transmute_if()`
  with grouped tibbles now informs you that the grouping variables are
  ignored. In the case of the `_all()` verbs, the message invites you to use
  `mutate_at(df, vars(-group_cols()))` (or the equivalent `transmute_at()` call)
  instead if you'd like to make it explicit in your code that the operation is
  not applied on the grouping variables.

* Scoped variants of `arrange()` respect the `.by_group` argument (#3504).

* `first()` and `last()` hybrid functions fall back to R evaluation when given no arguments (#3589). 

* `mutate()` removes a column when the expression evaluates to `NULL` for all groups (#2945).

* grouped data frames support `[, drop = TRUE]` (#3714). 

* New low-level constructor `new_grouped_df()` and validator `validate_grouped_df` (#3837). 

* `glimpse()` prints group information on grouped tibbles (#3384).

* `sample_n()` and `sample_frac()` gain `...` (#2888). 

* Scoped filter variants now support functions and purrr-like lambdas:

  ```r
  mtcars %>% filter_at(vars(hp, vs), ~ . %% 2 == 0)
  ```

## Lifecycle

* `do()`, `rowwise()` and `combine()` are questioning (#3494). 

* `funs()` is soft-deprecated and will start issuing warnings in a future version.

## Changes to column wise functions

* Scoped variants for `distinct()`: `distinct_at()`, `distinct_if()`, `distinct_all()` (#2948).

* `summarise_at()` excludes the grouping variables (#3613). 

* `mutate_all()`, `mutate_at()`, `summarise_all()` and `summarise_at()` handle utf-8 names (#2967).

## Performance

* R expressions that cannot be handled with native code are now evaluated with
  unwind-protection when available (on R 3.5 and later). This improves the
  performance of dplyr on data frames with many groups (and hence many
  expressions to evaluate). We benchmarked that computing a grouped average is
  consistently twice as fast with unwind-protection enabled.

  Unwind-protection also makes dplyr more robust in corner cases because it
  ensures the C++ destructors are correctly called in all circumstances
  (debugger exit, captured condition, restart invokation).

* `sample_n()` and `sample_frac()` gain `...` (#2888). 
* Improved performance for wide tibbles (#3335).

* Faster hybrid `sum()`, `mean()`, `var()` and `sd()` for logical vectors (#3189).

* Hybrid version of `sum(na.rm = FALSE)` exits early when there are missing values. 
  This considerably improves performance when there are missing values early in the vector (#3288). 

* `group_by()` does not trigger the additional `mutate()` on simple uses of the `.data` pronoun (#3533). 

## Internal

* The grouping metadata of grouped data frame has been reorganized in a single tidy tibble, that can be accessed
  with the new `group_data()` function. The grouping tibble consists of one column per grouping variable, 
  followed by a list column of the (1-based) indices of the groups. The new `group_rows()` function retrieves
  that list of indices (#3489). 
  
    ```r
    # the grouping metadata, as a tibble
    group_by(starwars, homeworld) %>% 
      group_data()
    
    # the indices
    group_by(starwars, homeworld) %>% 
      group_data() %>% 
      pull(.rows)
      
    group_by(starwars, homeworld) %>% 
      group_rows()
    ```

* Hybrid evaluation has been completely redesigned for better performance and stability. 

## Documentation

* Add documentation example for moving variable to back in `?select` (#3051).

* column wise functions are better documented, in particular explaining when 
  grouping variables are included as part of the selection. 

### Deprecated and defunct functions

* `mutate_each()` and `summarise_each()` are deprecated. 

# dplyr 0.7.6

* `exprs()` is no longer exported to avoid conflicts with `Biobase::exprs()`
  (#3638).

* The MASS package is explicitly suggested to fix CRAN warnings on R-devel
  (#3657).

* Set operations like `intersect()` and `setdiff()` reconstruct groups metadata (#3587) and keep the order of the rows (#3839).

* Using namespaced calls to `base::sort()` and `base::unique()` from C++ code
  to avoid ambiguities when these functions are overridden (#3644).

* Fix rchk errors (#3693).

# dplyr 0.7.5 (2018-04-14)

## Breaking changes for package developers

* The major change in this version is that dplyr now depends on the selecting
  backend of the tidyselect package. If you have been linking to
  `dplyr::select_helpers` documentation topic, you should update the link to
  point to `tidyselect::select_helpers`.

* Another change that causes warnings in packages is that dplyr now exports the
  `exprs()` function. This causes a collision with `Biobase::exprs()`. Either
  import functions from dplyr selectively rather than in bulk, or do not import
  `Biobase::exprs()` and refer to it with a namespace qualifier.

## Bug fixes

* `distinct(data, "string")` now returns a one-row data frame again. (The
  previous behavior was to return the data unchanged.)

* `do()` operations with more than one named argument can access `.` (#2998).

* Reindexing grouped data frames (e.g. after `filter()` or `..._join()`)
  never updates the `"class"` attribute. This also avoids unintended updates
  to the original object (#3438).

* Fixed rare column name clash in `..._join()` with non-join
  columns of the same name in both tables (#3266).

*  Fix `ntile()` and `row_number()` ordering to use the locale-dependent
  ordering functions in R when dealing with character vectors, rather than
  always using the C-locale ordering function in C (#2792, @foo-bar-baz-qux).

* Summaries of summaries (such as `summarise(b = sum(a), c = sum(b))`) are
  now computed using standard evaluation for simplicity and correctness, but
  slightly slower (#3233).

* Fixed `summarise()` for empty data frames with zero columns (#3071).

## Major changes

* `enexpr()`, `expr()`, `exprs()`, `sym()` and `syms()` are now
  exported. `sym()` and `syms()` construct symbols from strings or character
  vectors. The `expr()` variants are equivalent to `quo()`, `quos()` and
  `enquo()` but return simple expressions rather than quosures. They support
  quasiquotation.

* dplyr now depends on the new tidyselect package to power `select()`,
  `rename()`, `pull()` and their variants (#2896). Consequently
  `select_vars()`, `select_var()` and `rename_vars()` are
  soft-deprecated and will start issuing warnings in a future version.

  Following the switch to tidyselect, `select()` and `rename()` fully support
  character vectors. You can now unquote variables like this:

  ```
  vars <- c("disp", "cyl")
  select(mtcars, !! vars)
  select(mtcars, -(!! vars))
  ```

  Note that this only works in selecting functions because in other contexts
  strings and character vectors are ambiguous. For instance strings are a valid
  input in mutating operations and `mutate(df, "foo")` creates a new column by
  recycling "foo" to the number of rows.

## Minor changes

* Support for raw vector columns in `arrange()`, `group_by()`, `mutate()`,
  `summarise()` and `..._join()` (minimal `raw` x `raw` support initially) (#1803). 

* `bind_cols()` handles unnamed list (#3402).

* `bind_rows()` works around corrupt columns that have the object bit set
  while having no class attribute (#3349). 

* `combine()` returns `logical()` when all inputs are `NULL` (or when there
  are no inputs) (#3365, @zeehio).

*  `distinct()` now supports renaming columns (#3234).

* Hybrid evaluation simplifies `dplyr::foo()` to `foo()` (#3309). Hybrid
  functions can now be masked by regular R functions to turn off hybrid
  evaluation (#3255). The hybrid evaluator finds functions from dplyr even if
  dplyr is not attached (#3456).

* In `mutate()` it is now illegal to use `data.frame` in the rhs (#3298). 

* Support `!!!` in `recode_factor()` (#3390).

* `row_number()` works on empty subsets (#3454).

* `select()` and `vars()` now treat `NULL` as empty inputs (#3023).

* Scoped select and rename functions (`select_all()`, `rename_if()` etc.)
  now work with grouped data frames, adapting the grouping as necessary
  (#2947, #3410). `group_by_at()` can group by an existing grouping variable
  (#3351). `arrange_at()` can use grouping variables (#3332). 

* `slice()` no longer enforce tibble classes when input is a simple
  `data.frame`, and ignores 0 (#3297, #3313).

* `transmute()` no longer prints a message when including a group variable.

## Documentation

* Improved documentation for `funs()` (#3094) and set operations (e.g. `union()`) (#3238, @edublancas).

## Error messages

* Better error message if dbplyr is not installed when accessing database
  backends (#3225).

* `arrange()` fails gracefully on `data.frame` columns (#3153).

* Corrected error message when calling `cbind()` with an object of wrong
  length (#3085).

* Add warning with explanation to `distinct()` if any of the selected columns
  are of type `list` (#3088, @foo-bar-baz-qux), or when used on unknown columns
  (#2867, @foo-bar-baz-qux).

* Show clear error message for bad arguments to `funs()` (#3368).

* Better error message in `..._join()` when joining data frames with duplicate
  or `NA` column names. Joining such data frames with a semi- or anti-join
  now gives a warning, which may be converted to an error in future versions
  (#3243, #3417).

* Dedicated error message when trying to use columns of the `Interval`
  or `Period` classes (#2568).

* Added an `.onDetach()` hook that allows for plyr to be loaded and attached
  without the warning message that says functions in dplyr will be masked,
  since dplyr is no longer attached (#3359, @jwnorman).

## Performance

* `sample_n()` and `sample_frac()` on grouped data frame are now faster
  especially for those with large number of groups (#3193, @saurfang).

## Internal

* Compute variable names for joins in R (#3430).

* Bumped Rcpp dependency to 0.12.15 to avoid imperfect detection of `NA`
  values in hybrid evaluation fixed in RcppCore/Rcpp#790 (#2919).

* Avoid cleaning the data mask, a temporary environment used to evaluate
  expressions. If the environment, in which e.g. a `mutate()` expression
  is evaluated, is preserved until after the operation, accessing variables
  from that environment now gives a warning but still returns `NULL` (#3318).

# dplyr 0.7.4

* Fix recent Fedora and ASAN check errors (#3098).

* Avoid dependency on Rcpp 0.12.10 (#3106).

# dplyr 0.7.3

* Fixed protection error that occurred when creating a character column using grouped `mutate()` (#2971).

* Fixed a rare problem with accessing variable values in `summarise()` when all groups have size one (#3050).
* `distinct()` now throws an error when used on unknown columns
  (#2867, @foo-bar-baz-qux).


* Fixed rare out-of-bounds memory write in `slice()` when negative indices beyond the number of rows were involved (#3073).

* `select()`, `rename()` and `summarise()` no longer change the grouped vars of the original data (#3038).

* `nth(default = var)`, `first(default = var)` and `last(default = var)` fall back to standard evaluation in a grouped operation instead of triggering an error (#3045).

* `case_when()` now works if all LHS are atomic (#2909), or when LHS or RHS values are zero-length vectors (#3048).

* `case_when()` accepts `NA` on the LHS (#2927).

* Semi- and anti-joins now preserve the order of left-hand-side data frame (#3089).

* Improved error message for invalid list arguments to `bind_rows()` (#3068).

* Grouping by character vectors is now faster (#2204).

* Fixed a crash that occurred when an unexpected input was supplied to
  the `call` argument of `order_by()` (#3065).


# dplyr 0.7.2

* Move build-time vs. run-time checks out of `.onLoad()` and into `dr_dplyr()`.


# dplyr 0.7.1

* Use new versions of bindrcpp and glue to avoid protection problems.
  Avoid wrapping arguments to internal error functions (#2877). Fix
  two protection mistakes found by rchk (#2868).

* Fix C++ error that caused compilation to fail on mac cran (#2862)

* Fix undefined behaviour in `between()`, where `NA_REAL` were
  assigned instead of `NA_LOGICAL`. (#2855, @zeehio)

* `top_n()` now executes operations lazily for compatibility with
  database backends (#2848).

* Reuse of new variables created in ungrouped `mutate()` possible
  again, regression introduced in dplyr 0.7.0 (#2869).

* Quosured symbols do not prevent hybrid handling anymore. This should
  fix many performance issues introduced with tidyeval (#2822).


# dplyr 0.7.0

## New data, functions, and features

* Five new datasets provide some interesting built-in datasets to demonstrate
  dplyr verbs (#2094):

  * `starwars` dataset about starwars characters; has list columns
  * `storms` has the trajectories of ~200 tropical storms
  * `band_members`, `band_instruments` and `band_instruments2`
    has some simple data to demonstrate joins.

* New `add_count()` and `add_tally()` for adding an `n` column within groups
  (#2078, @dgrtwo).

* `arrange()` for grouped data frames gains a `.by_group` argument so you
  can choose to sort by groups if you want to (defaults to `FALSE`) (#2318)

* New `pull()` generic for extracting a single column either by name or position
  (either from the left or the right). Thanks to @paulponcet for the idea (#2054).

  This verb is powered with the new `select_var()` internal helper,
  which is exported as well. It is like `select_vars()` but returns a
  single variable.

* `as_tibble()` is re-exported from tibble. This is the recommend way to create
  tibbles from existing data frames. `tbl_df()` has been softly deprecated.
  `tribble()` is now imported from tibble (#2336, @chrMongeau); this
  is now preferred to `frame_data()`.

## Deprecated and defunct

* dplyr no longer messages that you need dtplyr to work with data.table (#2489).

* Long deprecated `regroup()`, `mutate_each_q()` and
  `summarise_each_q()` functions have been removed.

* Deprecated `failwith()`. I'm not even sure why it was here.

* Soft-deprecated `mutate_each()` and `summarise_each()`, these functions
  print a message which will be changed to a warning in the next release.

* The `.env` argument to `sample_n()` and `sample_frac()` is defunct,
  passing a value to this argument print a message which will be changed to a
  warning in the next release.

## Databases

This version of dplyr includes some major changes to how database connections work. By and large, you should be able to continue using your existing dplyr database code without modification, but there are two big changes that you should be aware of:

* Almost all database related code has been moved out of dplyr and into a
  new package, [dbplyr](https://github.com/tidyverse/dbplyr/). This makes dplyr
  simpler, and will make it easier to release fixes for bugs that only affect
  databases. `src_mysql()`, `src_postgres()`, and `src_sqlite()` will still
  live dplyr so your existing code continues to work.

* It is no longer necessary to create a remote "src". Instead you can work
  directly with the database connection returned by DBI. This reflects the
  maturity of the DBI ecosystem. Thanks largely to the work of Kirill Muller
  (funded by the R Consortium) DBI backends are now much more consistent,
  comprehensive, and easier to use. That means that there's no longer a
  need for a layer in between you and DBI.

You can continue to use `src_mysql()`, `src_postgres()`, and `src_sqlite()`, but I recommend a new style that makes the connection to DBI more clear:

```R
library(dplyr)

con <- DBI::dbConnect(RSQLite::SQLite(), ":memory:")
DBI::dbWriteTable(con, "mtcars", mtcars)

mtcars2 <- tbl(con, "mtcars")
mtcars2
```

This is particularly useful if you want to perform non-SELECT queries as you can do whatever you want with `DBI::dbGetQuery()` and `DBI::dbExecute()`.

If you've implemented a database backend for dplyr, please read the [backend news](https://github.com/tidyverse/dbplyr/blob/main/NEWS.md#backends) to see what's changed from your perspective (not much). If you want to ensure your package works with both the current and previous version of dplyr, see `wrap_dbplyr_obj()` for helpers.

## UTF-8

* Internally, column names are always represented as character vectors,
  and not as language symbols, to avoid encoding problems on Windows
  (#1950, #2387, #2388).

* Error messages and explanations of data frame inequality are now encoded in
  UTF-8, also on Windows (#2441).

* Joins now always reencode character columns to UTF-8 if necessary. This gives
  a nice speedup, because now pointer comparison can be used instead of string
  comparison, but relies on a proper encoding tag for all strings (#2514).

* Fixed problems when joining factor or character encodings with a mix of
  native and UTF-8 encoded values (#1885, #2118, #2271, #2451).

* Fix `group_by()` for data frames that have UTF-8 encoded names (#2284, #2382).

* New `group_vars()` generic that returns the grouping as character vector, to
  avoid the potentially lossy conversion to language symbols. The list returned
  by `group_by_prepare()` now has a new `group_names` component (#1950, #2384).

## Colwise functions

* `rename()`, `select()`, `group_by()`, `filter()`, `arrange()` and
  `transmute()` now have scoped variants (verbs suffixed with `_if()`,
  `_at()` and `_all()`). Like `mutate_all()`, `summarise_if()`, etc,
  these variants apply an operation to a selection of variables.

* The scoped verbs taking predicates (`mutate_if()`, `summarise_if()`,
  etc) now support S3 objects and lazy tables. S3 objects should
  implement methods for `length()`, `[[` and `tbl_vars()`. For lazy
  tables, the first 100 rows are collected and the predicate is
  applied on this subset of the data. This is robust for the common
  case of checking the type of a column (#2129).

* Summarise and mutate colwise functions pass `...` on the the manipulation
  functions.

* The performance of colwise verbs like `mutate_all()` is now back to
  where it was in `mutate_each()`.

* `funs()` has better handling of namespaced functions (#2089).

* Fix issue with `mutate_if()` and `summarise_if()` when a predicate
  function returns a vector of `FALSE` (#1989, #2009, #2011).

## Tidyeval

dplyr has a new approach to non-standard evaluation (NSE) called tidyeval.
It is described in detail in `vignette("programming")` but, in brief, gives you
the ability to interpolate values in contexts where dplyr usually works with expressions:

```{r}
my_var <- quo(homeworld)

starwars %>%
  group_by(!!my_var) %>%
  summarise_at(vars(height:mass), mean, na.rm = TRUE)
```

This means that the underscored version of each main verb is no longer needed,
and so these functions have been deprecated (but remain around for backward compatibility).

* `order_by()`, `top_n()`, `sample_n()` and `sample_frac()` now use
  tidyeval to capture their arguments by expression. This makes it
  possible to use unquoting idioms (see `vignette("programming")`) and
  fixes scoping issues (#2297).

* Most verbs taking dots now ignore the last argument if empty. This
  makes it easier to copy lines of code without having to worry about
  deleting trailing commas (#1039).

* [API] The new `.data` and `.env` environments can be used inside
  all verbs that operate on data: `.data$column_name` accesses the column
  `column_name`, whereas `.env$var` accesses the external variable `var`.
  Columns or external variables named `.data` or `.env` are shadowed, use
  `.data$...` and/or `.env$...` to access them.  (`.data` implements strict
  matching also for the `$` operator (#2591).)

    The `column()` and `global()` functions have been removed. They were never
    documented officially. Use the new `.data` and `.env` environments instead.

* Expressions in verbs are now interpreted correctly in many cases that
  failed before (e.g., use of `$`, `case_when()`, nonstandard evaluation, ...).
  These expressions are now evaluated in a specially constructed temporary
  environment that retrieves column data on demand with the help of the
  `bindrcpp` package (#2190). This temporary environment poses restrictions on
  assignments using `<-` inside verbs. To prevent leaking of broken bindings,
  the temporary environment is cleared after the evaluation (#2435).

## Verbs

### Joins

* [API] `xxx_join.tbl_df(na_matches = "never")` treats all `NA` values as
  different from each other (and from any other value), so that they never
  match.  This corresponds to the behavior of joins for database sources,
  and of database joins in general.  To match `NA` values, pass
  `na_matches = "na"` to the join verbs; this is only supported for data frames.
  The default is `na_matches = "na"`, kept for the sake of compatibility
  to v0.5.0. It can be tweaked by calling
  `pkgconfig::set_config("dplyr::na_matches", "na")` (#2033).

* `common_by()` gets a better error message for unexpected inputs (#2091)

* Fix groups when joining grouped data frames with duplicate columns
  (#2330, #2334, @davidkretch).

* One of the two join suffixes can now be an empty string, dplyr no longer
  hangs (#2228, #2445).

* Anti- and semi-joins warn if factor levels are inconsistent (#2741).

* Warnings about join column inconsistencies now contain the column names
  (#2728).

### Select

* For selecting variables, the first selector decides if it's an inclusive
  selection (i.e., the initial column list is empty), or an exclusive selection
  (i.e., the initial column list contains all columns). This means that
  `select(mtcars, contains("am"), contains("FOO"), contains("vs"))` now returns
  again both `am` and `vs` columns like in dplyr 0.4.3 (#2275, #2289, @r2evans).

* Select helpers now throw an error if called when no variables have been
  set (#2452)

* Helper functions in `select()` (and related verbs) are now evaluated
  in a context where column names do not exist (#2184).

* `select()` (and the internal function `select_vars()`) now support
  column names in addition to column positions. As a result,
  expressions like `select(mtcars, "cyl")` are now allowed.

### Other

* `recode()`, `case_when()` and `coalesce()` now support splicing of
  arguments with rlang's `!!!` operator.

* `count()` now preserves the grouping of its input (#2021).

* `distinct()` no longer duplicates variables (#2001).

* Empty `distinct()` with a grouped data frame works the same way as
  an empty `distinct()` on an ungrouped data frame, namely it uses all
  variables (#2476).

* `copy_to()` now returns it's output invisibly (since you're often just
   calling for the side-effect).

* `filter()` and `lag()` throw informative error if used with ts objects (#2219)

* `mutate()` recycles list columns of length 1 (#2171).

* `mutate()` gives better error message when attempting to add a non-vector
  column (#2319), or attempting to remove a column with `NULL` (#2187, #2439).

* `summarise()` now correctly evaluates newly created factors (#2217), and
  can create ordered factors (#2200).

* Ungrouped `summarise()` uses summary variables correctly (#2404, #2453).

* Grouped `summarise()` no longer converts character `NA` to empty strings (#1839).

## Combining and comparing

* `all_equal()` now reports multiple problems as a character vector (#1819, #2442).

* `all_equal()` checks that factor levels are equal (#2440, #2442).

* `bind_rows()` and `bind_cols()` give an error for database tables (#2373).

* `bind_rows()` works correctly with `NULL` arguments and an `.id` argument
  (#2056), and also for zero-column data frames (#2175).

* Breaking change: `bind_rows()` and `combine()` are more strict when coercing.
  Logical values are no longer coerced to integer and numeric. Date, POSIXct
  and other integer or double-based classes are no longer coerced to integer or
  double as there is chance of attributes or information being lost
  (#2209, @zeehio).

* `bind_cols()` now calls `tibble::repair_names()` to ensure that all
  names are unique (#2248).

* `bind_cols()` handles empty argument list (#2048).

* `bind_cols()` better handles `NULL` inputs (#2303, #2443).

* `bind_rows()` explicitly rejects columns containing data frames
  (#2015, #2446).

* `bind_rows()` and `bind_cols()` now accept vectors. They are treated
  as rows by the former and columns by the latter. Rows require inner
  names like `c(col1 = 1, col2 = 2)`, while columns require outer
  names: `col1 = c(1, 2)`. Lists are still treated as data frames but
  can be spliced explicitly with `!!!`, e.g. `bind_rows(!!! x)` (#1676).

* `rbind_list()` and `rbind_all()` now call `.Deprecated()`, they will be removed
  in the next CRAN release. Please use `bind_rows()` instead.

* `combine()` accepts `NA` values (#2203, @zeehio)

* `combine()` and `bind_rows()` with character and factor types now always warn
  about the coercion to character (#2317, @zeehio)

* `combine()` and `bind_rows()` accept `difftime` objects.

* `mutate` coerces results from grouped dataframes accepting combinable data
  types (such as `integer` and `numeric`). (#1892, @zeehio)

## Vector functions

* `%in%` gets new hybrid handler (#126).

* `between()` returns NA if `left` or `right` is `NA` (fixes #2562).

* `case_when()` supports `NA` values (#2000, @tjmahr).

* `first()`, `last()`, and `nth()` have better default values for factor,
  Dates, POSIXct, and data frame inputs (#2029).

* Fixed segmentation faults in hybrid evaluation of `first()`, `last()`,
  `nth()`,  `lead()`, and `lag()`. These functions now always fall back to the R
  implementation if called with arguments that the hybrid evaluator cannot
  handle (#948, #1980).

* `n_distinct()` gets larger hash tables given slightly better performance (#977).

* `nth()` and `ntile()` are more careful about proper data types of their return values (#2306).

* `ntile()` ignores `NA` when computing group membership (#2564).

* `lag()` enforces integer `n` (#2162, @kevinushey).

* hybrid `min()` and `max()` now always return a `numeric` and work correctly
  in edge cases (empty input, all `NA`, ...) (#2305, #2436).

* `min_rank("string")` no longer segfaults in hybrid evaluation (#2279, #2444).

* `recode()` can now recode a factor to other types (#2268)

* `recode()` gains `.dots` argument to support passing replacements as list
  (#2110, @jlegewie).

## Other minor changes and bug fixes

* Many error messages are more helpful by referring to a column name or a
  position in the argument list (#2448).

* New `is_grouped_df()` alias to `is.grouped_df()`.

* `tbl_vars()` now has a `group_vars` argument set to `TRUE` by
  default. If `FALSE`, group variables are not returned.

* Fixed segmentation fault after calling `rename()` on an invalid grouped
  data frame (#2031).

* `rename_vars()` gains a `strict` argument to control if an
  error is thrown when you try and rename a variable that doesn't
  exist.

* Fixed undefined behavior for `slice()` on a zero-column data frame (#2490).

* Fixed very rare case of false match during join (#2515).

* Restricted workaround for `match()` to R 3.3.0. (#1858).

* dplyr now warns on load when the version of R or Rcpp during installation is
  different to the currently installed version (#2514).

* Fixed improper reuse of attributes when creating a list column in `summarise()`
  and perhaps `mutate()` (#2231).

* `mutate()` and `summarise()` always strip the `names` attribute from new
  or updated columns, even for ungrouped operations (#1689).

* Fixed rare error that could lead to a segmentation fault in
  `all_equal(ignore_col_order = FALSE)` (#2502).

* The "dim" and "dimnames" attributes are always stripped when copying a
  vector (#1918, #2049).

* `grouped_df` and `rowwise` are registered officially as S3 classes.
  This makes them easier to use with S4 (#2276, @joranE, #2789).

* All operations that return tibbles now include the `"tbl"` class.
  This is important for correct printing with tibble 1.3.1 (#2789).

* Makeflags uses PKG_CPPFLAGS for defining preprocessor macros.

* astyle formatting for C++ code, tested but not changed as part of the tests
  (#2086, #2103).

* Update RStudio project settings to install tests (#1952).

* Using `Rcpp::interfaces()` to register C callable interfaces, and registering all native exported functions via `R_registerRoutines()` and `useDynLib(.registration = TRUE)` (#2146).

* Formatting of grouped data frames now works by overriding the `tbl_sum()` generic instead of `print()`. This means that the output is more consistent with tibble, and that `format()` is now supported also for SQL sources (#2781).


# dplyr 0.5.0

## Breaking changes

### Existing functions

* `arrange()` once again ignores grouping (#1206).

* `distinct()` now only keeps the distinct variables. If you want to return
  all variables (using the first row for non-distinct values) use
  `.keep_all = TRUE` (#1110). For SQL sources, `.keep_all = FALSE` is
  implemented using `GROUP BY`, and `.keep_all = TRUE` raises an error
  (#1937, #1942, @krlmlr). (The default behaviour of using all variables
  when none are specified remains - this note only applies if you select
  some variables).

* The select helper functions `starts_with()`, `ends_with()` etc are now
  real exported functions. This means that you'll need to import those
  functions if you're using from a package where dplyr is not attached.
  i.e. `dplyr::select(mtcars, starts_with("m"))` used to work, but
  now you'll need `dplyr::select(mtcars, dplyr::starts_with("m"))`.

### Deprecated and defunct functions

* The long deprecated `chain()`, `chain_q()` and `%.%` have been removed.
  Please use `%>%` instead.

* `id()` has been deprecated. Please use `group_indices()` instead
  (#808).

* `rbind_all()` and `rbind_list()` are formally deprecated. Please use
  `bind_rows()` instead (#803).

* Outdated benchmarking demos have been removed (#1487).

* Code related to starting and signalling clusters has been moved out to
  [multidplyr](https://github.com/tidyverse/multidplyr).

## New functions

* `coalesce()` finds the first non-missing value from a set of vectors.
  (#1666, thanks to @krlmlr for initial implementation).

* `case_when()` is a general vectorised if + else if (#631).

* `if_else()` is a vectorised if statement: it's a stricter (type-safe),
  faster, and more predictable version of `ifelse()`. In SQL it is
  translated to a `CASE` statement.

* `na_if()` makes it easy to replace a certain value with an `NA` (#1707).
  In SQL it is translated to `NULL_IF`.

* `near(x, y)` is a helper for `abs(x - y) < tol` (#1607).

* `recode()` is vectorised equivalent to `switch()` (#1710).

* `union_all()` method. Maps to `UNION ALL` for SQL sources, `bind_rows()`
  for data frames/tbl\_dfs, and `combine()` for vectors (#1045).

* A new family of functions replace `summarise_each()` and
  `mutate_each()` (which will thus be deprecated in a future release).
  `summarise_all()` and `mutate_all()` apply a function to all columns
  while `summarise_at()` and `mutate_at()` operate on a subset of
  columns. These columns are selected with either a character vector
  of columns names, a numeric vector of column positions, or a column
  specification with `select()` semantics generated by the new
  `columns()` helper. In addition, `summarise_if()` and `mutate_if()`
  take a predicate function or a logical vector (these verbs currently
  require local sources). All these functions can now take ordinary
  functions instead of a list of functions generated by `funs()`
  (though this is only useful for local sources). (#1845, @lionel-)

* `select_if()` lets you select columns with a predicate function.
  Only compatible with local sources. (#497, #1569, @lionel-)

## Local backends

### dtplyr

All data table related code has been separated out in to a new dtplyr package. This decouples the development of the data.table interface from the development of the dplyr package. If both data.table and dplyr are loaded, you'll get a message reminding you to load dtplyr.

### Tibble

Functions related to the creation and coercion of `tbl_df`s, now live in their own package: [tibble](https://www.rstudio.com/blog/tibble-1-0-0/). See `vignette("tibble")` for more details.

* `$` and `[[` methods that never do partial matching (#1504), and throw
  an error if the variable does not exist.

* `all_equal()` allows to compare data frames ignoring row and column order,
  and optionally ignoring minor differences in type (e.g. int vs. double)
  (#821). The test handles the case where the df has 0 columns (#1506).
  The test fails fails when convert is `FALSE` and types don't match (#1484).

* `all_equal()` shows better error message when comparing raw values
  or when types are incompatible and `convert = TRUE` (#1820, @krlmlr).

* `add_row()` makes it easy to add a new row to data frame (#1021)

* `as_data_frame()` is now an S3 generic with methods for lists (the old
  `as_data_frame()`), data frames (trivial), and matrices (with efficient
  C++ implementation) (#876). It no longer strips subclasses.

* The internals of `data_frame()` and `as_data_frame()` have been aligned,
  so `as_data_frame()` will now automatically recycle length-1 vectors.
  Both functions give more informative error messages if you attempting to
  create an invalid data frame. You can no longer create a data frame with
  duplicated names (#820). Both check for `POSIXlt` columns, and tell you to
  use `POSIXct` instead (#813).

* `frame_data()` properly constructs rectangular tables (#1377, @kevinushey),
  and supports list-cols.

* `glimpse()` is now a generic. The default method dispatches to `str()`
  (#1325).  It now (invisibly) returns its first argument (#1570).

*  `lst()` and `lst_()` which create lists in the same way that
  `data_frame()` and `data_frame_()` create data frames (#1290).

* `print.tbl_df()` is considerably faster if you have very wide data frames.
  It will now also only list the first 100 additional variables not already
  on screen - control this with the new `n_extra` parameter to `print()`
  (#1161). When printing a grouped data frame the number of groups is now
  printed with thousands separators (#1398). The type of list columns
  is correctly printed (#1379)

* Package includes `setOldClass(c("tbl_df", "tbl", "data.frame"))` to help
  with S4 dispatch (#969).

* `tbl_df` automatically generates column names (#1606).

### tbl_cube

* new `as_data_frame.tbl_cube()` (#1563, @krlmlr).

* `tbl_cube`s are now constructed correctly from data frames, duplicate
  dimension values are detected, missing dimension values are filled
  with `NA`. The construction from data frames now guesses the measure
  variables by default, and allows specification of dimension and/or
  measure variables (#1568, @krlmlr).

* Swap order of `dim_names` and `met_name` arguments in `as.tbl_cube`
  (for `array`, `table` and `matrix`) for consistency with `tbl_cube` and
  `as.tbl_cube.data.frame`. Also, the `met_name` argument to
  `as.tbl_cube.table` now defaults to `"Freq"` for consistency with
  `as.data.frame.table` (@krlmlr, #1374).

## Remote backends

* `as_data_frame()` on SQL sources now returns all rows (#1752, #1821,
  @krlmlr).

* `compute()` gets new parameters `indexes` and `unique_indexes` that make
  it easier to add indexes (#1499, @krlmlr).

* `db_explain()` gains a default method for DBIConnections (#1177).

* The backend testing system has been improved. This lead to the removal of
  `temp_srcs()`. In the unlikely event that you were using this function,
  you can instead use `test_register_src()`, `test_load()`, and `test_frame()`.

* You can now use `right_join()` and `full_join()` with remote tables (#1172).

### SQLite

* `src_memdb()` is a session-local in-memory SQLite database.
  `memdb_frame()` works like `data_frame()`, but creates a new table in
  that database.

* `src_sqlite()` now uses a stricter quoting character, `` ` ``, instead of
  `"`. SQLite "helpfully" will convert `"x"` into a string if there is
  no identifier called x in the current scope (#1426).

* `src_sqlite()` throws errors if you try and use it with window functions
  (#907).

### SQL translation

* `filter.tbl_sql()` now puts parens around each argument (#934).

* Unary `-` is better translated (#1002).

* `escape.POSIXt()` method makes it easier to use date times. The date is
  rendered in ISO 8601 format in UTC, which should work in most databases
  (#857).

* `is.na()` gets a missing space (#1695).

* `if`, `is.na()`, and `is.null()` get extra parens to make precedence
  more clear (#1695).

* `pmin()` and `pmax()` are translated to `MIN()` and `MAX()` (#1711).

* Window functions:

    * Work on ungrouped data (#1061).

    * Warning if order is not set on cumulative window functions.

    * Multiple partitions or ordering variables in windowed functions no
      longer generate extra parentheses, so should work for more databases
      (#1060)

### Internals

This version includes an almost total rewrite of how dplyr verbs are translated into SQL. Previously, I used a rather ad-hoc approach, which tried to guess when a new subquery was needed. Unfortunately this approach was fraught with bugs, so in this version I've implemented a much richer internal data model. Now there is a three step process:

1.  When applied to a `tbl_lazy`, each dplyr verb captures its inputs
    and stores in a `op` (short for operation) object.

2.  `sql_build()` iterates through the operations building to build up an
    object that represents a SQL query. These objects are convenient for
    testing as they are lists, and are backend agnostics.

3.  `sql_render()` iterates through the queries and generates the SQL,
    using generics (like `sql_select()`) that can vary based on the
    backend.

In the short-term, this increased abstraction is likely to lead to some minor performance decreases, but the chance of dplyr generating correct SQL is much much higher. In the long-term, these abstractions will make it possible to write a query optimiser/compiler in dplyr, which would make it possible to generate much more succinct queries.

If you have written a dplyr backend, you'll need to make some minor changes to your package:

* `sql_join()` has been considerably simplified - it is now only responsible
  for generating the join query, not for generating the intermediate selects
  that rename the variable. Similarly for `sql_semi_join()`. If you've
  provided new methods in your backend, you'll need to rewrite.

* `select_query()` gains a distinct argument which is used for generating
  queries for `distinct()`. It loses the `offset` argument which was
  never used (and hence never tested).

* `src_translate_env()` has been replaced by `sql_translate_env()` which
  should have methods for the connection object.

There were two other tweaks to the exported API, but these are less likely to affect anyone.

* `translate_sql()` and `partial_eval()` got a new API: now use connection +
  variable names, rather than a `tbl`. This makes testing considerably easier.
  `translate_sql_q()` has been renamed to `translate_sql_()`.

* Also note that the sql generation generics now have a default method, instead
  methods for DBIConnection and NULL.

## Minor improvements and bug fixes

### Single table verbs

* Avoiding segfaults in presence of `raw` columns (#1803, #1817, @krlmlr).

* `arrange()` fails gracefully on list columns (#1489) and matrices
  (#1870, #1945, @krlmlr).

* `count()` now adds additional grouping variables, rather than overriding
  existing (#1703). `tally()` and `count()` can now count a variable
  called `n` (#1633). Weighted `count()`/`tally()` ignore `NA`s (#1145).

* The progress bar in `do()` is now updated at most 20 times per second,
  avoiding unnecessary redraws (#1734, @mkuhn)

* `distinct()` doesn't crash when given a 0-column data frame (#1437).

* `filter()` throws an error if you supply an named arguments. This is usually
  a type: `filter(df, x = 1)` instead of `filter(df, x == 1)` (#1529).

* `summarise()` correctly coerces factors with different levels (#1678),
  handles min/max of already summarised variable (#1622), and
  supports data frames as columns (#1425).

* `select()` now informs you that it adds missing grouping variables
  (#1511). It works even if the grouping variable has a non-syntactic name
  (#1138). Negating a failed match (e.g. `select(mtcars, -contains("x"))`)
  returns all columns, instead of no columns (#1176)

    The `select()` helpers are now exported and have their own
    documentation (#1410). `one_of()` gives a useful error message if
    variables names are not found in data frame (#1407).

* The naming behaviour of `summarise_each()` and `mutate_each()` has been
  tweaked so that you can force inclusion of both the function and the
  variable name: `summarise_each(mtcars, funs(mean = mean), everything())`
  (#442).

* `mutate()` handles factors that are all `NA` (#1645), or have different
  levels in different groups (#1414). It disambiguates `NA` and `NaN` (#1448),
  and silently promotes groups that only contain `NA` (#1463). It deep copies
  data in list columns (#1643), and correctly fails on incompatible columns
  (#1641). `mutate()` on a grouped data no longer groups grouping attributes
  (#1120). `rowwise()` mutate gives expected results (#1381).

* `one_of()` tolerates unknown variables in `vars`, but warns (#1848, @jennybc).

* `print.grouped_df()` passes on `...` to `print()` (#1893).

* `slice()` correctly handles grouped attributes (#1405).

* `ungroup()` generic gains `...` (#922).

### Dual table verbs
* `bind_cols()` matches the behaviour of `bind_rows()` and ignores `NULL`
  inputs (#1148). It also handles `POSIXct`s with integer base type (#1402).

* `bind_rows()` handles 0-length named lists (#1515), promotes factors to
  characters (#1538), and warns when binding factor and character (#1485).
  bind_rows()` is more flexible in the way it can accept data frames,
  lists, list of data frames, and list of lists (#1389).

* `bind_rows()` rejects `POSIXlt` columns (#1875, @krlmlr).

* Both `bind_cols()` and `bind_rows()` infer classes and grouping information
  from the first data frame (#1692).

* `rbind()` and `cbind()` get `grouped_df()` methods that make it harder to
  create corrupt data frames (#1385). You should still prefer `bind_rows()`
  and `bind_cols()`.

* Joins now use correct class when joining on `POSIXct` columns
  (#1582, @joel23888), and consider time zones (#819). Joins handle a `by`
  that is empty (#1496), or has duplicates (#1192). Suffixes grow progressively
  to avoid creating repeated column names (#1460).  Joins on string columns
  should be substantially faster (#1386). Extra attributes are ok if they are
  identical (#1636). Joins work correct when factor levels not equal
  (#1712, #1559). Anti- and semi-joins give correct result when by variable
  is a factor (#1571), but warn if factor levels are inconsistent (#2741).
  A clear error message is given for joins where an
  explicit `by` contains unavailable columns (#1928, #1932).
  Warnings about join column inconsistencies now contain the column names
  (#2728).

* `inner_join()`, `left_join()`, `right_join()`, and `full_join()` gain a
  `suffix` argument which allows you to control what suffix duplicated variable
  names receive (#1296).

* Set operations (`intersect()`, `union()` etc) respect coercion rules
  (#799). `setdiff()` handles factors with `NA` levels (#1526).

* There were a number of fixes to enable joining of data frames that don't
  have the same encoding of column names (#1513), including working around
  bug 16885 regarding `match()` in R 3.3.0 (#1806, #1810,
  @krlmlr).

### Vector functions

* `combine()` silently drops `NULL` inputs (#1596).

* Hybrid `cummean()` is more stable against floating point errors (#1387).

* Hybrid `lead()` and `lag()` received a considerable overhaul. They are more
  careful about more complicated expressions (#1588), and falls back more
  readily to pure R evaluation (#1411). They behave correctly in `summarise()`
  (#1434). and handle default values for string columns.

* Hybrid `min()` and `max()` handle empty sets (#1481).

* `n_distinct()` uses multiple arguments for data frames (#1084), falls back to R
  evaluation when needed (#1657), reverting decision made in (#567).
  Passing no arguments gives an error (#1957, #1959, @krlmlr).

* `nth()` now supports negative indices to select from end, e.g. `nth(x, -2)`
  selects the 2nd value from the end of `x` (#1584).

* `top_n()` can now also select bottom `n` values by passing a negative value
  to `n` (#1008, #1352).

* Hybrid evaluation leaves formulas untouched (#1447).


# dplyr 0.4.3

## Improved encoding support

Until now, dplyr's support for non-UTF8 encodings has been rather shaky. This release brings a number of improvement to fix these problems: it's probably not perfect, but should be a lot better than the previously version. This includes fixes to `arrange()` (#1280), `bind_rows()` (#1265), `distinct()` (#1179), and joins (#1315). `print.tbl_df()` also received a fix for strings with invalid encodings (#851).

## Other minor improvements and bug fixes

* `frame_data()` provides a means for constructing `data_frame`s using
  a simple row-wise language. (#1358, @kevinushey)

* `all.equal()` no longer runs all outputs together (#1130).

* `as_data_frame()` gives better error message with NA column names (#1101).

* `[.tbl_df` is more careful about subsetting column names (#1245).

* `arrange()` and `mutate()` work on empty data frames (#1142).

* `arrange()`, `filter()`, `slice()`, and `summarise()` preserve data frame
  meta attributes (#1064).

* `bind_rows()` and `bind_cols()` accept lists (#1104): during initial data
  cleaning you no longer need to convert lists to data frames, but can
  instead feed them to `bind_rows()` directly.

* `bind_rows()` gains a `.id` argument. When supplied, it creates a
  new column that gives the name of each data frame (#1337, @lionel-).

* `bind_rows()` respects the `ordered` attribute of factors (#1112), and
  does better at comparing `POSIXct`s (#1125). The `tz` attribute is ignored
  when determining if two `POSIXct` vectors are comparable. If the `tz` of
  all inputs is the same, it's used, otherwise its set to `UTC`.

* `data_frame()` always produces a `tbl_df` (#1151, @kevinushey)

* `filter(x, TRUE, TRUE)` now just returns `x` (#1210),
  it doesn't internally modify the first argument (#971), and
  it now works with rowwise data (#1099). It once again works with
  data tables (#906).

* `glimpse()` also prints out the number of variables in addition to the number
  of observations (@ilarischeinin, #988).

* Joins handles matrix columns better (#1230), and can join `Date` objects
  with heterogenous representations (some `Date`s are integers, while other
  are numeric). This also improves `all.equal()` (#1204).

* Fixed `percent_rank()` and `cume_dist()` so that missing values no longer
  affect denominator (#1132).

* `print.tbl_df()` now displays the class for all variables, not just those
  that don't fit on the screen (#1276). It also displays duplicated column
  names correctly (#1159).

* `print.grouped_df()` now tells you how many groups there are.

* `mutate()` can set to `NULL` the first column (used to segfault, #1329) and
  it better protects intermediary results (avoiding random segfaults, #1231).

* `mutate()` on grouped data handles the special case where for the first few
  groups, the result consists of a `logical` vector with only `NA`. This can
  happen when the condition of an `ifelse` is an all `NA` logical vector (#958).

* `mutate.rowwise_df()` handles factors (#886) and correctly handles
  0-row inputs (#1300).

* `n_distinct()` gains an `na_rm` argument (#1052).

* The `Progress` bar used by `do()` now respects global option
  `dplyr.show_progress` (default is TRUE) so you can turn it off globally
  (@jimhester #1264, #1226).

* `summarise()` handles expressions that returning heterogenous outputs,
  e.g. `median()`, which that sometimes returns an integer, and other times a
  numeric (#893).

* `slice()` silently drops columns corresponding to an NA (#1235).

* `ungroup.rowwise_df()` gives a `tbl_df` (#936).

* More explicit duplicated column name error message (#996).

* When "," is already being used as the decimal point (`getOption("OutDec")`),
  use "." as the thousands separator when printing out formatted numbers
  (@ilarischeinin, #988).

## Databases

* `db_query_fields.SQLiteConnection` uses `build_sql` rather than `paste0`
  (#926, @NikNakk)

* Improved handling of `log()` (#1330).

* `n_distinct(x)` is translated to `COUNT(DISTINCT(x))` (@skparkes, #873).

* `print(n = Inf)` now works for remote sources (#1310).

## Hybrid evaluation

* Hybrid evaluation does not take place for objects with a class (#1237).

* Improved `$` handling (#1134).

* Simplified code for `lead()` and `lag()` and make sure they work properly on
  factors (#955). Both respect the `default` argument (#915).

* `mutate` can set to `NULL` the first column (used to segfault, #1329).

* `filter` on grouped data handles indices correctly (#880).

* `sum()` issues a warning about integer overflow (#1108).

# dplyr 0.4.2

This is a minor release containing fixes for a number of crashes and issues identified by R CMD CHECK. There is one new "feature": dplyr no longer complains about unrecognised attributes, and instead just copies them over to the output.

* `lag()` and `lead()` for grouped data were confused about indices and therefore
  produced wrong results (#925, #937). `lag()` once again overrides `lag()`
  instead of just the default method `lag.default()`. This is necessary due to
  changes in R CMD check. To use the lag function provided by another package,
  use `pkg::lag`.

* Fixed a number of memory issues identified by valgrind.

* Improved performance when working with large number of columns (#879).

* Lists-cols that contain data frames now print a slightly nicer summary
  (#1147)

* Set operations give more useful error message on incompatible data frames
  (#903).

* `all.equal()` gives the correct result when `ignore_row_order` is `TRUE`
  (#1065) and `all.equal()` correctly handles character missing values (#1095).

* `bind_cols()` always produces a `tbl_df` (#779).

* `bind_rows()` gains a test for a form of data frame corruption (#1074).

* `bind_rows()` and `summarise()` now handles complex columns (#933).

* Workaround for using the constructor of `DataFrame` on an unprotected object
  (#998)

* Improved performance when working with large number of columns (#879).

# dplyr 0.4.1

* Don't assume that RPostgreSQL is available.

# dplyr 0.4.0

## New features

* `add_rownames()` turns row names into an explicit variable (#639).

* `as_data_frame()` efficiently coerces a list into a data frame (#749).

* `bind_rows()` and `bind_cols()` efficiently bind a list of data frames by
  row or column. `combine()` applies the same coercion rules to vectors
  (it works like `c()` or `unlist()` but is consistent with the `bind_rows()`
  rules).

* `right_join()` (include all rows in `y`, and matching rows in `x`) and
  `full_join()` (include all rows in `x` and `y`) complete the family of
  mutating joins (#96).

* `group_indices()` computes a unique integer id for each group (#771). It
  can be called on a grouped_df without any arguments or on a data frame
  with same arguments as `group_by()`.

## New vignettes

* `vignette("data_frames")` describes dplyr functions that make it easier
  and faster to create and coerce data frames. It subsumes the old `memory`
  vignette.

* `vignette("two-table")` describes how two-table verbs work in dplyr.

## Minor improvements

* `data_frame()` (and `as_data_frame()` & `tbl_df()`) now explicitly
  forbid columns that are data frames or matrices (#775). All columns
  must be either a 1d atomic vector or a 1d list.

* `do()` uses lazyeval to correctly evaluate its arguments in the correct
  environment (#744), and new `do_()` is the SE equivalent of `do()` (#718).
  You can modify grouped data in place: this is probably a bad idea but it's
  sometimes convenient (#737). `do()` on grouped data tables now passes in all
  columns (not all columns except grouping vars) (#735, thanks to @kismsu).
  `do()` with database tables no longer potentially includes grouping
  variables twice (#673). Finally, `do()` gives more consistent outputs when
  there are no rows or no groups (#625).

* `first()` and `last()` preserve factors, dates and times (#509).

* Overhaul of single table verbs for data.table backend. They now all use
  a consistent (and simpler) code base. This ensures that (e.g.) `n()`
  now works in all verbs (#579).

* In `*_join()`, you can now name only those variables that are different between
  the two tables, e.g. `inner_join(x, y, c("a", "b", "c" = "d"))` (#682).
  If non-join columns are the same, dplyr will add `.x` and `.y`
  suffixes to distinguish the source (#655).

* `mutate()` handles complex vectors (#436) and forbids `POSIXlt` results
  (instead of crashing) (#670).

* `select()` now implements a more sophisticated algorithm so if you're
  doing multiples includes and excludes with and without names, you're more
  likely to get what you expect (#644). You'll also get a better error
  message if you supply an input that doesn't resolve to an integer
  column position (#643).

* Printing has received a number of small tweaks. All `print()` methods
  invisibly return their input so you can interleave `print()` statements into a
  pipeline to see interim results. `print()` will column names of 0 row data
  frames (#652), and will never print more 20 rows (i.e.
  `options(dplyr.print_max)` is now 20), not 100 (#710). Row names are no
  never printed since no dplyr method is guaranteed to preserve them (#669).

    `glimpse()` prints the number of observations (#692)

    `type_sum()` gains a data frame method.

* `summarise()` handles list output columns (#832)

* `slice()` works for data tables (#717). Documentation clarifies that
  slice can't work with relational databases, and the examples show
  how to achieve the same results using `filter()` (#720).

* dplyr now requires RSQLite >= 1.0. This shouldn't affect your code
  in any way (except that RSQLite now doesn't need to be attached) but does
  simplify the internals (#622).

* Functions that need to combine multiple results into a single column
  (e.g. `join()`, `bind_rows()` and `summarise()`) are more careful about
  coercion.

    Joining factors with the same levels in the same order preserves the
    original levels (#675). Joining factors with non-identical levels
    generates a warning and coerces to character (#684). Joining a character
    to a factor (or vice versa) generates a warning and coerces to character.
    Avoid these warnings by ensuring your data is compatible before joining.

    `rbind_list()` will throw an error if you attempt to combine an integer and
    factor (#751). `rbind()`ing a column full of `NA`s is allowed and just
    collects the appropriate missing value for the column type being collected
    (#493).

    `summarise()` is more careful about `NA`, e.g. the decision on the result
    type will be delayed until the first non NA value is returned (#599).
    It will complain about loss of precision coercions, which can happen for
    expressions that return integers for some groups and a doubles for others
    (#599).

* A number of functions gained new or improved hybrid handlers: `first()`,
  `last()`, `nth()` (#626), `lead()` & `lag()` (#683), `%in%` (#126). That means
  when you use these functions in a dplyr verb, we handle them in C++, rather
  than calling back to R, and hence improving performance.

    Hybrid `min_rank()` correctly handles `NaN` values (#726). Hybrid
    implementation of `nth()` falls back to R evaluation when `n` is not
    a length one integer or numeric, e.g. when it's an expression (#734).

    Hybrid `dense_rank()`, `min_rank()`, `cume_dist()`, `ntile()`, `row_number()`
    and `percent_rank()` now preserve NAs (#774)

* `filter` returns its input when it has no rows or no columns (#782).

* Join functions keep attributes (e.g. time zone information) from the
  left argument for `POSIXct` and `Date` objects (#819), and only
  only warn once about each incompatibility (#798).

## Bug fixes

* `[.tbl_df` correctly computes row names for 0-column data frames, avoiding
  problems with xtable (#656). `[.grouped_df` will silently drop grouping
  if you don't include the grouping columns (#733).

* `data_frame()` now acts correctly if the first argument is a vector to be
  recycled. (#680 thanks @jimhester)

* `filter.data.table()` works if the table has a variable called "V1" (#615).

* `*_join()` keeps columns in original order (#684).
  Joining a factor to a character vector doesn't segfault (#688).
  `*_join` functions can now deal with multiple encodings (#769),
  and correctly name results (#855).

* `*_join.data.table()` works when data.table isn't attached (#786).

* `group_by()` on a data table preserves original order of the rows (#623).
  `group_by()` supports variables with more than 39 characters thanks to
  a fix in lazyeval (#705). It gives meaningful error message when a variable
  is not found in the data frame (#716).

* `grouped_df()` requires `vars` to be a list of symbols (#665).

* `min(.,na.rm = TRUE)` works with `Date`s built on numeric vectors (#755).

* `rename_()` generic gets missing `.dots` argument (#708).

* `row_number()`, `min_rank()`, `percent_rank()`, `dense_rank()`, `ntile()` and
  `cume_dist()` handle data frames with 0 rows (#762). They all preserve
  missing values (#774). `row_number()` doesn't segfault when giving an external
  variable with the wrong number of variables (#781).

* `group_indices` handles the edge case when there are no variables (#867).

* Removed bogus `NAs introduced by coercion to integer range` on 32-bit Windows (#2708).

# dplyr 0.3.0.1

* Fixed problem with test script on Windows.

# dplyr 0.3

## New functions

* `between()` vector function efficiently determines if numeric values fall
  in a range, and is translated to special form for SQL (#503).

* `count()` makes it even easier to do (weighted) counts (#358).

* `data_frame()` by @kevinushey is a nicer way of creating data frames.
  It never coerces column types (no more `stringsAsFactors = FALSE`!),
  never munges column names, and never adds row names. You can use previously
  defined columns to compute new columns (#376).

* `distinct()` returns distinct (unique) rows of a tbl (#97). Supply
  additional variables to return the first row for each unique combination
  of variables.

* Set operations, `intersect()`, `union()` and `setdiff()` now have methods
  for data frames, data tables and SQL database tables (#93). They pass their
  arguments down to the base functions, which will ensure they raise errors if
  you pass in two many arguments.

* Joins (e.g. `left_join()`, `inner_join()`, `semi_join()`, `anti_join()`)
  now allow you to join on different variables in `x` and `y` tables by
  supplying a named vector to `by`. For example, `by = c("a" = "b")` joins
  `x.a` to `y.b`.

* `n_groups()` function tells you how many groups in a tbl. It returns
  1 for ungrouped data. (#477)

* `transmute()` works like `mutate()` but drops all variables that you didn't
  explicitly refer to (#302).

* `rename()` makes it easy to rename variables - it works similarly to
  `select()` but it preserves columns that you didn't otherwise touch.

* `slice()` allows you to selecting rows by position (#226). It includes
  positive integers, drops negative integers and you can use expression like
  `n()`.

## Programming with dplyr (non-standard evaluation)

* You can now program with dplyr - every function that does non-standard
  evaluation (NSE) has a standard evaluation (SE) version ending in `_`.
  This is powered by the new lazyeval package which provides all the tools
  needed to implement NSE consistently and correctly.

* See `vignette("nse")` for full details.

* `regroup()` is deprecated. Please use the more flexible `group_by_()`
  instead.

* `summarise_each_q()` and `mutate_each_q()` are deprecated. Please use
  `summarise_each_()` and `mutate_each_()` instead.

* `funs_q` has been replaced with `funs_`.

## Removed and deprecated features

* `%.%` has been deprecated: please use `%>%` instead. `chain()` is
  defunct. (#518)

* `filter.numeric()` removed. Need to figure out how to reimplement with
  new lazy eval system.

* The `Progress` refclass is no longer exported to avoid conflicts with shiny.
  Instead use `progress_estimated()` (#535).

* `src_monetdb()` is now implemented in MonetDB.R, not dplyr.

* `show_sql()` and `explain_sql()` and matching global options `dplyr.show_sql`
  and `dplyr.explain_sql` have been removed. Instead use `show_query()` and
  `explain()`.

## Minor improvements and bug fixes

* Main verbs now have individual documentation pages (#519).

* `%>%` is simply re-exported from magrittr, instead of creating a local copy
  (#496, thanks to @jimhester)

* Examples now use `nycflights13` instead of `hflights` because it the variables
  have better names and there are a few interlinked tables (#562). `Lahman` and
  `nycflights13` are (once again) suggested packages. This means many examples
  will not work unless you explicitly install them with
  `install.packages(c("Lahman", "nycflights13"))` (#508). dplyr now depends on
  Lahman 3.0.1. A number of examples have been updated to reflect modified
  field names (#586).

* `do()` now displays the progress bar only when used in interactive prompts
  and not when knitting (#428, @jimhester).

* `glimpse()` now prints a trailing new line (#590).

* `group_by()` has more consistent behaviour when grouping by constants:
  it creates a new column with that value (#410). It renames grouping
  variables (#410). The first argument is now `.data` so you can create
  new groups with name x (#534).

* Now instead of overriding `lag()`, dplyr overrides `lag.default()`,
  which should avoid clobbering lag methods added by other packages.
  (#277).

* `mutate(data, a = NULL)` removes the variable `a` from the returned
  dataset (#462).

* `trunc_mat()` and hence `print.tbl_df()` and friends gets a `width` argument
  to control the default output width. Set `options(dplyr.width = Inf)` to
  always show all columns (#589).

* `select()` gains `one_of()` selector: this allows you to select variables
  provided by a character vector (#396). It fails immediately if you give an
  empty pattern to `starts_with()`,  `ends_with()`, `contains()` or `matches()`
  (#481, @leondutoit). Fixed buglet in `select()` so that you can now create
  variables called `val` (#564).

* Switched from RC to R6.

* `tally()` and `top_n()` work consistently: neither accidentally
  evaluates the the `wt` param. (#426, @mnel)

* `rename` handles grouped data (#640).

## Minor improvements and bug fixes by backend

### Databases

* Correct SQL generation for `paste()` when used with the collapse parameter
  targeting a Postgres database. (@rbdixon, #1357)

* The db backend system has been completely overhauled in order to make
  it possible to add backends in other packages, and to support a much
  wider range of databases. See `vignette("new-sql-backend")` for instruction
  on how to create your own (#568).

* `src_mysql()` gains a method for `explain()`.

* When `mutate()` creates a new variable that uses a window function,
  automatically wrap the result in a subquery (#484).

* Correct SQL generation for `first()` and `last()` (#531).

* `order_by()` now works in conjunction with window functions in databases
  that support them.

### Data frames/`tbl_df`

* All verbs now understand how to work with `difftime()` (#390) and
  `AsIs` (#453) objects. They all check that colnames are unique (#483), and
  are more robust when columns are not present (#348, #569, #600).

* Hybrid evaluation bugs fixed:

    * Call substitution stopped too early when a sub expression contained a
      `$` (#502).

    * Handle `::` and `:::` (#412).

    * `cumany()` and `cumall()` properly handle `NA` (#408).

    * `nth()` now correctly preserve the class when using dates, times and
      factors (#509).

    * no longer substitutes within `order_by()` because `order_by()` needs to do
      its own NSE (#169).

* `[.tbl_df` always returns a tbl_df (i.e. `drop = FALSE` is the default)
  (#587, #610). `[.grouped_df` preserves important output attributes (#398).

* `arrange()` keeps the grouping structure of grouped data (#491, #605),
  and preserves input classes (#563).

* `contains()` accidentally matched regular expressions, now it passes
  `fixed = TRUE` to `grep()` (#608).

* `filter()` asserts all variables are white listed (#566).

* `mutate()` makes a `rowwise_df` when given a `rowwise_df` (#463).

* `rbind_all()` creates `tbl_df` objects instead of raw `data.frame`s.

* If `select()` doesn't match any variables, it returns a 0-column data frame,
  instead of the original (#498). It no longer fails when if some columns
  are not named (#492)

* `sample_n()` and `sample_frac()` methods for data.frames exported.
  (#405, @alyst)

* A grouped data frame may have 0 groups (#486). Grouped df objects
  gain some basic validity checking, which should prevent some crashes
  related to corrupt `grouped_df` objects made by `rbind()` (#606).

* More coherence when joining columns of compatible but different types,
  e.g. when joining a character vector and a factor (#455),
  or a numeric and integer (#450)

* `mutate()` works for on zero-row grouped data frame, and
  with list columns (#555).

* `LazySubset` was confused about input data size (#452).

* Internal `n_distinct()` is stricter about it's inputs: it requires one symbol
  which must be from the data frame (#567).

* `rbind_*()` handle data frames with 0 rows (#597). They fill character
  vector columns with `NA` instead of blanks (#595).  They work with
  list columns (#463).

* Improved handling of encoding for column names (#636).

* Improved handling of hybrid evaluation re $ and @ (#645).

### Data tables

* Fix major omission in `tbl_dt()` and `grouped_dt()` methods - I was
  accidentally doing a deep copy on every result :(

* `summarise()` and `group_by()` now retain over-allocation when working with
  data.tables (#475, @arunsrinivasan).

* joining two data.tables now correctly dispatches to data table methods,
  and result is a data table (#470)

### Cubes

* `summarise.tbl_cube()` works with single grouping variable (#480).

# dplyr 0.2

## Piping

dplyr now imports `%>%` from magrittr (#330). I recommend that you use this instead of `%.%` because it is easier to type (since you can hold down the shift key) and is more flexible. With you `%>%`, you can control which argument on the RHS receives the LHS by using the pronoun `.`. This makes `%>%` more useful with base R functions because they don't always take the data frame as the first argument. For example you could pipe `mtcars` to `xtabs()` with:

    mtcars %>% xtabs( ~ cyl + vs, data = .)

Thanks to @smbache for the excellent magrittr package. dplyr only provides `%>%` from magrittr, but it contains many other useful functions. To use them, load `magrittr` explicitly: `library(magrittr)`. For more details, see `vignette("magrittr")`.

`%.%` will be deprecated in a future version of dplyr, but it won't happen for a while. I've also deprecated `chain()` to encourage a single style of dplyr usage: please use `%>%` instead.

## Do

`do()` has been completely overhauled. There are now two ways to use it, either with multiple named arguments or a single unnamed arguments. `group_by()` + `do()` is equivalent to `plyr::dlply`, except it always returns a data frame.

If you use named arguments, each argument becomes a list-variable in the output. A list-variable can contain any arbitrary R object so it's particularly well suited for storing models.

    library(dplyr)
    models <- mtcars %>% group_by(cyl) %>% do(lm = lm(mpg ~ wt, data = .))
    models %>% summarise(rsq = summary(lm)$r.squared)

If you use an unnamed argument, the result should be a data frame. This allows you to apply arbitrary functions to each group.

    mtcars %>% group_by(cyl) %>% do(head(., 1))

Note the use of the `.` pronoun to refer to the data in the current group.

`do()` also has an automatic progress bar. It appears if the computation takes longer than 5 seconds and lets you know (approximately) how much longer the job will take to complete.

## New verbs

dplyr 0.2 adds three new verbs:

* `glimpse()` makes it possible to see all the columns in a tbl,
  displaying as much data for each variable as can be fit on a single line.

* `sample_n()` randomly samples a fixed number of rows from a tbl;
  `sample_frac()` randomly samples a fixed fraction of rows. Only works
  for local data frames and data tables (#202).

* `summarise_each()` and `mutate_each()` make it easy to apply one or more
  functions to multiple columns in a tbl (#178).

## Minor improvements

* If you load plyr after dplyr, you'll get a message suggesting that you
  load plyr first (#347).

* `as.tbl_cube()` gains a method for matrices (#359, @paulstaab)

* `compute()` gains `temporary` argument so you can control whether the
  results are temporary or permanent (#382, @cpsievert)

* `group_by()` now defaults to `add = FALSE` so that it sets the grouping
  variables rather than adding to the existing list. I think this is how
  most people expected `group_by` to work anyway, so it's unlikely to
  cause problems (#385).

* Support for [MonetDB](http://www.monetdb.org) tables with `src_monetdb()`
  (#8, thanks to @hannesmuehleisen).

* New vignettes:

    * `memory` vignette which discusses how dplyr minimises memory usage
      for local data frames (#198).

    *  `new-sql-backend` vignette which discusses how to add a new
       SQL backend/source to dplyr.

* `changes()` output more clearly distinguishes which columns were added or
  deleted.

* `explain()` is now generic.

* dplyr is more careful when setting the keys of data tables, so it never
  accidentally modifies an object that it doesn't own. It also avoids
  unnecessary key setting which negatively affected performance.
  (#193, #255).

* `print()` methods for `tbl_df`, `tbl_dt` and `tbl_sql` gain `n` argument to
  control the number of rows printed (#362). They also works better when you have
  columns containing lists of complex objects.

* `row_number()` can be called without arguments, in which case it returns
  the same as `1:n()` (#303).

* `"comment"` attribute is allowed (white listed) as well as names (#346).

* hybrid versions of `min`, `max`, `mean`, `var`, `sd` and `sum`
  handle the `na.rm` argument (#168). This should yield substantial
  performance improvements for those functions.

* Special case for call to `arrange()` on a grouped data frame with no arguments. (#369)

## Bug fixes

* Code adapted to Rcpp > 0.11.1

* internal `DataDots` class protects against missing variables in verbs (#314),
  including the case where `...` is missing. (#338)

* `all.equal.data.frame` from base is no longer bypassed. we now have
  `all.equal.tbl_df` and `all.equal.tbl_dt` methods (#332).

* `arrange()` correctly handles NA in numeric vectors (#331) and 0 row
  data frames (#289).

* `copy_to.src_mysql()` now works on windows (#323)

* `*_join()` doesn't reorder column names (#324).

* `rbind_all()` is stricter and only accepts list of data frames (#288)

* `rbind_*` propagates time zone information for `POSIXct` columns (#298).

* `rbind_*` is less strict about type promotion. The numeric `Collecter` allows
  collection of integer and logical vectors. The integer `Collecter` also collects
  logical values (#321).

* internal `sum` correctly handles integer (under/over)flow (#308).

* `summarise()` checks consistency of outputs (#300) and drops `names`
  attribute of output columns (#357).

* join functions throw error instead of crashing when there are no common
  variables between the data frames, and also give a better error message when
  only one data frame has a by variable (#371).

* `top_n()` returns `n` rows instead of `n - 1` (@leondutoit, #367).

* SQL translation always evaluates subsetting operators (`$`, `[`, `[[`)
  locally. (#318).

* `select()` now renames variables in remote sql tbls (#317) and
  implicitly adds grouping variables (#170).

* internal `grouped_df_impl` function errors if there are no variables to group by (#398).

* `n_distinct` did not treat NA correctly in the numeric case #384.

* Some compiler warnings triggered by -Wall or -pedantic have been eliminated.

* `group_by` only creates one group for NA (#401).

* Hybrid evaluator did not evaluate expression in correct environment (#403).

# dplyr 0.1.3

## Bug fixes

* `select()` actually renames columns in a data table (#284).

* `rbind_all()` and `rbind_list()` now handle missing values in factors (#279).

* SQL joins now work better if names duplicated in both x and y tables (#310).

* Builds against Rcpp 0.11.1

* `select()` correctly works with the vars attribute (#309).

* Internal code is stricter when deciding if a data frame is grouped (#308):
  this avoids a number of situations which previously caused problems.

* More data frame joins work with missing values in keys (#306).

# dplyr 0.1.2

## New features

* `select()` is substantially more powerful. You can use named arguments to
  rename existing variables, and new functions `starts_with()`, `ends_with()`,
  `contains()`, `matches()` and `num_range()` to select variables based on
  their names. It now also makes a shallow copy, substantially reducing its
  memory impact (#158, #172, #192, #232).

* `summarize()` added as alias for `summarise()` for people from countries
  that don't don't spell things correctly ;) (#245)

## Bug fixes

* `filter()` now fails when given anything other than a logical vector, and
  correctly handles missing values (#249). `filter.numeric()` proxies
  `stats::filter()` so you can continue to use `filter()` function with
  numeric inputs (#264).

* `summarise()` correctly uses newly created variables (#259).

* `mutate()` correctly propagates attributes (#265) and `mutate.data.frame()`
  correctly mutates the same variable repeatedly (#243).

* `lead()` and `lag()` preserve attributes, so they now work with
  dates, times and factors (#166).

* `n()` never accepts arguments (#223).

* `row_number()` gives correct results (#227).

* `rbind_all()` silently ignores data frames with 0 rows or 0 columns (#274).

* `group_by()` orders the result (#242). It also checks that columns
  are of supported types (#233, #276).

* The hybrid evaluator did not handle some expressions correctly, for
  example in `if(n() > 5) 1 else 2` the subexpression `n()` was not
  substituted correctly. It also correctly processes `$` (#278).

* `arrange()` checks that all columns are of supported types (#266). It also
  handles list columns (#282).

* Working towards Solaris compatibility.

* Benchmarking vignette temporarily disabled due to microbenchmark
  problems reported by BDR.

# dplyr 0.1.1

## Improvements

* new `location()` and `changes()` functions which provide more information
  about how data frames are stored in memory so that you can see what
  gets copied.

* renamed `explain_tbl()` to `explain()` (#182).

* `tally()` gains `sort` argument to sort output so highest counts
  come first (#173).

* `ungroup.grouped_df()`, `tbl_df()`, `as.data.frame.tbl_df()` now only
  make shallow copies of their inputs (#191).

* The `benchmark-baseball` vignette now contains fairer (including grouping
  times) comparisons with `data.table`. (#222)

## Bug fixes

* `filter()` (#221) and `summarise()` (#194) correctly propagate attributes.

* `summarise()` throws an error when asked to summarise an unknown variable
  instead of crashing (#208).

* `group_by()` handles factors with missing values (#183).

* `filter()` handles scalar results (#217) and better handles scoping, e.g.
  `filter(., variable)` where `variable` is defined in the function that calls
  `filter`. It also handles `T` and `F` as aliases to `TRUE` and `FALSE`
  if there are no `T` or `F` variables in the data or in the scope.

* `select.grouped_df` fails when the grouping variables are not included
  in the selected variables (#170)

* `all.equal.data.frame()` handles a corner case where the data frame has
  `NULL` names (#217)

* `mutate()` gives informative error message on unsupported types (#179)

* dplyr source package no longer includes pandas benchmark, reducing
  download size from 2.8 MB to 0.5 MB.<|MERGE_RESOLUTION|>--- conflicted
+++ resolved
@@ -1,12 +1,10 @@
 # dplyr (development version)
 
-<<<<<<< HEAD
 * `nest_join()` now preserves the type of `y` (#6295).
-=======
+
 * Passing `...` to `across()` is now deprecated because the evaluation timing of
   `...` is ambiguous. Now instead of (e.g.) `across(a:b, mean, na.rm = TRUE)`
   you should write `across(a:b, ~ mean(.x, na.rm = TRUE))` (#6073).
->>>>>>> 0dd7eea9
 
 * Rowwise-`mutate()` behaves a little better with 0-row inputs (#6303).
 
