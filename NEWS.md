# dplyr 0.5.0.9000

<<<<<<< HEAD
* Error messages and explanations of data frame inequality are now encoded in
  UTF-8, also on Windows (#2441).

* Breaking change: `xxx_join.tbl_df()` by default treats all `NA` values as
  different from each other (and from any other value), so that they never
  match.  This corresponds to the behavior of joins for database sources,
  and of database joins in general.  To match `NA` values, pass
  `na_matches = "na"` to the join verbs; this is only supported for data frames.
  The default can also be tweaked by calling
  `pkgconfig::set_config("dplyr::na_matches", "na")` (#2033).

* `summarise()` now correctly evaluates newly created factors (#2217).

* `bind_rows()` and `bind_cols()` give an error for database tables (#2373).

* `bind_rows()` works correctly with `NULL` arguments and an `.id` argument
  (#2056), and also for zero-column data frames (#2175).

* `mutate()` recycles list columns of length 1 (#2171).

* `summarise()` now can create ordered factors (#2200).
=======
* Fixed segmentation fault after calling `rename()` on an invalid grouped
  data frame (#2031).
>>>>>>> 541078da

* Breaking change: `xxx_join.tbl_df()` by default treats all `NA` values as
  different from each other (and from any other value), so that they never
  match.  This corresponds to the behavior of joins for database sources,
  and of database joins in general.  To match `NA` values, pass
  `na_matches = "na"` to the join verbs; this is only supported for data frames.
  The default can also be tweaked by calling
  `pkgconfig::set_config("dplyr::na_matches", "na")` (#2033).

* `summarise()` now correctly evaluates newly created factors (#2217).

* `summarise()` now can create ordered factors (#2200).

* `bind_rows()` and `bind_cols()` give an error for database tables (#2373).

* `bind_rows()` works correctly with `NULL` arguments and an `.id` argument
  (#2056), and also for zero-column data frames (#2175).

* `mutate()` recycles list columns of length 1 (#2171).

* Fixed very rare case of false match during join (#2515).

* Restricted workaround for `match()` to R 3.3.0. (#1858).

* dplyr now warns on load when the version of R or Rcpp during installation is
  different to the currently installed version (#2514).

* Joins now always reencode character columns to UTF-8 if necessary.This relies
  on a proper encoding tag for all strings (#2514).

* Fixed improper reuse of attributes when creating a list column in `summarise()`
  and perhaps `mutate()` (#2231).

* `mutate()` and `summarise()` always strip the `names` attribute from new
  or updated columns, even for ungrouped operations (#1689).

* Fixed segmentation faults in hybrid evaluation of `first()`, `last()`,
  `nth()`,  `lead()`, and `lag()`. These functions now always fall back to the R
  implementation if called with arguments that the hybrid evaluator cannot
  handle (#948, #1980).

* Fixed rare error that could lead to a segmentation fault in
  `all_equal(ignore_col_order = FALSE)` (#2502).

* dplyr no longer messages that you need dtplyr to work with data.table (#2489).

* All underscored functions are now deprecated. You can now use the
  main verbs and unquote-splice values and expressions (see the
  vignette on programming with dplyr).

* `column()` has been removed without deprecation (it was never
  documented explicitly).

* Helper functions in `select()` (and related verbs) are now evaluated
  in a context where column names do not exist (#2184).

* `bind_cols()` now calls `tibble::repair_names()` to ensure that all
  names are unique (#2248).

* You can now recode a factor to other types (#2268)

* `distinct()` no longer duplicates variables (#2001)

* `distinct_` no longer errors (#1981)

* `mutate()` gives better error message when attempting to add a non-vector
  column (#2319)

* New `pull()` generic for extracting a single column either by name
  (as a string) or a position (either from the left or the right). Thanks to
  @paulponcet for the idea (#2054).

* The SQL translation of `n_distinct()` now accepts multiple variables
  (#2148).

* `copy_to()` now returns it's output invisibly (since you're often just
   calling for the side-effect).

* `Inf` and `-Inf` are now correctled escaped for databases.

* Long deprecated `regroup()` has been removed.

* [API] Deprecated `failwith()`. I'm not even sure why it was here.

* DBI tables print the table name if known.

* `as_tibble()` is re-exported from tibble. This is the recommend way to create
  tibbles from existing data frames. `tbl_df()` has been softly deprecated.

* `filter()` and `lag()` throw informative error if used with ts objects (#2219)

* `tbl_df` gains `rbind()` and `cbind()` methods that call `bind_rows()` and
  `bind_cols()` respectively (#2138)

* `copy_to()` gains an `overwrite` argument which allows you to overwrite
  an existing table. Use with care! (#2296)

* Internally, column names are always represented as character vectors,
  and not as language symbols, to avoid encoding problems on Windows
  (#1950, #2387, #2388).

* dplyr has gained a basic SQL optimiser, which collapses certain nested
  SELECT queries into a single query (#1979). This will improve query
  execution performance for databases with less sophisticated query optimisers,
  and fixes certain problems with ordering and limits in subqueries (#1979).
  A big thanks goes to @hhoeflin for figuring out this optimisation.

* `explain()` and `show_query()` now invisibly return the first argument,
  making them easier to use inside a pipeline.

* `collect()` will automatically LIMIT the result to the `n`, the number of 
  rows requested. This will provide the query planner with more information
  that it may be able to use to improve execution time (#2083).

* `distinct()` reports improved variable information for SQL backends. This
  means that it is more likely to work in the middle of a pipeline (#2359).

* `compute()` and `collapse()` now preserve the "ordering" of rows.
  This only affects the computation of window functions, as the rest
  of SQL does not care about row order (#2281).

* Database tables now display how they are ordered (#2287)

* [API] `op_vars()` now returns a list of quoted expressions. This
  enables escaping to happen at the correct time (i.e. when the connection
  is known).

* Database backends now understand how grouping is affected by renames
  (#1962)
  
* Database backends only regroup by variables present in the data (#2156)

* SQL joins have been improved:

  * They now generate SQL more similar to what you'd write by hand,
    eliminating a layer or two of subqueries (#2333)
    
  * [API] They now follow the same rules for including duplicated key variables
    that the data frame methods do, namely that key variables are only
    kept from `x`, and never from `y` (#2410)
    
  * [API] The `sql_join()` generic now gains a `vars` argument which lists
    the variables taken from the left and right sides of the join. If you
    have a custom `sql_join()` method, you'll need to update how your
    code generates joins, following the template in `sql_join.generic()`.

* `group_by()` can now perform an inline mutate for database backends (#2422).

* `full_join()` throws a clear error when you attempt to use it with a
  MySQL backend (#2045)

* The SQL generation set operations (`intersect()`, `setdiff()`, `union()`, and
  `union_all()`) on databases has been considerably improved. By default,
  the component SELECT are surrounded with parentheses, except on SQLite.
  The SQLite backend will now throw an error if you attempt a set operation
  on a query that contains a LIMIT, as that is not supported in SQLite (#2270).

* Ungrouped `do()` on database backends now collects all data locally first
  (#2392).

* Ungrouped `summarise()` uses summary variables correctly (#2404, #2453).

* Ungrouped `summarise()` uses summary variables correctly (#2404, #2453).

* `first()`, `last()`, and `nth()` have better default values for factor,
  Dates, POSIXct, and data frame inputs (#2029).

* `common_by()` gets a better error message for unexpected inputs (#2091)

* Hybrid `min()` and `max()` now always return a `numeric` and work correctly in edge cases (empty input, all `NA`, ...) (#2305, #2436).

* Fixed problems when joining factor or character encodings with a mix of native and UTF-8 encoded values (#1885, #2118, #2271, #2451).

* `count()` now preserves the grouping of its input (#2021).

* Select helpers now throw an error if called when no variables have been 
  set (#2452)

* `copy_to()` no longer checks that the table doesn't exist before creation,
  intead preferring to fall back on the database for error messages. This
  should reduce both false positives and false negative (#1470)

* Improved error messages for `mutate()` expressions that return `NULL` (#2187, #2439).

* `all_equal()` now reports multiple problems as a character vector (#1819, #2442).

* Factor levels must be equal for `all_equal()` (#2440, #2442).

* One of the two join suffixes can now be an empty string, dplyr no longer hangs (#2228, #2445).

* Data frame columns are rejected explicitly in `bind_rows()` (#2015, #2446).

* Fix segfault if all arguments to `bind_cols()` are `NULL` (#2303, #2443).

* Fix segfault when using `min_rank("string")` in hybrid evaluation (#2279, #2444).

* New `src_dbi()` is the new offiicial way to construct dplyr sources with
  a remote backend. `src_dbi()` is very similar to the existing `src_sql()`
  (which remains for backward compatibility), but it recognises that dplyr
  only works with database backends that support the DBI protocol (#2423).
  `src_desc.src_dbi()` dispatches on the connection, eliminating the
  last method that required a dispatch on the class of the src, rather
  than the underlying connection.

* [API] The signature of `op_base` has changed to `op_base(x, vars, class)`

* `grouped_df` is registered officially as an S3 class. This makes it 
  easier to use with S4 (#2276).

* Five new datasets provide some interesting built-in datasets to demonstrate
  dplyr verbs (#2094):
  
  * `starwars` dataset about starwars characters; has list columns
  * `storms` has the trajectories of ~200 tropical storms
  * `band_members`, `band_instruments` and `band_instruments2` 
    has some simple data to demonstrate joins.

* `x %in% 1` is now correctly translated to `x IN (1)` (#511).

* Export `win_over()`, `win_rank()`, `win_recycled()`, and `win_cumulative()`.
  Export `win_current_group()` and `win_current_order()` (#2051, #2126)

* `partial_eval()` now handles `::` and `:::` correct (#2321)

* Behind the scenes dplyr now uses `DBI::dbExecute()` for non-query
  SQL commands (#1912)

* Logical values are now translated to 0 and 1 rather than TRUE and FALSE
  this should work on a wider range of backends (#2052).

* Partial evaluation occurs immediately when you execute a `filter()`,
  `mutate()` etc, rather than happening when the query is executed (#2370).
  
* [API] `translate_sql()` and `partial_eval()` have been refined:

    * `translate_sql()` no longer takes a vars argument; instead call
      `partial_eval()` yourself. 
    
    * Because it no longer needs the environment `translate_sql()_` now
      works with a list of dots, rather than a `lazy_dots`.
      
    * `partial_eval()` now takes a character vector of variable names
      rather than a tbl.
      
    * This leads to a simplification of the `op` data structure: 
      dots is now a list of expressions rather than a `lazy_dots`.
    
* SQL translation contains a better test for whether or not a double
  is similar to an integer and hence needs a trailing 0.0 added (#2004).

* `ifelse()` and `if_else()` use correct argument names in SQL translation 
  (#2225).

* [API] `log(x, b)` is now correctly translated to the SQL `log(b, x)` (#2288).
  SQLite does not support the 2-argument log function so it is translated
  to `log(x) / log(b)`.

* `is.na()` and `is.null()` gain extra parens in SQL translation to preserve
  correct precedence (#2302).

* `collect()` once again defaults to return all rows in the data (#1968).
  This makes it behave the same as `as.data.frame()` and `as_tibble()`.

* Add failing tests (#2415, @ngr-t).

* Add failing tests (#2245, @mgperry).

* Add failing tests (#2251, @t-kalinowski).

* Add failing tests (#2342, @karldw).

* Documentation fixes for `arrange()`, `add_count()` and `row_number()` (#2152, #2205, #2218, #2369, @cb4ds).

* `recode()` gains `.dots` argument to support passing replacements as list (#2110, @jlegewie).

* Fix `group_by()` for data frames that have UTF-8 encoded names (#2284, #2382).

* New `group_vars()` generic that returns the grouping as character vector, to avoid the potentially lossy conversion to language symbols. The list returned by `group_by_prepare()` now has a new `group_names` component (#1950, #2384).

* Fix `copy_to()` for MySQL if a character column contains `NA` (#1975, #2256, #2263, #2381, @demorenoc, @eduardgrebe).

* Fix `group_size()` and `n_groups()` for MySQL (#2381).

* For selecting variables, the first selector decides if it's an inclusive selection (i.e., the initial column list is empty), or an exclusive selection (i.e., the initial column list contains all columns). This means that `select(mtcars, contains("am"), contains("FOO"), contains("vs"))` now returns again both `am` and `vs` columns like in dplyr 0.4.3 (#2275, #2289, @r2evans).

* Fix groups when joining grouped data frames with duplicate columns (#2330, #2334, @davidkretch).

* Documentation and vignette fixes (#2366, #2371, @austenhead).

* SQL joins always use the `ON ...` syntax, avoiding `USING ...` even for natural joins. Improved handling of tables with columns of the same name (#1997, @javierluraschi).

* Breaking change: Using `$con` to retrieve a database source's DBI connection does not work anymore. Use the new function `con_acquire()` instead, but don't forget to call `con_release()` when you're done with the connection (#2013, @jcheng5).

* `con_acquire()` and `con_release()` are S3 generics that will be called internally by dplyr on `src` objects to get and return connections. (Previously, dplyr called `src$con` to obtain connections from sources.) Overriding these methods allows more flexibility in the types of `src` objects that can be created, such as database connection pools (#2013, @jcheng5).

* Added `setOldClass(c("grouped_df", "tbl_df", "data.frame"))` so that grouped data frames will work more smoothly with S4 interfaces, e.g. `RSQLite::dbWriteTable()` (#2276, @joranE).

* Regular implementations of `nth()` and `ntile()` are more careful about proper data types of their return values (#2306).

* Breaking change: The new `.data` and `.env` environments can be used inside all verbs that operate on data: `.data$column_name` accesses the column `column_name`, whereas `.env$var` accesses the external variable `var`. Columns or external variables named `.data` or `.env` are shadowed, use `.data$...` and/or `.env$...` to access them.

* Breaking change: The `column()` and `global()` functions have been removed. They were never documented officially. Use the new `.data` and `.env` environments instead.

* Expressions in verbs are now interpreted correctly in many cases that failed before (e.g., use of `$`, `case_when()`, nonstandard evaluation, ...). These expressions are now evaluated in a specially constructed temporary environment that retrieves column data on demand with the help of the `bindrcpp` package (#2190). This temporary environment poses restrictions on assignments using `<-` inside verbs. To prevent leaking of broken bindings, the temporary environment is cleared after the evaluation (#2435).

* New `add_count()` and `add_tally()` for adding an `n` column within groups (#2078, @dgrtwo).

* Enforce integer `n` for `lag()` (#2162, @kevinushey).

* Add failing tests for summarize preserving ordered factors (#2200, #2238, @ateucher).

* Add failing tests (#1892, #2249, @drknexus).

* Tests for factor handling in `if_else()` (#2242, @LCHansson).

* Replace faulty `c4$query` suggestion with `sql_render(c4)` in vignette (#2246, @itcarroll).

* Update documentation for `na_if()` (#2229, @pkq)

* Added a test case for join that hang on empty suffix argument (#2228, #2239, @simon-anders).

* Fix typo in `stop()` message (#2234, @PedramNavid).

* Fixed typo in `introduction.Rmd` (#2112, @Shurakai).

* Fix spelling typo (#2173, @mdlincoln).

* Fix typo (#2215, @smsaladi).

* Prefer `Symbol` to `String` for handling column names in C++ code (#2185).

* C++ refactorings (#2178).

* `SlicingIndex` is now a virtual class with specialized implementations `GroupedSlicingIndex`, `RowwiseSlicingIndex`, `NaturalSlicingIndex` and `OffsetSlicingIndex` (#2157).

* CallProxy is now a specialization of GroupedCallProxy.

* Fix conversion of character `NA` to empty strings in a grouped `summarise()` (#1839).

* Refactor CallbackProcessor and DelayedProcessor.

* The "dim" and "dimnames" attributes are always stripped when copying a vector (#1918, #2049).

* Now calling `dbFetch()` instead of the deprecated `fetch()` (#2134).

* Using larger hash tables gives slightly better performance for `n_distinct()` and ordering of character vectors (#977).

* Fix typo in C++ registration code (which is most likely unused at the moment).

* New hybrid handler for `%in%` (#126).

* Support logging in C++ code via the new plogr package.

* Makeflags uses PKG_CPPFLAGS for defining preprocessor macros.

* Each C++ module and header includes only the header files it needs, and dplyr.h includes only other header files.

* Split dplyr.cpp into smaller modules.

* Remove various instances of dead code (both C++ and R).

* Add Doxygen configuration.

* Add/ignore CLion configuration files.

* Enable tracking of header dependencies.

* Add tests for grouping behaviour (#833, #2085, @bpbond).

* Refactor `common_by()` (#1928).

* astyle formatting for C++ code, tested but not changed as part of the tests (#2086, #2103).

* Enable AppVeyor testing (#1947).

* Update RStudio project settings to install tests (#1952).

* `case_when()` supports `NA` values (#2000, @tjmahr).

* Typos in documentation for `coalesce()` (#1971, @dgromer).

* Fix typo in window functions vignette (#2003, @harrismcgehee).

* Fix colwise issue when predicate returns a `FALSE` vector (#2011, @lionel-).

* `bind_cols()` handles empty argument list (#2048).

* Minor typos in documentation (#2069, @nicholasjhorton).

* Fix typo in NEWS (#1967, @Robinlovelace).

* Fix issue with `mutate_if()` and `summarise_if()` when a predicate
  function returns a vector of `FALSE` (#1989, #2009).

* `mutate_all()` etc now accept unnamed additional arguments.

* `tribble()` is now imported from tibble (#2336, @chrMongeau).

* Breaking change: `bind_rows()` and `combine()` are more strict when coercing. Logical values are
  no longer coerced to integer and numeric. Date, POSIXct and other integer or
  double-based classes are no longer coerced to integer or double as there is
  chance of attributes or information being lost (#2209, @zeehio).

* `combine()` accepts `NA` values (#2203, @zeehio)

* `combine()` and `bind_rows()` with character and factor types now always warn
  about the coercion to character (#2317, @zeehio)

* `combine()` and `bind_rows()` accept `difftime` objects.

* `mutate` coerces results from grouped dataframes accepting combinable data
  types (such as `integer` and `numeric`). (#1892, @zeehio)

# dplyr 0.5.0

## Breaking changes

### Existing functions

* `arrange()` once again ignores grouping (#1206).

* `distinct()` now only keeps the distinct variables. If you want to return
  all variables (using the first row for non-distinct values) use
  `.keep_all = TRUE` (#1110). For SQL sources, `.keep_all = FALSE` is
  implemented using `GROUP BY`, and `.keep_all = TRUE` raises an error
  (#1937, #1942, @krlmlr). (The default behaviour of using all variables
  when none are specified remains - this note only applies if you select
  some variables).

* The select helper functions `starts_with()`, `ends_with()` etc are now
  real exported functions. This means that you'll need to import those
  functions if you're using from a package where dplyr is not attached.
  i.e. `dplyr::select(mtcars, starts_with("m"))` used to work, but
  now you'll need `dplyr::select(mtcars, dplyr::starts_with("m"))`.

### Deprecated and defunct functions

* The long deprecated `chain()`, `chain_q()` and `%.%` have been removed.
  Please use `%>%` instead.

* `id()` has been deprecated. Please use `group_indices()` instead
  (#808).

* `rbind_all()` and `rbind_list()` are formally deprecated. Please use
  `bind_rows()` instead (#803).

* Outdated benchmarking demos have been removed (#1487).

* Code related to starting and signalling clusters has been moved out to
  [multidplyr](http://github.com/hadley/multidplyr).

## New functions

* `coalesce()` finds the first non-missing value from a set of vectors.
  (#1666, thanks to @krlmlr for initial implementation).

* `case_when()` is a general vectorised if + else if (#631).

* `if_else()` is a vectorised if statement: it's a stricter (type-safe),
  faster, and more predictable version of `ifelse()`. In SQL it is
  translated to a `CASE` statement.

* `na_if()` makes it easy to replace a certain value with an `NA` (#1707).
  In SQL it is translated to `NULL_IF`.

* `near(x, y)` is a helper for `abs(x - y) < tol` (#1607).

* `recode()` is vectorised equivalent to `switch()` (#1710).

* `union_all()` method. Maps to `UNION ALL` for SQL sources, `bind_rows()`
  for data frames/tbl\_dfs, and `combine()` for vectors (#1045).

* A new family of functions replace `summarise_each()` and
  `mutate_each()` (which will thus be deprecated in a future release).
  `summarise_all()` and `mutate_all()` apply a function to all columns
  while `summarise_at()` and `mutate_at()` operate on a subset of
  columns. These columuns are selected with either a character vector
  of columns names, a numeric vector of column positions, or a column
  specification with `select()` semantics generated by the new
  `columns()` helper. In addition, `summarise_if()` and `mutate_if()`
  take a predicate function or a logical vector (these verbs currently
  require local sources). All these functions can now take ordinary
  functions instead of a list of functions generated by `funs()`
  (though this is only useful for local sources). (#1845, @lionel-)

* `select_if()` lets you select columns with a predicate function.
  Only compatible with local sources. (#497, #1569, @lionel-)

## Local backends

### dtplyr

All data table related code has been separated out in to a new dtplyr package. This decouples the development of the data.table interface from the development of the dplyr package. If both data.table and dplyr are loaded, you'll get a message reminding you to load dtplyr.

### Tibble

Functions related to the creation and coercion of `tbl_df`s, now live in their own package: [tibble](http://blog.rstudio.org/2016/03/24/tibble-1-0-0/). See `vignette("tibble")` for more details.

* `$` and `[[` methods that never do partial matching (#1504), and throw
  an error if the variable does not exist.

* `all_equal()` allows to compare data frames ignoring row and column order,
  and optionally ignoring minor differences in type (e.g. int vs. double)
  (#821). The test handles the case where the df has 0 columns (#1506).
  The test fails fails when convert is `FALSE` and types don't match (#1484).
  
* `all_equal()` shows better error message when comparing raw values
  or when types are incompatible and `convert = TRUE` (#1820, @krlmlr).

* `add_row()` makes it easy to add a new row to data frame (#1021)

* `as_data_frame()` is now an S3 generic with methods for lists (the old
  `as_data_frame()`), data frames (trivial), and matrices (with efficient
  C++ implementation) (#876). It no longer strips subclasses.

* The internals of `data_frame()` and `as_data_frame()` have been aligned,
  so `as_data_frame()` will now automatically recycle length-1 vectors.
  Both functions give more informative error messages if you attempting to
  create an invalid data frame. You can no longer create a data frame with
  duplicated names (#820). Both check for `POSIXlt` columns, and tell you to
  use `POSIXct` instead (#813).

* `frame_data()` properly constructs rectangular tables (#1377, @kevinushey),
  and supports list-cols.

* `glimpse()` is now a generic. The default method dispatches to `str()`
  (#1325).  It now (invisibly) returns its first argument (#1570).

*  `lst()` and `lst_()` which create lists in the same way that
  `data_frame()` and `data_frame_()` create data frames (#1290).

* `print.tbl_df()` is considerably faster if you have very wide data frames.
  It will now also only list the first 100 additional variables not already
  on screen - control this with the new `n_extra` parameter to `print()`
  (#1161). When printing a grouped data frame the number of groups is now
  printed with thousands separators (#1398). The type of list columns
  is correctly printed (#1379)

* Package includes `setOldClass(c("tbl_df", "tbl", "data.frame"))` to help
  with S4 dispatch (#969).

* `tbl_df` automatically generates column names (#1606).

### tbl_cube

* new `as_data_frame.tbl_cube()` (#1563, @krlmlr).

* `tbl_cube`s are now constructed correctly from data frames, duplicate
  dimension values are detected, missing dimension values are filled
  with `NA`. The construction from data frames now guesses the measure
  variables by default, and allows specification of dimension and/or
  measure variables (#1568, @krlmlr).

* Swap order of `dim_names` and `met_name` arguments in `as.tbl_cube`
  (for `array`, `table` and `matrix`) for consistency with `tbl_cube` and
  `as.tbl_cube.data.frame`. Also, the `met_name` argument to
  `as.tbl_cube.table` now defaults to `"Freq"` for consistency with
  `as.data.frame.table` (@krlmlr, #1374).

## Remote backends

* `as_data_frame()` on SQL sources now returns all rows (#1752, #1821,
  @krlmlr).

* `compute()` gets new parameters `indexes` and `unique_indexes` that make
  it easier to add indexes (#1499, @krlmlr).

* `db_explain()` gains a default method for DBIConnections (#1177).

* The backend testing system has been improved. This lead to the removal of
  `temp_srcs()`. In the unlikely event that you were using this function,
  you can instead use `test_register_src()`, `test_load()`, and `test_frame()`.

* You can now use `right_join()` and `full_join()` with remote tables (#1172).

### SQLite

* `src_memdb()` is a session-local in-memory SQLite database.
  `memdb_frame()` works like `data_frame()`, but creates a new table in
  that database.

* `src_sqlite()` now uses a stricter quoting character, `` ` ``, instead of
  `"`. SQLite "helpfully" will convert `"x"` into a string if there is
  no identifier called x in the current scope (#1426).

* `src_sqlite()` throws errors if you try and use it with window functions
  (#907).

### SQL translation

* `filter.tbl_sql()` now puts parens around each argument (#934).

* Unary `-` is better translated (#1002).

* `escape.POSIXt()` method makes it easier to use date times. The date is
  rendered in ISO 8601 format in UTC, which should work in most databases
  (#857).

* `is.na()` gets a missing space (#1695).

* `if`, `is.na()`, and `is.null()` get extra parens to make precendence
  more clear (#1695).

* `pmin()` and `pmax()` are translated to `MIN()` and `MAX()` (#1711).

* Window functions:

    * Work on ungrouped data (#1061).

    * Warning if order is not set on cumulative window functions.

    * Multiple partitions or ordering variables in windowed functions no
      longer generate extra parentheses, so should work for more databases
      (#1060)

### Internals

This version includes an almost total rewrite of how dplyr verbs are translated into SQL. Previously, I used a rather ad-hoc approach, which tried to guess when a new subquery was needed. Unfortunately this approach was fraught with bugs, so in this version I've implemented a much richer internal data model. Now there is a three step process:

1.  When applied to a `tbl_lazy`, each dplyr verb captures its inputs
    and stores in a `op` (short for operation) object.

2.  `sql_build()` iterates through the operations building to build up an
    object that represents a SQL query. These objects are convenient for
    testing as they are lists, and are backend agnostics.

3.  `sql_render()` iterates through the queries and generates the SQL,
    using generics (like `sql_select()`) that can vary based on the
    backend.

In the short-term, this increased abstraction is likely to lead to some minor performance decreases, but the chance of dplyr generating correct SQL is much much higher. In the long-term, these abstractions will make it possible to write a query optimiser/compiler in dplyr, which would make it possible to generate much more succinct queries.

If you have written a dplyr backend, you'll need to make some minor changes to your package:

* `sql_join()` has been considerably simplified - it is now only responsible
  for generating the join query, not for generating the intermediate selects
  that rename the variable. Similarly for `sql_semi_join()`. If you've
  provided new methods in your backend, you'll need to rewrite.

* `select_query()` gains a distinct argument which is used for generating
  queries for `distinct()`. It loses the `offset` argument which was
  never used (and hence never tested). 

* `src_translate_env()` has been replaced by `sql_translate_env()` which
  should have methods for the connection object.

There were two other tweaks to the exported API, but these are less likely to affect anyone.

* `translate_sql()` and `partial_eval()` got a new API: now use connection +
  variable names, rather than a `tbl`. This makes testing considerably easier.
  `translate_sql_q()` has been renamed to `translate_sql_()`.

* Also note that the sql generation generics now have a default method, instead
  methods for DBIConnection and NULL.

## Minor improvements and bug fixes

### Single table verbs

* Avoiding segfaults in presence of `raw` columns (#1803, #1817, @krlmlr).

* `arrange()` fails gracefully on list columns (#1489) and matrices
  (#1870, #1945, @krlmlr).

* `count()` now adds additional grouping variables, rather than overriding
  existing (#1703). `tally()` and `count()` can now count a variable
  called `n` (#1633). Weighted `count()`/`tally()` ignore `NA`s (#1145).

* The progress bar in `do()` is now updated at most 20 times per second,
  avoiding uneccessary redraws (#1734, @mkuhn)

* `distinct()` doesn't crash when given a 0-column data frame (#1437).

* `filter()` throws an error if you supply an named arguments. This is usually
  a type: `filter(df, x = 1)` instead of `filter(df, x == 1)` (#1529).

* `summarise()` correctly coerces factors with different levels (#1678),
  handles min/max of already summarised variable (#1622), and
  supports data frames as columns (#1425).

* `select()` now informs you that it adds missing grouping variables
  (#1511). It works even if the grouping variable has a non-syntactic name
  (#1138). Negating a failed match (e.g. `select(mtcars, -contains("x"))`)
  returns all columns, instead of no columns (#1176)

    The `select()` helpers are now exported and have their own
    documentation (#1410). `one_of()` gives a useful error message if
    variables names are not found in data frame (#1407).

* The naming behaviour of `summarise_each()` and `mutate_each()` has been
  tweaked so that you can force inclusion of both the function and the
  variable name: `summarise_each(mtcars, funs(mean = mean), everything())`
  (#442).

* `mutate()` handles factors that are all `NA` (#1645), or have different
  levels in different groups (#1414). It disambiguates `NA` and `NaN` (#1448),
  and silently promotes groups that only contain `NA` (#1463). It deep copies
  data in list columns (#1643), and correctly fails on incompatible columns
  (#1641). `mutate()` on a grouped data no longer droups grouping attributes
  (#1120). `rowwise()` mutate gives expected results (#1381).

* `one_of()` tolerates unknown variables in `vars`, but warns (#1848, @jennybc).

* `print.grouped_df()` passes on `...` to `print()` (#1893).

* `slice()` correctly handles grouped attributes (#1405).

* `ungroup()` generic gains `...` (#922).

### Dual table verbs
* `bind_cols()` matches the behaviour of `bind_rows()` and ignores `NULL`
  inputs (#1148). It also handles `POSIXct`s with integer base type (#1402).

* `bind_rows()` handles 0-length named lists (#1515), promotes factors to
  characters (#1538), and warns when binding factor and character (#1485).
  bind_rows()` is more flexible in the way it can accept data frames,
  lists, list of data frames, and list of lists (#1389).

* `bind_rows()` rejects `POSIXlt` columns (#1875, @krlmlr).

* Both `bind_cols()` and `bind_rows()` infer classes and grouping information
  from the first data frame (#1692).

* `rbind()` and `cbind()` get `grouped_df()` methods that make it harder to       
  create corrupt data frames (#1385). You should still prefer `bind_rows()`
  and `bind_cols()`.

* Joins now use correct class when joining on `POSIXct` columns
  (#1582, @joel23888), and consider time zones (#819). Joins handle a `by`
  that is empty (#1496), or has duplicates (#1192). Suffixes grow progressively
  to avoid creating repeated column names (#1460).  Joins on string columns
  should be substantially faster (#1386). Extra attributes are ok if they are
  identical (#1636). Joins work correct when factor levels not equal
  (#1712, #1559), and anti and semi joins give correct result when by variable
  is a  factor (#1571). A clear error message is given for joins where an
  explicit `by` contains unavailable columns (#1928, #1932, @krlmlr).

* `inner_join()`, `left_join()`, `right_join()`, and `full_join()` gain a
  `suffix` argument which allows you to control what suffix duplicated variable
  names recieve (#1296).

* Set operations (`intersect()`, `union()` etc) respect coercion rules
  (#799). `setdiff()` handles factors with `NA` levels (#1526).

* There were a number of fixes to enable joining of data frames that don't 
  have the same encoding of column names (#1513), including working around 
  bug 16885 regarding `match()` in R 3.3.0 (#1806, #1810,
  @krlmlr).

### Vector functions

* `combine()` silently drops `NULL` inputs (#1596).

* Hybrid `cummean()` is more stable against floating point errors (#1387).

* Hybrid `lead()` and `lag()` received a considerable overhaul. They are more
  careful about more complicated expressions (#1588), and falls back more
  readily to pure R evaluation (#1411). They behave correctly in `summarise()`
  (#1434). and handle default values for string columns.

* Hybrid `min()` and `max()` handle empty sets (#1481).

* `n_distinct()` uses multiple arguments for data frames (#1084), falls back to R
  evaluation when needed (#1657), reverting decision made in (#567).
  Passing no arguments gives an error (#1957, #1959, @krlmlr).

* `nth()` now supports negative indices to select from end, e.g. `nth(x, -2)`
  selects the 2nd value from the end of `x` (#1584).

* `top_n()` can now also select bottom `n` values by passing a negative value
  to `n` (#1008, #1352).

* Hybrid evaluation leaves formulas untouched (#1447).


# dplyr 0.4.3

## Improved encoding support

Until now, dplyr's support for non-UTF8 encodings has been rather shaky. This release brings a number of improvement to fix these problems: it's probably not perfect, but should be a lot better than the previously version. This includes fixes to `arrange()` (#1280), `bind_rows()` (#1265), `distinct()` (#1179), and joins (#1315). `print.tbl_df()` also recieved a fix for strings with invalid encodings (#851).

## Other minor improvements and bug fixes

* `frame_data()` provides a means for constructing `data_frame`s using
  a simple row-wise language. (#1358, @kevinushey)

* `all.equal()` no longer runs all outputs together (#1130).

* `as_data_frame()` gives better error message with NA column names (#1101).

* `[.tbl_df` is more careful about subsetting column names (#1245).

* `arrange()` and `mutate()` work on empty data frames (#1142).

* `arrange()`, `filter()`, `slice()`, and `summarise()` preserve data frame
  meta attributes (#1064).

* `bind_rows()` and `bind_cols()` accept lists (#1104): during initial data
  cleaning you no longer need to convert lists to data frames, but can
  instead feed them to `bind_rows()` directly.

* `bind_rows()` gains a `.id` argument. When supplied, it creates a
  new column that gives the name of each data frame (#1337, @lionel-).

* `bind_rows()` respects the `ordered` attribute of factors (#1112), and
  does better at comparing `POSIXct`s (#1125). The `tz` attribute is ignored
  when determining if two `POSIXct` vectors are comparable. If the `tz` of
  all inputs is the same, it's used, otherwise its set to `UTC`.

* `data_frame()` always produces a `tbl_df` (#1151, @kevinushey)

* `filter(x, TRUE, TRUE)` now just returns `x` (#1210),
  it doesn't internally modify the first argument (#971), and
  it now works with rowwise data (#1099). It once again works with
  data tables (#906).

* `glimpse()` also prints out the number of variables in addition to the number
  of observations (@ilarischeinin, #988).

* Joins handles matrix columns better (#1230), and can join `Date` objects
  with heterogenous representations (some `Date`s are integers, while other
  are numeric). This also improves `all.equal()` (#1204).

* Fixed `percent_rank()` and `cume_dist()` so that missing values no longer
  affect denominator (#1132).

* `print.tbl_df()` now displays the class for all variables, not just those
  that don't fit on the screen (#1276). It also displays duplicated column
  names correctly (#1159).

* `print.grouped_df()` now tells you how many groups there are.

* `mutate()` can set to `NULL` the first column (used to segfault, #1329) and
  it better protects intermediary results (avoiding random segfaults, #1231).

* `mutate()` on grouped data handles the special case where for the first few
  groups, the result consists of a `logical` vector with only `NA`. This can
  happen when the condition of an `ifelse` is an all `NA` logical vector (#958).

* `mutate.rowwise_df()` handles factors (#886) and correctly handles
  0-row inputs (#1300).

* `n_distinct()` gains an `na_rm` argument (#1052).

* The `Progress` bar used by `do()` now respects global option
  `dplyr.show_progress` (default is TRUE) so you can turn it off globally
  (@jimhester #1264, #1226).

* `summarise()` handles expressions that returning heterogenous outputs,
  e.g. `median()`, which that sometimes returns an integer, and other times a
  numeric (#893).

* `slice()` silently drops columns corresponding to an NA (#1235).

* `ungroup.rowwise_df()` gives a `tbl_df` (#936).

* More explicit duplicated column name error message (#996).

* When "," is already being used as the decimal point (`getOption("OutDec")`),
  use "." as the thousands separator when printing out formatted numbers
  (@ilarischeinin, #988).

## Databases

* `db_query_fields.SQLiteConnection` uses `build_sql` rather than `paste0`
  (#926, @NikNakk)

* Improved handling of `log()` (#1330).

* `n_distinct(x)` is translated to `COUNT(DISTINCT(x))` (@skparkes, #873).

* `print(n = Inf)` now works for remote sources (#1310).

## Hybrid evaluation

* Hybrid evaluation does not take place for objects with a class (#1237).

* Improved `$` handling (#1134).

* Simplified code for `lead()` and `lag()` and make sure they work properly on
  factors (#955). Both repsect the `default` argument (#915).

* `mutate` can set to `NULL` the first column (used to segfault, #1329).

* `filter` on grouped data handles indices correctly (#880).  

* `sum()` issues a warning about integer overflow (#1108).

# dplyr 0.4.2

This is a minor release containing fixes for a number of crashes and issues identified by R CMD CHECK. There is one new "feature": dplyr no longer complains about unrecognised attributes, and instead just copies them over to the output.

* `lag()` and `lead()` for grouped data were confused about indices and therefore
  produced wrong results (#925, #937). `lag()` once again overrides `lag()`
  instead of just the default method `lag.default()`. This is necesary due to
  changes in R CMD check. To use the lag function provided by another package,
  use `pkg::lag`.

* Fixed a number of memory issues identified by valgrind.

* Improved performance when working with large number of columns (#879).

* Lists-cols that contain data frames now print a slightly nicer summary
  (#1147)

* Set operations give more useful error message on incompatible data frames
  (#903).

* `all.equal()` gives the correct result when `ignore_row_order` is `TRUE`
  (#1065) and `all.equal()` correctly handles character missing values (#1095).

* `bind_cols()` always produces a `tbl_df` (#779).

* `bind_rows()` gains a test for a form of data frame corruption (#1074).

* `bind_rows()` and `summarise()` now handles complex columns (#933).

* Workaround for using the constructor of `DataFrame` on an unprotected object
  (#998)

* Improved performance when working with large number of columns (#879).

# dplyr 0.4.1

* Don't assume that RPostgreSQL is available.

# dplyr 0.4.0

## New features

* `add_rownames()` turns row names into an explicit variable (#639).

* `as_data_frame()` efficiently coerces a list into a data frame (#749).

* `bind_rows()` and `bind_cols()` efficiently bind a list of data frames by
  row or column. `combine()` applies the same coercion rules to vectors
  (it works like `c()` or `unlist()` but is consistent with the `bind_rows()`
  rules).

* `right_join()` (include all rows in `y`, and matching rows in `x`) and
  `full_join()` (include all rows in `x` and `y`) complete the family of
  mutating joins (#96).

* `group_indices()` computes a unique integer id for each group (#771). It
  can be called on a grouped_df without any arguments or on a data frame
  with same arguments as `group_by()`.

## New vignettes

* `vignette("data_frames")` describes dplyr functions that make it easier
  and faster to create and coerce data frames. It subsumes the old `memory`
  vignette.

* `vignette("two-table")` describes how two-table verbs work in dplyr.

## Minor improvements

* `data_frame()` (and `as_data_frame()` & `tbl_df()`) now explicitly
  forbid columns that are data frames or matrices (#775). All columns
  must be either a 1d atomic vector or a 1d list.

* `do()` uses lazyeval to correctly evaluate its arguments in the correct
  environment (#744), and new `do_()` is the SE equivalent of `do()` (#718).
  You can modify grouped data in place: this is probably a bad idea but it's
  sometimes convenient (#737). `do()` on grouped data tables now passes in all
  columns (not all columns except grouping vars) (#735, thanks to @kismsu).
  `do()` with database tables no longer potentially includes grouping
  variables twice (#673). Finally, `do()` gives more consistent outputs when
  there are no rows or no groups (#625).

* `first()` and `last()` preserve factors, dates and times (#509).

* Overhaul of single table verbs for data.table backend. They now all use
  a consistent (and simpler) code base. This ensures that (e.g.) `n()`
  now works in all verbs (#579).

* In `*_join()`, you can now name only those variables that are different between
  the two tables, e.g. `inner_join(x, y, c("a", "b", "c" = "d"))` (#682).
  If non-join colums are the same, dplyr will add `.x` and `.y`
  suffixes to distinguish the source (#655).

* `mutate()` handles complex vectors (#436) and forbids `POSIXlt` results
  (instead of crashing) (#670).

* `select()` now implements a more sophisticated algorithm so if you're
  doing multiples includes and excludes with and without names, you're more
  likely to get what you expect (#644). You'll also get a better error
  message if you supply an input that doesn't resolve to an integer
  column position (#643).

* Printing has recieved a number of small tweaks. All `print()` method methods
  invisibly return their input so you can interleave `print()` statements into a
  pipeline to see interim results. `print()` will column names of 0 row data
  frames (#652), and will never print more 20 rows (i.e.
  `options(dplyr.print_max)` is now 20), not 100 (#710). Row names are no
  never printed since no dplyr method is guaranteed to preserve them (#669).

    `glimpse()` prints the number of observations (#692)

    `type_sum()` gains a data frame method.

* `summarise()` handles list output columns (#832)

* `slice()` works for data tables (#717). Documentation clarifies that
  slice can't work with relational databases, and the examples show
  how to achieve the same results using `filter()` (#720).

* dplyr now requires RSQLite >= 1.0. This shouldn't affect your code
  in any way (except that RSQLite now doesn't need to be attached) but does
  simplify the internals (#622).

* Functions that need to combine multiple results into a single column
  (e.g. `join()`, `bind_rows()` and `summarise()`) are more careful about
  coercion.

    Joining factors with the same levels in the same order preserves the
    original levels (#675). Joining factors with non-identical levels
    generates a warning and coerces to character (#684). Joining a character
    to a factor (or vice versa) generates a warning and coerces to character.
    Avoid these warnings by ensuring your data is compatible before joining.

    `rbind_list()` will throw an error if you attempt to combine an integer and
    factor (#751). `rbind()`ing a column full of `NA`s is allowed and just
    collects the appropriate missing value for the column type being collected
    (#493).

    `summarise()` is more careful about `NA`, e.g. the decision on the result
    type will be delayed until the first non NA value is returned (#599).
    It will complain about loss of precision coercions, which can happen for
    expressions that return integers for some groups and a doubles for others
    (#599).

* A number of functions gained new or improved hybrid handlers: `first()`,
  `last()`, `nth()` (#626), `lead()` & `lag()` (#683), `%in%` (#126). That means
  when you use these functions in a dplyr verb, we handle them in C++, rather
  than calling back to R, and hence improving performance.

    Hybrid `min_rank()` correctly handles `NaN` values (#726). Hybrid
    implementation of `nth()` falls back to R evaluation when `n` is not
    a length one integer or numeric, e.g. when it's an expression (#734).

    Hybrid `dense_rank()`, `min_rank()`, `cume_dist()`, `ntile()`, `row_number()`
    and `percent_rank()` now preserve NAs (#774)

* `filter` returns its input when it has no rows or no columns (#782).

* Join functions keep attributes (e.g. time zone information) from the
  left argument for `POSIXct` and `Date` objects (#819), and only
  only warn once about each incompatibility (#798).

## Bug fixes

* `[.tbl_df` correctly computes row names for 0-column data frames, avoiding
  problems with xtable (#656). `[.grouped_df` will silently drop grouping
  if you don't include the grouping columns (#733).

* `data_frame()` now acts correctly if the first argument is a vector to be
  recycled. (#680 thanks @jimhester)

* `filter.data.table()` works if the table has a variable called "V1" (#615).

* `*_join()` keeps columns in original order (#684).
  Joining a factor to a character vector doesn't segfault (#688).
  `*_join` functions can now deal with multiple encodings (#769),
  and correctly name results (#855).

* `*_join.data.table()` works when data.table isn't attached (#786).

* `group_by()` on a data table preserves original order of the rows (#623).
  `group_by()` supports variables with more than 39 characters thanks to
  a fix in lazyeval (#705). It gives meaninful error message when a variable
  is not found in the data frame (#716).

* `grouped_df()` requires `vars` to be a list of symbols (#665).

* `min(.,na.rm = TRUE)` works with `Date`s built on numeric vectors (#755)

* `rename_()` generic gets missing `.dots` argument (#708).

* `row_number()`, `min_rank()`, `percent_rank()`, `dense_rank()`, `ntile()` and
  `cume_dist()` handle data frames with 0 rows (#762). They all preserve
  missing values (#774). `row_number()` doesn't segfault when giving an external
  variable with the wrong number of variables (#781)

* `group_indices` handles the edge case when there are no variables (#867)  

# dplyr 0.3.0.1

* Fixed problem with test script on Windows.

# dplyr 0.3

## New functions

* `between()` vector function efficiently determines if numeric values fall
  in a range, and is translated to special form for SQL (#503).

* `count()` makes it even easier to do (weighted) counts (#358).

* `data_frame()` by @kevinushey is a nicer way of creating data frames.
  It never coerces column types (no more `stringsAsFactors = FALSE`!),
  never munges column names, and never adds row names. You can use previously
  defined columns to compute new columns (#376).

* `distinct()` returns distinct (unique) rows of a tbl (#97). Supply
  additional variables to return the first row for each unique combination
  of variables.

* Set operations, `intersect()`, `union()` and `setdiff()` now have methods
  for data frames, data tables and SQL database tables (#93). They pass their
  arguments down to the base functions, which will ensure they raise errors if
  you pass in two many arguments.

* Joins (e.g. `left_join()`, `inner_join()`, `semi_join()`, `anti_join()`)
  now allow you to join on different variables in `x` and `y` tables by
  supplying a named vector to `by`. For example, `by = c("a" = "b")` joins
  `x.a` to `y.b`.

* `n_groups()` function tells you how many groups in a tbl. It returns
  1 for ungrouped data. (#477)

* `transmute()` works like `mutate()` but drops all variables that you didn't
  explicitly refer to (#302).

* `rename()` makes it easy to rename variables - it works similarly to
  `select()` but it preserves columns that you didn't otherwise touch.

* `slice()` allows you to selecting rows by position (#226). It includes
  positive integers, drops negative integers and you can use expression like
  `n()`.

## Programming with dplyr (non-standard evaluation)

* You can now program with dplyr - every function that does non-standard
  evaluation (NSE) has a standard evaluation (SE) version ending in `_`.
  This is powered by the new lazyeval package which provides all the tools
  needed to implement NSE consistently and correctly.

* See `vignette("nse")` for full details.

* `regroup()` is deprecated. Please use the more flexible `group_by_()`
  instead.

* `summarise_each_q()` and `mutate_each_q()` are deprecated. Please use
  `summarise_each_()` and `mutate_each_()` instead.

* `funs_q` has been replaced with `funs_`.

## Removed and deprecated features

* `%.%` has been deprecated: please use `%>%` instead. `chain()` is
  defunct. (#518)

* `filter.numeric()` removed. Need to figure out how to reimplement with
  new lazy eval system.

* The `Progress` refclass is no longer exported to avoid conflicts with shiny.
  Instead use `progress_estimated()` (#535).

* `src_monetdb()` is now implemented in MonetDB.R, not dplyr.

* `show_sql()` and `explain_sql()` and matching global options `dplyr.show_sql`
  and `dplyr.explain_sql` have been removed. Instead use `show_query()` and
  `explain()`.

## Minor improvements and bug fixes

* Main verbs now have individual documentation pages (#519).

* `%>%` is simply re-exported from magrittr, instead of creating a local copy
  (#496, thanks to @jimhester)

* Examples now use `nycflights13` instead of `hflights` because it the variables
  have better names and there are a few interlinked tables (#562). `Lahman` and
  `nycflights13` are (once again) suggested packages. This means many examples
  will not work unless you explicitly install them with
  `install.packages(c("Lahman", "nycflights13"))` (#508). dplyr now depends on
  Lahman 3.0.1. A number of examples have been updated to reflect modified
  field names (#586).

* `do()` now displays the progress bar only when used in interactive prompts
  and not when knitting (#428, @jimhester).

* `glimpse()` now prints a trailing new line (#590).

* `group_by()` has more consistent behaviour when grouping by constants:
  it creates a new column with that value (#410). It renames grouping
  variables (#410). The first argument is now `.data` so you can create
  new groups with name x (#534).

* Now instead of overriding `lag()`, dplyr overrides `lag.default()`,
  which should avoid clobbering lag methods added by other packages.
  (#277).

* `mutate(data, a = NULL)` removes the variable `a` from the returned
  dataset (#462).

* `trunc_mat()` and hence `print.tbl_df()` and friends gets a `width` argument
  to control the deafult output width. Set `options(dplyr.width = Inf)` to
  always show all columns (#589).

* `select()` gains `one_of()` selector: this allows you to select variables
  provided by a character vector (#396). It fails immediately if you give an
  empty pattern to `starts_with()`,  `ends_with()`, `contains()` or `matches()`
  (#481, @leondutoit). Fixed buglet in `select()` so that you can now create
  variables called `val` (#564).

* Switched from RC to R6.

* `tally()` and `top_n()` work consistently: neither accidentally
  evaluates the the `wt` param. (#426, @mnel)

* `rename` handles grouped data (#640).

## Minor improvements and bug fixes by backend

### Databases

* Correct SQL generation for `paste()` when used with the collapse parameter
  targeting a Postgres database. (@rbdixon, #1357)

* The db backend system has been completely overhauled in order to make
  it possible to add backends in other packages, and to support a much
  wider range of databases. See `vignette("new-sql-backend")` for instruction
  on how to create your own (#568).

* `src_mysql()` gains a method for `explain()`.

* When `mutate()` creates a new variable that uses a window function,
  automatically wrap the result in a subquery (#484).

* Correct SQL generation for `first()` and `last()` (#531).

* `order_by()` now works in conjunction with window functions in databases
  that support them.

### Data frames/`tbl_df`

* All verbs now understand how to work with `difftime()` (#390) and
  `AsIs` (#453) objects. They all check that colnames are unique (#483), and
  are more robust when columns are not present (#348, #569, #600).

* Hybrid evaluation bugs fixed:

    * Call substitution stopped too early when a sub expression contained a
      `$` (#502).

    * Handle `::` and `:::` (#412).

    * `cumany()` and `cumall()` properly handle `NA` (#408).

    * `nth()` now correctly preserve the class when using dates, times and
      factors (#509).

    * no longer substitutes within `order_by()` because `order_by()` needs to do
      its own NSE (#169).

* `[.tbl_df` always returns a tbl_df (i.e. `drop = FALSE` is the default)
  (#587, #610). `[.grouped_df` preserves important output attributes (#398).

* `arrange()` keeps the grouping structure of grouped data (#491, #605),
  and preserves input classes (#563).

* `contains()` accidentally matched regular expressions, now it passes
  `fixed = TRUE` to `grep()` (#608).

* `filter()` asserts all variables are white listed (#566).

* `mutate()` makes a `rowwise_df` when given a `rowwise_df` (#463).

* `rbind_all()` creates `tbl_df` objects instead of raw `data.frame`s.

* If `select()` doesn't match any variables, it returns a 0-column data frame,
  instead of the original (#498). It no longer fails when if some columns
  are not named (#492)

* `sample_n()` and `sample_frac()` methods for data.frames exported.
  (#405, @alyst)

* A grouped data frame may have 0 groups (#486). Grouped df objects
  gain some basic validity checking, which should prevent some crashes
  related to corrupt `grouped_df` objects made by `rbind()` (#606).

* More coherence when joining columns of compatible but different types,
  e.g. when joining a character vector and a factor (#455),
  or a numeric and integer (#450)

* `mutate()` works for on zero-row grouped data frame, and
  with list columns (#555).

* `LazySubset` was confused about input data size (#452).

* Internal `n_distinct()` is stricter about it's inputs: it requires one symbol
  which must be from the data frame (#567).

* `rbind_*()` handle data frames with 0 rows (#597). They fill character
  vector columns with `NA` instead of blanks (#595).  They work with
  list columns (#463).

* Improved handling of encoding for column names (#636).

* Improved handling of hybrid evaluation re $ and @ (#645).

### Data tables

* Fix major omission in `tbl_dt()` and `grouped_dt()` methods - I was
  accidentally doing a deep copy on every result :(

* `summarise()` and `group_by()` now retain over-allocation when working with
  data.tables (#475, @arunsrinivasan).

* joining two data.tables now correctly dispatches to data table methods,
  and result is a data table (#470)

### Cubes

* `summarise.tbl_cube()` works with single grouping variable (#480).

# dplyr 0.2

## Piping

dplyr now imports `%>%` from magrittr (#330). I recommend that you use this instead of `%.%` because it is easier to type (since you can hold down the shift key) and is more flexible. With you `%>%`, you can control which argument on the RHS recieves the LHS by using the pronoun `.`. This makes `%>%` more useful with base R functions because they don't always take the data frame as the first argument. For example you could pipe `mtcars` to `xtabs()` with:

    mtcars %>% xtabs( ~ cyl + vs, data = .)

Thanks to @smbache for the excellent magrittr package. dplyr only provides `%>%` from magrittr, but it contains many other useful functions. To use them, load `magrittr` explicitly: `library(magrittr)`. For more details, see `vignette("magrittr")`.

`%.%` will be deprecated in a future version of dplyr, but it won't happen for a while. I've also deprecated `chain()` to encourage a single style of dplyr usage: please use `%>%` instead.

## Do

`do()` has been completely overhauled. There are now two ways to use it, either with multiple named arguments or a single unnamed arguments. `group_by()` + `do()` is equivalent to `plyr::dlply`, except it always returns a data frame.

If you use named arguments, each argument becomes a list-variable in the output. A list-variable can contain any arbitrary R object so it's particularly well suited for storing models.

    library(dplyr)
    models <- mtcars %>% group_by(cyl) %>% do(lm = lm(mpg ~ wt, data = .))
    models %>% summarise(rsq = summary(lm)$r.squared)

If you use an unnamed argument, the result should be a data frame. This allows you to apply arbitrary functions to each group.

    mtcars %>% group_by(cyl) %>% do(head(., 1))

Note the use of the `.` pronoun to refer to the data in the current group.

`do()` also has an automatic progress bar. It appears if the computation takes longer than 5 seconds and lets you know (approximately) how much longer the job will take to complete.

## New verbs

dplyr 0.2 adds three new verbs:

* `glimpse()` makes it possible to see all the columns in a tbl,
  displaying as much data for each variable as can be fit on a single line.

* `sample_n()` randomly samples a fixed number of rows from a tbl;
  `sample_frac()` randomly samples a fixed fraction of rows. Only works
  for local data frames and data tables (#202).

* `summarise_each()` and `mutate_each()` make it easy to apply one or more
  functions to multiple columns in a tbl (#178).

## Minor improvements

* If you load plyr after dplyr, you'll get a message suggesting that you
  load plyr first (#347).

* `as.tbl_cube()` gains a method for matrices (#359, @paulstaab)

* `compute()` gains `temporary` argument so you can control whether the
  results are temporary or permanent (#382, @cpsievert)

* `group_by()` now defaults to `add = FALSE` so that it sets the grouping
  variables rather than adding to the existing list. I think this is how
  most people expected `group_by` to work anyway, so it's unlikely to
  cause problems (#385).

* Support for [MonetDB](http://www.monetdb.org) tables with `src_monetdb()`
  (#8, thanks to @hannesmuehleisen).

* New vignettes:

    * `memory` vignette which discusses how dplyr minimises memory usage
      for local data frames (#198).

    *  `new-sql-backend` vignette which discusses how to add a new
       SQL backend/source to dplyr.

* `changes()` output more clearly distinguishes which columns were added or
  deleted.

* `explain()` is now generic.

* dplyr is more careful when setting the keys of data tables, so it never
  accidentally modifies an object that it doesn't own. It also avoids
  unnecessary key setting which negatively affected performance.
  (#193, #255).

* `print()` methods for `tbl_df`, `tbl_dt` and `tbl_sql` gain `n` argument to
  control the number of rows printed (#362). They also works better when you have
  columns containing lists of complex objects.

* `row_number()` can be called without arguments, in which case it returns
  the same as `1:n()` (#303).

* `"comment"` attribute is allowed (white listed) as well as names (#346).

* hybrid versions of `min`, `max`, `mean`, `var`, `sd` and `sum`
  handle the `na.rm` argument (#168). This should yield substantial
  performance improvements for those functions.

* Special case for call to `arrange()` on a grouped data frame with no arguments. (#369)  

## Bug fixes

* Code adapted to Rcpp > 0.11.1

* internal `DataDots` class protects against missing variables in verbs (#314),
  including the case where `...` is missing. (#338)

* `all.equal.data.frame` from base is no longer bypassed. we now have
  `all.equal.tbl_df` and `all.equal.tbl_dt` methods (#332).

* `arrange()` correctly handles NA in numeric vectors (#331) and 0 row
  data frames (#289).

* `copy_to.src_mysql()` now works on windows (#323)

* `*_join()` doesn't reorder column names (#324).

* `rbind_all()` is stricter and only accepts list of data frames (#288)

* `rbind_*` propagates time zone information for `POSIXct` columns (#298).

* `rbind_*` is less strict about type promotion. The numeric `Collecter` allows
  collection of integer and logical vectors. The integer `Collecter` also collects
  logical values (#321).

* internal `sum` correctly handles integer (under/over)flow (#308).

* `summarise()` checks consistency of outputs (#300) and drops `names`
  attribute of output columns (#357).

* join functions throw error instead of crashing when there are no common
  variables between the data frames, and also give a better error message when
  only one data frame has a by variable (#371).

* `top_n()` returns `n` rows instead of `n - 1` (@leondutoit, #367).

* SQL translation always evaluates subsetting operators (`$`, `[`, `[[`)
  locally. (#318).

* `select()` now renames variables in remote sql tbls (#317) and  
  implicitly adds grouping variables (#170).

* internal `grouped_df_impl` function errors if there are no variables to group by (#398).

* `n_distinct` did not treat NA correctly in the numeric case #384.

* Some compiler warnings triggered by -Wall or -pedantic have been eliminated.

* `group_by` only creates one group for NA (#401).

* Hybrid evaluator did not evaluate expression in correct environment (#403).

# dplyr 0.1.3

## Bug fixes

* `select()` actually renames columns in a data table (#284).

* `rbind_all()` and `rbind_list()` now handle missing values in factors (#279).

* SQL joins now work better if names duplicated in both x and y tables (#310).

* Builds against Rcpp 0.11.1

* `select()` correctly works with the vars attribute (#309).

* Internal code is stricter when deciding if a data frame is grouped (#308):
  this avoids a number of situations which previously causedd .

* More data frame joins work with missing values in keys (#306).

# dplyr 0.1.2

## New features

* `select()` is substantially more powerful. You can use named arguments to
  rename existing variables, and new functions `starts_with()`, `ends_with()`,
  `contains()`, `matches()` and `num_range()` to select variables based on
  their names. It now also makes a shallow copy, substantially reducing its
  memory impact (#158, #172, #192, #232).

* `summarize()` added as alias for `summarise()` for people from countries
  that don't don't spell things correctly ;) (#245)

## Bug fixes

* `filter()` now fails when given anything other than a logical vector, and
  correctly handles missing values (#249). `filter.numeric()` proxies
  `stats::filter()` so you can continue to use `filter()` function with
  numeric inputs (#264).

* `summarise()` correctly uses newly created variables (#259).

* `mutate()` correctly propagates attributes (#265) and `mutate.data.frame()`
  correctly mutates the same variable repeatedly (#243).

* `lead()` and `lag()` preserve attributes, so they now work with
  dates, times and factors (#166).

* `n()` never accepts arguments (#223).

* `row_number()` gives correct results (#227).

* `rbind_all()` silently ignores data frames with 0 rows or 0 columns (#274).

* `group_by()` orders the result (#242). It also checks that columns
  are of supported types (#233, #276).

* The hybrid evaluator did not handle some expressions correctly, for
  example in `if(n() > 5) 1 else 2` the subexpression `n()` was not
  substituted correctly. It also correctly processes `$` (#278).

* `arrange()` checks that all columns are of supported types (#266). It also
  handles list columns (#282).

* Working towards Solaris compatibility.

* Benchmarking vignette temporarily disabled due to microbenchmark
  problems reported by BDR.

# dplyr 0.1.1

## Improvements

* new `location()` and `changes()` functions which provide more information
  about how data frames are stored in memory so that you can see what
  gets copied.

* renamed `explain_tbl()` to `explain()` (#182).

* `tally()` gains `sort` argument to sort output so highest counts
  come first (#173).

* `ungroup.grouped_df()`, `tbl_df()`, `as.data.frame.tbl_df()` now only
  make shallow copies of their inputs (#191).

* The `benchmark-baseball` vignette now contains fairer (including grouping
  times) comparisons with `data.table`. (#222)

## Bug fixes

* `filter()` (#221) and `summarise()` (#194) correctly propagate attributes.

* `summarise()` throws an error when asked to summarise an unknown variable
  instead of crashing (#208).

* `group_by()` handles factors with missing values (#183).

* `filter()` handles scalar results (#217) and better handles scoping, e.g.
  `filter(., variable)` where `variable` is defined in the function that calls
  `filter`. It also handles `T` and `F` as aliases to `TRUE` and `FALSE`
  if there are no `T` or `F` variables in the data or in the scope.

* `select.grouped_df` fails when the grouping variables are not included
  in the selected variables (#170)

* `all.equal.data.frame()` handles a corner case where the data frame has
  `NULL` names (#217)

* `mutate()` gives informative error message on unsupported types (#179)

* dplyr source package no longer includes pandas benchmark, reducing
  download size from 2.8 MB to 0.5 MB.<|MERGE_RESOLUTION|>--- conflicted
+++ resolved
@@ -1,6 +1,5 @@
 # dplyr 0.5.0.9000
 
-<<<<<<< HEAD
 * Error messages and explanations of data frame inequality are now encoded in
   UTF-8, also on Windows (#2441).
 
@@ -22,10 +21,9 @@
 * `mutate()` recycles list columns of length 1 (#2171).
 
 * `summarise()` now can create ordered factors (#2200).
-=======
+
 * Fixed segmentation fault after calling `rename()` on an invalid grouped
   data frame (#2031).
->>>>>>> 541078da
 
 * Breaking change: `xxx_join.tbl_df()` by default treats all `NA` values as
   different from each other (and from any other value), so that they never
