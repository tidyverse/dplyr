# dplyr 0.8.1.9000

<<<<<<< HEAD
* Updated `distinct_if()`, `distinct_at()` and `distinct_all()` to include `.keep_all` argument (@beansrowning, #4343)
=======
* `arrange()` handles integer64 objects (#4366). 

* `rename_at()` handles empty selection (#4324). 

* `summarise()` correctly resolves summarised list columns (#4349). 

* colwise functions support constants in formulas (#4374). 

* `*_if()` functions correctly handle columns with special names (#4380).
>>>>>>> df5f9aa6

# dplyr 0.8.1

## Breaking changes

* `group_modify()` is the new name of the function previously known as `group_map()`

## New functions

* `group_map()` now only calls the function on each group and return a list. 

* `group_by_drop_default()`, previously known as `dplyr:::group_drops()` is exported (#4245).

## Minor changes

* Lists of formulas passed to colwise verbs are now automatically named.

* `group_by()` does a shallow copy even in the no groups case (#4221).

* Fixed `mutate()` on rowwise data frames with 0 rows (#4224).

* Fixed handling of bare formulas in colwise verbs (#4183).

* Fixed performance of `n_distinct()` (#4202). 

* `group_indices()` now ignores empty groups by default for `data.frame`, which is
  consistent with the default of `group_by()` (@yutannihilation, #4208). 

* Fixed integer overflow in hybrid `ntile()` (#4186). 

* colwise functions `summarise_at()` ... can rename vars in the case of multiple functions (#4180).

* `select_if()` and `rename_if()` handle logical vector predicate (#4213). 

* hybrid `min()` and `max()` cast to integer when possible (#4258).

* `bind_rows()` correctly handles the cases where there are multiple consecutive `NULL` (#4296). 

* Support for R 3.1.* has been dropped. The minimal R version supported is now 3.2.0. 
  https://www.tidyverse.org/articles/2019/04/r-version-support/

* `rename_at()` handles empty selection (#4324). 

# dplyr 0.8.0.1 (2019-02-15)

* Fixed integer C/C++ division, forced released by CRAN (#4185). 

# dplyr 0.8.0 (2019-02-14)

## Breaking changes

* The error `could not find function "n"` or the warning 
  ```Calling `n()` without importing or prefixing it is deprecated, use `dplyr::n()` ``` 
  
  indicates when functions like `n()`, `row_number()`, ... are not imported or prefixed. 
  
  The easiest fix is to import dplyr with `import(dplyr)` in your `NAMESPACE` or
  `#' @import dplyr` in a roxygen comment, alternatively such functions can be 
  imported selectively as any other function with `importFrom(dplyr, n)` in the 
  `NAMESPACE` or `#' @importFrom dplyr n` in a roxygen comment. The third option is 
  to prefix them, i.e. use `dplyr::n()`
   
* If you see `checking S3 generic/method consistency` in R CMD check for your 
  package, note that : 
  
  - `sample_n()` and `sample_frac()` have gained `...`
  - `filter()` and `slice()` have gained `.preserve`
  - `group_by()` has gained `.drop`

* ```Error: `.data` is a corrupt grouped_df, ...```  signals code that makes 
  wrong assumptions about the internals of a grouped data frame. 

## New functions

* New selection helpers `group_cols()`. It can be called in selection contexts
  such as `select()` and matches the grouping variables of grouped tibbles.

* `last_col()` is re-exported from tidyselect (#3584). 

* `group_trim()` drops unused levels of factors that are used as grouping variables. 

* `nest_join()` creates a list column of the matching rows. `nest_join()` + `tidyr::unnest()` 
   is equivalent to `inner_join`  (#3570). 

    ```r
    band_members %>% 
      nest_join(band_instruments)
    ```
    
* `group_nest()` is similar to `tidyr::nest()` but focusing on the variables to nest by 
  instead of the nested columns. 
 
    ```r
    starwars %>%
      group_by(species, homeworld) %>% 
      group_nest()
      
    starwars %>%
      group_nest(species, homeworld)
    ```
    
* `group_split()` is similar to `base::split()` but operating on existing groups when 
  applied to a grouped data frame, or subject to the data mask on ungrouped data frames

    ```r
    starwars %>%
      group_by(species, homeworld) %>%   
      group_split()
    
    starwars %>%
      group_split(species, homeworld)
    ```
    
* `group_map()` and `group_walk()` are purrr-like functions to iterate on groups 
  of a grouped data frame, jointly identified by the data subset (exposed as `.x`) and the 
  data key (a one row tibble, exposed as `.y`). `group_map()` returns a grouped data frame that 
  combines the results of the function, `group_walk()` is only used for side effects and returns 
  its input invisibly. 
  
  ```r
  mtcars %>%
    group_by(cyl) %>%
    group_map(~ head(.x, 2L))
  ```

* `distinct_prepare()`, previously known as `distinct_vars()` is exported. This is mostly useful for
  alternative backends (e.g. `dbplyr`). 

## Major changes

* `group_by()` gains the `.drop` argument. When set to `FALSE` the groups are generated 
  based on factor levels, hence some groups may be empty (#341). 

    ```r
    # 3 groups
    tibble(
      x = 1:2, 
      f = factor(c("a", "b"), levels = c("a", "b", "c"))
    ) %>% 
      group_by(f, .drop = FALSE)
      
    # the order of the grouping variables matter
    df <- tibble(
      x = c(1,2,1,2), 
      f = factor(c("a", "b", "a", "b"), levels = c("a", "b", "c"))
    )
    df %>% group_by(f, x, .drop = FALSE)
    df %>% group_by(x, f, .drop = FALSE)
    ```
    
  The default behaviour drops the empty groups as in the previous versions. 
  
  ```r
  tibble(
      x = 1:2, 
      f = factor(c("a", "b"), levels = c("a", "b", "c"))
    ) %>% 
      group_by(f)
  ```

* `filter()` and `slice()` gain a `.preserve` argument to control which groups it should keep. The default 
  `filter(.preserve = FALSE)` recalculates the grouping structure based on the resulting data, 
  otherwise it is kept as is.

    ```r
    df <- tibble(
      x = c(1,2,1,2), 
      f = factor(c("a", "b", "a", "b"), levels = c("a", "b", "c"))
    ) %>% 
      group_by(x, f, .drop = FALSE)
    
    df %>% filter(x == 1)
    df %>% filter(x == 1, .preserve = TRUE)
    ```

* The notion of lazily grouped data frames have disappeared. All dplyr verbs now recalculate 
  immediately the grouping structure, and respect the levels of factors. 

* Subsets of columns now properly dispatch to the `[` or `[[` method when the column 
  is an object (a vector with a class) instead of making assumptions on how the 
  column should be handled. The `[` method must handle integer indices, including 
  `NA_integer_`, i.e. `x[NA_integer_]` should produce a vector of the same class
  as `x` with whatever represents a missing value.  

## Minor changes

* `tally()` works correctly on non-data frame table sources such as `tbl_sql` (#3075).

* `sample_n()` and `sample_frac()` can use `n()` (#3527)

* `distinct()` respects the order of the variables provided (#3195, @foo-bar-baz-qux)
  and handles the 0 rows and 0 columns special case (#2954).

* `combine()` uses tidy dots (#3407).

* `group_indices()` can be used without argument in expressions in verbs (#1185).

* Using `mutate_all()`, `transmute_all()`, `mutate_if()` and `transmute_if()`
  with grouped tibbles now informs you that the grouping variables are
  ignored. In the case of the `_all()` verbs, the message invites you to use
  `mutate_at(df, vars(-group_cols()))` (or the equivalent `transmute_at()` call)
  instead if you'd like to make it explicit in your code that the operation is
  not applied on the grouping variables.

* Scoped variants of `arrange()` respect the `.by_group` argument (#3504).

* `first()` and `last()` hybrid functions fall back to R evaluation when given no arguments (#3589). 

* `mutate()` removes a column when the expression evaluates to `NULL` for all groups (#2945).

* grouped data frames support `[, drop = TRUE]` (#3714). 

* New low-level constructor `new_grouped_df()` and validator `validate_grouped_df` (#3837). 

* `glimpse()` prints group information on grouped tibbles (#3384).

* `sample_n()` and `sample_frac()` gain `...` (#2888). 

* Scoped filter variants now support functions and purrr-like lambdas:

  ```r
  mtcars %>% filter_at(vars(hp, vs), ~ . %% 2 == 0)
  ```

## Lifecycle

* `do()`, `rowwise()` and `combine()` are questioning (#3494). 

* `funs()` is soft-deprecated and will start issuing warnings in a future version.

## Changes to column wise functions

* Scoped variants for `distinct()`: `distinct_at()`, `distinct_if()`, `distinct_all()` (#2948).

* `summarise_at()` excludes the grouping variables (#3613). 

* `mutate_all()`, `mutate_at()`, `summarise_all()` and `summarise_at()` handle utf-8 names (#2967).

## Performance

* R expressions that cannot be handled with native code are now evaluated with
  unwind-protection when available (on R 3.5 and later). This improves the
  performance of dplyr on data frames with many groups (and hence many
  expressions to evaluate). We benchmarked that computing a grouped average is
  consistently twice as fast with unwind-protection enabled.

  Unwind-protection also makes dplyr more robust in corner cases because it
  ensures the C++ destructors are correctly called in all circumstances
  (debugger exit, captured condition, restart invokation).

* `sample_n()` and `sample_frac()` gain `...` (#2888). 
* Improved performance for wide tibbles (#3335).

* Faster hybrid `sum()`, `mean()`, `var()` and `sd()` for logical vectors (#3189).

* Hybrid version of `sum(na.rm = FALSE)` exits early when there are missing values. 
  This considerably improves performance when there are missing values early in the vector (#3288). 

* `group_by()` does not trigger the additional `mutate()` on simple uses of the `.data` pronoun (#3533). 

## Internal

* The grouping metadata of grouped data frame has been reorganized in a single tidy tibble, that can be accessed
  with the new `group_data()` function. The grouping tibble consists of one column per grouping variable, 
  followed by a list column of the (1-based) indices of the groups. The new `group_rows()` function retrieves
  that list of indices (#3489). 
  
    ```r
    # the grouping metadata, as a tibble
    group_by(starwars, homeworld) %>% 
      group_data()
    
    # the indices
    group_by(starwars, homeworld) %>% 
      group_data() %>% 
      pull(.rows)
      
    group_by(starwars, homeworld) %>% 
      group_rows()
    ```

* Hybrid evaluation has been completely redesigned for better performance and stability. 

## Documentation

* Add documentation example for moving variable to back in `?select` (#3051).

* column wise functions are better documented, in particular explaining when 
  grouping variables are included as part of the selection. 

### Deprecated and defunct functions

* `mutate_each()` and `summarise_each()` are deprecated. 

# dplyr 0.7.6

* `exprs()` is no longer exported to avoid conflicts with `Biobase::exprs()`
  (#3638).

* The MASS package is explicitly suggested to fix CRAN warnings on R-devel
  (#3657).

* Set operations like `intersect()` and `setdiff()` reconstruct groups metadata (#3587) and keep the order of the rows (#3839).

* Using namespaced calls to `base::sort()` and `base::unique()` from C++ code
  to avoid ambiguities when these functions are overridden (#3644).

* Fix rchk errors (#3693).

# dplyr 0.7.5 (2018-04-14)

## Breaking changes for package developers

* The major change in this version is that dplyr now depends on the selecting
  backend of the tidyselect package. If you have been linking to
  `dplyr::select_helpers` documentation topic, you should update the link to
  point to `tidyselect::select_helpers`.

* Another change that causes warnings in packages is that dplyr now exports the
  `exprs()` function. This causes a collision with `Biobase::exprs()`. Either
  import functions from dplyr selectively rather than in bulk, or do not import
  `Biobase::exprs()` and refer to it with a namespace qualifier.

## Bug fixes

* `distinct(data, "string")` now returns a one-row data frame again. (The
  previous behavior was to return the data unchanged.)

* `do()` operations with more than one named argument can access `.` (#2998).

* Reindexing grouped data frames (e.g. after `filter()` or `..._join()`)
  never updates the `"class"` attribute. This also avoids unintended updates
  to the original object (#3438).

* Fixed rare column name clash in `..._join()` with non-join
  columns of the same name in both tables (#3266).

*  Fix `ntile()` and `row_number()` ordering to use the locale-dependent
  ordering functions in R when dealing with character vectors, rather than
  always using the C-locale ordering function in C (#2792, @foo-bar-baz-qux).

* Summaries of summaries (such as `summarise(b = sum(a), c = sum(b))`) are
  now computed using standard evaluation for simplicity and correctness, but
  slightly slower (#3233).

* Fixed `summarise()` for empty data frames with zero columns (#3071).

## Major changes

* `enexpr()`, `expr()`, `exprs()`, `sym()` and `syms()` are now
  exported. `sym()` and `syms()` construct symbols from strings or character
  vectors. The `expr()` variants are equivalent to `quo()`, `quos()` and
  `enquo()` but return simple expressions rather than quosures. They support
  quasiquotation.

* dplyr now depends on the new tidyselect package to power `select()`,
  `rename()`, `pull()` and their variants (#2896). Consequently
  `select_vars()`, `select_var()` and `rename_vars()` are
  soft-deprecated and will start issuing warnings in a future version.

  Following the switch to tidyselect, `select()` and `rename()` fully support
  character vectors. You can now unquote variables like this:

  ```
  vars <- c("disp", "cyl")
  select(mtcars, !! vars)
  select(mtcars, -(!! vars))
  ```

  Note that this only works in selecting functions because in other contexts
  strings and character vectors are ambiguous. For instance strings are a valid
  input in mutating operations and `mutate(df, "foo")` creates a new column by
  recycling "foo" to the number of rows.

## Minor changes

* Support for raw vector columns in `arrange()`, `group_by()`, `mutate()`,
  `summarise()` and `..._join()` (minimal `raw` x `raw` support initially) (#1803). 

* `bind_cols()` handles unnamed list (#3402).

* `bind_rows()` works around corrupt columns that have the object bit set
  while having no class attribute (#3349). 

* `combine()` returns `logical()` when all inputs are `NULL` (or when there
  are no inputs) (#3365, @zeehio).

*  `distinct()` now supports renaming columns (#3234).

* Hybrid evaluation simplifies `dplyr::foo()` to `foo()` (#3309). Hybrid
  functions can now be masked by regular R functions to turn off hybrid
  evaluation (#3255). The hybrid evaluator finds functions from dplyr even if
  dplyr is not attached (#3456).

* In `mutate()` it is now illegal to use `data.frame` in the rhs (#3298). 

* Support `!!!` in `recode_factor()` (#3390).

* `row_number()` works on empty subsets (#3454).

* `select()` and `vars()` now treat `NULL` as empty inputs (#3023).

* Scoped select and rename functions (`select_all()`, `rename_if()` etc.)
  now work with grouped data frames, adapting the grouping as necessary
  (#2947, #3410). `group_by_at()` can group by an existing grouping variable
  (#3351). `arrange_at()` can use grouping variables (#3332). 

* `slice()` no longer enforce tibble classes when input is a simple
  `data.frame`, and ignores 0 (#3297, #3313).

* `transmute()` no longer prints a message when including a group variable.

## Documentation

* Improved documentation for `funs()` (#3094) and set operations (e.g. `union()`) (#3238, @edublancas).

## Error messages

* Better error message if dbplyr is not installed when accessing database
  backends (#3225).

* `arrange()` fails gracefully on `data.frame` columns (#3153).

* Corrected error message when calling `cbind()` with an object of wrong
  length (#3085).

* Add warning with explanation to `distinct()` if any of the selected columns
  are of type `list` (#3088, @foo-bar-baz-qux), or when used on unknown columns
  (#2867, @foo-bar-baz-qux).

* Show clear error message for bad arguments to `funs()` (#3368).

* Better error message in `..._join()` when joining data frames with duplicate
  or `NA` column names. Joining such data frames with a semi- or anti-join
  now gives a warning, which may be converted to an error in future versions
  (#3243, #3417).

* Dedicated error message when trying to use columns of the `Interval`
  or `Period` classes (#2568).

* Added an `.onDetach()` hook that allows for plyr to be loaded and attached
  without the warning message that says functions in dplyr will be masked,
  since dplyr is no longer attached (#3359, @jwnorman).

## Performance

* `sample_n()` and `sample_frac()` on grouped data frame are now faster
  especially for those with large number of groups (#3193, @saurfang).

## Internal

* Compute variable names for joins in R (#3430).

* Bumped Rcpp dependency to 0.12.15 to avoid imperfect detection of `NA`
  values in hybrid evaluation fixed in RcppCore/Rcpp#790 (#2919).

* Avoid cleaning the data mask, a temporary environment used to evaluate
  expressions. If the environment, in which e.g. a `mutate()` expression
  is evaluated, is preserved until after the operation, accessing variables
  from that environment now gives a warning but still returns `NULL` (#3318).

# dplyr 0.7.4

* Fix recent Fedora and ASAN check errors (#3098).

* Avoid dependency on Rcpp 0.12.10 (#3106).

# dplyr 0.7.3

* Fixed protection error that occurred when creating a character column using grouped `mutate()` (#2971).

* Fixed a rare problem with accessing variable values in `summarise()` when all groups have size one (#3050).
* `distinct()` now throws an error when used on unknown columns
  (#2867, @foo-bar-baz-qux).


* Fixed rare out-of-bounds memory write in `slice()` when negative indices beyond the number of rows were involved (#3073).

* `select()`, `rename()` and `summarise()` no longer change the grouped vars of the original data (#3038).

* `nth(default = var)`, `first(default = var)` and `last(default = var)` fall back to standard evaluation in a grouped operation instead of triggering an error (#3045).

* `case_when()` now works if all LHS are atomic (#2909), or when LHS or RHS values are zero-length vectors (#3048).

* `case_when()` accepts `NA` on the LHS (#2927).

* Semi- and anti-joins now preserve the order of left-hand-side data frame (#3089).

* Improved error message for invalid list arguments to `bind_rows()` (#3068).

* Grouping by character vectors is now faster (#2204).

* Fixed a crash that occurred when an unexpected input was supplied to
  the `call` argument of `order_by()` (#3065).


# dplyr 0.7.2

* Move build-time vs. run-time checks out of `.onLoad()` and into `dr_dplyr()`.


# dplyr 0.7.1

* Use new versions of bindrcpp and glue to avoid protection problems.
  Avoid wrapping arguments to internal error functions (#2877). Fix
  two protection mistakes found by rchk (#2868).

* Fix C++ error that caused compilation to fail on mac cran (#2862)

* Fix undefined behaviour in `between()`, where `NA_REAL` were
  assigned instead of `NA_LOGICAL`. (#2855, @zeehio)

* `top_n()` now executes operations lazily for compatibility with
  database backends (#2848).

* Reuse of new variables created in ungrouped `mutate()` possible
  again, regression introduced in dplyr 0.7.0 (#2869).

* Quosured symbols do not prevent hybrid handling anymore. This should
  fix many performance issues introduced with tidyeval (#2822).


# dplyr 0.7.0

## New data, functions, and features

* Five new datasets provide some interesting built-in datasets to demonstrate
  dplyr verbs (#2094):

  * `starwars` dataset about starwars characters; has list columns
  * `storms` has the trajectories of ~200 tropical storms
  * `band_members`, `band_instruments` and `band_instruments2`
    has some simple data to demonstrate joins.

* New `add_count()` and `add_tally()` for adding an `n` column within groups
  (#2078, @dgrtwo).

* `arrange()` for grouped data frames gains a `.by_group` argument so you
  can choose to sort by groups if you want to (defaults to `FALSE`) (#2318)

* New `pull()` generic for extracting a single column either by name or position
  (either from the left or the right). Thanks to @paulponcet for the idea (#2054).

  This verb is powered with the new `select_var()` internal helper,
  which is exported as well. It is like `select_vars()` but returns a
  single variable.

* `as_tibble()` is re-exported from tibble. This is the recommend way to create
  tibbles from existing data frames. `tbl_df()` has been softly deprecated.
  `tribble()` is now imported from tibble (#2336, @chrMongeau); this
  is now prefered to `frame_data()`.

## Deprecated and defunct

* dplyr no longer messages that you need dtplyr to work with data.table (#2489).

* Long deprecated `regroup()`, `mutate_each_q()` and
  `summarise_each_q()` functions have been removed.

* Deprecated `failwith()`. I'm not even sure why it was here.

* Soft-deprecated `mutate_each()` and `summarise_each()`, these functions
  print a message which will be changed to a warning in the next release.

* The `.env` argument to `sample_n()` and `sample_frac()` is defunct,
  passing a value to this argument print a message which will be changed to a
  warning in the next release.

## Databases

This version of dplyr includes some major changes to how database connections work. By and large, you should be able to continue using your existing dplyr database code without modification, but there are two big changes that you should be aware of:

* Almost all database related code has been moved out of dplyr and into a
  new package, [dbplyr](http://github.com/hadley/dbplyr/). This makes dplyr
  simpler, and will make it easier to release fixes for bugs that only affect
  databases. `src_mysql()`, `src_postgres()`, and `src_sqlite()` will still
  live dplyr so your existing code continues to work.

* It is no longer necessary to create a remote "src". Instead you can work
  directly with the database connection returned by DBI. This reflects the
  maturity of the DBI ecosystem. Thanks largely to the work of Kirill Muller
  (funded by the R Consortium) DBI backends are now much more consistent,
  comprehensive, and easier to use. That means that there's no longer a
  need for a layer in between you and DBI.

You can continue to use `src_mysql()`, `src_postgres()`, and `src_sqlite()`, but I recommend a new style that makes the connection to DBI more clear:

```R
library(dplyr)

con <- DBI::dbConnect(RSQLite::SQLite(), ":memory:")
DBI::dbWriteTable(con, "mtcars", mtcars)

mtcars2 <- tbl(con, "mtcars")
mtcars2
```

This is particularly useful if you want to perform non-SELECT queries as you can do whatever you want with `DBI::dbGetQuery()` and `DBI::dbExecute()`.

If you've implemented a database backend for dplyr, please read the [backend news](https://github.com/hadley/dbplyr/blob/master/NEWS.md#backends) to see what's changed from your perspective (not much). If you want to ensure your package works with both the current and previous version of dplyr, see `wrap_dbplyr_obj()` for helpers.

## UTF-8

* Internally, column names are always represented as character vectors,
  and not as language symbols, to avoid encoding problems on Windows
  (#1950, #2387, #2388).

* Error messages and explanations of data frame inequality are now encoded in
  UTF-8, also on Windows (#2441).

* Joins now always reencode character columns to UTF-8 if necessary. This gives
  a nice speedup, because now pointer comparison can be used instead of string
  comparison, but relies on a proper encoding tag for all strings (#2514).

* Fixed problems when joining factor or character encodings with a mix of
  native and UTF-8 encoded values (#1885, #2118, #2271, #2451).

* Fix `group_by()` for data frames that have UTF-8 encoded names (#2284, #2382).

* New `group_vars()` generic that returns the grouping as character vector, to
  avoid the potentially lossy conversion to language symbols. The list returned
  by `group_by_prepare()` now has a new `group_names` component (#1950, #2384).

## Colwise functions

* `rename()`, `select()`, `group_by()`, `filter()`, `arrange()` and
  `transmute()` now have scoped variants (verbs suffixed with `_if()`,
  `_at()` and `_all()`). Like `mutate_all()`, `summarise_if()`, etc,
  these variants apply an operation to a selection of variables.

* The scoped verbs taking predicates (`mutate_if()`, `summarise_if()`,
  etc) now support S3 objects and lazy tables. S3 objects should
  implement methods for `length()`, `[[` and `tbl_vars()`. For lazy
  tables, the first 100 rows are collected and the predicate is
  applied on this subset of the data. This is robust for the common
  case of checking the type of a column (#2129).

* Summarise and mutate colwise functions pass `...` on the the manipulation
  functions.

* The performance of colwise verbs like `mutate_all()` is now back to
  where it was in `mutate_each()`.

* `funs()` has better handling of namespaced functions (#2089).

* Fix issue with `mutate_if()` and `summarise_if()` when a predicate
  function returns a vector of `FALSE` (#1989, #2009, #2011).

## Tidyeval

dplyr has a new approach to non-standard evaluation (NSE) called tidyeval.
It is described in detail in `vignette("programming")` but, in brief, gives you
the ability to interpolate values in contexts where dplyr usually works with expressions:

```{r}
my_var <- quo(homeworld)

starwars %>%
  group_by(!!my_var) %>%
  summarise_at(vars(height:mass), mean, na.rm = TRUE)
```

This means that the underscored version of each main verb is no longer needed,
and so these functions have been deprecated (but remain around for backward compatibility).

* `order_by()`, `top_n()`, `sample_n()` and `sample_frac()` now use
  tidyeval to capture their arguments by expression. This makes it
  possible to use unquoting idioms (see `vignette("programming")`) and
  fixes scoping issues (#2297).

* Most verbs taking dots now ignore the last argument if empty. This
  makes it easier to copy lines of code without having to worry about
  deleting trailing commas (#1039).

* [API] The new `.data` and `.env` environments can be used inside
  all verbs that operate on data: `.data$column_name` accesses the column
  `column_name`, whereas `.env$var` accesses the external variable `var`.
  Columns or external variables named `.data` or `.env` are shadowed, use
  `.data$...` and/or `.env$...` to access them.  (`.data` implements strict
  matching also for the `$` operator (#2591).)

    The `column()` and `global()` functions have been removed. They were never
    documented officially. Use the new `.data` and `.env` environments instead.

* Expressions in verbs are now interpreted correctly in many cases that
  failed before (e.g., use of `$`, `case_when()`, nonstandard evaluation, ...).
  These expressions are now evaluated in a specially constructed temporary
  environment that retrieves column data on demand with the help of the
  `bindrcpp` package (#2190). This temporary environment poses restrictions on
  assignments using `<-` inside verbs. To prevent leaking of broken bindings,
  the temporary environment is cleared after the evaluation (#2435).

## Verbs

### Joins

* [API] `xxx_join.tbl_df(na_matches = "never")` treats all `NA` values as
  different from each other (and from any other value), so that they never
  match.  This corresponds to the behavior of joins for database sources,
  and of database joins in general.  To match `NA` values, pass
  `na_matches = "na"` to the join verbs; this is only supported for data frames.
  The default is `na_matches = "na"`, kept for the sake of compatibility
  to v0.5.0. It can be tweaked by calling
  `pkgconfig::set_config("dplyr::na_matches", "na")` (#2033).

* `common_by()` gets a better error message for unexpected inputs (#2091)

* Fix groups when joining grouped data frames with duplicate columns
  (#2330, #2334, @davidkretch).

* One of the two join suffixes can now be an empty string, dplyr no longer
  hangs (#2228, #2445).

* Anti- and semi-joins warn if factor levels are inconsistent (#2741).

* Warnings about join column inconsistencies now contain the column names
  (#2728).

### Select

* For selecting variables, the first selector decides if it's an inclusive
  selection (i.e., the initial column list is empty), or an exclusive selection
  (i.e., the initial column list contains all columns). This means that
  `select(mtcars, contains("am"), contains("FOO"), contains("vs"))` now returns
  again both `am` and `vs` columns like in dplyr 0.4.3 (#2275, #2289, @r2evans).

* Select helpers now throw an error if called when no variables have been
  set (#2452)

* Helper functions in `select()` (and related verbs) are now evaluated
  in a context where column names do not exist (#2184).

* `select()` (and the internal function `select_vars()`) now support
  column names in addition to column positions. As a result,
  expressions like `select(mtcars, "cyl")` are now allowed.

### Other

* `recode()`, `case_when()` and `coalesce()` now support splicing of
  arguments with rlang's `!!!` operator.

* `count()` now preserves the grouping of its input (#2021).

* `distinct()` no longer duplicates variables (#2001).

* Empty `distinct()` with a grouped data frame works the same way as
  an empty `distinct()` on an ungrouped data frame, namely it uses all
  variables (#2476).

* `copy_to()` now returns it's output invisibly (since you're often just
   calling for the side-effect).

* `filter()` and `lag()` throw informative error if used with ts objects (#2219)

* `mutate()` recycles list columns of length 1 (#2171).

* `mutate()` gives better error message when attempting to add a non-vector
  column (#2319), or attempting to remove a column with `NULL` (#2187, #2439).

* `summarise()` now correctly evaluates newly created factors (#2217), and
  can create ordered factors (#2200).

* Ungrouped `summarise()` uses summary variables correctly (#2404, #2453).

* Grouped `summarise()` no longer converts character `NA` to empty strings (#1839).

## Combining and comparing

* `all_equal()` now reports multiple problems as a character vector (#1819, #2442).

* `all_equal()` checks that factor levels are equal (#2440, #2442).

* `bind_rows()` and `bind_cols()` give an error for database tables (#2373).

* `bind_rows()` works correctly with `NULL` arguments and an `.id` argument
  (#2056), and also for zero-column data frames (#2175).

* Breaking change: `bind_rows()` and `combine()` are more strict when coercing.
  Logical values are no longer coerced to integer and numeric. Date, POSIXct
  and other integer or double-based classes are no longer coerced to integer or
  double as there is chance of attributes or information being lost
  (#2209, @zeehio).

* `bind_cols()` now calls `tibble::repair_names()` to ensure that all
  names are unique (#2248).

* `bind_cols()` handles empty argument list (#2048).

* `bind_cols()` better handles `NULL` inputs (#2303, #2443).

* `bind_rows()` explicitly rejects columns containing data frames
  (#2015, #2446).

* `bind_rows()` and `bind_cols()` now accept vectors. They are treated
  as rows by the former and columns by the latter. Rows require inner
  names like `c(col1 = 1, col2 = 2)`, while columns require outer
  names: `col1 = c(1, 2)`. Lists are still treated as data frames but
  can be spliced explicitly with `!!!`, e.g. `bind_rows(!!! x)` (#1676).

* `rbind_list()` and `rbind_all()` now call `.Deprecated()`, they will be removed
  in the next CRAN release. Please use `bind_rows()` instead.

* `combine()` accepts `NA` values (#2203, @zeehio)

* `combine()` and `bind_rows()` with character and factor types now always warn
  about the coercion to character (#2317, @zeehio)

* `combine()` and `bind_rows()` accept `difftime` objects.

* `mutate` coerces results from grouped dataframes accepting combinable data
  types (such as `integer` and `numeric`). (#1892, @zeehio)

## Vector functions

* `%in%` gets new hybrid handler (#126).

* `between()` returns NA if `left` or `right` is `NA` (fixes #2562).

* `case_when()` supports `NA` values (#2000, @tjmahr).

* `first()`, `last()`, and `nth()` have better default values for factor,
  Dates, POSIXct, and data frame inputs (#2029).

* Fixed segmentation faults in hybrid evaluation of `first()`, `last()`,
  `nth()`,  `lead()`, and `lag()`. These functions now always fall back to the R
  implementation if called with arguments that the hybrid evaluator cannot
  handle (#948, #1980).

* `n_distinct()` gets larger hash tables given slightly better performance (#977).

* `nth()` and `ntile()` are more careful about proper data types of their return values (#2306).

* `ntile()` ignores `NA` when computing group membership (#2564).

* `lag()` enforces integer `n` (#2162, @kevinushey).

* hybrid `min()` and `max()` now always return a `numeric` and work correctly
  in edge cases (empty input, all `NA`, ...) (#2305, #2436).

* `min_rank("string")` no longer segfaults in hybrid evaluation (#2279, #2444).

* `recode()` can now recode a factor to other types (#2268)

* `recode()` gains `.dots` argument to support passing replacements as list
  (#2110, @jlegewie).

## Other minor changes and bug fixes

* Many error messages are more helpful by referring to a column name or a
  position in the argument list (#2448).

* New `is_grouped_df()` alias to `is.grouped_df()`.

* `tbl_vars()` now has a `group_vars` argument set to `TRUE` by
  default. If `FALSE`, group variables are not returned.

* Fixed segmentation fault after calling `rename()` on an invalid grouped
  data frame (#2031).

* `rename_vars()` gains a `strict` argument to control if an
  error is thrown when you try and rename a variable that doesn't
  exist.

* Fixed undefined behavior for `slice()` on a zero-column data frame (#2490).

* Fixed very rare case of false match during join (#2515).

* Restricted workaround for `match()` to R 3.3.0. (#1858).

* dplyr now warns on load when the version of R or Rcpp during installation is
  different to the currently installed version (#2514).

* Fixed improper reuse of attributes when creating a list column in `summarise()`
  and perhaps `mutate()` (#2231).

* `mutate()` and `summarise()` always strip the `names` attribute from new
  or updated columns, even for ungrouped operations (#1689).

* Fixed rare error that could lead to a segmentation fault in
  `all_equal(ignore_col_order = FALSE)` (#2502).

* The "dim" and "dimnames" attributes are always stripped when copying a
  vector (#1918, #2049).

* `grouped_df` and `rowwise` are registered officially as S3 classes.
  This makes them easier to use with S4 (#2276, @joranE, #2789).

* All operations that return tibbles now include the `"tbl"` class.
  This is important for correct printing with tibble 1.3.1 (#2789).

* Makeflags uses PKG_CPPFLAGS for defining preprocessor macros.

* astyle formatting for C++ code, tested but not changed as part of the tests
  (#2086, #2103).

* Update RStudio project settings to install tests (#1952).

* Using `Rcpp::interfaces()` to register C callable interfaces, and registering all native exported functions via `R_registerRoutines()` and `useDynLib(.registration = TRUE)` (#2146).

* Formatting of grouped data frames now works by overriding the `tbl_sum()` generic instead of `print()`. This means that the output is more consistent with tibble, and that `format()` is now supported also for SQL sources (#2781).


# dplyr 0.5.0

## Breaking changes

### Existing functions

* `arrange()` once again ignores grouping (#1206).

* `distinct()` now only keeps the distinct variables. If you want to return
  all variables (using the first row for non-distinct values) use
  `.keep_all = TRUE` (#1110). For SQL sources, `.keep_all = FALSE` is
  implemented using `GROUP BY`, and `.keep_all = TRUE` raises an error
  (#1937, #1942, @krlmlr). (The default behaviour of using all variables
  when none are specified remains - this note only applies if you select
  some variables).

* The select helper functions `starts_with()`, `ends_with()` etc are now
  real exported functions. This means that you'll need to import those
  functions if you're using from a package where dplyr is not attached.
  i.e. `dplyr::select(mtcars, starts_with("m"))` used to work, but
  now you'll need `dplyr::select(mtcars, dplyr::starts_with("m"))`.

### Deprecated and defunct functions

* The long deprecated `chain()`, `chain_q()` and `%.%` have been removed.
  Please use `%>%` instead.

* `id()` has been deprecated. Please use `group_indices()` instead
  (#808).

* `rbind_all()` and `rbind_list()` are formally deprecated. Please use
  `bind_rows()` instead (#803).

* Outdated benchmarking demos have been removed (#1487).

* Code related to starting and signalling clusters has been moved out to
  [multidplyr](http://github.com/hadley/multidplyr).

## New functions

* `coalesce()` finds the first non-missing value from a set of vectors.
  (#1666, thanks to @krlmlr for initial implementation).

* `case_when()` is a general vectorised if + else if (#631).

* `if_else()` is a vectorised if statement: it's a stricter (type-safe),
  faster, and more predictable version of `ifelse()`. In SQL it is
  translated to a `CASE` statement.

* `na_if()` makes it easy to replace a certain value with an `NA` (#1707).
  In SQL it is translated to `NULL_IF`.

* `near(x, y)` is a helper for `abs(x - y) < tol` (#1607).

* `recode()` is vectorised equivalent to `switch()` (#1710).

* `union_all()` method. Maps to `UNION ALL` for SQL sources, `bind_rows()`
  for data frames/tbl\_dfs, and `combine()` for vectors (#1045).

* A new family of functions replace `summarise_each()` and
  `mutate_each()` (which will thus be deprecated in a future release).
  `summarise_all()` and `mutate_all()` apply a function to all columns
  while `summarise_at()` and `mutate_at()` operate on a subset of
  columns. These columuns are selected with either a character vector
  of columns names, a numeric vector of column positions, or a column
  specification with `select()` semantics generated by the new
  `columns()` helper. In addition, `summarise_if()` and `mutate_if()`
  take a predicate function or a logical vector (these verbs currently
  require local sources). All these functions can now take ordinary
  functions instead of a list of functions generated by `funs()`
  (though this is only useful for local sources). (#1845, @lionel-)

* `select_if()` lets you select columns with a predicate function.
  Only compatible with local sources. (#497, #1569, @lionel-)

## Local backends

### dtplyr

All data table related code has been separated out in to a new dtplyr package. This decouples the development of the data.table interface from the development of the dplyr package. If both data.table and dplyr are loaded, you'll get a message reminding you to load dtplyr.

### Tibble

Functions related to the creation and coercion of `tbl_df`s, now live in their own package: [tibble](http://blog.rstudio.org/2016/03/24/tibble-1-0-0/). See `vignette("tibble")` for more details.

* `$` and `[[` methods that never do partial matching (#1504), and throw
  an error if the variable does not exist.

* `all_equal()` allows to compare data frames ignoring row and column order,
  and optionally ignoring minor differences in type (e.g. int vs. double)
  (#821). The test handles the case where the df has 0 columns (#1506).
  The test fails fails when convert is `FALSE` and types don't match (#1484).

* `all_equal()` shows better error message when comparing raw values
  or when types are incompatible and `convert = TRUE` (#1820, @krlmlr).

* `add_row()` makes it easy to add a new row to data frame (#1021)

* `as_data_frame()` is now an S3 generic with methods for lists (the old
  `as_data_frame()`), data frames (trivial), and matrices (with efficient
  C++ implementation) (#876). It no longer strips subclasses.

* The internals of `data_frame()` and `as_data_frame()` have been aligned,
  so `as_data_frame()` will now automatically recycle length-1 vectors.
  Both functions give more informative error messages if you attempting to
  create an invalid data frame. You can no longer create a data frame with
  duplicated names (#820). Both check for `POSIXlt` columns, and tell you to
  use `POSIXct` instead (#813).

* `frame_data()` properly constructs rectangular tables (#1377, @kevinushey),
  and supports list-cols.

* `glimpse()` is now a generic. The default method dispatches to `str()`
  (#1325).  It now (invisibly) returns its first argument (#1570).

*  `lst()` and `lst_()` which create lists in the same way that
  `data_frame()` and `data_frame_()` create data frames (#1290).

* `print.tbl_df()` is considerably faster if you have very wide data frames.
  It will now also only list the first 100 additional variables not already
  on screen - control this with the new `n_extra` parameter to `print()`
  (#1161). When printing a grouped data frame the number of groups is now
  printed with thousands separators (#1398). The type of list columns
  is correctly printed (#1379)

* Package includes `setOldClass(c("tbl_df", "tbl", "data.frame"))` to help
  with S4 dispatch (#969).

* `tbl_df` automatically generates column names (#1606).

### tbl_cube

* new `as_data_frame.tbl_cube()` (#1563, @krlmlr).

* `tbl_cube`s are now constructed correctly from data frames, duplicate
  dimension values are detected, missing dimension values are filled
  with `NA`. The construction from data frames now guesses the measure
  variables by default, and allows specification of dimension and/or
  measure variables (#1568, @krlmlr).

* Swap order of `dim_names` and `met_name` arguments in `as.tbl_cube`
  (for `array`, `table` and `matrix`) for consistency with `tbl_cube` and
  `as.tbl_cube.data.frame`. Also, the `met_name` argument to
  `as.tbl_cube.table` now defaults to `"Freq"` for consistency with
  `as.data.frame.table` (@krlmlr, #1374).

## Remote backends

* `as_data_frame()` on SQL sources now returns all rows (#1752, #1821,
  @krlmlr).

* `compute()` gets new parameters `indexes` and `unique_indexes` that make
  it easier to add indexes (#1499, @krlmlr).

* `db_explain()` gains a default method for DBIConnections (#1177).

* The backend testing system has been improved. This lead to the removal of
  `temp_srcs()`. In the unlikely event that you were using this function,
  you can instead use `test_register_src()`, `test_load()`, and `test_frame()`.

* You can now use `right_join()` and `full_join()` with remote tables (#1172).

### SQLite

* `src_memdb()` is a session-local in-memory SQLite database.
  `memdb_frame()` works like `data_frame()`, but creates a new table in
  that database.

* `src_sqlite()` now uses a stricter quoting character, `` ` ``, instead of
  `"`. SQLite "helpfully" will convert `"x"` into a string if there is
  no identifier called x in the current scope (#1426).

* `src_sqlite()` throws errors if you try and use it with window functions
  (#907).

### SQL translation

* `filter.tbl_sql()` now puts parens around each argument (#934).

* Unary `-` is better translated (#1002).

* `escape.POSIXt()` method makes it easier to use date times. The date is
  rendered in ISO 8601 format in UTC, which should work in most databases
  (#857).

* `is.na()` gets a missing space (#1695).

* `if`, `is.na()`, and `is.null()` get extra parens to make precendence
  more clear (#1695).

* `pmin()` and `pmax()` are translated to `MIN()` and `MAX()` (#1711).

* Window functions:

    * Work on ungrouped data (#1061).

    * Warning if order is not set on cumulative window functions.

    * Multiple partitions or ordering variables in windowed functions no
      longer generate extra parentheses, so should work for more databases
      (#1060)

### Internals

This version includes an almost total rewrite of how dplyr verbs are translated into SQL. Previously, I used a rather ad-hoc approach, which tried to guess when a new subquery was needed. Unfortunately this approach was fraught with bugs, so in this version I've implemented a much richer internal data model. Now there is a three step process:

1.  When applied to a `tbl_lazy`, each dplyr verb captures its inputs
    and stores in a `op` (short for operation) object.

2.  `sql_build()` iterates through the operations building to build up an
    object that represents a SQL query. These objects are convenient for
    testing as they are lists, and are backend agnostics.

3.  `sql_render()` iterates through the queries and generates the SQL,
    using generics (like `sql_select()`) that can vary based on the
    backend.

In the short-term, this increased abstraction is likely to lead to some minor performance decreases, but the chance of dplyr generating correct SQL is much much higher. In the long-term, these abstractions will make it possible to write a query optimiser/compiler in dplyr, which would make it possible to generate much more succinct queries.

If you have written a dplyr backend, you'll need to make some minor changes to your package:

* `sql_join()` has been considerably simplified - it is now only responsible
  for generating the join query, not for generating the intermediate selects
  that rename the variable. Similarly for `sql_semi_join()`. If you've
  provided new methods in your backend, you'll need to rewrite.

* `select_query()` gains a distinct argument which is used for generating
  queries for `distinct()`. It loses the `offset` argument which was
  never used (and hence never tested).

* `src_translate_env()` has been replaced by `sql_translate_env()` which
  should have methods for the connection object.

There were two other tweaks to the exported API, but these are less likely to affect anyone.

* `translate_sql()` and `partial_eval()` got a new API: now use connection +
  variable names, rather than a `tbl`. This makes testing considerably easier.
  `translate_sql_q()` has been renamed to `translate_sql_()`.

* Also note that the sql generation generics now have a default method, instead
  methods for DBIConnection and NULL.

## Minor improvements and bug fixes

### Single table verbs

* Avoiding segfaults in presence of `raw` columns (#1803, #1817, @krlmlr).

* `arrange()` fails gracefully on list columns (#1489) and matrices
  (#1870, #1945, @krlmlr).

* `count()` now adds additional grouping variables, rather than overriding
  existing (#1703). `tally()` and `count()` can now count a variable
  called `n` (#1633). Weighted `count()`/`tally()` ignore `NA`s (#1145).

* The progress bar in `do()` is now updated at most 20 times per second,
  avoiding uneccessary redraws (#1734, @mkuhn)

* `distinct()` doesn't crash when given a 0-column data frame (#1437).

* `filter()` throws an error if you supply an named arguments. This is usually
  a type: `filter(df, x = 1)` instead of `filter(df, x == 1)` (#1529).

* `summarise()` correctly coerces factors with different levels (#1678),
  handles min/max of already summarised variable (#1622), and
  supports data frames as columns (#1425).

* `select()` now informs you that it adds missing grouping variables
  (#1511). It works even if the grouping variable has a non-syntactic name
  (#1138). Negating a failed match (e.g. `select(mtcars, -contains("x"))`)
  returns all columns, instead of no columns (#1176)

    The `select()` helpers are now exported and have their own
    documentation (#1410). `one_of()` gives a useful error message if
    variables names are not found in data frame (#1407).

* The naming behaviour of `summarise_each()` and `mutate_each()` has been
  tweaked so that you can force inclusion of both the function and the
  variable name: `summarise_each(mtcars, funs(mean = mean), everything())`
  (#442).

* `mutate()` handles factors that are all `NA` (#1645), or have different
  levels in different groups (#1414). It disambiguates `NA` and `NaN` (#1448),
  and silently promotes groups that only contain `NA` (#1463). It deep copies
  data in list columns (#1643), and correctly fails on incompatible columns
  (#1641). `mutate()` on a grouped data no longer droups grouping attributes
  (#1120). `rowwise()` mutate gives expected results (#1381).

* `one_of()` tolerates unknown variables in `vars`, but warns (#1848, @jennybc).

* `print.grouped_df()` passes on `...` to `print()` (#1893).

* `slice()` correctly handles grouped attributes (#1405).

* `ungroup()` generic gains `...` (#922).

### Dual table verbs
* `bind_cols()` matches the behaviour of `bind_rows()` and ignores `NULL`
  inputs (#1148). It also handles `POSIXct`s with integer base type (#1402).

* `bind_rows()` handles 0-length named lists (#1515), promotes factors to
  characters (#1538), and warns when binding factor and character (#1485).
  bind_rows()` is more flexible in the way it can accept data frames,
  lists, list of data frames, and list of lists (#1389).

* `bind_rows()` rejects `POSIXlt` columns (#1875, @krlmlr).

* Both `bind_cols()` and `bind_rows()` infer classes and grouping information
  from the first data frame (#1692).

* `rbind()` and `cbind()` get `grouped_df()` methods that make it harder to
  create corrupt data frames (#1385). You should still prefer `bind_rows()`
  and `bind_cols()`.

* Joins now use correct class when joining on `POSIXct` columns
  (#1582, @joel23888), and consider time zones (#819). Joins handle a `by`
  that is empty (#1496), or has duplicates (#1192). Suffixes grow progressively
  to avoid creating repeated column names (#1460).  Joins on string columns
  should be substantially faster (#1386). Extra attributes are ok if they are
  identical (#1636). Joins work correct when factor levels not equal
  (#1712, #1559). Anti- and semi-joins give correct result when by variable
  is a factor (#1571), but warn if factor levels are inconsistent (#2741).
  A clear error message is given for joins where an
  explicit `by` contains unavailable columns (#1928, #1932).
  Warnings about join column inconsistencies now contain the column names
  (#2728).

* `inner_join()`, `left_join()`, `right_join()`, and `full_join()` gain a
  `suffix` argument which allows you to control what suffix duplicated variable
  names recieve (#1296).

* Set operations (`intersect()`, `union()` etc) respect coercion rules
  (#799). `setdiff()` handles factors with `NA` levels (#1526).

* There were a number of fixes to enable joining of data frames that don't
  have the same encoding of column names (#1513), including working around
  bug 16885 regarding `match()` in R 3.3.0 (#1806, #1810,
  @krlmlr).

### Vector functions

* `combine()` silently drops `NULL` inputs (#1596).

* Hybrid `cummean()` is more stable against floating point errors (#1387).

* Hybrid `lead()` and `lag()` received a considerable overhaul. They are more
  careful about more complicated expressions (#1588), and falls back more
  readily to pure R evaluation (#1411). They behave correctly in `summarise()`
  (#1434). and handle default values for string columns.

* Hybrid `min()` and `max()` handle empty sets (#1481).

* `n_distinct()` uses multiple arguments for data frames (#1084), falls back to R
  evaluation when needed (#1657), reverting decision made in (#567).
  Passing no arguments gives an error (#1957, #1959, @krlmlr).

* `nth()` now supports negative indices to select from end, e.g. `nth(x, -2)`
  selects the 2nd value from the end of `x` (#1584).

* `top_n()` can now also select bottom `n` values by passing a negative value
  to `n` (#1008, #1352).

* Hybrid evaluation leaves formulas untouched (#1447).


# dplyr 0.4.3

## Improved encoding support

Until now, dplyr's support for non-UTF8 encodings has been rather shaky. This release brings a number of improvement to fix these problems: it's probably not perfect, but should be a lot better than the previously version. This includes fixes to `arrange()` (#1280), `bind_rows()` (#1265), `distinct()` (#1179), and joins (#1315). `print.tbl_df()` also recieved a fix for strings with invalid encodings (#851).

## Other minor improvements and bug fixes

* `frame_data()` provides a means for constructing `data_frame`s using
  a simple row-wise language. (#1358, @kevinushey)

* `all.equal()` no longer runs all outputs together (#1130).

* `as_data_frame()` gives better error message with NA column names (#1101).

* `[.tbl_df` is more careful about subsetting column names (#1245).

* `arrange()` and `mutate()` work on empty data frames (#1142).

* `arrange()`, `filter()`, `slice()`, and `summarise()` preserve data frame
  meta attributes (#1064).

* `bind_rows()` and `bind_cols()` accept lists (#1104): during initial data
  cleaning you no longer need to convert lists to data frames, but can
  instead feed them to `bind_rows()` directly.

* `bind_rows()` gains a `.id` argument. When supplied, it creates a
  new column that gives the name of each data frame (#1337, @lionel-).

* `bind_rows()` respects the `ordered` attribute of factors (#1112), and
  does better at comparing `POSIXct`s (#1125). The `tz` attribute is ignored
  when determining if two `POSIXct` vectors are comparable. If the `tz` of
  all inputs is the same, it's used, otherwise its set to `UTC`.

* `data_frame()` always produces a `tbl_df` (#1151, @kevinushey)

* `filter(x, TRUE, TRUE)` now just returns `x` (#1210),
  it doesn't internally modify the first argument (#971), and
  it now works with rowwise data (#1099). It once again works with
  data tables (#906).

* `glimpse()` also prints out the number of variables in addition to the number
  of observations (@ilarischeinin, #988).

* Joins handles matrix columns better (#1230), and can join `Date` objects
  with heterogenous representations (some `Date`s are integers, while other
  are numeric). This also improves `all.equal()` (#1204).

* Fixed `percent_rank()` and `cume_dist()` so that missing values no longer
  affect denominator (#1132).

* `print.tbl_df()` now displays the class for all variables, not just those
  that don't fit on the screen (#1276). It also displays duplicated column
  names correctly (#1159).

* `print.grouped_df()` now tells you how many groups there are.

* `mutate()` can set to `NULL` the first column (used to segfault, #1329) and
  it better protects intermediary results (avoiding random segfaults, #1231).

* `mutate()` on grouped data handles the special case where for the first few
  groups, the result consists of a `logical` vector with only `NA`. This can
  happen when the condition of an `ifelse` is an all `NA` logical vector (#958).

* `mutate.rowwise_df()` handles factors (#886) and correctly handles
  0-row inputs (#1300).

* `n_distinct()` gains an `na_rm` argument (#1052).

* The `Progress` bar used by `do()` now respects global option
  `dplyr.show_progress` (default is TRUE) so you can turn it off globally
  (@jimhester #1264, #1226).

* `summarise()` handles expressions that returning heterogenous outputs,
  e.g. `median()`, which that sometimes returns an integer, and other times a
  numeric (#893).

* `slice()` silently drops columns corresponding to an NA (#1235).

* `ungroup.rowwise_df()` gives a `tbl_df` (#936).

* More explicit duplicated column name error message (#996).

* When "," is already being used as the decimal point (`getOption("OutDec")`),
  use "." as the thousands separator when printing out formatted numbers
  (@ilarischeinin, #988).

## Databases

* `db_query_fields.SQLiteConnection` uses `build_sql` rather than `paste0`
  (#926, @NikNakk)

* Improved handling of `log()` (#1330).

* `n_distinct(x)` is translated to `COUNT(DISTINCT(x))` (@skparkes, #873).

* `print(n = Inf)` now works for remote sources (#1310).

## Hybrid evaluation

* Hybrid evaluation does not take place for objects with a class (#1237).

* Improved `$` handling (#1134).

* Simplified code for `lead()` and `lag()` and make sure they work properly on
  factors (#955). Both repsect the `default` argument (#915).

* `mutate` can set to `NULL` the first column (used to segfault, #1329).

* `filter` on grouped data handles indices correctly (#880).

* `sum()` issues a warning about integer overflow (#1108).

# dplyr 0.4.2

This is a minor release containing fixes for a number of crashes and issues identified by R CMD CHECK. There is one new "feature": dplyr no longer complains about unrecognised attributes, and instead just copies them over to the output.

* `lag()` and `lead()` for grouped data were confused about indices and therefore
  produced wrong results (#925, #937). `lag()` once again overrides `lag()`
  instead of just the default method `lag.default()`. This is necesary due to
  changes in R CMD check. To use the lag function provided by another package,
  use `pkg::lag`.

* Fixed a number of memory issues identified by valgrind.

* Improved performance when working with large number of columns (#879).

* Lists-cols that contain data frames now print a slightly nicer summary
  (#1147)

* Set operations give more useful error message on incompatible data frames
  (#903).

* `all.equal()` gives the correct result when `ignore_row_order` is `TRUE`
  (#1065) and `all.equal()` correctly handles character missing values (#1095).

* `bind_cols()` always produces a `tbl_df` (#779).

* `bind_rows()` gains a test for a form of data frame corruption (#1074).

* `bind_rows()` and `summarise()` now handles complex columns (#933).

* Workaround for using the constructor of `DataFrame` on an unprotected object
  (#998)

* Improved performance when working with large number of columns (#879).

# dplyr 0.4.1

* Don't assume that RPostgreSQL is available.

# dplyr 0.4.0

## New features

* `add_rownames()` turns row names into an explicit variable (#639).

* `as_data_frame()` efficiently coerces a list into a data frame (#749).

* `bind_rows()` and `bind_cols()` efficiently bind a list of data frames by
  row or column. `combine()` applies the same coercion rules to vectors
  (it works like `c()` or `unlist()` but is consistent with the `bind_rows()`
  rules).

* `right_join()` (include all rows in `y`, and matching rows in `x`) and
  `full_join()` (include all rows in `x` and `y`) complete the family of
  mutating joins (#96).

* `group_indices()` computes a unique integer id for each group (#771). It
  can be called on a grouped_df without any arguments or on a data frame
  with same arguments as `group_by()`.

## New vignettes

* `vignette("data_frames")` describes dplyr functions that make it easier
  and faster to create and coerce data frames. It subsumes the old `memory`
  vignette.

* `vignette("two-table")` describes how two-table verbs work in dplyr.

## Minor improvements

* `data_frame()` (and `as_data_frame()` & `tbl_df()`) now explicitly
  forbid columns that are data frames or matrices (#775). All columns
  must be either a 1d atomic vector or a 1d list.

* `do()` uses lazyeval to correctly evaluate its arguments in the correct
  environment (#744), and new `do_()` is the SE equivalent of `do()` (#718).
  You can modify grouped data in place: this is probably a bad idea but it's
  sometimes convenient (#737). `do()` on grouped data tables now passes in all
  columns (not all columns except grouping vars) (#735, thanks to @kismsu).
  `do()` with database tables no longer potentially includes grouping
  variables twice (#673). Finally, `do()` gives more consistent outputs when
  there are no rows or no groups (#625).

* `first()` and `last()` preserve factors, dates and times (#509).

* Overhaul of single table verbs for data.table backend. They now all use
  a consistent (and simpler) code base. This ensures that (e.g.) `n()`
  now works in all verbs (#579).

* In `*_join()`, you can now name only those variables that are different between
  the two tables, e.g. `inner_join(x, y, c("a", "b", "c" = "d"))` (#682).
  If non-join colums are the same, dplyr will add `.x` and `.y`
  suffixes to distinguish the source (#655).

* `mutate()` handles complex vectors (#436) and forbids `POSIXlt` results
  (instead of crashing) (#670).

* `select()` now implements a more sophisticated algorithm so if you're
  doing multiples includes and excludes with and without names, you're more
  likely to get what you expect (#644). You'll also get a better error
  message if you supply an input that doesn't resolve to an integer
  column position (#643).

* Printing has recieved a number of small tweaks. All `print()` method methods
  invisibly return their input so you can interleave `print()` statements into a
  pipeline to see interim results. `print()` will column names of 0 row data
  frames (#652), and will never print more 20 rows (i.e.
  `options(dplyr.print_max)` is now 20), not 100 (#710). Row names are no
  never printed since no dplyr method is guaranteed to preserve them (#669).

    `glimpse()` prints the number of observations (#692)

    `type_sum()` gains a data frame method.

* `summarise()` handles list output columns (#832)

* `slice()` works for data tables (#717). Documentation clarifies that
  slice can't work with relational databases, and the examples show
  how to achieve the same results using `filter()` (#720).

* dplyr now requires RSQLite >= 1.0. This shouldn't affect your code
  in any way (except that RSQLite now doesn't need to be attached) but does
  simplify the internals (#622).

* Functions that need to combine multiple results into a single column
  (e.g. `join()`, `bind_rows()` and `summarise()`) are more careful about
  coercion.

    Joining factors with the same levels in the same order preserves the
    original levels (#675). Joining factors with non-identical levels
    generates a warning and coerces to character (#684). Joining a character
    to a factor (or vice versa) generates a warning and coerces to character.
    Avoid these warnings by ensuring your data is compatible before joining.

    `rbind_list()` will throw an error if you attempt to combine an integer and
    factor (#751). `rbind()`ing a column full of `NA`s is allowed and just
    collects the appropriate missing value for the column type being collected
    (#493).

    `summarise()` is more careful about `NA`, e.g. the decision on the result
    type will be delayed until the first non NA value is returned (#599).
    It will complain about loss of precision coercions, which can happen for
    expressions that return integers for some groups and a doubles for others
    (#599).

* A number of functions gained new or improved hybrid handlers: `first()`,
  `last()`, `nth()` (#626), `lead()` & `lag()` (#683), `%in%` (#126). That means
  when you use these functions in a dplyr verb, we handle them in C++, rather
  than calling back to R, and hence improving performance.

    Hybrid `min_rank()` correctly handles `NaN` values (#726). Hybrid
    implementation of `nth()` falls back to R evaluation when `n` is not
    a length one integer or numeric, e.g. when it's an expression (#734).

    Hybrid `dense_rank()`, `min_rank()`, `cume_dist()`, `ntile()`, `row_number()`
    and `percent_rank()` now preserve NAs (#774)

* `filter` returns its input when it has no rows or no columns (#782).

* Join functions keep attributes (e.g. time zone information) from the
  left argument for `POSIXct` and `Date` objects (#819), and only
  only warn once about each incompatibility (#798).

## Bug fixes

* `[.tbl_df` correctly computes row names for 0-column data frames, avoiding
  problems with xtable (#656). `[.grouped_df` will silently drop grouping
  if you don't include the grouping columns (#733).

* `data_frame()` now acts correctly if the first argument is a vector to be
  recycled. (#680 thanks @jimhester)

* `filter.data.table()` works if the table has a variable called "V1" (#615).

* `*_join()` keeps columns in original order (#684).
  Joining a factor to a character vector doesn't segfault (#688).
  `*_join` functions can now deal with multiple encodings (#769),
  and correctly name results (#855).

* `*_join.data.table()` works when data.table isn't attached (#786).

* `group_by()` on a data table preserves original order of the rows (#623).
  `group_by()` supports variables with more than 39 characters thanks to
  a fix in lazyeval (#705). It gives meaninful error message when a variable
  is not found in the data frame (#716).

* `grouped_df()` requires `vars` to be a list of symbols (#665).

* `min(.,na.rm = TRUE)` works with `Date`s built on numeric vectors (#755).

* `rename_()` generic gets missing `.dots` argument (#708).

* `row_number()`, `min_rank()`, `percent_rank()`, `dense_rank()`, `ntile()` and
  `cume_dist()` handle data frames with 0 rows (#762). They all preserve
  missing values (#774). `row_number()` doesn't segfault when giving an external
  variable with the wrong number of variables (#781).

* `group_indices` handles the edge case when there are no variables (#867).

* Removed bogus `NAs introduced by coercion to integer range` on 32-bit Windows (#2708).

# dplyr 0.3.0.1

* Fixed problem with test script on Windows.

# dplyr 0.3

## New functions

* `between()` vector function efficiently determines if numeric values fall
  in a range, and is translated to special form for SQL (#503).

* `count()` makes it even easier to do (weighted) counts (#358).

* `data_frame()` by @kevinushey is a nicer way of creating data frames.
  It never coerces column types (no more `stringsAsFactors = FALSE`!),
  never munges column names, and never adds row names. You can use previously
  defined columns to compute new columns (#376).

* `distinct()` returns distinct (unique) rows of a tbl (#97). Supply
  additional variables to return the first row for each unique combination
  of variables.

* Set operations, `intersect()`, `union()` and `setdiff()` now have methods
  for data frames, data tables and SQL database tables (#93). They pass their
  arguments down to the base functions, which will ensure they raise errors if
  you pass in two many arguments.

* Joins (e.g. `left_join()`, `inner_join()`, `semi_join()`, `anti_join()`)
  now allow you to join on different variables in `x` and `y` tables by
  supplying a named vector to `by`. For example, `by = c("a" = "b")` joins
  `x.a` to `y.b`.

* `n_groups()` function tells you how many groups in a tbl. It returns
  1 for ungrouped data. (#477)

* `transmute()` works like `mutate()` but drops all variables that you didn't
  explicitly refer to (#302).

* `rename()` makes it easy to rename variables - it works similarly to
  `select()` but it preserves columns that you didn't otherwise touch.

* `slice()` allows you to selecting rows by position (#226). It includes
  positive integers, drops negative integers and you can use expression like
  `n()`.

## Programming with dplyr (non-standard evaluation)

* You can now program with dplyr - every function that does non-standard
  evaluation (NSE) has a standard evaluation (SE) version ending in `_`.
  This is powered by the new lazyeval package which provides all the tools
  needed to implement NSE consistently and correctly.

* See `vignette("nse")` for full details.

* `regroup()` is deprecated. Please use the more flexible `group_by_()`
  instead.

* `summarise_each_q()` and `mutate_each_q()` are deprecated. Please use
  `summarise_each_()` and `mutate_each_()` instead.

* `funs_q` has been replaced with `funs_`.

## Removed and deprecated features

* `%.%` has been deprecated: please use `%>%` instead. `chain()` is
  defunct. (#518)

* `filter.numeric()` removed. Need to figure out how to reimplement with
  new lazy eval system.

* The `Progress` refclass is no longer exported to avoid conflicts with shiny.
  Instead use `progress_estimated()` (#535).

* `src_monetdb()` is now implemented in MonetDB.R, not dplyr.

* `show_sql()` and `explain_sql()` and matching global options `dplyr.show_sql`
  and `dplyr.explain_sql` have been removed. Instead use `show_query()` and
  `explain()`.

## Minor improvements and bug fixes

* Main verbs now have individual documentation pages (#519).

* `%>%` is simply re-exported from magrittr, instead of creating a local copy
  (#496, thanks to @jimhester)

* Examples now use `nycflights13` instead of `hflights` because it the variables
  have better names and there are a few interlinked tables (#562). `Lahman` and
  `nycflights13` are (once again) suggested packages. This means many examples
  will not work unless you explicitly install them with
  `install.packages(c("Lahman", "nycflights13"))` (#508). dplyr now depends on
  Lahman 3.0.1. A number of examples have been updated to reflect modified
  field names (#586).

* `do()` now displays the progress bar only when used in interactive prompts
  and not when knitting (#428, @jimhester).

* `glimpse()` now prints a trailing new line (#590).

* `group_by()` has more consistent behaviour when grouping by constants:
  it creates a new column with that value (#410). It renames grouping
  variables (#410). The first argument is now `.data` so you can create
  new groups with name x (#534).

* Now instead of overriding `lag()`, dplyr overrides `lag.default()`,
  which should avoid clobbering lag methods added by other packages.
  (#277).

* `mutate(data, a = NULL)` removes the variable `a` from the returned
  dataset (#462).

* `trunc_mat()` and hence `print.tbl_df()` and friends gets a `width` argument
  to control the deafult output width. Set `options(dplyr.width = Inf)` to
  always show all columns (#589).

* `select()` gains `one_of()` selector: this allows you to select variables
  provided by a character vector (#396). It fails immediately if you give an
  empty pattern to `starts_with()`,  `ends_with()`, `contains()` or `matches()`
  (#481, @leondutoit). Fixed buglet in `select()` so that you can now create
  variables called `val` (#564).

* Switched from RC to R6.

* `tally()` and `top_n()` work consistently: neither accidentally
  evaluates the the `wt` param. (#426, @mnel)

* `rename` handles grouped data (#640).

## Minor improvements and bug fixes by backend

### Databases

* Correct SQL generation for `paste()` when used with the collapse parameter
  targeting a Postgres database. (@rbdixon, #1357)

* The db backend system has been completely overhauled in order to make
  it possible to add backends in other packages, and to support a much
  wider range of databases. See `vignette("new-sql-backend")` for instruction
  on how to create your own (#568).

* `src_mysql()` gains a method for `explain()`.

* When `mutate()` creates a new variable that uses a window function,
  automatically wrap the result in a subquery (#484).

* Correct SQL generation for `first()` and `last()` (#531).

* `order_by()` now works in conjunction with window functions in databases
  that support them.

### Data frames/`tbl_df`

* All verbs now understand how to work with `difftime()` (#390) and
  `AsIs` (#453) objects. They all check that colnames are unique (#483), and
  are more robust when columns are not present (#348, #569, #600).

* Hybrid evaluation bugs fixed:

    * Call substitution stopped too early when a sub expression contained a
      `$` (#502).

    * Handle `::` and `:::` (#412).

    * `cumany()` and `cumall()` properly handle `NA` (#408).

    * `nth()` now correctly preserve the class when using dates, times and
      factors (#509).

    * no longer substitutes within `order_by()` because `order_by()` needs to do
      its own NSE (#169).

* `[.tbl_df` always returns a tbl_df (i.e. `drop = FALSE` is the default)
  (#587, #610). `[.grouped_df` preserves important output attributes (#398).

* `arrange()` keeps the grouping structure of grouped data (#491, #605),
  and preserves input classes (#563).

* `contains()` accidentally matched regular expressions, now it passes
  `fixed = TRUE` to `grep()` (#608).

* `filter()` asserts all variables are white listed (#566).

* `mutate()` makes a `rowwise_df` when given a `rowwise_df` (#463).

* `rbind_all()` creates `tbl_df` objects instead of raw `data.frame`s.

* If `select()` doesn't match any variables, it returns a 0-column data frame,
  instead of the original (#498). It no longer fails when if some columns
  are not named (#492)

* `sample_n()` and `sample_frac()` methods for data.frames exported.
  (#405, @alyst)

* A grouped data frame may have 0 groups (#486). Grouped df objects
  gain some basic validity checking, which should prevent some crashes
  related to corrupt `grouped_df` objects made by `rbind()` (#606).

* More coherence when joining columns of compatible but different types,
  e.g. when joining a character vector and a factor (#455),
  or a numeric and integer (#450)

* `mutate()` works for on zero-row grouped data frame, and
  with list columns (#555).

* `LazySubset` was confused about input data size (#452).

* Internal `n_distinct()` is stricter about it's inputs: it requires one symbol
  which must be from the data frame (#567).

* `rbind_*()` handle data frames with 0 rows (#597). They fill character
  vector columns with `NA` instead of blanks (#595).  They work with
  list columns (#463).

* Improved handling of encoding for column names (#636).

* Improved handling of hybrid evaluation re $ and @ (#645).

### Data tables

* Fix major omission in `tbl_dt()` and `grouped_dt()` methods - I was
  accidentally doing a deep copy on every result :(

* `summarise()` and `group_by()` now retain over-allocation when working with
  data.tables (#475, @arunsrinivasan).

* joining two data.tables now correctly dispatches to data table methods,
  and result is a data table (#470)

### Cubes

* `summarise.tbl_cube()` works with single grouping variable (#480).

# dplyr 0.2

## Piping

dplyr now imports `%>%` from magrittr (#330). I recommend that you use this instead of `%.%` because it is easier to type (since you can hold down the shift key) and is more flexible. With you `%>%`, you can control which argument on the RHS recieves the LHS by using the pronoun `.`. This makes `%>%` more useful with base R functions because they don't always take the data frame as the first argument. For example you could pipe `mtcars` to `xtabs()` with:

    mtcars %>% xtabs( ~ cyl + vs, data = .)

Thanks to @smbache for the excellent magrittr package. dplyr only provides `%>%` from magrittr, but it contains many other useful functions. To use them, load `magrittr` explicitly: `library(magrittr)`. For more details, see `vignette("magrittr")`.

`%.%` will be deprecated in a future version of dplyr, but it won't happen for a while. I've also deprecated `chain()` to encourage a single style of dplyr usage: please use `%>%` instead.

## Do

`do()` has been completely overhauled. There are now two ways to use it, either with multiple named arguments or a single unnamed arguments. `group_by()` + `do()` is equivalent to `plyr::dlply`, except it always returns a data frame.

If you use named arguments, each argument becomes a list-variable in the output. A list-variable can contain any arbitrary R object so it's particularly well suited for storing models.

    library(dplyr)
    models <- mtcars %>% group_by(cyl) %>% do(lm = lm(mpg ~ wt, data = .))
    models %>% summarise(rsq = summary(lm)$r.squared)

If you use an unnamed argument, the result should be a data frame. This allows you to apply arbitrary functions to each group.

    mtcars %>% group_by(cyl) %>% do(head(., 1))

Note the use of the `.` pronoun to refer to the data in the current group.

`do()` also has an automatic progress bar. It appears if the computation takes longer than 5 seconds and lets you know (approximately) how much longer the job will take to complete.

## New verbs

dplyr 0.2 adds three new verbs:

* `glimpse()` makes it possible to see all the columns in a tbl,
  displaying as much data for each variable as can be fit on a single line.

* `sample_n()` randomly samples a fixed number of rows from a tbl;
  `sample_frac()` randomly samples a fixed fraction of rows. Only works
  for local data frames and data tables (#202).

* `summarise_each()` and `mutate_each()` make it easy to apply one or more
  functions to multiple columns in a tbl (#178).

## Minor improvements

* If you load plyr after dplyr, you'll get a message suggesting that you
  load plyr first (#347).

* `as.tbl_cube()` gains a method for matrices (#359, @paulstaab)

* `compute()` gains `temporary` argument so you can control whether the
  results are temporary or permanent (#382, @cpsievert)

* `group_by()` now defaults to `add = FALSE` so that it sets the grouping
  variables rather than adding to the existing list. I think this is how
  most people expected `group_by` to work anyway, so it's unlikely to
  cause problems (#385).

* Support for [MonetDB](http://www.monetdb.org) tables with `src_monetdb()`
  (#8, thanks to @hannesmuehleisen).

* New vignettes:

    * `memory` vignette which discusses how dplyr minimises memory usage
      for local data frames (#198).

    *  `new-sql-backend` vignette which discusses how to add a new
       SQL backend/source to dplyr.

* `changes()` output more clearly distinguishes which columns were added or
  deleted.

* `explain()` is now generic.

* dplyr is more careful when setting the keys of data tables, so it never
  accidentally modifies an object that it doesn't own. It also avoids
  unnecessary key setting which negatively affected performance.
  (#193, #255).

* `print()` methods for `tbl_df`, `tbl_dt` and `tbl_sql` gain `n` argument to
  control the number of rows printed (#362). They also works better when you have
  columns containing lists of complex objects.

* `row_number()` can be called without arguments, in which case it returns
  the same as `1:n()` (#303).

* `"comment"` attribute is allowed (white listed) as well as names (#346).

* hybrid versions of `min`, `max`, `mean`, `var`, `sd` and `sum`
  handle the `na.rm` argument (#168). This should yield substantial
  performance improvements for those functions.

* Special case for call to `arrange()` on a grouped data frame with no arguments. (#369)

## Bug fixes

* Code adapted to Rcpp > 0.11.1

* internal `DataDots` class protects against missing variables in verbs (#314),
  including the case where `...` is missing. (#338)

* `all.equal.data.frame` from base is no longer bypassed. we now have
  `all.equal.tbl_df` and `all.equal.tbl_dt` methods (#332).

* `arrange()` correctly handles NA in numeric vectors (#331) and 0 row
  data frames (#289).

* `copy_to.src_mysql()` now works on windows (#323)

* `*_join()` doesn't reorder column names (#324).

* `rbind_all()` is stricter and only accepts list of data frames (#288)

* `rbind_*` propagates time zone information for `POSIXct` columns (#298).

* `rbind_*` is less strict about type promotion. The numeric `Collecter` allows
  collection of integer and logical vectors. The integer `Collecter` also collects
  logical values (#321).

* internal `sum` correctly handles integer (under/over)flow (#308).

* `summarise()` checks consistency of outputs (#300) and drops `names`
  attribute of output columns (#357).

* join functions throw error instead of crashing when there are no common
  variables between the data frames, and also give a better error message when
  only one data frame has a by variable (#371).

* `top_n()` returns `n` rows instead of `n - 1` (@leondutoit, #367).

* SQL translation always evaluates subsetting operators (`$`, `[`, `[[`)
  locally. (#318).

* `select()` now renames variables in remote sql tbls (#317) and
  implicitly adds grouping variables (#170).

* internal `grouped_df_impl` function errors if there are no variables to group by (#398).

* `n_distinct` did not treat NA correctly in the numeric case #384.

* Some compiler warnings triggered by -Wall or -pedantic have been eliminated.

* `group_by` only creates one group for NA (#401).

* Hybrid evaluator did not evaluate expression in correct environment (#403).

# dplyr 0.1.3

## Bug fixes

* `select()` actually renames columns in a data table (#284).

* `rbind_all()` and `rbind_list()` now handle missing values in factors (#279).

* SQL joins now work better if names duplicated in both x and y tables (#310).

* Builds against Rcpp 0.11.1

* `select()` correctly works with the vars attribute (#309).

* Internal code is stricter when deciding if a data frame is grouped (#308):
  this avoids a number of situations which previously causedd .

* More data frame joins work with missing values in keys (#306).

# dplyr 0.1.2

## New features

* `select()` is substantially more powerful. You can use named arguments to
  rename existing variables, and new functions `starts_with()`, `ends_with()`,
  `contains()`, `matches()` and `num_range()` to select variables based on
  their names. It now also makes a shallow copy, substantially reducing its
  memory impact (#158, #172, #192, #232).

* `summarize()` added as alias for `summarise()` for people from countries
  that don't don't spell things correctly ;) (#245)

## Bug fixes

* `filter()` now fails when given anything other than a logical vector, and
  correctly handles missing values (#249). `filter.numeric()` proxies
  `stats::filter()` so you can continue to use `filter()` function with
  numeric inputs (#264).

* `summarise()` correctly uses newly created variables (#259).

* `mutate()` correctly propagates attributes (#265) and `mutate.data.frame()`
  correctly mutates the same variable repeatedly (#243).

* `lead()` and `lag()` preserve attributes, so they now work with
  dates, times and factors (#166).

* `n()` never accepts arguments (#223).

* `row_number()` gives correct results (#227).

* `rbind_all()` silently ignores data frames with 0 rows or 0 columns (#274).

* `group_by()` orders the result (#242). It also checks that columns
  are of supported types (#233, #276).

* The hybrid evaluator did not handle some expressions correctly, for
  example in `if(n() > 5) 1 else 2` the subexpression `n()` was not
  substituted correctly. It also correctly processes `$` (#278).

* `arrange()` checks that all columns are of supported types (#266). It also
  handles list columns (#282).

* Working towards Solaris compatibility.

* Benchmarking vignette temporarily disabled due to microbenchmark
  problems reported by BDR.

# dplyr 0.1.1

## Improvements

* new `location()` and `changes()` functions which provide more information
  about how data frames are stored in memory so that you can see what
  gets copied.

* renamed `explain_tbl()` to `explain()` (#182).

* `tally()` gains `sort` argument to sort output so highest counts
  come first (#173).

* `ungroup.grouped_df()`, `tbl_df()`, `as.data.frame.tbl_df()` now only
  make shallow copies of their inputs (#191).

* The `benchmark-baseball` vignette now contains fairer (including grouping
  times) comparisons with `data.table`. (#222)

## Bug fixes

* `filter()` (#221) and `summarise()` (#194) correctly propagate attributes.

* `summarise()` throws an error when asked to summarise an unknown variable
  instead of crashing (#208).

* `group_by()` handles factors with missing values (#183).

* `filter()` handles scalar results (#217) and better handles scoping, e.g.
  `filter(., variable)` where `variable` is defined in the function that calls
  `filter`. It also handles `T` and `F` as aliases to `TRUE` and `FALSE`
  if there are no `T` or `F` variables in the data or in the scope.

* `select.grouped_df` fails when the grouping variables are not included
  in the selected variables (#170)

* `all.equal.data.frame()` handles a corner case where the data frame has
  `NULL` names (#217)

* `mutate()` gives informative error message on unsupported types (#179)

* dplyr source package no longer includes pandas benchmark, reducing
  download size from 2.8 MB to 0.5 MB.<|MERGE_RESOLUTION|>--- conflicted
+++ resolved
@@ -1,8 +1,7 @@
 # dplyr 0.8.1.9000
 
-<<<<<<< HEAD
 * Updated `distinct_if()`, `distinct_at()` and `distinct_all()` to include `.keep_all` argument (@beansrowning, #4343)
-=======
+
 * `arrange()` handles integer64 objects (#4366). 
 
 * `rename_at()` handles empty selection (#4324). 
@@ -12,9 +11,8 @@
 * colwise functions support constants in formulas (#4374). 
 
 * `*_if()` functions correctly handle columns with special names (#4380).
->>>>>>> df5f9aa6
-
-# dplyr 0.8.1
+
+# dplyr 0.8.1 (2019-05-14)
 
 ## Breaking changes
 
