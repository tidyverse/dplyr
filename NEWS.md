--- conflicted
+++ resolved
@@ -1,8 +1,7 @@
 # dplyr (development version)
 
-<<<<<<< HEAD
 * New `symdiff()` function computes the symmetric difference (#4811).
-=======
+
 * `slice_min()` and `slice_max()` can `order_by` multiple variables if you
   supply them as a data.frame or tibble (#6176).
 
@@ -10,7 +9,6 @@
   the result if necessary (i.e. there aren't enough non-missing values to 
   reach the `n` or `prop` you have selected). If you don't want missing values
   to be included at all, set `na_rm = TRUE` (#6177).
->>>>>>> 70609404
 
 * `relocate()` now works correctly with empty data frames and when `.before` or
   `.after` result in empty selections (#6167).
