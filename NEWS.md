--- conflicted
+++ resolved
@@ -1,6 +1,5 @@
 # dplyr 0.5.0.9000
 
-<<<<<<< HEAD
 * Breaking change: `xxx_join.tbl_df()` by default treats all `NA` values as
   different from each other (and from any other value), so that they never
   match.  This corresponds to the behavior of joins for database sources,
@@ -8,11 +7,10 @@
   `na_matches = "na"` to the join verbs; this is only supported for data frames.
   The default can also be tweaked by calling
   `pkgconfig::set_config("dplyr::na_matches", "na")` (#2033).
-=======
+
 * `summarise()` now correctly evaluates newly created factors (#2217).
 
 * `summarise()` now can create ordered factors (#2200).
->>>>>>> 4be74ef2
 
 * `bind_rows()` and `bind_cols()` give an error for database tables (#2373).
 
