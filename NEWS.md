# dplyr (development version)

<<<<<<< HEAD
* `mutate()` and friends preserves row names in data frames once more (#5418).
=======
* `group_by()` uses the ungrouped data for the implicit mutate step (#5598).

* `relocate()` can rename columns it relocates (#5569).

* `distinct()` and `group_by()` have better error messages when the mutate step fails (#5060).
>>>>>>> 41826ecc

* Clarify that `between()` is not vectorised (#5493).

* Fixed `across()` issue where data frame columns would could not be referred to
  with `all_of()` in the nested case (`mutate()` within `mutate()`) (#5498).
  
* `across()` handles data frames with 0 columns (#5523). 

* `mutate()` always keeps grouping variables, unconditional to `.keep=` (#5582).

# dplyr 1.0.2

* Fixed `across()` issue where data frame columns would mask objects referred to
  from `all_of()` (#5460).

* `bind_cols()` gains a `.name_repair` argument, passed to `vctrs::vec_cbind()` (#5451)

* `summarise(.groups = "rowwise")` makes a rowwise data frame even if the input data 
  is not grouped (#5422). 

# dplyr 1.0.1

* New function `cur_data_all()` similar to `cur_data()` but includes the grouping variables (#5342). 

* `count()` and `tally()` no longer automatically weights by column `n` if 
  present (#5298). dplyr 1.0.0 introduced this behaviour because of Hadley's
  faulty memory. Historically `tally()` automatically weighted and `count()` 
  did not, but this behaviour was accidentally changed in 0.8.2 (#4408) so that 
  neither automatically weighted by `n`. Since 0.8.2 is almost a year old,
  and the automatically weighting behaviour was a little confusing anyway,
  we've removed it from both `count()` and `tally()`.
  
    Use of `wt = n()` is now deprecated; now just omit the `wt` argument.

* `coalesce()` now supports data frames correctly (#5326).

* `cummean()` no longer has off-by-one indexing problem (@cropgen, #5287).

* The call stack is preserved on error. This makes it possible to `recover()`
  into problematic code called from dplyr verbs (#5308).


# dplyr 1.0.0

## Breaking changes

* `bind_cols()` no longer converts to a tibble, returns a data frame if the input is a data frame.

* `bind_rows()`, `*_join()`, `summarise()` and `mutate()` use vctrs coercion 
  rules. There are two main user facing changes:

    * Combining factor and character vectors silently creates a character 
      vector; previously it created a character vector with a warning.
      
    * Combining multiple factors creates a factor with combined levels;
      previously it created a character vector with a warning.

* `bind_rows()` and other functions use vctrs name repair, see `?vctrs::vec_as_names`.

* `all.equal.tbl_df()` removed.

    * Data frames, tibbles and grouped data frames are no longer considered equal, even if the data is the same.
    
    * Equality checks for data frames no longer ignore row order or groupings.

    * `expect_equal()` uses `all.equal()` internally. When comparing data frames, tests that used to pass may now fail.

* `distinct()` keeps the original column order.

* `distinct()` on missing columns now raises an error, it has been a compatibility warning for a long time.

* `group_modify()` puts the grouping variable to the front.

* `n()` and `row_number()` can no longer be called directly when dplyr is not loaded, 
  and this now generates an error: `dplyr::mutate(mtcars, x = n())`. 
  
  Fix by prefixing with `dplyr::` as in `dplyr::mutate(mtcars, x = dplyr::n())`
  
* The old data format for `grouped_df` is no longer supported. This may affect you if you have serialized grouped data frames to disk, e.g. with `saveRDS()` or when using knitr caching.

* `lead()` and `lag()` are stricter about their inputs. 

* Extending data frames requires that the extra class or classes are added first, not last. 
  Having the extra class at the end causes some vctrs operations to fail with a message like:
  
  ```
  Input must be a vector, not a `<data.frame/...>` object
  ```

* `right_join()` no longer sorts the rows of the resulting tibble according to the order of the RHS `by` argument in tibble `y`.

## New features

* The `cur_` functions (`cur_data()`, `cur_group()`, `cur_group_id()`, 
  `cur_group_rows()`) provide a full set of options to you access information 
  about the "current" group in dplyr verbs. They are inspired by 
  data.table's `.SD`, `.GRP`, `.BY`, and `.I`.

* The `rows_` functions (`rows_insert()`, `rows_update()`, `rows_upsert()`, `rows_patch()`, `rows_delete()`) provide a new API to insert and delete rows from a second data frame or table. Support for updating mutable backends is planned (#4654).

* `mutate()` and `summarise()` create multiple columns from a single expression
  if you return a data frame (#2326).

* `select()` and `rename()` use the latest version of the tidyselect interface.
  Practically, this means that you can now combine selections using Boolean
  logic (i.e. `!`, `&` and `|`), and use predicate functions with `where()` 
  (e.g. `where(is.character)`) to select variables by type (#4680). It also makes
  it possible to use `select()` and `rename()` to repair data frames with
  duplicated names (#4615) and prevents you from accidentally introducing
  duplicate names (#4643). This also means that dplyr now re-exports `any_of()`
  and `all_of()` (#5036).

* `slice()` gains a new set of helpers:

  * `slice_head()` and `slice_tail()` select the first and last rows, like
    `head()` and `tail()`, but return `n` rows _per group_.
    
  * `slice_sample()` randomly selects rows, taking over from `sample_frac()` 
     and `sample_n()`.
  
  * `slice_min()` and `slice_max()` select the rows with the minimum or 
    maximum values of a variable, taking over from the confusing `top_n()`.

* `summarise()` can create summaries of greater than length 1 if you use a
  summary function that returns multiple values.

* `summarise()` gains a `.groups=` argument to control the grouping structure. 

* New `relocate()` verb makes it easy to move columns around within a data 
  frame (#4598).
  
* New `rename_with()` is designed specifically for the purpose of renaming
  selected columns with a function (#4771).

* `ungroup()` can now selectively remove grouping variables (#3760).

* `pull()` can now return named vectors by specifying an additional column name
  (@ilarischeinin, #4102).

## Experimental features

* `mutate()` (for data frames only), gains experimental new arguments
  `.before` and `.after` that allow you to control where the new columns are
  placed (#2047).

* `mutate()` (for data frames only), gains an experimental new argument 
  called `.keep` that allows you to control which variables are kept from
  the input `.data`. `.keep = "all"` is the default; it keeps all variables.
  `.keep = "none"` retains no input variables (except for grouping keys), 
  so behaves like `transmute()`. `.keep = "unused"` keeps only variables 
  not used to make new columns. `.keep = "used"` keeps only the input variables
  used to create new columns; it's useful for double checking your work (#3721).

* New, experimental, `with_groups()` makes it easy to temporarily group or
  ungroup (#4711).

## across()

* New function `across()` that can be used inside `summarise()`, `mutate()`,
  and other verbs to apply a function (or a set of functions) to a selection of 
  columns. See `vignette("colwise")` for more details.
  
* New function `c_across()` that can be used inside `summarise()` and `mutate()`
  in row-wise data frames to easily (e.g.) compute a row-wise mean of all
  numeric variables. See `vignette("rowwise")` for more details.

## rowwise()

* `rowwise()` is no longer questioning; we now understand that it's an
  important tool when you don't have vectorised code. It now also allows you to
  specify additional variables that should be preserved in the output when 
  summarising (#4723). The rowwise-ness is preserved by all operations;
  you need to explicit drop it with `as_tibble()` or `group_by()`.

* New, experimental, `nest_by()`. It has the same interface as `group_by()`,
  but returns a rowwise data frame of grouping keys, supplemental with a 
  list-column of data frames containing the rest of the data.

## vctrs

* The implementation of all dplyr verbs have been changed to use primitives
  provided by the vctrs package. This makes it easier to add support for 
  new types of vector, radically simplifies the implementation, and makes
  all dplyr verbs more consistent.

* The place where you are mostly likely to be impacted by the coercion
  changes is when working with factors in joins or grouped mutates:
  now when combining factors with different levels, dplyr creates a new
  factor with the union of the levels. This matches base R more closely, 
  and while perhaps strictly less correct, is much more convenient.

* dplyr dropped its two heaviest dependencies: Rcpp and BH. This should make
  it considerably easier and faster to build from source.
  
* The implementation of all verbs has been carefully thought through. This 
  mostly makes implementation simpler but should hopefully increase consistency,
  and also makes it easier to adapt to dplyr to new data structures in the 
  new future. Pragmatically, the biggest difference for most people will be
  that each verb documents its return value in terms of rows, columns, groups,
  and data frame attributes.

* Row names are now preserved when working with data frames.


## Grouping

* `group_by()` uses hashing from the `vctrs` package.

* Grouped data frames now have `names<-`, `[[<-`, `[<-` and `$<-` methods that
  re-generate the underlying grouping. Note that modifying grouping variables
  in multiple steps (i.e. `df$grp1 <- 1; df$grp2 <- 1`) will be inefficient
  since the data frame will be regrouped after each modification.

* `[.grouped_df` now regroups to respect any grouping columns that have
  been removed (#4708).

* `mutate()` and `summarise()` can now modify grouping variables (#4709).

* `group_modify()` works with additional arguments (@billdenney and @cderv, #4509)

* `group_by()` does not create an arbitrary NA group when grouping by factors
  with `drop = TRUE` (#4460).


## Lifecycle changes

* All deprecations now use the [lifecycle](https://lifecycle.r-lib.org), 
  that means by default you'll only see a deprecation warning once per session,
  and you can control with `options(lifecycle_verbosity = x)` where
  `x` is one of NULL, "quiet", "warning", and "error".

### Removed

* `id()`, deprecated in dplyr 0.5.0, is now defunct.

* `failwith()`, deprecated in dplyr 0.7.0, is now defunct.

* `tbl_cube()` and `nasa` have been pulled out into a separate cubelyr package
  (#4429).

* `rbind_all()` and `rbind_list()` have been removed (@bjungbogati, #4430).

* `dr_dplyr()` has been removed as it is no longer needed (#4433, @smwindecker).


### Deprecated

* Use of pkgconfig for setting `na_matches` argument to join functions is now
  deprecated (#4914). This was rarely used, and I'm now confident that the 
  default is correct for R.

* In `add_count()`, the `drop` argument has been deprecated because it didn't 
  actually affect the output.

* `add_rownames()`: please use `tibble::rownames_to_column()` instead.

* `as.tbl()` and `tbl_df()`: please use `as_tibble()` instead.

* `bench_tbls()`, `compare_tbls()`, `compare_tbls2()`, `eval_tbls()` and 
  `eval_tbls2()` are now deprecated. That were only used in a handful of 
  packages, and we now believe that you're better off performing comparisons 
  more directly (#4675).

* `combine()`: please use `vctrs::vec_c()` instead.

* `funs()`: please use `list()` instead.

* `group_by(add = )`: please use `.add`
  instead.

* `group_by(.dots = )`/`group_by_prepare(.dots = )`: please use `!!!` 
  instead (#4734).

* The use of zero-arg `group_indices()` to retrieve the group id for the
  "current" group is deprecated; instead use `cur_group_id()`.

* Passing arguments to `group_keys()` or `group_indices()` to change the
  grouping has been deprecated, instead do grouping first yourself.

* `location()` and `changes()`: please use `lobstr::ref()` instead.

* `progress_estimated()` is soft deprecated; it's not the responsibility of
  dplyr to provide progress bars (#4935).

* `src_local()` has been deprecated; it was part of an approach to testing
  dplyr backends that didn't pan out.

* `src_mysql()`, `src_postgres()`, and `src_sqlite()` has been deprecated. 
  We've recommended against them for some time. Instead please use the approach 
  described at <https://dbplyr.tidyverse.org/>.

* `select_vars()`, `rename_vars()`, `select_var()`, `current_vars()` are now
  deprecated (@perezp44, #4432)


### Superseded

* The scoped helpers (all functions ending in `_if`, `_at`, or `_all`) have
  been superseded by `across()`. This dramatically reduces the API surface for 
  dplyr, while at the same providing providing a more flexible and less 
  error-prone interface (#4769).
  
    `rename_*()` and `select_*()` have been superseded by `rename_with()`.

* `do()` is superseded in favour of `summarise()`.

* `sample_n()` and `sample_frac()` have been superseded by `slice_sample()`. 
  See `?sample_n` for details about why, and for examples converting from 
  old to new usage.

* `top_n()` has been superseded by`slice_min()`/`slice_max()`. See `?top_n` 
  for details about why, and how to convert old to new usage (#4494).

### Questioning

* `all_equal()` is questioning; it solves a problem that no longer seems 
  important.

### Stable

* `rowwise()` is no longer questioning.
  
## Documentation improvements

* New `vignette("base")` which describes how dplyr verbs relate to the
  base R equivalents (@sastoudt, #4755)

* New `vignette("grouping")` gives more details about how dplyr verbs change
  when applied to grouped data frames (#4779, @MikeKSmith).

* `vignette("programming")` has been completely rewritten to reflect our
  latest vocabulary, the most recent rlang features, and our current 
  recommendations. It should now be substantially easier to program with
  dplyr.

## Minor improvements and bug fixes
  
* dplyr now has a rudimentary, experimental, and stop-gap, extension mechanism
  documented in `?dplyr_extending`

* dplyr no longer provides a `all.equal.tbl_df()` method. It never should have
  done so in the first place because it owns neither the generic nor the class.
  It also provided a problematic implementation because, by default, it 
  ignored the order of the rows and the columns which is usually important.
  This is likely to cause new test failures in downstream packages; but on
  the whole we believe those failures to either reflect unexpected behaviour
  or tests that need to be strengthened (#2751).

* `coalesce()` now uses vctrs recycling and common type coercion rules (#5186).

* `count()` and `add_count()` do a better job of preserving input class
  and attributes (#4086).

* `distinct()` errors if you request it use variables that don't exist
  (this was previously a warning) (#4656).

* `filter()`, `mutate()` and  `summarise()` get better error messages. 

* `filter()` handles data frame results when all columns are logical vectors
  by reducing them with `&` (#4678). In particular this means `across()` can 
  be used in `filter()`. 

* `left_join()`, `right_join()`, and `full_join()` gain a `keep` argument so
  that you can optionally choose to keep both sets of join keys (#4589). This is
  useful when you want to figure out which rows were missing from either side.

* Join functions can now perform a cross-join by specifying `by = character()`
  (#4206.)

* `groups()` now returns `list()` for ungrouped data; previously it returned
  `NULL` which was type-unstable (when there are groups it returns a list
  of symbols).

* The first argument of `group_map()`, `group_modify()` and `group_walk()`
  has been changed to `.data` for consistency with other generics.

* `group_keys.rowwise_df()` gives a 0 column data frame with `n()` rows. 

* `group_map()` is now a generic (#4576).

* `group_by(..., .add = TRUE)` replaces `group_by(..., add = TRUE)`,
  with a deprecation message. The old argument name was a mistake because
  it prevents you from creating a new grouping var called `add` and
  it violates our naming conventions (#4137).

* `intersect()`, `union()`, `setdiff()` and `setequal()` generics are now
  imported from the generics package. This reduces a conflict with lubridate.

* `order_by()` gives an informative hint if you accidentally call it instead
  of `arrange()` #3357.

* `tally()` and `count()` now message if the default output `name` (n), already
  exists in the data frame. To quiet the message, you'll need to supply an 
  explicit `name` (#4284). You can override the default weighting to using a
  constant by setting `wt = 1`.

* `starwars` dataset now does a better job of separating biological sex from
  gender identity. The previous `gender` column has been renamed to `sex`,
  since it actually describes the individual's biological sex. A new `gender`
  column encodes the actual gender identity using other information about
  the Star Wars universe (@MeganBeckett, #4456).

* `src_tbls()` accepts `...` arguments (#4485, @ianmcook). This could be a
  breaking change for some dplyr backend packages that implement `src_tbls()`.

* Better performance for extracting slices of factors and ordered factors (#4501).

* `rename_at()` and `rename_all()` call the function with a simple character
  vector, not a `dplyr_sel_vars` (#4459).

* `ntile()` is now more consistent with database implementations if the buckets have irregular size (#4495).

# dplyr 0.8.5 (2020-03-07)

* Maintenance release for compatibility with R-devel.


# dplyr 0.8.4 (2020-01-30)

* Adapt tests to changes in dependent packages.


# dplyr 0.8.3 (2019-07-04)

* Fixed performance regression introduced in version 0.8.2 (#4458).


# dplyr 0.8.2 (2019-06-28)

## New functions

* `top_frac(data, proportion)` is a shorthand for `top_n(data, proportion * n())` (#4017).  

## colwise changes

* Using quosures in colwise verbs is deprecated (#4330).

* Updated `distinct_if()`, `distinct_at()` and `distinct_all()` to include `.keep_all` argument (@beansrowning, #4343).

* `rename_at()` handles empty selection (#4324). 

* `*_if()` functions correctly handle columns with special names (#4380).

* colwise functions support constants in formulas (#4374). 

## Hybrid evaluation changes

* hybrid rank functions correctly handle NA (#4427). 

* `first()`, `last()` and `nth()` hybrid version handles factors (#4295).

## Minor changes

* `top_n()` quotes its `n` argument, `n` no longer needs to be constant for all groups (#4017).  

* `tbl_vars()` keeps information on grouping columns by returning a `dplyr_sel_vars` object (#4106). 

* `group_split()` always sets the `ptype` attribute, which make it more robust in the case where there
  are 0 groups. 

* `group_map()` and `group_modify()` work in the 0 group edge case (#4421)

* `select.list()` method added so that `select()` does not dispatch on lists (#4279). 

* `view()` is reexported from tibble (#4423). 

* `group_by()` puts NA groups last in character vectors (#4227).

* `arrange()` handles integer64 objects (#4366). 

* `summarise()` correctly resolves summarised list columns (#4349). 

# dplyr 0.8.1 (2019-05-14)

## Breaking changes

* `group_modify()` is the new name of the function previously known as `group_map()`

## New functions

* `group_map()` now only calls the function on each group and return a list. 

* `group_by_drop_default()`, previously known as `dplyr:::group_drops()` is exported (#4245).

## Minor changes

* Lists of formulas passed to colwise verbs are now automatically named.

* `group_by()` does a shallow copy even in the no groups case (#4221).

* Fixed `mutate()` on rowwise data frames with 0 rows (#4224).

* Fixed handling of bare formulas in colwise verbs (#4183).

* Fixed performance of `n_distinct()` (#4202). 

* `group_indices()` now ignores empty groups by default for `data.frame`, which is
  consistent with the default of `group_by()` (@yutannihilation, #4208). 

* Fixed integer overflow in hybrid `ntile()` (#4186). 

* colwise functions `summarise_at()` ... can rename vars in the case of multiple functions (#4180).

* `select_if()` and `rename_if()` handle logical vector predicate (#4213). 

* hybrid `min()` and `max()` cast to integer when possible (#4258).

* `bind_rows()` correctly handles the cases where there are multiple consecutive `NULL` (#4296). 

* Support for R 3.1.* has been dropped. The minimal R version supported is now 3.2.0. 
  https://www.tidyverse.org/articles/2019/04/r-version-support/

* `rename_at()` handles empty selection (#4324). 

# dplyr 0.8.0.1 (2019-02-15)

* Fixed integer C/C++ division, forced released by CRAN (#4185). 

# dplyr 0.8.0 (2019-02-14)

## Breaking changes

* The error `could not find function "n"` or the warning 
  ```Calling `n()` without importing or prefixing it is deprecated, use `dplyr::n()` ``` 
  
  indicates when functions like `n()`, `row_number()`, ... are not imported or prefixed. 
  
  The easiest fix is to import dplyr with `import(dplyr)` in your `NAMESPACE` or
  `#' @import dplyr` in a roxygen comment, alternatively such functions can be 
  imported selectively as any other function with `importFrom(dplyr, n)` in the 
  `NAMESPACE` or `#' @importFrom dplyr n` in a roxygen comment. The third option is 
  to prefix them, i.e. use `dplyr::n()`
   
* If you see `checking S3 generic/method consistency` in R CMD check for your 
  package, note that : 
  
  - `sample_n()` and `sample_frac()` have gained `...`
  - `filter()` and `slice()` have gained `.preserve`
  - `group_by()` has gained `.drop`

* ```Error: `.data` is a corrupt grouped_df, ...```  signals code that makes 
  wrong assumptions about the internals of a grouped data frame. 

## New functions

* New selection helpers `group_cols()`. It can be called in selection contexts
  such as `select()` and matches the grouping variables of grouped tibbles.

* `last_col()` is re-exported from tidyselect (#3584). 

* `group_trim()` drops unused levels of factors that are used as grouping variables. 

* `nest_join()` creates a list column of the matching rows. `nest_join()` + `tidyr::unnest()` 
   is equivalent to `inner_join`  (#3570). 

    ```r
    band_members %>% 
      nest_join(band_instruments)
    ```
    
* `group_nest()` is similar to `tidyr::nest()` but focusing on the variables to nest by 
  instead of the nested columns. 
 
    ```r
    starwars %>%
      group_by(species, homeworld) %>% 
      group_nest()
      
    starwars %>%
      group_nest(species, homeworld)
    ```
    
* `group_split()` is similar to `base::split()` but operating on existing groups when 
  applied to a grouped data frame, or subject to the data mask on ungrouped data frames

    ```r
    starwars %>%
      group_by(species, homeworld) %>%   
      group_split()
    
    starwars %>%
      group_split(species, homeworld)
    ```
    
* `group_map()` and `group_walk()` are purrr-like functions to iterate on groups 
  of a grouped data frame, jointly identified by the data subset (exposed as `.x`) and the 
  data key (a one row tibble, exposed as `.y`). `group_map()` returns a grouped data frame that 
  combines the results of the function, `group_walk()` is only used for side effects and returns 
  its input invisibly. 
  
  ```r
  mtcars %>%
    group_by(cyl) %>%
    group_map(~ head(.x, 2L))
  ```

* `distinct_prepare()`, previously known as `distinct_vars()` is exported. This is mostly useful for
  alternative backends (e.g. `dbplyr`). 

## Major changes

* `group_by()` gains the `.drop` argument. When set to `FALSE` the groups are generated 
  based on factor levels, hence some groups may be empty (#341). 

    ```r
    # 3 groups
    tibble(
      x = 1:2, 
      f = factor(c("a", "b"), levels = c("a", "b", "c"))
    ) %>% 
      group_by(f, .drop = FALSE)
      
    # the order of the grouping variables matter
    df <- tibble(
      x = c(1,2,1,2), 
      f = factor(c("a", "b", "a", "b"), levels = c("a", "b", "c"))
    )
    df %>% group_by(f, x, .drop = FALSE)
    df %>% group_by(x, f, .drop = FALSE)
    ```
    
  The default behaviour drops the empty groups as in the previous versions. 
  
  ```r
  tibble(
      x = 1:2, 
      f = factor(c("a", "b"), levels = c("a", "b", "c"))
    ) %>% 
      group_by(f)
  ```

* `filter()` and `slice()` gain a `.preserve` argument to control which groups it should keep. The default 
  `filter(.preserve = FALSE)` recalculates the grouping structure based on the resulting data, 
  otherwise it is kept as is.

    ```r
    df <- tibble(
      x = c(1,2,1,2), 
      f = factor(c("a", "b", "a", "b"), levels = c("a", "b", "c"))
    ) %>% 
      group_by(x, f, .drop = FALSE)
    
    df %>% filter(x == 1)
    df %>% filter(x == 1, .preserve = TRUE)
    ```

* The notion of lazily grouped data frames have disappeared. All dplyr verbs now recalculate 
  immediately the grouping structure, and respect the levels of factors. 

* Subsets of columns now properly dispatch to the `[` or `[[` method when the column 
  is an object (a vector with a class) instead of making assumptions on how the 
  column should be handled. The `[` method must handle integer indices, including 
  `NA_integer_`, i.e. `x[NA_integer_]` should produce a vector of the same class
  as `x` with whatever represents a missing value.  

## Minor changes

* `tally()` works correctly on non-data frame table sources such as `tbl_sql` (#3075).

* `sample_n()` and `sample_frac()` can use `n()` (#3527)

* `distinct()` respects the order of the variables provided (#3195, @foo-bar-baz-qux)
  and handles the 0 rows and 0 columns special case (#2954).

* `combine()` uses tidy dots (#3407).

* `group_indices()` can be used without argument in expressions in verbs (#1185).

* Using `mutate_all()`, `transmute_all()`, `mutate_if()` and `transmute_if()`
  with grouped tibbles now informs you that the grouping variables are
  ignored. In the case of the `_all()` verbs, the message invites you to use
  `mutate_at(df, vars(-group_cols()))` (or the equivalent `transmute_at()` call)
  instead if you'd like to make it explicit in your code that the operation is
  not applied on the grouping variables.

* Scoped variants of `arrange()` respect the `.by_group` argument (#3504).

* `first()` and `last()` hybrid functions fall back to R evaluation when given no arguments (#3589). 

* `mutate()` removes a column when the expression evaluates to `NULL` for all groups (#2945).

* grouped data frames support `[, drop = TRUE]` (#3714). 

* New low-level constructor `new_grouped_df()` and validator `validate_grouped_df` (#3837). 

* `glimpse()` prints group information on grouped tibbles (#3384).

* `sample_n()` and `sample_frac()` gain `...` (#2888). 

* Scoped filter variants now support functions and purrr-like lambdas:

  ```r
  mtcars %>% filter_at(vars(hp, vs), ~ . %% 2 == 0)
  ```

## Lifecycle

* `do()`, `rowwise()` and `combine()` are questioning (#3494). 

* `funs()` is soft-deprecated and will start issuing warnings in a future version.

## Changes to column wise functions

* Scoped variants for `distinct()`: `distinct_at()`, `distinct_if()`, `distinct_all()` (#2948).

* `summarise_at()` excludes the grouping variables (#3613). 

* `mutate_all()`, `mutate_at()`, `summarise_all()` and `summarise_at()` handle utf-8 names (#2967).

## Performance

* R expressions that cannot be handled with native code are now evaluated with
  unwind-protection when available (on R 3.5 and later). This improves the
  performance of dplyr on data frames with many groups (and hence many
  expressions to evaluate). We benchmarked that computing a grouped average is
  consistently twice as fast with unwind-protection enabled.

  Unwind-protection also makes dplyr more robust in corner cases because it
  ensures the C++ destructors are correctly called in all circumstances
  (debugger exit, captured condition, restart invokation).

* `sample_n()` and `sample_frac()` gain `...` (#2888). 
* Improved performance for wide tibbles (#3335).

* Faster hybrid `sum()`, `mean()`, `var()` and `sd()` for logical vectors (#3189).

* Hybrid version of `sum(na.rm = FALSE)` exits early when there are missing values. 
  This considerably improves performance when there are missing values early in the vector (#3288). 

* `group_by()` does not trigger the additional `mutate()` on simple uses of the `.data` pronoun (#3533). 

## Internal

* The grouping metadata of grouped data frame has been reorganized in a single tidy tibble, that can be accessed
  with the new `group_data()` function. The grouping tibble consists of one column per grouping variable, 
  followed by a list column of the (1-based) indices of the groups. The new `group_rows()` function retrieves
  that list of indices (#3489). 
  
    ```r
    # the grouping metadata, as a tibble
    group_by(starwars, homeworld) %>% 
      group_data()
    
    # the indices
    group_by(starwars, homeworld) %>% 
      group_data() %>% 
      pull(.rows)
      
    group_by(starwars, homeworld) %>% 
      group_rows()
    ```

* Hybrid evaluation has been completely redesigned for better performance and stability. 

## Documentation

* Add documentation example for moving variable to back in `?select` (#3051).

* column wise functions are better documented, in particular explaining when 
  grouping variables are included as part of the selection. 

### Deprecated and defunct functions

* `mutate_each()` and `summarise_each()` are deprecated. 

# dplyr 0.7.6

* `exprs()` is no longer exported to avoid conflicts with `Biobase::exprs()`
  (#3638).

* The MASS package is explicitly suggested to fix CRAN warnings on R-devel
  (#3657).

* Set operations like `intersect()` and `setdiff()` reconstruct groups metadata (#3587) and keep the order of the rows (#3839).

* Using namespaced calls to `base::sort()` and `base::unique()` from C++ code
  to avoid ambiguities when these functions are overridden (#3644).

* Fix rchk errors (#3693).

# dplyr 0.7.5 (2018-04-14)

## Breaking changes for package developers

* The major change in this version is that dplyr now depends on the selecting
  backend of the tidyselect package. If you have been linking to
  `dplyr::select_helpers` documentation topic, you should update the link to
  point to `tidyselect::select_helpers`.

* Another change that causes warnings in packages is that dplyr now exports the
  `exprs()` function. This causes a collision with `Biobase::exprs()`. Either
  import functions from dplyr selectively rather than in bulk, or do not import
  `Biobase::exprs()` and refer to it with a namespace qualifier.

## Bug fixes

* `distinct(data, "string")` now returns a one-row data frame again. (The
  previous behavior was to return the data unchanged.)

* `do()` operations with more than one named argument can access `.` (#2998).

* Reindexing grouped data frames (e.g. after `filter()` or `..._join()`)
  never updates the `"class"` attribute. This also avoids unintended updates
  to the original object (#3438).

* Fixed rare column name clash in `..._join()` with non-join
  columns of the same name in both tables (#3266).

*  Fix `ntile()` and `row_number()` ordering to use the locale-dependent
  ordering functions in R when dealing with character vectors, rather than
  always using the C-locale ordering function in C (#2792, @foo-bar-baz-qux).

* Summaries of summaries (such as `summarise(b = sum(a), c = sum(b))`) are
  now computed using standard evaluation for simplicity and correctness, but
  slightly slower (#3233).

* Fixed `summarise()` for empty data frames with zero columns (#3071).

## Major changes

* `enexpr()`, `expr()`, `exprs()`, `sym()` and `syms()` are now
  exported. `sym()` and `syms()` construct symbols from strings or character
  vectors. The `expr()` variants are equivalent to `quo()`, `quos()` and
  `enquo()` but return simple expressions rather than quosures. They support
  quasiquotation.

* dplyr now depends on the new tidyselect package to power `select()`,
  `rename()`, `pull()` and their variants (#2896). Consequently
  `select_vars()`, `select_var()` and `rename_vars()` are
  soft-deprecated and will start issuing warnings in a future version.

  Following the switch to tidyselect, `select()` and `rename()` fully support
  character vectors. You can now unquote variables like this:

  ```
  vars <- c("disp", "cyl")
  select(mtcars, !! vars)
  select(mtcars, -(!! vars))
  ```

  Note that this only works in selecting functions because in other contexts
  strings and character vectors are ambiguous. For instance strings are a valid
  input in mutating operations and `mutate(df, "foo")` creates a new column by
  recycling "foo" to the number of rows.

## Minor changes

* Support for raw vector columns in `arrange()`, `group_by()`, `mutate()`,
  `summarise()` and `..._join()` (minimal `raw` x `raw` support initially) (#1803). 

* `bind_cols()` handles unnamed list (#3402).

* `bind_rows()` works around corrupt columns that have the object bit set
  while having no class attribute (#3349). 

* `combine()` returns `logical()` when all inputs are `NULL` (or when there
  are no inputs) (#3365, @zeehio).

*  `distinct()` now supports renaming columns (#3234).

* Hybrid evaluation simplifies `dplyr::foo()` to `foo()` (#3309). Hybrid
  functions can now be masked by regular R functions to turn off hybrid
  evaluation (#3255). The hybrid evaluator finds functions from dplyr even if
  dplyr is not attached (#3456).

* In `mutate()` it is now illegal to use `data.frame` in the rhs (#3298). 

* Support `!!!` in `recode_factor()` (#3390).

* `row_number()` works on empty subsets (#3454).

* `select()` and `vars()` now treat `NULL` as empty inputs (#3023).

* Scoped select and rename functions (`select_all()`, `rename_if()` etc.)
  now work with grouped data frames, adapting the grouping as necessary
  (#2947, #3410). `group_by_at()` can group by an existing grouping variable
  (#3351). `arrange_at()` can use grouping variables (#3332). 

* `slice()` no longer enforce tibble classes when input is a simple
  `data.frame`, and ignores 0 (#3297, #3313).

* `transmute()` no longer prints a message when including a group variable.

## Documentation

* Improved documentation for `funs()` (#3094) and set operations (e.g. `union()`) (#3238, @edublancas).

## Error messages

* Better error message if dbplyr is not installed when accessing database
  backends (#3225).

* `arrange()` fails gracefully on `data.frame` columns (#3153).

* Corrected error message when calling `cbind()` with an object of wrong
  length (#3085).

* Add warning with explanation to `distinct()` if any of the selected columns
  are of type `list` (#3088, @foo-bar-baz-qux), or when used on unknown columns
  (#2867, @foo-bar-baz-qux).

* Show clear error message for bad arguments to `funs()` (#3368).

* Better error message in `..._join()` when joining data frames with duplicate
  or `NA` column names. Joining such data frames with a semi- or anti-join
  now gives a warning, which may be converted to an error in future versions
  (#3243, #3417).

* Dedicated error message when trying to use columns of the `Interval`
  or `Period` classes (#2568).

* Added an `.onDetach()` hook that allows for plyr to be loaded and attached
  without the warning message that says functions in dplyr will be masked,
  since dplyr is no longer attached (#3359, @jwnorman).

## Performance

* `sample_n()` and `sample_frac()` on grouped data frame are now faster
  especially for those with large number of groups (#3193, @saurfang).

## Internal

* Compute variable names for joins in R (#3430).

* Bumped Rcpp dependency to 0.12.15 to avoid imperfect detection of `NA`
  values in hybrid evaluation fixed in RcppCore/Rcpp#790 (#2919).

* Avoid cleaning the data mask, a temporary environment used to evaluate
  expressions. If the environment, in which e.g. a `mutate()` expression
  is evaluated, is preserved until after the operation, accessing variables
  from that environment now gives a warning but still returns `NULL` (#3318).

# dplyr 0.7.4

* Fix recent Fedora and ASAN check errors (#3098).

* Avoid dependency on Rcpp 0.12.10 (#3106).

# dplyr 0.7.3

* Fixed protection error that occurred when creating a character column using grouped `mutate()` (#2971).

* Fixed a rare problem with accessing variable values in `summarise()` when all groups have size one (#3050).
* `distinct()` now throws an error when used on unknown columns
  (#2867, @foo-bar-baz-qux).


* Fixed rare out-of-bounds memory write in `slice()` when negative indices beyond the number of rows were involved (#3073).

* `select()`, `rename()` and `summarise()` no longer change the grouped vars of the original data (#3038).

* `nth(default = var)`, `first(default = var)` and `last(default = var)` fall back to standard evaluation in a grouped operation instead of triggering an error (#3045).

* `case_when()` now works if all LHS are atomic (#2909), or when LHS or RHS values are zero-length vectors (#3048).

* `case_when()` accepts `NA` on the LHS (#2927).

* Semi- and anti-joins now preserve the order of left-hand-side data frame (#3089).

* Improved error message for invalid list arguments to `bind_rows()` (#3068).

* Grouping by character vectors is now faster (#2204).

* Fixed a crash that occurred when an unexpected input was supplied to
  the `call` argument of `order_by()` (#3065).


# dplyr 0.7.2

* Move build-time vs. run-time checks out of `.onLoad()` and into `dr_dplyr()`.


# dplyr 0.7.1

* Use new versions of bindrcpp and glue to avoid protection problems.
  Avoid wrapping arguments to internal error functions (#2877). Fix
  two protection mistakes found by rchk (#2868).

* Fix C++ error that caused compilation to fail on mac cran (#2862)

* Fix undefined behaviour in `between()`, where `NA_REAL` were
  assigned instead of `NA_LOGICAL`. (#2855, @zeehio)

* `top_n()` now executes operations lazily for compatibility with
  database backends (#2848).

* Reuse of new variables created in ungrouped `mutate()` possible
  again, regression introduced in dplyr 0.7.0 (#2869).

* Quosured symbols do not prevent hybrid handling anymore. This should
  fix many performance issues introduced with tidyeval (#2822).


# dplyr 0.7.0

## New data, functions, and features

* Five new datasets provide some interesting built-in datasets to demonstrate
  dplyr verbs (#2094):

  * `starwars` dataset about starwars characters; has list columns
  * `storms` has the trajectories of ~200 tropical storms
  * `band_members`, `band_instruments` and `band_instruments2`
    has some simple data to demonstrate joins.

* New `add_count()` and `add_tally()` for adding an `n` column within groups
  (#2078, @dgrtwo).

* `arrange()` for grouped data frames gains a `.by_group` argument so you
  can choose to sort by groups if you want to (defaults to `FALSE`) (#2318)

* New `pull()` generic for extracting a single column either by name or position
  (either from the left or the right). Thanks to @paulponcet for the idea (#2054).

  This verb is powered with the new `select_var()` internal helper,
  which is exported as well. It is like `select_vars()` but returns a
  single variable.

* `as_tibble()` is re-exported from tibble. This is the recommend way to create
  tibbles from existing data frames. `tbl_df()` has been softly deprecated.
  `tribble()` is now imported from tibble (#2336, @chrMongeau); this
  is now preferred to `frame_data()`.

## Deprecated and defunct

* dplyr no longer messages that you need dtplyr to work with data.table (#2489).

* Long deprecated `regroup()`, `mutate_each_q()` and
  `summarise_each_q()` functions have been removed.

* Deprecated `failwith()`. I'm not even sure why it was here.

* Soft-deprecated `mutate_each()` and `summarise_each()`, these functions
  print a message which will be changed to a warning in the next release.

* The `.env` argument to `sample_n()` and `sample_frac()` is defunct,
  passing a value to this argument print a message which will be changed to a
  warning in the next release.

## Databases

This version of dplyr includes some major changes to how database connections work. By and large, you should be able to continue using your existing dplyr database code without modification, but there are two big changes that you should be aware of:

* Almost all database related code has been moved out of dplyr and into a
  new package, [dbplyr](https://github.com/tidyverse/dbplyr/). This makes dplyr
  simpler, and will make it easier to release fixes for bugs that only affect
  databases. `src_mysql()`, `src_postgres()`, and `src_sqlite()` will still
  live dplyr so your existing code continues to work.

* It is no longer necessary to create a remote "src". Instead you can work
  directly with the database connection returned by DBI. This reflects the
  maturity of the DBI ecosystem. Thanks largely to the work of Kirill Muller
  (funded by the R Consortium) DBI backends are now much more consistent,
  comprehensive, and easier to use. That means that there's no longer a
  need for a layer in between you and DBI.

You can continue to use `src_mysql()`, `src_postgres()`, and `src_sqlite()`, but I recommend a new style that makes the connection to DBI more clear:

```R
library(dplyr)

con <- DBI::dbConnect(RSQLite::SQLite(), ":memory:")
DBI::dbWriteTable(con, "mtcars", mtcars)

mtcars2 <- tbl(con, "mtcars")
mtcars2
```

This is particularly useful if you want to perform non-SELECT queries as you can do whatever you want with `DBI::dbGetQuery()` and `DBI::dbExecute()`.

If you've implemented a database backend for dplyr, please read the [backend news](https://github.com/tidyverse/dbplyr/blob/master/NEWS.md#backends) to see what's changed from your perspective (not much). If you want to ensure your package works with both the current and previous version of dplyr, see `wrap_dbplyr_obj()` for helpers.

## UTF-8

* Internally, column names are always represented as character vectors,
  and not as language symbols, to avoid encoding problems on Windows
  (#1950, #2387, #2388).

* Error messages and explanations of data frame inequality are now encoded in
  UTF-8, also on Windows (#2441).

* Joins now always reencode character columns to UTF-8 if necessary. This gives
  a nice speedup, because now pointer comparison can be used instead of string
  comparison, but relies on a proper encoding tag for all strings (#2514).

* Fixed problems when joining factor or character encodings with a mix of
  native and UTF-8 encoded values (#1885, #2118, #2271, #2451).

* Fix `group_by()` for data frames that have UTF-8 encoded names (#2284, #2382).

* New `group_vars()` generic that returns the grouping as character vector, to
  avoid the potentially lossy conversion to language symbols. The list returned
  by `group_by_prepare()` now has a new `group_names` component (#1950, #2384).

## Colwise functions

* `rename()`, `select()`, `group_by()`, `filter()`, `arrange()` and
  `transmute()` now have scoped variants (verbs suffixed with `_if()`,
  `_at()` and `_all()`). Like `mutate_all()`, `summarise_if()`, etc,
  these variants apply an operation to a selection of variables.

* The scoped verbs taking predicates (`mutate_if()`, `summarise_if()`,
  etc) now support S3 objects and lazy tables. S3 objects should
  implement methods for `length()`, `[[` and `tbl_vars()`. For lazy
  tables, the first 100 rows are collected and the predicate is
  applied on this subset of the data. This is robust for the common
  case of checking the type of a column (#2129).

* Summarise and mutate colwise functions pass `...` on the the manipulation
  functions.

* The performance of colwise verbs like `mutate_all()` is now back to
  where it was in `mutate_each()`.

* `funs()` has better handling of namespaced functions (#2089).

* Fix issue with `mutate_if()` and `summarise_if()` when a predicate
  function returns a vector of `FALSE` (#1989, #2009, #2011).

## Tidyeval

dplyr has a new approach to non-standard evaluation (NSE) called tidyeval.
It is described in detail in `vignette("programming")` but, in brief, gives you
the ability to interpolate values in contexts where dplyr usually works with expressions:

```{r}
my_var <- quo(homeworld)

starwars %>%
  group_by(!!my_var) %>%
  summarise_at(vars(height:mass), mean, na.rm = TRUE)
```

This means that the underscored version of each main verb is no longer needed,
and so these functions have been deprecated (but remain around for backward compatibility).

* `order_by()`, `top_n()`, `sample_n()` and `sample_frac()` now use
  tidyeval to capture their arguments by expression. This makes it
  possible to use unquoting idioms (see `vignette("programming")`) and
  fixes scoping issues (#2297).

* Most verbs taking dots now ignore the last argument if empty. This
  makes it easier to copy lines of code without having to worry about
  deleting trailing commas (#1039).

* [API] The new `.data` and `.env` environments can be used inside
  all verbs that operate on data: `.data$column_name` accesses the column
  `column_name`, whereas `.env$var` accesses the external variable `var`.
  Columns or external variables named `.data` or `.env` are shadowed, use
  `.data$...` and/or `.env$...` to access them.  (`.data` implements strict
  matching also for the `$` operator (#2591).)

    The `column()` and `global()` functions have been removed. They were never
    documented officially. Use the new `.data` and `.env` environments instead.

* Expressions in verbs are now interpreted correctly in many cases that
  failed before (e.g., use of `$`, `case_when()`, nonstandard evaluation, ...).
  These expressions are now evaluated in a specially constructed temporary
  environment that retrieves column data on demand with the help of the
  `bindrcpp` package (#2190). This temporary environment poses restrictions on
  assignments using `<-` inside verbs. To prevent leaking of broken bindings,
  the temporary environment is cleared after the evaluation (#2435).

## Verbs

### Joins

* [API] `xxx_join.tbl_df(na_matches = "never")` treats all `NA` values as
  different from each other (and from any other value), so that they never
  match.  This corresponds to the behavior of joins for database sources,
  and of database joins in general.  To match `NA` values, pass
  `na_matches = "na"` to the join verbs; this is only supported for data frames.
  The default is `na_matches = "na"`, kept for the sake of compatibility
  to v0.5.0. It can be tweaked by calling
  `pkgconfig::set_config("dplyr::na_matches", "na")` (#2033).

* `common_by()` gets a better error message for unexpected inputs (#2091)

* Fix groups when joining grouped data frames with duplicate columns
  (#2330, #2334, @davidkretch).

* One of the two join suffixes can now be an empty string, dplyr no longer
  hangs (#2228, #2445).

* Anti- and semi-joins warn if factor levels are inconsistent (#2741).

* Warnings about join column inconsistencies now contain the column names
  (#2728).

### Select

* For selecting variables, the first selector decides if it's an inclusive
  selection (i.e., the initial column list is empty), or an exclusive selection
  (i.e., the initial column list contains all columns). This means that
  `select(mtcars, contains("am"), contains("FOO"), contains("vs"))` now returns
  again both `am` and `vs` columns like in dplyr 0.4.3 (#2275, #2289, @r2evans).

* Select helpers now throw an error if called when no variables have been
  set (#2452)

* Helper functions in `select()` (and related verbs) are now evaluated
  in a context where column names do not exist (#2184).

* `select()` (and the internal function `select_vars()`) now support
  column names in addition to column positions. As a result,
  expressions like `select(mtcars, "cyl")` are now allowed.

### Other

* `recode()`, `case_when()` and `coalesce()` now support splicing of
  arguments with rlang's `!!!` operator.

* `count()` now preserves the grouping of its input (#2021).

* `distinct()` no longer duplicates variables (#2001).

* Empty `distinct()` with a grouped data frame works the same way as
  an empty `distinct()` on an ungrouped data frame, namely it uses all
  variables (#2476).

* `copy_to()` now returns it's output invisibly (since you're often just
   calling for the side-effect).

* `filter()` and `lag()` throw informative error if used with ts objects (#2219)

* `mutate()` recycles list columns of length 1 (#2171).

* `mutate()` gives better error message when attempting to add a non-vector
  column (#2319), or attempting to remove a column with `NULL` (#2187, #2439).

* `summarise()` now correctly evaluates newly created factors (#2217), and
  can create ordered factors (#2200).

* Ungrouped `summarise()` uses summary variables correctly (#2404, #2453).

* Grouped `summarise()` no longer converts character `NA` to empty strings (#1839).

## Combining and comparing

* `all_equal()` now reports multiple problems as a character vector (#1819, #2442).

* `all_equal()` checks that factor levels are equal (#2440, #2442).

* `bind_rows()` and `bind_cols()` give an error for database tables (#2373).

* `bind_rows()` works correctly with `NULL` arguments and an `.id` argument
  (#2056), and also for zero-column data frames (#2175).

* Breaking change: `bind_rows()` and `combine()` are more strict when coercing.
  Logical values are no longer coerced to integer and numeric. Date, POSIXct
  and other integer or double-based classes are no longer coerced to integer or
  double as there is chance of attributes or information being lost
  (#2209, @zeehio).

* `bind_cols()` now calls `tibble::repair_names()` to ensure that all
  names are unique (#2248).

* `bind_cols()` handles empty argument list (#2048).

* `bind_cols()` better handles `NULL` inputs (#2303, #2443).

* `bind_rows()` explicitly rejects columns containing data frames
  (#2015, #2446).

* `bind_rows()` and `bind_cols()` now accept vectors. They are treated
  as rows by the former and columns by the latter. Rows require inner
  names like `c(col1 = 1, col2 = 2)`, while columns require outer
  names: `col1 = c(1, 2)`. Lists are still treated as data frames but
  can be spliced explicitly with `!!!`, e.g. `bind_rows(!!! x)` (#1676).

* `rbind_list()` and `rbind_all()` now call `.Deprecated()`, they will be removed
  in the next CRAN release. Please use `bind_rows()` instead.

* `combine()` accepts `NA` values (#2203, @zeehio)

* `combine()` and `bind_rows()` with character and factor types now always warn
  about the coercion to character (#2317, @zeehio)

* `combine()` and `bind_rows()` accept `difftime` objects.

* `mutate` coerces results from grouped dataframes accepting combinable data
  types (such as `integer` and `numeric`). (#1892, @zeehio)

## Vector functions

* `%in%` gets new hybrid handler (#126).

* `between()` returns NA if `left` or `right` is `NA` (fixes #2562).

* `case_when()` supports `NA` values (#2000, @tjmahr).

* `first()`, `last()`, and `nth()` have better default values for factor,
  Dates, POSIXct, and data frame inputs (#2029).

* Fixed segmentation faults in hybrid evaluation of `first()`, `last()`,
  `nth()`,  `lead()`, and `lag()`. These functions now always fall back to the R
  implementation if called with arguments that the hybrid evaluator cannot
  handle (#948, #1980).

* `n_distinct()` gets larger hash tables given slightly better performance (#977).

* `nth()` and `ntile()` are more careful about proper data types of their return values (#2306).

* `ntile()` ignores `NA` when computing group membership (#2564).

* `lag()` enforces integer `n` (#2162, @kevinushey).

* hybrid `min()` and `max()` now always return a `numeric` and work correctly
  in edge cases (empty input, all `NA`, ...) (#2305, #2436).

* `min_rank("string")` no longer segfaults in hybrid evaluation (#2279, #2444).

* `recode()` can now recode a factor to other types (#2268)

* `recode()` gains `.dots` argument to support passing replacements as list
  (#2110, @jlegewie).

## Other minor changes and bug fixes

* Many error messages are more helpful by referring to a column name or a
  position in the argument list (#2448).

* New `is_grouped_df()` alias to `is.grouped_df()`.

* `tbl_vars()` now has a `group_vars` argument set to `TRUE` by
  default. If `FALSE`, group variables are not returned.

* Fixed segmentation fault after calling `rename()` on an invalid grouped
  data frame (#2031).

* `rename_vars()` gains a `strict` argument to control if an
  error is thrown when you try and rename a variable that doesn't
  exist.

* Fixed undefined behavior for `slice()` on a zero-column data frame (#2490).

* Fixed very rare case of false match during join (#2515).

* Restricted workaround for `match()` to R 3.3.0. (#1858).

* dplyr now warns on load when the version of R or Rcpp during installation is
  different to the currently installed version (#2514).

* Fixed improper reuse of attributes when creating a list column in `summarise()`
  and perhaps `mutate()` (#2231).

* `mutate()` and `summarise()` always strip the `names` attribute from new
  or updated columns, even for ungrouped operations (#1689).

* Fixed rare error that could lead to a segmentation fault in
  `all_equal(ignore_col_order = FALSE)` (#2502).

* The "dim" and "dimnames" attributes are always stripped when copying a
  vector (#1918, #2049).

* `grouped_df` and `rowwise` are registered officially as S3 classes.
  This makes them easier to use with S4 (#2276, @joranE, #2789).

* All operations that return tibbles now include the `"tbl"` class.
  This is important for correct printing with tibble 1.3.1 (#2789).

* Makeflags uses PKG_CPPFLAGS for defining preprocessor macros.

* astyle formatting for C++ code, tested but not changed as part of the tests
  (#2086, #2103).

* Update RStudio project settings to install tests (#1952).

* Using `Rcpp::interfaces()` to register C callable interfaces, and registering all native exported functions via `R_registerRoutines()` and `useDynLib(.registration = TRUE)` (#2146).

* Formatting of grouped data frames now works by overriding the `tbl_sum()` generic instead of `print()`. This means that the output is more consistent with tibble, and that `format()` is now supported also for SQL sources (#2781).


# dplyr 0.5.0

## Breaking changes

### Existing functions

* `arrange()` once again ignores grouping (#1206).

* `distinct()` now only keeps the distinct variables. If you want to return
  all variables (using the first row for non-distinct values) use
  `.keep_all = TRUE` (#1110). For SQL sources, `.keep_all = FALSE` is
  implemented using `GROUP BY`, and `.keep_all = TRUE` raises an error
  (#1937, #1942, @krlmlr). (The default behaviour of using all variables
  when none are specified remains - this note only applies if you select
  some variables).

* The select helper functions `starts_with()`, `ends_with()` etc are now
  real exported functions. This means that you'll need to import those
  functions if you're using from a package where dplyr is not attached.
  i.e. `dplyr::select(mtcars, starts_with("m"))` used to work, but
  now you'll need `dplyr::select(mtcars, dplyr::starts_with("m"))`.

### Deprecated and defunct functions

* The long deprecated `chain()`, `chain_q()` and `%.%` have been removed.
  Please use `%>%` instead.

* `id()` has been deprecated. Please use `group_indices()` instead
  (#808).

* `rbind_all()` and `rbind_list()` are formally deprecated. Please use
  `bind_rows()` instead (#803).

* Outdated benchmarking demos have been removed (#1487).

* Code related to starting and signalling clusters has been moved out to
  [multidplyr](https://github.com/tidyverse/multidplyr).

## New functions

* `coalesce()` finds the first non-missing value from a set of vectors.
  (#1666, thanks to @krlmlr for initial implementation).

* `case_when()` is a general vectorised if + else if (#631).

* `if_else()` is a vectorised if statement: it's a stricter (type-safe),
  faster, and more predictable version of `ifelse()`. In SQL it is
  translated to a `CASE` statement.

* `na_if()` makes it easy to replace a certain value with an `NA` (#1707).
  In SQL it is translated to `NULL_IF`.

* `near(x, y)` is a helper for `abs(x - y) < tol` (#1607).

* `recode()` is vectorised equivalent to `switch()` (#1710).

* `union_all()` method. Maps to `UNION ALL` for SQL sources, `bind_rows()`
  for data frames/tbl\_dfs, and `combine()` for vectors (#1045).

* A new family of functions replace `summarise_each()` and
  `mutate_each()` (which will thus be deprecated in a future release).
  `summarise_all()` and `mutate_all()` apply a function to all columns
  while `summarise_at()` and `mutate_at()` operate on a subset of
  columns. These columns are selected with either a character vector
  of columns names, a numeric vector of column positions, or a column
  specification with `select()` semantics generated by the new
  `columns()` helper. In addition, `summarise_if()` and `mutate_if()`
  take a predicate function or a logical vector (these verbs currently
  require local sources). All these functions can now take ordinary
  functions instead of a list of functions generated by `funs()`
  (though this is only useful for local sources). (#1845, @lionel-)

* `select_if()` lets you select columns with a predicate function.
  Only compatible with local sources. (#497, #1569, @lionel-)

## Local backends

### dtplyr

All data table related code has been separated out in to a new dtplyr package. This decouples the development of the data.table interface from the development of the dplyr package. If both data.table and dplyr are loaded, you'll get a message reminding you to load dtplyr.

### Tibble

Functions related to the creation and coercion of `tbl_df`s, now live in their own package: [tibble](https://blog.rstudio.org/2016/03/24/tibble-1-0-0/). See `vignette("tibble")` for more details.

* `$` and `[[` methods that never do partial matching (#1504), and throw
  an error if the variable does not exist.

* `all_equal()` allows to compare data frames ignoring row and column order,
  and optionally ignoring minor differences in type (e.g. int vs. double)
  (#821). The test handles the case where the df has 0 columns (#1506).
  The test fails fails when convert is `FALSE` and types don't match (#1484).

* `all_equal()` shows better error message when comparing raw values
  or when types are incompatible and `convert = TRUE` (#1820, @krlmlr).

* `add_row()` makes it easy to add a new row to data frame (#1021)

* `as_data_frame()` is now an S3 generic with methods for lists (the old
  `as_data_frame()`), data frames (trivial), and matrices (with efficient
  C++ implementation) (#876). It no longer strips subclasses.

* The internals of `data_frame()` and `as_data_frame()` have been aligned,
  so `as_data_frame()` will now automatically recycle length-1 vectors.
  Both functions give more informative error messages if you attempting to
  create an invalid data frame. You can no longer create a data frame with
  duplicated names (#820). Both check for `POSIXlt` columns, and tell you to
  use `POSIXct` instead (#813).

* `frame_data()` properly constructs rectangular tables (#1377, @kevinushey),
  and supports list-cols.

* `glimpse()` is now a generic. The default method dispatches to `str()`
  (#1325).  It now (invisibly) returns its first argument (#1570).

*  `lst()` and `lst_()` which create lists in the same way that
  `data_frame()` and `data_frame_()` create data frames (#1290).

* `print.tbl_df()` is considerably faster if you have very wide data frames.
  It will now also only list the first 100 additional variables not already
  on screen - control this with the new `n_extra` parameter to `print()`
  (#1161). When printing a grouped data frame the number of groups is now
  printed with thousands separators (#1398). The type of list columns
  is correctly printed (#1379)

* Package includes `setOldClass(c("tbl_df", "tbl", "data.frame"))` to help
  with S4 dispatch (#969).

* `tbl_df` automatically generates column names (#1606).

### tbl_cube

* new `as_data_frame.tbl_cube()` (#1563, @krlmlr).

* `tbl_cube`s are now constructed correctly from data frames, duplicate
  dimension values are detected, missing dimension values are filled
  with `NA`. The construction from data frames now guesses the measure
  variables by default, and allows specification of dimension and/or
  measure variables (#1568, @krlmlr).

* Swap order of `dim_names` and `met_name` arguments in `as.tbl_cube`
  (for `array`, `table` and `matrix`) for consistency with `tbl_cube` and
  `as.tbl_cube.data.frame`. Also, the `met_name` argument to
  `as.tbl_cube.table` now defaults to `"Freq"` for consistency with
  `as.data.frame.table` (@krlmlr, #1374).

## Remote backends

* `as_data_frame()` on SQL sources now returns all rows (#1752, #1821,
  @krlmlr).

* `compute()` gets new parameters `indexes` and `unique_indexes` that make
  it easier to add indexes (#1499, @krlmlr).

* `db_explain()` gains a default method for DBIConnections (#1177).

* The backend testing system has been improved. This lead to the removal of
  `temp_srcs()`. In the unlikely event that you were using this function,
  you can instead use `test_register_src()`, `test_load()`, and `test_frame()`.

* You can now use `right_join()` and `full_join()` with remote tables (#1172).

### SQLite

* `src_memdb()` is a session-local in-memory SQLite database.
  `memdb_frame()` works like `data_frame()`, but creates a new table in
  that database.

* `src_sqlite()` now uses a stricter quoting character, `` ` ``, instead of
  `"`. SQLite "helpfully" will convert `"x"` into a string if there is
  no identifier called x in the current scope (#1426).

* `src_sqlite()` throws errors if you try and use it with window functions
  (#907).

### SQL translation

* `filter.tbl_sql()` now puts parens around each argument (#934).

* Unary `-` is better translated (#1002).

* `escape.POSIXt()` method makes it easier to use date times. The date is
  rendered in ISO 8601 format in UTC, which should work in most databases
  (#857).

* `is.na()` gets a missing space (#1695).

* `if`, `is.na()`, and `is.null()` get extra parens to make precedence
  more clear (#1695).

* `pmin()` and `pmax()` are translated to `MIN()` and `MAX()` (#1711).

* Window functions:

    * Work on ungrouped data (#1061).

    * Warning if order is not set on cumulative window functions.

    * Multiple partitions or ordering variables in windowed functions no
      longer generate extra parentheses, so should work for more databases
      (#1060)

### Internals

This version includes an almost total rewrite of how dplyr verbs are translated into SQL. Previously, I used a rather ad-hoc approach, which tried to guess when a new subquery was needed. Unfortunately this approach was fraught with bugs, so in this version I've implemented a much richer internal data model. Now there is a three step process:

1.  When applied to a `tbl_lazy`, each dplyr verb captures its inputs
    and stores in a `op` (short for operation) object.

2.  `sql_build()` iterates through the operations building to build up an
    object that represents a SQL query. These objects are convenient for
    testing as they are lists, and are backend agnostics.

3.  `sql_render()` iterates through the queries and generates the SQL,
    using generics (like `sql_select()`) that can vary based on the
    backend.

In the short-term, this increased abstraction is likely to lead to some minor performance decreases, but the chance of dplyr generating correct SQL is much much higher. In the long-term, these abstractions will make it possible to write a query optimiser/compiler in dplyr, which would make it possible to generate much more succinct queries.

If you have written a dplyr backend, you'll need to make some minor changes to your package:

* `sql_join()` has been considerably simplified - it is now only responsible
  for generating the join query, not for generating the intermediate selects
  that rename the variable. Similarly for `sql_semi_join()`. If you've
  provided new methods in your backend, you'll need to rewrite.

* `select_query()` gains a distinct argument which is used for generating
  queries for `distinct()`. It loses the `offset` argument which was
  never used (and hence never tested).

* `src_translate_env()` has been replaced by `sql_translate_env()` which
  should have methods for the connection object.

There were two other tweaks to the exported API, but these are less likely to affect anyone.

* `translate_sql()` and `partial_eval()` got a new API: now use connection +
  variable names, rather than a `tbl`. This makes testing considerably easier.
  `translate_sql_q()` has been renamed to `translate_sql_()`.

* Also note that the sql generation generics now have a default method, instead
  methods for DBIConnection and NULL.

## Minor improvements and bug fixes

### Single table verbs

* Avoiding segfaults in presence of `raw` columns (#1803, #1817, @krlmlr).

* `arrange()` fails gracefully on list columns (#1489) and matrices
  (#1870, #1945, @krlmlr).

* `count()` now adds additional grouping variables, rather than overriding
  existing (#1703). `tally()` and `count()` can now count a variable
  called `n` (#1633). Weighted `count()`/`tally()` ignore `NA`s (#1145).

* The progress bar in `do()` is now updated at most 20 times per second,
  avoiding unneccessary redraws (#1734, @mkuhn)

* `distinct()` doesn't crash when given a 0-column data frame (#1437).

* `filter()` throws an error if you supply an named arguments. This is usually
  a type: `filter(df, x = 1)` instead of `filter(df, x == 1)` (#1529).

* `summarise()` correctly coerces factors with different levels (#1678),
  handles min/max of already summarised variable (#1622), and
  supports data frames as columns (#1425).

* `select()` now informs you that it adds missing grouping variables
  (#1511). It works even if the grouping variable has a non-syntactic name
  (#1138). Negating a failed match (e.g. `select(mtcars, -contains("x"))`)
  returns all columns, instead of no columns (#1176)

    The `select()` helpers are now exported and have their own
    documentation (#1410). `one_of()` gives a useful error message if
    variables names are not found in data frame (#1407).

* The naming behaviour of `summarise_each()` and `mutate_each()` has been
  tweaked so that you can force inclusion of both the function and the
  variable name: `summarise_each(mtcars, funs(mean = mean), everything())`
  (#442).

* `mutate()` handles factors that are all `NA` (#1645), or have different
  levels in different groups (#1414). It disambiguates `NA` and `NaN` (#1448),
  and silently promotes groups that only contain `NA` (#1463). It deep copies
  data in list columns (#1643), and correctly fails on incompatible columns
  (#1641). `mutate()` on a grouped data no longer groups grouping attributes
  (#1120). `rowwise()` mutate gives expected results (#1381).

* `one_of()` tolerates unknown variables in `vars`, but warns (#1848, @jennybc).

* `print.grouped_df()` passes on `...` to `print()` (#1893).

* `slice()` correctly handles grouped attributes (#1405).

* `ungroup()` generic gains `...` (#922).

### Dual table verbs
* `bind_cols()` matches the behaviour of `bind_rows()` and ignores `NULL`
  inputs (#1148). It also handles `POSIXct`s with integer base type (#1402).

* `bind_rows()` handles 0-length named lists (#1515), promotes factors to
  characters (#1538), and warns when binding factor and character (#1485).
  bind_rows()` is more flexible in the way it can accept data frames,
  lists, list of data frames, and list of lists (#1389).

* `bind_rows()` rejects `POSIXlt` columns (#1875, @krlmlr).

* Both `bind_cols()` and `bind_rows()` infer classes and grouping information
  from the first data frame (#1692).

* `rbind()` and `cbind()` get `grouped_df()` methods that make it harder to
  create corrupt data frames (#1385). You should still prefer `bind_rows()`
  and `bind_cols()`.

* Joins now use correct class when joining on `POSIXct` columns
  (#1582, @joel23888), and consider time zones (#819). Joins handle a `by`
  that is empty (#1496), or has duplicates (#1192). Suffixes grow progressively
  to avoid creating repeated column names (#1460).  Joins on string columns
  should be substantially faster (#1386). Extra attributes are ok if they are
  identical (#1636). Joins work correct when factor levels not equal
  (#1712, #1559). Anti- and semi-joins give correct result when by variable
  is a factor (#1571), but warn if factor levels are inconsistent (#2741).
  A clear error message is given for joins where an
  explicit `by` contains unavailable columns (#1928, #1932).
  Warnings about join column inconsistencies now contain the column names
  (#2728).

* `inner_join()`, `left_join()`, `right_join()`, and `full_join()` gain a
  `suffix` argument which allows you to control what suffix duplicated variable
  names receive (#1296).

* Set operations (`intersect()`, `union()` etc) respect coercion rules
  (#799). `setdiff()` handles factors with `NA` levels (#1526).

* There were a number of fixes to enable joining of data frames that don't
  have the same encoding of column names (#1513), including working around
  bug 16885 regarding `match()` in R 3.3.0 (#1806, #1810,
  @krlmlr).

### Vector functions

* `combine()` silently drops `NULL` inputs (#1596).

* Hybrid `cummean()` is more stable against floating point errors (#1387).

* Hybrid `lead()` and `lag()` received a considerable overhaul. They are more
  careful about more complicated expressions (#1588), and falls back more
  readily to pure R evaluation (#1411). They behave correctly in `summarise()`
  (#1434). and handle default values for string columns.

* Hybrid `min()` and `max()` handle empty sets (#1481).

* `n_distinct()` uses multiple arguments for data frames (#1084), falls back to R
  evaluation when needed (#1657), reverting decision made in (#567).
  Passing no arguments gives an error (#1957, #1959, @krlmlr).

* `nth()` now supports negative indices to select from end, e.g. `nth(x, -2)`
  selects the 2nd value from the end of `x` (#1584).

* `top_n()` can now also select bottom `n` values by passing a negative value
  to `n` (#1008, #1352).

* Hybrid evaluation leaves formulas untouched (#1447).


# dplyr 0.4.3

## Improved encoding support

Until now, dplyr's support for non-UTF8 encodings has been rather shaky. This release brings a number of improvement to fix these problems: it's probably not perfect, but should be a lot better than the previously version. This includes fixes to `arrange()` (#1280), `bind_rows()` (#1265), `distinct()` (#1179), and joins (#1315). `print.tbl_df()` also received a fix for strings with invalid encodings (#851).

## Other minor improvements and bug fixes

* `frame_data()` provides a means for constructing `data_frame`s using
  a simple row-wise language. (#1358, @kevinushey)

* `all.equal()` no longer runs all outputs together (#1130).

* `as_data_frame()` gives better error message with NA column names (#1101).

* `[.tbl_df` is more careful about subsetting column names (#1245).

* `arrange()` and `mutate()` work on empty data frames (#1142).

* `arrange()`, `filter()`, `slice()`, and `summarise()` preserve data frame
  meta attributes (#1064).

* `bind_rows()` and `bind_cols()` accept lists (#1104): during initial data
  cleaning you no longer need to convert lists to data frames, but can
  instead feed them to `bind_rows()` directly.

* `bind_rows()` gains a `.id` argument. When supplied, it creates a
  new column that gives the name of each data frame (#1337, @lionel-).

* `bind_rows()` respects the `ordered` attribute of factors (#1112), and
  does better at comparing `POSIXct`s (#1125). The `tz` attribute is ignored
  when determining if two `POSIXct` vectors are comparable. If the `tz` of
  all inputs is the same, it's used, otherwise its set to `UTC`.

* `data_frame()` always produces a `tbl_df` (#1151, @kevinushey)

* `filter(x, TRUE, TRUE)` now just returns `x` (#1210),
  it doesn't internally modify the first argument (#971), and
  it now works with rowwise data (#1099). It once again works with
  data tables (#906).

* `glimpse()` also prints out the number of variables in addition to the number
  of observations (@ilarischeinin, #988).

* Joins handles matrix columns better (#1230), and can join `Date` objects
  with heterogenous representations (some `Date`s are integers, while other
  are numeric). This also improves `all.equal()` (#1204).

* Fixed `percent_rank()` and `cume_dist()` so that missing values no longer
  affect denominator (#1132).

* `print.tbl_df()` now displays the class for all variables, not just those
  that don't fit on the screen (#1276). It also displays duplicated column
  names correctly (#1159).

* `print.grouped_df()` now tells you how many groups there are.

* `mutate()` can set to `NULL` the first column (used to segfault, #1329) and
  it better protects intermediary results (avoiding random segfaults, #1231).

* `mutate()` on grouped data handles the special case where for the first few
  groups, the result consists of a `logical` vector with only `NA`. This can
  happen when the condition of an `ifelse` is an all `NA` logical vector (#958).

* `mutate.rowwise_df()` handles factors (#886) and correctly handles
  0-row inputs (#1300).

* `n_distinct()` gains an `na_rm` argument (#1052).

* The `Progress` bar used by `do()` now respects global option
  `dplyr.show_progress` (default is TRUE) so you can turn it off globally
  (@jimhester #1264, #1226).

* `summarise()` handles expressions that returning heterogenous outputs,
  e.g. `median()`, which that sometimes returns an integer, and other times a
  numeric (#893).

* `slice()` silently drops columns corresponding to an NA (#1235).

* `ungroup.rowwise_df()` gives a `tbl_df` (#936).

* More explicit duplicated column name error message (#996).

* When "," is already being used as the decimal point (`getOption("OutDec")`),
  use "." as the thousands separator when printing out formatted numbers
  (@ilarischeinin, #988).

## Databases

* `db_query_fields.SQLiteConnection` uses `build_sql` rather than `paste0`
  (#926, @NikNakk)

* Improved handling of `log()` (#1330).

* `n_distinct(x)` is translated to `COUNT(DISTINCT(x))` (@skparkes, #873).

* `print(n = Inf)` now works for remote sources (#1310).

## Hybrid evaluation

* Hybrid evaluation does not take place for objects with a class (#1237).

* Improved `$` handling (#1134).

* Simplified code for `lead()` and `lag()` and make sure they work properly on
  factors (#955). Both respect the `default` argument (#915).

* `mutate` can set to `NULL` the first column (used to segfault, #1329).

* `filter` on grouped data handles indices correctly (#880).

* `sum()` issues a warning about integer overflow (#1108).

# dplyr 0.4.2

This is a minor release containing fixes for a number of crashes and issues identified by R CMD CHECK. There is one new "feature": dplyr no longer complains about unrecognised attributes, and instead just copies them over to the output.

* `lag()` and `lead()` for grouped data were confused about indices and therefore
  produced wrong results (#925, #937). `lag()` once again overrides `lag()`
  instead of just the default method `lag.default()`. This is necessary due to
  changes in R CMD check. To use the lag function provided by another package,
  use `pkg::lag`.

* Fixed a number of memory issues identified by valgrind.

* Improved performance when working with large number of columns (#879).

* Lists-cols that contain data frames now print a slightly nicer summary
  (#1147)

* Set operations give more useful error message on incompatible data frames
  (#903).

* `all.equal()` gives the correct result when `ignore_row_order` is `TRUE`
  (#1065) and `all.equal()` correctly handles character missing values (#1095).

* `bind_cols()` always produces a `tbl_df` (#779).

* `bind_rows()` gains a test for a form of data frame corruption (#1074).

* `bind_rows()` and `summarise()` now handles complex columns (#933).

* Workaround for using the constructor of `DataFrame` on an unprotected object
  (#998)

* Improved performance when working with large number of columns (#879).

# dplyr 0.4.1

* Don't assume that RPostgreSQL is available.

# dplyr 0.4.0

## New features

* `add_rownames()` turns row names into an explicit variable (#639).

* `as_data_frame()` efficiently coerces a list into a data frame (#749).

* `bind_rows()` and `bind_cols()` efficiently bind a list of data frames by
  row or column. `combine()` applies the same coercion rules to vectors
  (it works like `c()` or `unlist()` but is consistent with the `bind_rows()`
  rules).

* `right_join()` (include all rows in `y`, and matching rows in `x`) and
  `full_join()` (include all rows in `x` and `y`) complete the family of
  mutating joins (#96).

* `group_indices()` computes a unique integer id for each group (#771). It
  can be called on a grouped_df without any arguments or on a data frame
  with same arguments as `group_by()`.

## New vignettes

* `vignette("data_frames")` describes dplyr functions that make it easier
  and faster to create and coerce data frames. It subsumes the old `memory`
  vignette.

* `vignette("two-table")` describes how two-table verbs work in dplyr.

## Minor improvements

* `data_frame()` (and `as_data_frame()` & `tbl_df()`) now explicitly
  forbid columns that are data frames or matrices (#775). All columns
  must be either a 1d atomic vector or a 1d list.

* `do()` uses lazyeval to correctly evaluate its arguments in the correct
  environment (#744), and new `do_()` is the SE equivalent of `do()` (#718).
  You can modify grouped data in place: this is probably a bad idea but it's
  sometimes convenient (#737). `do()` on grouped data tables now passes in all
  columns (not all columns except grouping vars) (#735, thanks to @kismsu).
  `do()` with database tables no longer potentially includes grouping
  variables twice (#673). Finally, `do()` gives more consistent outputs when
  there are no rows or no groups (#625).

* `first()` and `last()` preserve factors, dates and times (#509).

* Overhaul of single table verbs for data.table backend. They now all use
  a consistent (and simpler) code base. This ensures that (e.g.) `n()`
  now works in all verbs (#579).

* In `*_join()`, you can now name only those variables that are different between
  the two tables, e.g. `inner_join(x, y, c("a", "b", "c" = "d"))` (#682).
  If non-join columns are the same, dplyr will add `.x` and `.y`
  suffixes to distinguish the source (#655).

* `mutate()` handles complex vectors (#436) and forbids `POSIXlt` results
  (instead of crashing) (#670).

* `select()` now implements a more sophisticated algorithm so if you're
  doing multiples includes and excludes with and without names, you're more
  likely to get what you expect (#644). You'll also get a better error
  message if you supply an input that doesn't resolve to an integer
  column position (#643).

* Printing has received a number of small tweaks. All `print()` methods
  invisibly return their input so you can interleave `print()` statements into a
  pipeline to see interim results. `print()` will column names of 0 row data
  frames (#652), and will never print more 20 rows (i.e.
  `options(dplyr.print_max)` is now 20), not 100 (#710). Row names are no
  never printed since no dplyr method is guaranteed to preserve them (#669).

    `glimpse()` prints the number of observations (#692)

    `type_sum()` gains a data frame method.

* `summarise()` handles list output columns (#832)

* `slice()` works for data tables (#717). Documentation clarifies that
  slice can't work with relational databases, and the examples show
  how to achieve the same results using `filter()` (#720).

* dplyr now requires RSQLite >= 1.0. This shouldn't affect your code
  in any way (except that RSQLite now doesn't need to be attached) but does
  simplify the internals (#622).

* Functions that need to combine multiple results into a single column
  (e.g. `join()`, `bind_rows()` and `summarise()`) are more careful about
  coercion.

    Joining factors with the same levels in the same order preserves the
    original levels (#675). Joining factors with non-identical levels
    generates a warning and coerces to character (#684). Joining a character
    to a factor (or vice versa) generates a warning and coerces to character.
    Avoid these warnings by ensuring your data is compatible before joining.

    `rbind_list()` will throw an error if you attempt to combine an integer and
    factor (#751). `rbind()`ing a column full of `NA`s is allowed and just
    collects the appropriate missing value for the column type being collected
    (#493).

    `summarise()` is more careful about `NA`, e.g. the decision on the result
    type will be delayed until the first non NA value is returned (#599).
    It will complain about loss of precision coercions, which can happen for
    expressions that return integers for some groups and a doubles for others
    (#599).

* A number of functions gained new or improved hybrid handlers: `first()`,
  `last()`, `nth()` (#626), `lead()` & `lag()` (#683), `%in%` (#126). That means
  when you use these functions in a dplyr verb, we handle them in C++, rather
  than calling back to R, and hence improving performance.

    Hybrid `min_rank()` correctly handles `NaN` values (#726). Hybrid
    implementation of `nth()` falls back to R evaluation when `n` is not
    a length one integer or numeric, e.g. when it's an expression (#734).

    Hybrid `dense_rank()`, `min_rank()`, `cume_dist()`, `ntile()`, `row_number()`
    and `percent_rank()` now preserve NAs (#774)

* `filter` returns its input when it has no rows or no columns (#782).

* Join functions keep attributes (e.g. time zone information) from the
  left argument for `POSIXct` and `Date` objects (#819), and only
  only warn once about each incompatibility (#798).

## Bug fixes

* `[.tbl_df` correctly computes row names for 0-column data frames, avoiding
  problems with xtable (#656). `[.grouped_df` will silently drop grouping
  if you don't include the grouping columns (#733).

* `data_frame()` now acts correctly if the first argument is a vector to be
  recycled. (#680 thanks @jimhester)

* `filter.data.table()` works if the table has a variable called "V1" (#615).

* `*_join()` keeps columns in original order (#684).
  Joining a factor to a character vector doesn't segfault (#688).
  `*_join` functions can now deal with multiple encodings (#769),
  and correctly name results (#855).

* `*_join.data.table()` works when data.table isn't attached (#786).

* `group_by()` on a data table preserves original order of the rows (#623).
  `group_by()` supports variables with more than 39 characters thanks to
  a fix in lazyeval (#705). It gives meaningful error message when a variable
  is not found in the data frame (#716).

* `grouped_df()` requires `vars` to be a list of symbols (#665).

* `min(.,na.rm = TRUE)` works with `Date`s built on numeric vectors (#755).

* `rename_()` generic gets missing `.dots` argument (#708).

* `row_number()`, `min_rank()`, `percent_rank()`, `dense_rank()`, `ntile()` and
  `cume_dist()` handle data frames with 0 rows (#762). They all preserve
  missing values (#774). `row_number()` doesn't segfault when giving an external
  variable with the wrong number of variables (#781).

* `group_indices` handles the edge case when there are no variables (#867).

* Removed bogus `NAs introduced by coercion to integer range` on 32-bit Windows (#2708).

# dplyr 0.3.0.1

* Fixed problem with test script on Windows.

# dplyr 0.3

## New functions

* `between()` vector function efficiently determines if numeric values fall
  in a range, and is translated to special form for SQL (#503).

* `count()` makes it even easier to do (weighted) counts (#358).

* `data_frame()` by @kevinushey is a nicer way of creating data frames.
  It never coerces column types (no more `stringsAsFactors = FALSE`!),
  never munges column names, and never adds row names. You can use previously
  defined columns to compute new columns (#376).

* `distinct()` returns distinct (unique) rows of a tbl (#97). Supply
  additional variables to return the first row for each unique combination
  of variables.

* Set operations, `intersect()`, `union()` and `setdiff()` now have methods
  for data frames, data tables and SQL database tables (#93). They pass their
  arguments down to the base functions, which will ensure they raise errors if
  you pass in two many arguments.

* Joins (e.g. `left_join()`, `inner_join()`, `semi_join()`, `anti_join()`)
  now allow you to join on different variables in `x` and `y` tables by
  supplying a named vector to `by`. For example, `by = c("a" = "b")` joins
  `x.a` to `y.b`.

* `n_groups()` function tells you how many groups in a tbl. It returns
  1 for ungrouped data. (#477)

* `transmute()` works like `mutate()` but drops all variables that you didn't
  explicitly refer to (#302).

* `rename()` makes it easy to rename variables - it works similarly to
  `select()` but it preserves columns that you didn't otherwise touch.

* `slice()` allows you to selecting rows by position (#226). It includes
  positive integers, drops negative integers and you can use expression like
  `n()`.

## Programming with dplyr (non-standard evaluation)

* You can now program with dplyr - every function that does non-standard
  evaluation (NSE) has a standard evaluation (SE) version ending in `_`.
  This is powered by the new lazyeval package which provides all the tools
  needed to implement NSE consistently and correctly.

* See `vignette("nse")` for full details.

* `regroup()` is deprecated. Please use the more flexible `group_by_()`
  instead.

* `summarise_each_q()` and `mutate_each_q()` are deprecated. Please use
  `summarise_each_()` and `mutate_each_()` instead.

* `funs_q` has been replaced with `funs_`.

## Removed and deprecated features

* `%.%` has been deprecated: please use `%>%` instead. `chain()` is
  defunct. (#518)

* `filter.numeric()` removed. Need to figure out how to reimplement with
  new lazy eval system.

* The `Progress` refclass is no longer exported to avoid conflicts with shiny.
  Instead use `progress_estimated()` (#535).

* `src_monetdb()` is now implemented in MonetDB.R, not dplyr.

* `show_sql()` and `explain_sql()` and matching global options `dplyr.show_sql`
  and `dplyr.explain_sql` have been removed. Instead use `show_query()` and
  `explain()`.

## Minor improvements and bug fixes

* Main verbs now have individual documentation pages (#519).

* `%>%` is simply re-exported from magrittr, instead of creating a local copy
  (#496, thanks to @jimhester)

* Examples now use `nycflights13` instead of `hflights` because it the variables
  have better names and there are a few interlinked tables (#562). `Lahman` and
  `nycflights13` are (once again) suggested packages. This means many examples
  will not work unless you explicitly install them with
  `install.packages(c("Lahman", "nycflights13"))` (#508). dplyr now depends on
  Lahman 3.0.1. A number of examples have been updated to reflect modified
  field names (#586).

* `do()` now displays the progress bar only when used in interactive prompts
  and not when knitting (#428, @jimhester).

* `glimpse()` now prints a trailing new line (#590).

* `group_by()` has more consistent behaviour when grouping by constants:
  it creates a new column with that value (#410). It renames grouping
  variables (#410). The first argument is now `.data` so you can create
  new groups with name x (#534).

* Now instead of overriding `lag()`, dplyr overrides `lag.default()`,
  which should avoid clobbering lag methods added by other packages.
  (#277).

* `mutate(data, a = NULL)` removes the variable `a` from the returned
  dataset (#462).

* `trunc_mat()` and hence `print.tbl_df()` and friends gets a `width` argument
  to control the default output width. Set `options(dplyr.width = Inf)` to
  always show all columns (#589).

* `select()` gains `one_of()` selector: this allows you to select variables
  provided by a character vector (#396). It fails immediately if you give an
  empty pattern to `starts_with()`,  `ends_with()`, `contains()` or `matches()`
  (#481, @leondutoit). Fixed buglet in `select()` so that you can now create
  variables called `val` (#564).

* Switched from RC to R6.

* `tally()` and `top_n()` work consistently: neither accidentally
  evaluates the the `wt` param. (#426, @mnel)

* `rename` handles grouped data (#640).

## Minor improvements and bug fixes by backend

### Databases

* Correct SQL generation for `paste()` when used with the collapse parameter
  targeting a Postgres database. (@rbdixon, #1357)

* The db backend system has been completely overhauled in order to make
  it possible to add backends in other packages, and to support a much
  wider range of databases. See `vignette("new-sql-backend")` for instruction
  on how to create your own (#568).

* `src_mysql()` gains a method for `explain()`.

* When `mutate()` creates a new variable that uses a window function,
  automatically wrap the result in a subquery (#484).

* Correct SQL generation for `first()` and `last()` (#531).

* `order_by()` now works in conjunction with window functions in databases
  that support them.

### Data frames/`tbl_df`

* All verbs now understand how to work with `difftime()` (#390) and
  `AsIs` (#453) objects. They all check that colnames are unique (#483), and
  are more robust when columns are not present (#348, #569, #600).

* Hybrid evaluation bugs fixed:

    * Call substitution stopped too early when a sub expression contained a
      `$` (#502).

    * Handle `::` and `:::` (#412).

    * `cumany()` and `cumall()` properly handle `NA` (#408).

    * `nth()` now correctly preserve the class when using dates, times and
      factors (#509).

    * no longer substitutes within `order_by()` because `order_by()` needs to do
      its own NSE (#169).

* `[.tbl_df` always returns a tbl_df (i.e. `drop = FALSE` is the default)
  (#587, #610). `[.grouped_df` preserves important output attributes (#398).

* `arrange()` keeps the grouping structure of grouped data (#491, #605),
  and preserves input classes (#563).

* `contains()` accidentally matched regular expressions, now it passes
  `fixed = TRUE` to `grep()` (#608).

* `filter()` asserts all variables are white listed (#566).

* `mutate()` makes a `rowwise_df` when given a `rowwise_df` (#463).

* `rbind_all()` creates `tbl_df` objects instead of raw `data.frame`s.

* If `select()` doesn't match any variables, it returns a 0-column data frame,
  instead of the original (#498). It no longer fails when if some columns
  are not named (#492)

* `sample_n()` and `sample_frac()` methods for data.frames exported.
  (#405, @alyst)

* A grouped data frame may have 0 groups (#486). Grouped df objects
  gain some basic validity checking, which should prevent some crashes
  related to corrupt `grouped_df` objects made by `rbind()` (#606).

* More coherence when joining columns of compatible but different types,
  e.g. when joining a character vector and a factor (#455),
  or a numeric and integer (#450)

* `mutate()` works for on zero-row grouped data frame, and
  with list columns (#555).

* `LazySubset` was confused about input data size (#452).

* Internal `n_distinct()` is stricter about it's inputs: it requires one symbol
  which must be from the data frame (#567).

* `rbind_*()` handle data frames with 0 rows (#597). They fill character
  vector columns with `NA` instead of blanks (#595).  They work with
  list columns (#463).

* Improved handling of encoding for column names (#636).

* Improved handling of hybrid evaluation re $ and @ (#645).

### Data tables

* Fix major omission in `tbl_dt()` and `grouped_dt()` methods - I was
  accidentally doing a deep copy on every result :(

* `summarise()` and `group_by()` now retain over-allocation when working with
  data.tables (#475, @arunsrinivasan).

* joining two data.tables now correctly dispatches to data table methods,
  and result is a data table (#470)

### Cubes

* `summarise.tbl_cube()` works with single grouping variable (#480).

# dplyr 0.2

## Piping

dplyr now imports `%>%` from magrittr (#330). I recommend that you use this instead of `%.%` because it is easier to type (since you can hold down the shift key) and is more flexible. With you `%>%`, you can control which argument on the RHS recieves the LHS by using the pronoun `.`. This makes `%>%` more useful with base R functions because they don't always take the data frame as the first argument. For example you could pipe `mtcars` to `xtabs()` with:

    mtcars %>% xtabs( ~ cyl + vs, data = .)

Thanks to @smbache for the excellent magrittr package. dplyr only provides `%>%` from magrittr, but it contains many other useful functions. To use them, load `magrittr` explicitly: `library(magrittr)`. For more details, see `vignette("magrittr")`.

`%.%` will be deprecated in a future version of dplyr, but it won't happen for a while. I've also deprecated `chain()` to encourage a single style of dplyr usage: please use `%>%` instead.

## Do

`do()` has been completely overhauled. There are now two ways to use it, either with multiple named arguments or a single unnamed arguments. `group_by()` + `do()` is equivalent to `plyr::dlply`, except it always returns a data frame.

If you use named arguments, each argument becomes a list-variable in the output. A list-variable can contain any arbitrary R object so it's particularly well suited for storing models.

    library(dplyr)
    models <- mtcars %>% group_by(cyl) %>% do(lm = lm(mpg ~ wt, data = .))
    models %>% summarise(rsq = summary(lm)$r.squared)

If you use an unnamed argument, the result should be a data frame. This allows you to apply arbitrary functions to each group.

    mtcars %>% group_by(cyl) %>% do(head(., 1))

Note the use of the `.` pronoun to refer to the data in the current group.

`do()` also has an automatic progress bar. It appears if the computation takes longer than 5 seconds and lets you know (approximately) how much longer the job will take to complete.

## New verbs

dplyr 0.2 adds three new verbs:

* `glimpse()` makes it possible to see all the columns in a tbl,
  displaying as much data for each variable as can be fit on a single line.

* `sample_n()` randomly samples a fixed number of rows from a tbl;
  `sample_frac()` randomly samples a fixed fraction of rows. Only works
  for local data frames and data tables (#202).

* `summarise_each()` and `mutate_each()` make it easy to apply one or more
  functions to multiple columns in a tbl (#178).

## Minor improvements

* If you load plyr after dplyr, you'll get a message suggesting that you
  load plyr first (#347).

* `as.tbl_cube()` gains a method for matrices (#359, @paulstaab)

* `compute()` gains `temporary` argument so you can control whether the
  results are temporary or permanent (#382, @cpsievert)

* `group_by()` now defaults to `add = FALSE` so that it sets the grouping
  variables rather than adding to the existing list. I think this is how
  most people expected `group_by` to work anyway, so it's unlikely to
  cause problems (#385).

* Support for [MonetDB](http://www.monetdb.org) tables with `src_monetdb()`
  (#8, thanks to @hannesmuehleisen).

* New vignettes:

    * `memory` vignette which discusses how dplyr minimises memory usage
      for local data frames (#198).

    *  `new-sql-backend` vignette which discusses how to add a new
       SQL backend/source to dplyr.

* `changes()` output more clearly distinguishes which columns were added or
  deleted.

* `explain()` is now generic.

* dplyr is more careful when setting the keys of data tables, so it never
  accidentally modifies an object that it doesn't own. It also avoids
  unnecessary key setting which negatively affected performance.
  (#193, #255).

* `print()` methods for `tbl_df`, `tbl_dt` and `tbl_sql` gain `n` argument to
  control the number of rows printed (#362). They also works better when you have
  columns containing lists of complex objects.

* `row_number()` can be called without arguments, in which case it returns
  the same as `1:n()` (#303).

* `"comment"` attribute is allowed (white listed) as well as names (#346).

* hybrid versions of `min`, `max`, `mean`, `var`, `sd` and `sum`
  handle the `na.rm` argument (#168). This should yield substantial
  performance improvements for those functions.

* Special case for call to `arrange()` on a grouped data frame with no arguments. (#369)

## Bug fixes

* Code adapted to Rcpp > 0.11.1

* internal `DataDots` class protects against missing variables in verbs (#314),
  including the case where `...` is missing. (#338)

* `all.equal.data.frame` from base is no longer bypassed. we now have
  `all.equal.tbl_df` and `all.equal.tbl_dt` methods (#332).

* `arrange()` correctly handles NA in numeric vectors (#331) and 0 row
  data frames (#289).

* `copy_to.src_mysql()` now works on windows (#323)

* `*_join()` doesn't reorder column names (#324).

* `rbind_all()` is stricter and only accepts list of data frames (#288)

* `rbind_*` propagates time zone information for `POSIXct` columns (#298).

* `rbind_*` is less strict about type promotion. The numeric `Collecter` allows
  collection of integer and logical vectors. The integer `Collecter` also collects
  logical values (#321).

* internal `sum` correctly handles integer (under/over)flow (#308).

* `summarise()` checks consistency of outputs (#300) and drops `names`
  attribute of output columns (#357).

* join functions throw error instead of crashing when there are no common
  variables between the data frames, and also give a better error message when
  only one data frame has a by variable (#371).

* `top_n()` returns `n` rows instead of `n - 1` (@leondutoit, #367).

* SQL translation always evaluates subsetting operators (`$`, `[`, `[[`)
  locally. (#318).

* `select()` now renames variables in remote sql tbls (#317) and
  implicitly adds grouping variables (#170).

* internal `grouped_df_impl` function errors if there are no variables to group by (#398).

* `n_distinct` did not treat NA correctly in the numeric case #384.

* Some compiler warnings triggered by -Wall or -pedantic have been eliminated.

* `group_by` only creates one group for NA (#401).

* Hybrid evaluator did not evaluate expression in correct environment (#403).

# dplyr 0.1.3

## Bug fixes

* `select()` actually renames columns in a data table (#284).

* `rbind_all()` and `rbind_list()` now handle missing values in factors (#279).

* SQL joins now work better if names duplicated in both x and y tables (#310).

* Builds against Rcpp 0.11.1

* `select()` correctly works with the vars attribute (#309).

* Internal code is stricter when deciding if a data frame is grouped (#308):
  this avoids a number of situations which previously caused problems.

* More data frame joins work with missing values in keys (#306).

# dplyr 0.1.2

## New features

* `select()` is substantially more powerful. You can use named arguments to
  rename existing variables, and new functions `starts_with()`, `ends_with()`,
  `contains()`, `matches()` and `num_range()` to select variables based on
  their names. It now also makes a shallow copy, substantially reducing its
  memory impact (#158, #172, #192, #232).

* `summarize()` added as alias for `summarise()` for people from countries
  that don't don't spell things correctly ;) (#245)

## Bug fixes

* `filter()` now fails when given anything other than a logical vector, and
  correctly handles missing values (#249). `filter.numeric()` proxies
  `stats::filter()` so you can continue to use `filter()` function with
  numeric inputs (#264).

* `summarise()` correctly uses newly created variables (#259).

* `mutate()` correctly propagates attributes (#265) and `mutate.data.frame()`
  correctly mutates the same variable repeatedly (#243).

* `lead()` and `lag()` preserve attributes, so they now work with
  dates, times and factors (#166).

* `n()` never accepts arguments (#223).

* `row_number()` gives correct results (#227).

* `rbind_all()` silently ignores data frames with 0 rows or 0 columns (#274).

* `group_by()` orders the result (#242). It also checks that columns
  are of supported types (#233, #276).

* The hybrid evaluator did not handle some expressions correctly, for
  example in `if(n() > 5) 1 else 2` the subexpression `n()` was not
  substituted correctly. It also correctly processes `$` (#278).

* `arrange()` checks that all columns are of supported types (#266). It also
  handles list columns (#282).

* Working towards Solaris compatibility.

* Benchmarking vignette temporarily disabled due to microbenchmark
  problems reported by BDR.

# dplyr 0.1.1

## Improvements

* new `location()` and `changes()` functions which provide more information
  about how data frames are stored in memory so that you can see what
  gets copied.

* renamed `explain_tbl()` to `explain()` (#182).

* `tally()` gains `sort` argument to sort output so highest counts
  come first (#173).

* `ungroup.grouped_df()`, `tbl_df()`, `as.data.frame.tbl_df()` now only
  make shallow copies of their inputs (#191).

* The `benchmark-baseball` vignette now contains fairer (including grouping
  times) comparisons with `data.table`. (#222)

## Bug fixes

* `filter()` (#221) and `summarise()` (#194) correctly propagate attributes.

* `summarise()` throws an error when asked to summarise an unknown variable
  instead of crashing (#208).

* `group_by()` handles factors with missing values (#183).

* `filter()` handles scalar results (#217) and better handles scoping, e.g.
  `filter(., variable)` where `variable` is defined in the function that calls
  `filter`. It also handles `T` and `F` as aliases to `TRUE` and `FALSE`
  if there are no `T` or `F` variables in the data or in the scope.

* `select.grouped_df` fails when the grouping variables are not included
  in the selected variables (#170)

* `all.equal.data.frame()` handles a corner case where the data frame has
  `NULL` names (#217)

* `mutate()` gives informative error message on unsupported types (#179)

* dplyr source package no longer includes pandas benchmark, reducing
  download size from 2.8 MB to 0.5 MB.<|MERGE_RESOLUTION|>--- conflicted
+++ resolved
@@ -1,14 +1,12 @@
 # dplyr (development version)
 
-<<<<<<< HEAD
 * `mutate()` and friends preserves row names in data frames once more (#5418).
-=======
+
 * `group_by()` uses the ungrouped data for the implicit mutate step (#5598).
 
 * `relocate()` can rename columns it relocates (#5569).
 
 * `distinct()` and `group_by()` have better error messages when the mutate step fails (#5060).
->>>>>>> 41826ecc
 
 * Clarify that `between()` is not vectorised (#5493).
 
