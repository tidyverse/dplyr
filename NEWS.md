--- conflicted
+++ resolved
@@ -36,13 +36,9 @@
 * hybrid `min_rank` correctly handles `NaN` values (#726).  
 
 * `first` and `last` correctly promote factors, dates and times (#509). 
-<<<<<<< HEAD
  
 * `inner_join` no longer reorders (#684). 
-=======
-  
-* `DataFrameVisitors` handles data frames as columns of data frames, recursively. (#602)
-
+  
 * joining factors whose levels are not identical (same levels, same order) generates
   a warning and coerces to character (#684). Same when joining a character vector
   with a factor and vice versa. 
@@ -53,7 +49,6 @@
 
 * data frames and matrices as column of data frame processed by verbs 
   generates an error (#602). 
->>>>>>> 4b63f4e7
 
 # dplyr 0.3.0.1
 
