--- conflicted
+++ resolved
@@ -1,12 +1,9 @@
 # dplyr (development version)
 
-<<<<<<< HEAD
 * Clarify that `between()` is not vectorised (#5493).
-=======
+
 * Fixed `across()` issue where data frame columns would could not be referred to
   with `all_of()` in the nested case (`mutate()` within `mutate()`) (#5498).
-
->>>>>>> 5614ebdb
 
 # dplyr 1.0.2
 
