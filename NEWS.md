--- conflicted
+++ resolved
@@ -3,13 +3,10 @@
 * `count()` now displays the correct the hint to force a count, `wt = n()` 
   (#5324).
 
-<<<<<<< HEAD
 * `coalesce()` now supports data frames correctly (#5326).
 
 * `cummean()` no longer has off-by-one indexing problem (#5287).
-=======
 * `cummean()` no longer has off-by-one indexing problem (@cropgen, #5287).
->>>>>>> 7a92a039
 
 # dplyr 1.0.0
 
