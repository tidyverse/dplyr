# dplyr (development version)

<<<<<<< HEAD
* A rowwise `mutate()` now automatically unlists list-columns containing 
  length 1 vectors (#6302).
=======
* `arrange()` now correctly ignores `NULL` inputs (#6193).
>>>>>>> 864fdc33

* `*_join()` now error if you supply them with additional arguments that
  aren't used (#6228).

* `df |> arrange(mydesc::desc(x))` works correctly when the mydesc re-exports
   `dplyr::desc()` (#6231).

* `union_all()`, like `union()`, now requires that data frames be compatible:
  i.e. they have the same columns, and the columns have compatible types.

* `setequal()` ignores differences between freely coercible types (e.g. integer 
  and double) (#6114) and ignores duplicated rows (#6057).

* `all_equal()` is formally deprecated. We've advised against it for
  some time, and we explicitly recommend you use `all.equal()`,
  manually reordering the rows and columns (#6324).

* `distinct()` returns columns ordered the way you request, not the same
  as the input data (#6156).

* The `.keep`, `.before`, and `.after` arguments to `mutate()` 
  are no longer experimental.
  
* The `rows_*()` family of functions are no longer experimental.

* `desc()` gives a useful error message if you give it a non-vector (#6028).

* `slice_sample()` returns a data frame or group with the same number of rows as 
  the input when `replace = FALSE` and `n` is larger than the number of rows or 
  `prop` is larger than 1. This reverts a change made in 1.0.8, returning to the 
  behavior of 1.0.7 (#6185)

* `slice()` helpers again produce output equivalent to `slice(.data, 0)` when
  the `n` or `prop` argument is 0, fixing a bug introduced in the previous
  version (@eutwt, #6184).

* Fixed an issue with latest rlang that caused internal tools (such as
  `mask$eval_all_summarise()`) to be mentioned in error messages (#6308).

* `distinct()` now retains attributes of bare data frames (#6318).

* dplyr no longer provides `count()` and `tally()` methods for `tbl_sql`.
  These methods have been accidentally overriding the `tbl_lazy` methods that
  dbplyr provides, which has resulted in issues with the grouping structure of
  the output (#6338, tidyverse/dbplyr#940).

* `relocate()` now retains the last name change when a single column is renamed
  multiple times while it is being moved. This better matches the behavior of
  `rename()` (#6209, with help from @eutwt).

* `na_if()` has been rewritten to utilize vctrs. This comes with the following
  improvements (#6329):

  * It now casts `y` to the type of `x` before comparing them, which makes it
    clearer that this function is type and size stable on `x`. In particular,
    this means that you can no longer do `na_if(<tibble>, 0)`, which previously
    accidentally allowed you to replace any instance of `0` across every column
    of the tibble with `NA`. `na_if()` was never intended to work this way, and
    this is considered off-label usage.
    
  * You can now replace `NaN` values in `x` with `NA` through `na_if(x, NaN)`.

* `first()`, `last()`, and `nth()` have been rewritten to use vctrs. This comes
  with the following improvements (#6331):
  
  * When used on a data frame, these functions now return a single row rather
    than a single column. This is more consistent with the vctrs principle that
    a data frame is generally treated as a vector of rows.
    
  * The `default` is no longer "guessed", and will always automatically be set
    to a missing value appropriate for the type of `x`.
    
  * Fractional values of `n` are no longer truncated to integers, and will now
    cause an error. For example, `nth(x, n = 2)` is fine, but
    `nth(x, n = 2.5)` is now an error.

* `lag()` and `lead()` now cast `default` to the type of `x`, rather than taking
  the common type. This ensures that these functions are type stable on `x`
  (#6330).

* `with_order()` now checks that the size of `order_by` is the same size as `x`.

* `with_order()` now works correctly when data frames are used as the `order_by`
  value (#6334).

* `coalesce()` now more fully embraces the principles of vctrs (#6265).

  * `.ptype` and `.size` arguments have been added to allow you to explicitly
    enforce an output type and size.
    
  * `NULL` inputs are now discarded up front.

  * `coalesce()` no longer iterates over the columns of data frame input.
    Instead, a row is now only coalesced if it is entirely missing, which is
    consistent with `vctrs::vec_equal_na()` and greatly simplifies the
    implementation.

* `group_by()` now uses a new algorithm for computing groups. It is often faster
  than the previous approach (especially when there are many groups), and in
  most cases there should be no changes. The exception is with character vector
  group columns, which are now internally ordered in the C locale rather than
  the system locale and may result in differently ordered results when you
  follow up a `group_by()` with functions that use the group data, such as
  `summarise()` or `group_split()` (#4406, #6297).
  
  See the Ordering section of `?group_by()` for more information. For a full
  explanation of this change, refer to this
  [tidyup](https://github.com/tidyverse/tidyups/blob/main/006-dplyr-group-by-ordering.md).

* `if_else()` has been rewritten to utilize vctrs. This comes with most of the
  same benefits as the `case_when()` rewrite. In particular, `if_else()` now
  takes the common type of `true`, `false`, and `missing` when determining what
  the output type should be, meaning that you no longer have to be quite as
  strict about types when supplying values for them (for example, you no longer
  need to supply typed `NA` values, like `NA_character_`) (#6243).

* `case_when()` has been rewritten to utilize vctrs (#5106). This comes with a
  number of useful improvements:
  
  * There is a new `.default` argument that is intended to replace usage of
    `TRUE ~ default_value` as a more explicit and readable way to specify
    a default value. In the future, we will deprecate the unsafe recycling of
    the LHS inputs that allows `TRUE ~` to work, so we encourage you to switch
    over to using `.default` instead.
  
  * The types of the RHS inputs no longer have to match exactly. For example,
    the following no longer requires you to use `NA_character_` instead of just
    `NA`.

    ```
    x <- c("little", "unknown", "small", "missing", "large")
    
    case_when(
      x %in% c("little", "small") ~ "one",
      x %in% c("big", "large") ~ "two",
      x %in% c("missing", "unknown") ~ NA
    )
    ```
    
  * `case_when()` now supports a larger variety of value types. For example,
     you can use a data frame to create multiple columns at once.
     
  * There are new `.ptype` and `.size` arguments which allow you to enforce
    a particular output type and size. This allows you to construct a completely
    type and size stable call to `case_when()`.

  * The error thrown when types or lengths were incorrect has been improved
    (#6261, #6206).

* `arrange()` now uses a faster algorithm for sorting character vectors, which
  is heavily inspired by data.table's `forder()`. Additionally, the default
  locale for sorting character vectors is now the C locale, which is a breaking
  change from the previous behavior that utilized the system locale. The new
  `.locale` argument can be used to adjust this to, say, the American English
  locale, which is an optional feature that requires the stringi package. This
  change improves reproducibility across R sessions and operating systems. For a
  fuller explanation, refer to this
  [tidyup](https://github.com/tidyverse/tidyups/blob/main/003-dplyr-radix-ordering.md)
  which outlines and justifies this change (#4962).

* `tbl_sum()` is no longer reexported from tibble (#6284).

* `slice_sample()` now gives a more informative error when `replace = FALSE` and
  the number of rows requested in the sample exceeds the number of rows in the
  data (#6271).

* `frame_data()` is no longer reexported from tibble (#6278).

* `lst_()` is no longer reexported from tibble (#6276).

* `data_frame_()` is no longer reexported from tibble (#6277).

* `between()` has been rewritten to utilize vctrs. This means that it is no
  longer restricted to just numeric and date-time vectors. Additionally, `left`
  and `right` are no longer required to be scalars, they can now also be vectors
  with the same length as `x`. Finally, `left` and `right` are now cast to the
  type of `x` before the comparison is made. This last change means that you
  can no longer make comparisons like `between(<int>, 0, 2.5)`, as `2.5` can't
  be cast to integer without losing information. We recommend that you convert
  the `<int>` vector to double before calling `between()` if you require this
  (#6183, #6260).

* Joins have undergone a complete overhaul. The purpose of this overhaul is to
  enable more flexible join operations, while also providing tools to perform
  quality control checks directly in the join call. Many of these changes are
  inspired by data.table's join syntax (#5914, #5661, #5413, #2240).

  * A _join specification_ can now be created through `join_by()`. This allows
    you to specify both the left and right hand side of a join using unquoted
    column names, such as `join_by(sale_date == commercial_date)`. Join
    specifications can be supplied to any `*_join()` function as the `by`
    argument.
    
  * Join specifications allow for various new types of joins:
  
    * Equi joins: The most common join, specified by `==`. For example,
      `join_by(sale_date == commercial_date)`.
      
    * Non-equi joins: For joining on conditions other than equality, specified
      by `>=`, `>`, `<`, and `<=`. For example,
      `join_by(sale_date >= commercial_date)` to find every commercial that
      aired before a particular sale.
      
    * Rolling joins: For "rolling" the preceding value forward or the following
      value backwards when there isn't an exact match, specified by using one of
      the rolling helpers: `preceding()` or `following()`. For example,
      `join_by(preceding(sale_date, commercial_date))` to find only the most
      recent commercial that aired before a particular sale.
      
    * Overlap joins: For detecting overlaps between sets of columns, specified
      by using one of the overlap helpers: `between()`, `within()`, or
      `overlaps()`. For example,
      `join_by(between(commercial_date, sale_date_lower, sale_date))` to
      find commercials that aired before a particular sale, as long as they
      occurred after some lower bound, such as 40 days before the sale was made.
      
    Note that you cannot use arbitrary expressions in the join conditions, like
    `join_by(sale_date - 40 >= commercial_date)`. Instead, use `mutate()` to
    create a new column containing the result of `sale_date - 40` and refer
    to that by name in `join_by()`.
    
  * `multiple` is a new argument for controlling what happens when a row
    in `x` matches multiple rows in `y`. For equi joins and rolling joins,
    where this is usually surprising, this defaults to signaling a `"warning"`,
    but still returns all of the matches. For non-equi joins and cross joins,
    where multiple matches are usually expected, this defaults to returning
    `"all"` of the matches. You can also return only the `"first"` or `"last"`
    match, `"any"` of the matches, or you can `"error"`.
    
  * `keep` now defaults to `NULL` rather than `FALSE`. `NULL` implies
    `keep = FALSE` for equi-join conditions, but `keep = TRUE` for non-equi
    join conditions, since you generally want to preserve both sides of a
    non-equi join.
    
  * `unmatched` is a new argument for controlling what happens when a row
    would be dropped because it doesn't have a match. For backwards
    compatibility, the default is `"drop"`, but you can also choose to
    `"error"` if dropped rows would be surprising.

* `nest_join()` has gained the `na_matches` argument that all other joins have.

# dplyr 1.0.9

* New `rows_append()` which works like `rows_insert()` but ignores keys and
  allows you to insert arbitrary rows with a guarantee that the type of `x`
  won't change (#6249, thanks to @krlmlr for the implementation and @mgirlich
  for the idea).

* The `rows_*()` functions no longer require that the key values in `x` uniquely
  identify each row. Additionally, `rows_insert()` and `rows_delete()` no
  longer require that the key values in `y` uniquely identify each row. Relaxing
  this restriction should make these functions more practically useful for
  data frames, and alternative backends can enforce this in other ways as needed
  (i.e. through primary keys) (#5553).
  
* `rows_insert()` gained a new `conflict` argument allowing you greater control
  over rows in `y` with keys that conflict with keys in `x`. A conflict arises
  if a key in `y` already exists in `x`. By default, a conflict results in an
  error, but you can now also `"ignore"` these `y` rows. This is very similar to
  the `ON CONFLICT DO NOTHING` command from SQL (#5588, with helpful additions
  from @mgirlich and @krlmlr).

* `rows_update()`, `rows_patch()`, and `rows_delete()` gained a new `unmatched`
  argument allowing you greater control over rows in `y` with keys that are
  unmatched by the keys in `x`. By default, an unmatched key results in an
  error, but you can now also `"ignore"` these `y` rows (#5984, #5699).
  
* `rows_delete()` no longer requires that the columns of `y` be a strict subset
  of `x`. Only the columns specified through `by` will be utilized from `y`,
  all others will be dropped with a message.

* The `rows_*()` functions now always retain the column types of `x`. This
  behavior was documented, but previously wasn't being applied correctly
  (#6240).
  
* The `rows_*()` functions now fail elegantly if `y` is a zero column data frame
  and `by` isn't specified (#6179).

# dplyr 1.0.8

* Better display of error messages thanks to rlang 1.0.0.

* `mutate(.keep = "none")` is no longer identical to `transmute()`.
  `transmute()` has not been changed, and completely ignores the column ordering
  of the existing data, instead relying on the ordering of expressions
  supplied through `...`. `mutate(.keep = "none")` has been changed to ensure
  that pre-existing columns are never moved, which aligns more closely with the
  other `.keep` options (#6086).

* `filter()` forbids matrix results (#5973) and warns about data frame 
  results, especially data frames created from `across()` with a hint 
  to use `if_any()` or `if_all()`. 

* `slice()` helpers (`slice_head()`, `slice_tail()`, `slice_min()`, `slice_max()`) 
  now accept negative values for `n` and `prop` (#5961).

* `slice()` now indicates which group produces an error (#5931).

* `cur_data()` and `cur_data_all()` don't simplify list columns in rowwise data frames (#5901).

* dplyr now uses `rlang::check_installed()` to prompt you whether to install
  required packages that are missing.

* `storms` data updated to 2020 (@steveharoz, #5899).

* `coalesce()` accepts 1-D arrays (#5557).

* The deprecated `trunc_mat()` is no longer reexported from dplyr (#6141).

# dplyr 1.0.7

* `across()` uses the formula environment when inlining them (#5886).

* `summarise.rowwise_df()` is quiet when the result is ungrouped (#5875).

* `c_across()` and `across()` key deparsing not confused by long calls (#5883).

* `across()` handles named selections (#5207).

# dplyr 1.0.6

* `add_count()` is now generic (#5837).

* `if_any()` and `if_all()` abort when a predicate is mistakingly used as `.cols=` (#5732).

* Multiple calls to `if_any()` and/or `if_all()` in the same expression are now
  properly disambiguated (#5782). 

* `filter()` now inlines `if_any()` and `if_all()` expressions. This greatly
  improves performance with grouped data frames.

* Fixed behaviour of `...` in top-level `across()` calls (#5813, #5832).

* `across()` now inlines lambda-formulas. This is slightly more performant and
  will allow more optimisations in the future.

* Fixed issue in `bind_rows()` causing lists to be incorrectly transformed as
  data frames (#5417, #5749).

* `select()` no longer creates duplicate variables when renaming a variable 
  to the same name as a grouping variable (#5841).

* `dplyr_col_select()` keeps attributes for bare data frames (#5294, #5831).

* Fixed quosure handling in `dplyr::group_by()` that caused issues with extra
  arguments (tidyverse/lubridate#959).

* Removed the `name` argument from the `compute()` generic (@ianmcook, #5783).

* row-wise data frames of 0 rows and list columns are supported again (#5804).

# dplyr 1.0.5

* Fixed edge case of `slice_sample()` when `weight_by=` is used and there 
  0 rows (#5729). 
  
* `across()` can again use columns in functions defined inline (#5734). 

* Using testthat 3rd edition. 

* Fixed bugs introduced in `across()` in previous version (#5765).

* `group_by()` keeps attributes unrelated to the grouping (#5760).

* The `.cols=` argument of `if_any()` and `if_all()` defaults to `everything()`. 

# dplyr 1.0.4

* Improved performance for `across()`. This makes `summarise(across())` and 
  `mutate(across())` perform as well as the superseded colwise equivalents (#5697). 

* New functions `if_any()` and `if_all()` (#4770, #5713).

* `summarise()` silently ignores NULL results (#5708).

* Fixed a performance regression in `mutate()` when warnings occur once per
  group (#5675). We no longer instrument warnings with debugging information
  when `mutate()` is called within `suppressWarnings()`.

# dplyr 1.0.3

* `summarise()` no longer informs when the result is ungrouped (#5633).

* `group_by(.drop = FALSE)` preserves ordered factors (@brianrice2, #5545).

* `count()` and `tally()` are now generic. 

* Removed default fallbacks to lazyeval methods; this will yield better error messages when 
  you call a dplyr function with the wrong input, and is part of our long term 
  plan to remove the deprecated lazyeval interface. 

* `inner_join()` gains a `keep` parameter for consistency with the other
  mutating joins (@patrickbarks, #5581).

* Improved performance with many columns, with a dynamic data mask using active
  bindings and lazy chops (#5017). 

* `mutate()` and friends preserves row names in data frames once more (#5418).

* `group_by()` uses the ungrouped data for the implicit mutate step (#5598). 
  You might have to define an `ungroup()` method for custom classes.
  For example, see https://github.com/hadley/cubelyr/pull/3. 
  
* `relocate()` can rename columns it relocates (#5569).

* `distinct()` and `group_by()` have better error messages when the mutate step fails (#5060).

* Clarify that `between()` is not vectorised (#5493).

* Fixed `across()` issue where data frame columns would could not be referred to
  with `all_of()` in the nested case (`mutate()` within `mutate()`) (#5498).
  
* `across()` handles data frames with 0 columns (#5523). 

* `mutate()` always keeps grouping variables, unconditional to `.keep=` (#5582).

* dplyr now depends on R 3.3.0


# dplyr 1.0.2

* Fixed `across()` issue where data frame columns would mask objects referred to
  from `all_of()` (#5460).

* `bind_cols()` gains a `.name_repair` argument, passed to `vctrs::vec_cbind()` (#5451)

* `summarise(.groups = "rowwise")` makes a rowwise data frame even if the input data 
  is not grouped (#5422). 

# dplyr 1.0.1

* New function `cur_data_all()` similar to `cur_data()` but includes the grouping variables (#5342). 

* `count()` and `tally()` no longer automatically weights by column `n` if 
  present (#5298). dplyr 1.0.0 introduced this behaviour because of Hadley's
  faulty memory. Historically `tally()` automatically weighted and `count()` 
  did not, but this behaviour was accidentally changed in 0.8.2 (#4408) so that 
  neither automatically weighted by `n`. Since 0.8.2 is almost a year old,
  and the automatically weighting behaviour was a little confusing anyway,
  we've removed it from both `count()` and `tally()`.
  
    Use of `wt = n()` is now deprecated; now just omit the `wt` argument.

* `coalesce()` now supports data frames correctly (#5326).

* `cummean()` no longer has off-by-one indexing problem (@cropgen, #5287).

* The call stack is preserved on error. This makes it possible to `recover()`
  into problematic code called from dplyr verbs (#5308).


# dplyr 1.0.0

## Breaking changes

* `bind_cols()` no longer converts to a tibble, returns a data frame if the input is a data frame.

* `bind_rows()`, `*_join()`, `summarise()` and `mutate()` use vctrs coercion 
  rules. There are two main user facing changes:

    * Combining factor and character vectors silently creates a character 
      vector; previously it created a character vector with a warning.
      
    * Combining multiple factors creates a factor with combined levels;
      previously it created a character vector with a warning.

* `bind_rows()` and other functions use vctrs name repair, see `?vctrs::vec_as_names`.

* `all.equal.tbl_df()` removed.

    * Data frames, tibbles and grouped data frames are no longer considered equal, even if the data is the same.
    
    * Equality checks for data frames no longer ignore row order or groupings.

    * `expect_equal()` uses `all.equal()` internally. When comparing data frames, tests that used to pass may now fail.

* `distinct()` keeps the original column order.

* `distinct()` on missing columns now raises an error, it has been a compatibility warning for a long time.

* `group_modify()` puts the grouping variable to the front.

* `n()` and `row_number()` can no longer be called directly when dplyr is not loaded, 
  and this now generates an error: `dplyr::mutate(mtcars, x = n())`. 
  
  Fix by prefixing with `dplyr::` as in `dplyr::mutate(mtcars, x = dplyr::n())`
  
* The old data format for `grouped_df` is no longer supported. This may affect you if you have serialized grouped data frames to disk, e.g. with `saveRDS()` or when using knitr caching.

* `lead()` and `lag()` are stricter about their inputs. 

* Extending data frames requires that the extra class or classes are added first, not last. 
  Having the extra class at the end causes some vctrs operations to fail with a message like:
  
  ```
  Input must be a vector, not a `<data.frame/...>` object
  ```

* `right_join()` no longer sorts the rows of the resulting tibble according to the order of the RHS `by` argument in tibble `y`.

## New features

* The `cur_` functions (`cur_data()`, `cur_group()`, `cur_group_id()`, 
  `cur_group_rows()`) provide a full set of options to you access information 
  about the "current" group in dplyr verbs. They are inspired by 
  data.table's `.SD`, `.GRP`, `.BY`, and `.I`.

* The `rows_` functions (`rows_insert()`, `rows_update()`, `rows_upsert()`, `rows_patch()`, `rows_delete()`) provide a new API to insert and delete rows from a second data frame or table. Support for updating mutable backends is planned (#4654).

* `mutate()` and `summarise()` create multiple columns from a single expression
  if you return a data frame (#2326).

* `select()` and `rename()` use the latest version of the tidyselect interface.
  Practically, this means that you can now combine selections using Boolean
  logic (i.e. `!`, `&` and `|`), and use predicate functions with `where()` 
  (e.g. `where(is.character)`) to select variables by type (#4680). It also makes
  it possible to use `select()` and `rename()` to repair data frames with
  duplicated names (#4615) and prevents you from accidentally introducing
  duplicate names (#4643). This also means that dplyr now re-exports `any_of()`
  and `all_of()` (#5036).

* `slice()` gains a new set of helpers:

  * `slice_head()` and `slice_tail()` select the first and last rows, like
    `head()` and `tail()`, but return `n` rows _per group_.
    
  * `slice_sample()` randomly selects rows, taking over from `sample_frac()` 
     and `sample_n()`.
  
  * `slice_min()` and `slice_max()` select the rows with the minimum or 
    maximum values of a variable, taking over from the confusing `top_n()`.

* `summarise()` can create summaries of greater than length 1 if you use a
  summary function that returns multiple values.

* `summarise()` gains a `.groups=` argument to control the grouping structure. 

* New `relocate()` verb makes it easy to move columns around within a data 
  frame (#4598).
  
* New `rename_with()` is designed specifically for the purpose of renaming
  selected columns with a function (#4771).

* `ungroup()` can now selectively remove grouping variables (#3760).

* `pull()` can now return named vectors by specifying an additional column name
  (@ilarischeinin, #4102).

## Experimental features

* `mutate()` (for data frames only), gains experimental new arguments
  `.before` and `.after` that allow you to control where the new columns are
  placed (#2047).

* `mutate()` (for data frames only), gains an experimental new argument 
  called `.keep` that allows you to control which variables are kept from
  the input `.data`. `.keep = "all"` is the default; it keeps all variables.
  `.keep = "none"` retains no input variables (except for grouping keys), 
  so behaves like `transmute()`. `.keep = "unused"` keeps only variables 
  not used to make new columns. `.keep = "used"` keeps only the input variables
  used to create new columns; it's useful for double checking your work (#3721).

* New, experimental, `with_groups()` makes it easy to temporarily group or
  ungroup (#4711).

## across()

* New function `across()` that can be used inside `summarise()`, `mutate()`,
  and other verbs to apply a function (or a set of functions) to a selection of 
  columns. See `vignette("colwise")` for more details.
  
* New function `c_across()` that can be used inside `summarise()` and `mutate()`
  in row-wise data frames to easily (e.g.) compute a row-wise mean of all
  numeric variables. See `vignette("rowwise")` for more details.

## rowwise()

* `rowwise()` is no longer questioning; we now understand that it's an
  important tool when you don't have vectorised code. It now also allows you to
  specify additional variables that should be preserved in the output when 
  summarising (#4723). The rowwise-ness is preserved by all operations;
  you need to explicit drop it with `as_tibble()` or `group_by()`.

* New, experimental, `nest_by()`. It has the same interface as `group_by()`,
  but returns a rowwise data frame of grouping keys, supplemental with a 
  list-column of data frames containing the rest of the data.

## vctrs

* The implementation of all dplyr verbs have been changed to use primitives
  provided by the vctrs package. This makes it easier to add support for 
  new types of vector, radically simplifies the implementation, and makes
  all dplyr verbs more consistent.

* The place where you are mostly likely to be impacted by the coercion
  changes is when working with factors in joins or grouped mutates:
  now when combining factors with different levels, dplyr creates a new
  factor with the union of the levels. This matches base R more closely, 
  and while perhaps strictly less correct, is much more convenient.

* dplyr dropped its two heaviest dependencies: Rcpp and BH. This should make
  it considerably easier and faster to build from source.
  
* The implementation of all verbs has been carefully thought through. This 
  mostly makes implementation simpler but should hopefully increase consistency,
  and also makes it easier to adapt to dplyr to new data structures in the 
  new future. Pragmatically, the biggest difference for most people will be
  that each verb documents its return value in terms of rows, columns, groups,
  and data frame attributes.

* Row names are now preserved when working with data frames.


## Grouping

* `group_by()` uses hashing from the `vctrs` package.

* Grouped data frames now have `names<-`, `[[<-`, `[<-` and `$<-` methods that
  re-generate the underlying grouping. Note that modifying grouping variables
  in multiple steps (i.e. `df$grp1 <- 1; df$grp2 <- 1`) will be inefficient
  since the data frame will be regrouped after each modification.

* `[.grouped_df` now regroups to respect any grouping columns that have
  been removed (#4708).

* `mutate()` and `summarise()` can now modify grouping variables (#4709).

* `group_modify()` works with additional arguments (@billdenney and @cderv, #4509)

* `group_by()` does not create an arbitrary NA group when grouping by factors
  with `drop = TRUE` (#4460).


## Lifecycle changes

* All deprecations now use the [lifecycle](https://lifecycle.r-lib.org), 
  that means by default you'll only see a deprecation warning once per session,
  and you can control with `options(lifecycle_verbosity = x)` where
  `x` is one of NULL, "quiet", "warning", and "error".

### Removed

* `id()`, deprecated in dplyr 0.5.0, is now defunct.

* `failwith()`, deprecated in dplyr 0.7.0, is now defunct.

* `tbl_cube()` and `nasa` have been pulled out into a separate cubelyr package
  (#4429).

* `rbind_all()` and `rbind_list()` have been removed (@bjungbogati, #4430).

* `dr_dplyr()` has been removed as it is no longer needed (#4433, @smwindecker).


### Deprecated

* Use of pkgconfig for setting `na_matches` argument to join functions is now
  deprecated (#4914). This was rarely used, and I'm now confident that the 
  default is correct for R.

* In `add_count()`, the `drop` argument has been deprecated because it didn't 
  actually affect the output.

* `add_rownames()`: please use `tibble::rownames_to_column()` instead.

* `as.tbl()` and `tbl_df()`: please use `as_tibble()` instead.

* `bench_tbls()`, `compare_tbls()`, `compare_tbls2()`, `eval_tbls()` and 
  `eval_tbls2()` are now deprecated. That were only used in a handful of 
  packages, and we now believe that you're better off performing comparisons 
  more directly (#4675).

* `combine()`: please use `vctrs::vec_c()` instead.

* `funs()`: please use `list()` instead.

* `group_by(add = )`: please use `.add`
  instead.

* `group_by(.dots = )`/`group_by_prepare(.dots = )`: please use `!!!` 
  instead (#4734).

* The use of zero-arg `group_indices()` to retrieve the group id for the
  "current" group is deprecated; instead use `cur_group_id()`.

* Passing arguments to `group_keys()` or `group_indices()` to change the
  grouping has been deprecated, instead do grouping first yourself.

* `location()` and `changes()`: please use `lobstr::ref()` instead.

* `progress_estimated()` is soft deprecated; it's not the responsibility of
  dplyr to provide progress bars (#4935).

* `src_local()` has been deprecated; it was part of an approach to testing
  dplyr backends that didn't pan out.

* `src_mysql()`, `src_postgres()`, and `src_sqlite()` has been deprecated. 
  We've recommended against them for some time. Instead please use the approach 
  described at <https://dbplyr.tidyverse.org/>.

* `select_vars()`, `rename_vars()`, `select_var()`, `current_vars()` are now
  deprecated (@perezp44, #4432)


### Superseded

* The scoped helpers (all functions ending in `_if`, `_at`, or `_all`) have
  been superseded by `across()`. This dramatically reduces the API surface for 
  dplyr, while at the same providing providing a more flexible and less 
  error-prone interface (#4769).
  
    `rename_*()` and `select_*()` have been superseded by `rename_with()`.

* `do()` is superseded in favour of `summarise()`.

* `sample_n()` and `sample_frac()` have been superseded by `slice_sample()`. 
  See `?sample_n` for details about why, and for examples converting from 
  old to new usage.

* `top_n()` has been superseded by`slice_min()`/`slice_max()`. See `?top_n` 
  for details about why, and how to convert old to new usage (#4494).

### Questioning

* `all_equal()` is questioning; it solves a problem that no longer seems 
  important.

### Stable

* `rowwise()` is no longer questioning.
  
## Documentation improvements

* New `vignette("base")` which describes how dplyr verbs relate to the
  base R equivalents (@sastoudt, #4755)

* New `vignette("grouping")` gives more details about how dplyr verbs change
  when applied to grouped data frames (#4779, @MikeKSmith).

* `vignette("programming")` has been completely rewritten to reflect our
  latest vocabulary, the most recent rlang features, and our current 
  recommendations. It should now be substantially easier to program with
  dplyr.

## Minor improvements and bug fixes
  
* dplyr now has a rudimentary, experimental, and stop-gap, extension mechanism
  documented in `?dplyr_extending`

* dplyr no longer provides a `all.equal.tbl_df()` method. It never should have
  done so in the first place because it owns neither the generic nor the class.
  It also provided a problematic implementation because, by default, it 
  ignored the order of the rows and the columns which is usually important.
  This is likely to cause new test failures in downstream packages; but on
  the whole we believe those failures to either reflect unexpected behaviour
  or tests that need to be strengthened (#2751).

* `coalesce()` now uses vctrs recycling and common type coercion rules (#5186).

* `count()` and `add_count()` do a better job of preserving input class
  and attributes (#4086).

* `distinct()` errors if you request it use variables that don't exist
  (this was previously a warning) (#4656).

* `filter()`, `mutate()` and  `summarise()` get better error messages. 

* `filter()` handles data frame results when all columns are logical vectors
  by reducing them with `&` (#4678). In particular this means `across()` can 
  be used in `filter()`. 

* `left_join()`, `right_join()`, and `full_join()` gain a `keep` argument so
  that you can optionally choose to keep both sets of join keys (#4589). This is
  useful when you want to figure out which rows were missing from either side.

* Join functions can now perform a cross-join by specifying `by = character()`
  (#4206.)

* `groups()` now returns `list()` for ungrouped data; previously it returned
  `NULL` which was type-unstable (when there are groups it returns a list
  of symbols).

* The first argument of `group_map()`, `group_modify()` and `group_walk()`
  has been changed to `.data` for consistency with other generics.

* `group_keys.rowwise_df()` gives a 0 column data frame with `n()` rows. 

* `group_map()` is now a generic (#4576).

* `group_by(..., .add = TRUE)` replaces `group_by(..., add = TRUE)`,
  with a deprecation message. The old argument name was a mistake because
  it prevents you from creating a new grouping var called `add` and
  it violates our naming conventions (#4137).

* `intersect()`, `union()`, `setdiff()` and `setequal()` generics are now
  imported from the generics package. This reduces a conflict with lubridate.

* `order_by()` gives an informative hint if you accidentally call it instead
  of `arrange()` #3357.

* `tally()` and `count()` now message if the default output `name` (n), already
  exists in the data frame. To quiet the message, you'll need to supply an 
  explicit `name` (#4284). You can override the default weighting to using a
  constant by setting `wt = 1`.

* `starwars` dataset now does a better job of separating biological sex from
  gender identity. The previous `gender` column has been renamed to `sex`,
  since it actually describes the individual's biological sex. A new `gender`
  column encodes the actual gender identity using other information about
  the Star Wars universe (@MeganBeckett, #4456).

* `src_tbls()` accepts `...` arguments (#4485, @ianmcook). This could be a
  breaking change for some dplyr backend packages that implement `src_tbls()`.

* Better performance for extracting slices of factors and ordered factors (#4501).

* `rename_at()` and `rename_all()` call the function with a simple character
  vector, not a `dplyr_sel_vars` (#4459).

* `ntile()` is now more consistent with database implementations if the buckets have irregular size (#4495).

# dplyr 0.8.5 (2020-03-07)

* Maintenance release for compatibility with R-devel.


# dplyr 0.8.4 (2020-01-30)

* Adapt tests to changes in dependent packages.


# dplyr 0.8.3 (2019-07-04)

* Fixed performance regression introduced in version 0.8.2 (#4458).


# dplyr 0.8.2 (2019-06-28)

## New functions

* `top_frac(data, proportion)` is a shorthand for `top_n(data, proportion * n())` (#4017).  

## colwise changes

* Using quosures in colwise verbs is deprecated (#4330).

* Updated `distinct_if()`, `distinct_at()` and `distinct_all()` to include `.keep_all` argument (@beansrowning, #4343).

* `rename_at()` handles empty selection (#4324). 

* `*_if()` functions correctly handle columns with special names (#4380).

* colwise functions support constants in formulas (#4374). 

## Hybrid evaluation changes

* hybrid rank functions correctly handle NA (#4427). 

* `first()`, `last()` and `nth()` hybrid version handles factors (#4295).

## Minor changes

* `top_n()` quotes its `n` argument, `n` no longer needs to be constant for all groups (#4017).  

* `tbl_vars()` keeps information on grouping columns by returning a `dplyr_sel_vars` object (#4106). 

* `group_split()` always sets the `ptype` attribute, which make it more robust in the case where there
  are 0 groups. 

* `group_map()` and `group_modify()` work in the 0 group edge case (#4421)

* `select.list()` method added so that `select()` does not dispatch on lists (#4279). 

* `view()` is reexported from tibble (#4423). 

* `group_by()` puts NA groups last in character vectors (#4227).

* `arrange()` handles integer64 objects (#4366). 

* `summarise()` correctly resolves summarised list columns (#4349). 

# dplyr 0.8.1 (2019-05-14)

## Breaking changes

* `group_modify()` is the new name of the function previously known as `group_map()`

## New functions

* `group_map()` now only calls the function on each group and return a list. 

* `group_by_drop_default()`, previously known as `dplyr:::group_drops()` is exported (#4245).

## Minor changes

* Lists of formulas passed to colwise verbs are now automatically named.

* `group_by()` does a shallow copy even in the no groups case (#4221).

* Fixed `mutate()` on rowwise data frames with 0 rows (#4224).

* Fixed handling of bare formulas in colwise verbs (#4183).

* Fixed performance of `n_distinct()` (#4202). 

* `group_indices()` now ignores empty groups by default for `data.frame`, which is
  consistent with the default of `group_by()` (@yutannihilation, #4208). 

* Fixed integer overflow in hybrid `ntile()` (#4186). 

* colwise functions `summarise_at()` ... can rename vars in the case of multiple functions (#4180).

* `select_if()` and `rename_if()` handle logical vector predicate (#4213). 

* hybrid `min()` and `max()` cast to integer when possible (#4258).

* `bind_rows()` correctly handles the cases where there are multiple consecutive `NULL` (#4296). 

* Support for R 3.1.* has been dropped. The minimal R version supported is now 3.2.0. 
  https://www.tidyverse.org/articles/2019/04/r-version-support/

* `rename_at()` handles empty selection (#4324). 

# dplyr 0.8.0.1 (2019-02-15)

* Fixed integer C/C++ division, forced released by CRAN (#4185). 

# dplyr 0.8.0 (2019-02-14)

## Breaking changes

* The error `could not find function "n"` or the warning 
  ```Calling `n()` without importing or prefixing it is deprecated, use `dplyr::n()` ``` 
  
  indicates when functions like `n()`, `row_number()`, ... are not imported or prefixed. 
  
  The easiest fix is to import dplyr with `import(dplyr)` in your `NAMESPACE` or
  `#' @import dplyr` in a roxygen comment, alternatively such functions can be 
  imported selectively as any other function with `importFrom(dplyr, n)` in the 
  `NAMESPACE` or `#' @importFrom dplyr n` in a roxygen comment. The third option is 
  to prefix them, i.e. use `dplyr::n()`
   
* If you see `checking S3 generic/method consistency` in R CMD check for your 
  package, note that : 
  
  - `sample_n()` and `sample_frac()` have gained `...`
  - `filter()` and `slice()` have gained `.preserve`
  - `group_by()` has gained `.drop`

* ```Error: `.data` is a corrupt grouped_df, ...```  signals code that makes 
  wrong assumptions about the internals of a grouped data frame. 

## New functions

* New selection helpers `group_cols()`. It can be called in selection contexts
  such as `select()` and matches the grouping variables of grouped tibbles.

* `last_col()` is re-exported from tidyselect (#3584). 

* `group_trim()` drops unused levels of factors that are used as grouping variables. 

* `nest_join()` creates a list column of the matching rows. `nest_join()` + `tidyr::unnest()` 
   is equivalent to `inner_join`  (#3570). 

    ```r
    band_members %>% 
      nest_join(band_instruments)
    ```
    
* `group_nest()` is similar to `tidyr::nest()` but focusing on the variables to nest by 
  instead of the nested columns. 
 
    ```r
    starwars %>%
      group_by(species, homeworld) %>% 
      group_nest()
      
    starwars %>%
      group_nest(species, homeworld)
    ```
    
* `group_split()` is similar to `base::split()` but operating on existing groups when 
  applied to a grouped data frame, or subject to the data mask on ungrouped data frames

    ```r
    starwars %>%
      group_by(species, homeworld) %>%   
      group_split()
    
    starwars %>%
      group_split(species, homeworld)
    ```
    
* `group_map()` and `group_walk()` are purrr-like functions to iterate on groups 
  of a grouped data frame, jointly identified by the data subset (exposed as `.x`) and the 
  data key (a one row tibble, exposed as `.y`). `group_map()` returns a grouped data frame that 
  combines the results of the function, `group_walk()` is only used for side effects and returns 
  its input invisibly. 
  
  ```r
  mtcars %>%
    group_by(cyl) %>%
    group_map(~ head(.x, 2L))
  ```

* `distinct_prepare()`, previously known as `distinct_vars()` is exported. This is mostly useful for
  alternative backends (e.g. `dbplyr`). 

## Major changes

* `group_by()` gains the `.drop` argument. When set to `FALSE` the groups are generated 
  based on factor levels, hence some groups may be empty (#341). 

    ```r
    # 3 groups
    tibble(
      x = 1:2, 
      f = factor(c("a", "b"), levels = c("a", "b", "c"))
    ) %>% 
      group_by(f, .drop = FALSE)
      
    # the order of the grouping variables matter
    df <- tibble(
      x = c(1,2,1,2), 
      f = factor(c("a", "b", "a", "b"), levels = c("a", "b", "c"))
    )
    df %>% group_by(f, x, .drop = FALSE)
    df %>% group_by(x, f, .drop = FALSE)
    ```
    
  The default behaviour drops the empty groups as in the previous versions. 
  
  ```r
  tibble(
      x = 1:2, 
      f = factor(c("a", "b"), levels = c("a", "b", "c"))
    ) %>% 
      group_by(f)
  ```

* `filter()` and `slice()` gain a `.preserve` argument to control which groups it should keep. The default 
  `filter(.preserve = FALSE)` recalculates the grouping structure based on the resulting data, 
  otherwise it is kept as is.

    ```r
    df <- tibble(
      x = c(1,2,1,2), 
      f = factor(c("a", "b", "a", "b"), levels = c("a", "b", "c"))
    ) %>% 
      group_by(x, f, .drop = FALSE)
    
    df %>% filter(x == 1)
    df %>% filter(x == 1, .preserve = TRUE)
    ```

* The notion of lazily grouped data frames have disappeared. All dplyr verbs now recalculate 
  immediately the grouping structure, and respect the levels of factors. 

* Subsets of columns now properly dispatch to the `[` or `[[` method when the column 
  is an object (a vector with a class) instead of making assumptions on how the 
  column should be handled. The `[` method must handle integer indices, including 
  `NA_integer_`, i.e. `x[NA_integer_]` should produce a vector of the same class
  as `x` with whatever represents a missing value.  

## Minor changes

* `tally()` works correctly on non-data frame table sources such as `tbl_sql` (#3075).

* `sample_n()` and `sample_frac()` can use `n()` (#3527)

* `distinct()` respects the order of the variables provided (#3195, @foo-bar-baz-qux)
  and handles the 0 rows and 0 columns special case (#2954).

* `combine()` uses tidy dots (#3407).

* `group_indices()` can be used without argument in expressions in verbs (#1185).

* Using `mutate_all()`, `transmute_all()`, `mutate_if()` and `transmute_if()`
  with grouped tibbles now informs you that the grouping variables are
  ignored. In the case of the `_all()` verbs, the message invites you to use
  `mutate_at(df, vars(-group_cols()))` (or the equivalent `transmute_at()` call)
  instead if you'd like to make it explicit in your code that the operation is
  not applied on the grouping variables.

* Scoped variants of `arrange()` respect the `.by_group` argument (#3504).

* `first()` and `last()` hybrid functions fall back to R evaluation when given no arguments (#3589). 

* `mutate()` removes a column when the expression evaluates to `NULL` for all groups (#2945).

* grouped data frames support `[, drop = TRUE]` (#3714). 

* New low-level constructor `new_grouped_df()` and validator `validate_grouped_df` (#3837). 

* `glimpse()` prints group information on grouped tibbles (#3384).

* `sample_n()` and `sample_frac()` gain `...` (#2888). 

* Scoped filter variants now support functions and purrr-like lambdas:

  ```r
  mtcars %>% filter_at(vars(hp, vs), ~ . %% 2 == 0)
  ```

## Lifecycle

* `do()`, `rowwise()` and `combine()` are questioning (#3494). 

* `funs()` is soft-deprecated and will start issuing warnings in a future version.

## Changes to column wise functions

* Scoped variants for `distinct()`: `distinct_at()`, `distinct_if()`, `distinct_all()` (#2948).

* `summarise_at()` excludes the grouping variables (#3613). 

* `mutate_all()`, `mutate_at()`, `summarise_all()` and `summarise_at()` handle utf-8 names (#2967).

## Performance

* R expressions that cannot be handled with native code are now evaluated with
  unwind-protection when available (on R 3.5 and later). This improves the
  performance of dplyr on data frames with many groups (and hence many
  expressions to evaluate). We benchmarked that computing a grouped average is
  consistently twice as fast with unwind-protection enabled.

  Unwind-protection also makes dplyr more robust in corner cases because it
  ensures the C++ destructors are correctly called in all circumstances
  (debugger exit, captured condition, restart invokation).

* `sample_n()` and `sample_frac()` gain `...` (#2888). 
* Improved performance for wide tibbles (#3335).

* Faster hybrid `sum()`, `mean()`, `var()` and `sd()` for logical vectors (#3189).

* Hybrid version of `sum(na.rm = FALSE)` exits early when there are missing values. 
  This considerably improves performance when there are missing values early in the vector (#3288). 

* `group_by()` does not trigger the additional `mutate()` on simple uses of the `.data` pronoun (#3533). 

## Internal

* The grouping metadata of grouped data frame has been reorganized in a single tidy tibble, that can be accessed
  with the new `group_data()` function. The grouping tibble consists of one column per grouping variable, 
  followed by a list column of the (1-based) indices of the groups. The new `group_rows()` function retrieves
  that list of indices (#3489). 
  
    ```r
    # the grouping metadata, as a tibble
    group_by(starwars, homeworld) %>% 
      group_data()
    
    # the indices
    group_by(starwars, homeworld) %>% 
      group_data() %>% 
      pull(.rows)
      
    group_by(starwars, homeworld) %>% 
      group_rows()
    ```

* Hybrid evaluation has been completely redesigned for better performance and stability. 

## Documentation

* Add documentation example for moving variable to back in `?select` (#3051).

* column wise functions are better documented, in particular explaining when 
  grouping variables are included as part of the selection. 

### Deprecated and defunct functions

* `mutate_each()` and `summarise_each()` are deprecated. 

# dplyr 0.7.6

* `exprs()` is no longer exported to avoid conflicts with `Biobase::exprs()`
  (#3638).

* The MASS package is explicitly suggested to fix CRAN warnings on R-devel
  (#3657).

* Set operations like `intersect()` and `setdiff()` reconstruct groups metadata (#3587) and keep the order of the rows (#3839).

* Using namespaced calls to `base::sort()` and `base::unique()` from C++ code
  to avoid ambiguities when these functions are overridden (#3644).

* Fix rchk errors (#3693).

# dplyr 0.7.5 (2018-04-14)

## Breaking changes for package developers

* The major change in this version is that dplyr now depends on the selecting
  backend of the tidyselect package. If you have been linking to
  `dplyr::select_helpers` documentation topic, you should update the link to
  point to `tidyselect::select_helpers`.

* Another change that causes warnings in packages is that dplyr now exports the
  `exprs()` function. This causes a collision with `Biobase::exprs()`. Either
  import functions from dplyr selectively rather than in bulk, or do not import
  `Biobase::exprs()` and refer to it with a namespace qualifier.

## Bug fixes

* `distinct(data, "string")` now returns a one-row data frame again. (The
  previous behavior was to return the data unchanged.)

* `do()` operations with more than one named argument can access `.` (#2998).

* Reindexing grouped data frames (e.g. after `filter()` or `..._join()`)
  never updates the `"class"` attribute. This also avoids unintended updates
  to the original object (#3438).

* Fixed rare column name clash in `..._join()` with non-join
  columns of the same name in both tables (#3266).

*  Fix `ntile()` and `row_number()` ordering to use the locale-dependent
  ordering functions in R when dealing with character vectors, rather than
  always using the C-locale ordering function in C (#2792, @foo-bar-baz-qux).

* Summaries of summaries (such as `summarise(b = sum(a), c = sum(b))`) are
  now computed using standard evaluation for simplicity and correctness, but
  slightly slower (#3233).

* Fixed `summarise()` for empty data frames with zero columns (#3071).

## Major changes

* `enexpr()`, `expr()`, `exprs()`, `sym()` and `syms()` are now
  exported. `sym()` and `syms()` construct symbols from strings or character
  vectors. The `expr()` variants are equivalent to `quo()`, `quos()` and
  `enquo()` but return simple expressions rather than quosures. They support
  quasiquotation.

* dplyr now depends on the new tidyselect package to power `select()`,
  `rename()`, `pull()` and their variants (#2896). Consequently
  `select_vars()`, `select_var()` and `rename_vars()` are
  soft-deprecated and will start issuing warnings in a future version.

  Following the switch to tidyselect, `select()` and `rename()` fully support
  character vectors. You can now unquote variables like this:

  ```
  vars <- c("disp", "cyl")
  select(mtcars, !! vars)
  select(mtcars, -(!! vars))
  ```

  Note that this only works in selecting functions because in other contexts
  strings and character vectors are ambiguous. For instance strings are a valid
  input in mutating operations and `mutate(df, "foo")` creates a new column by
  recycling "foo" to the number of rows.

## Minor changes

* Support for raw vector columns in `arrange()`, `group_by()`, `mutate()`,
  `summarise()` and `..._join()` (minimal `raw` x `raw` support initially) (#1803). 

* `bind_cols()` handles unnamed list (#3402).

* `bind_rows()` works around corrupt columns that have the object bit set
  while having no class attribute (#3349). 

* `combine()` returns `logical()` when all inputs are `NULL` (or when there
  are no inputs) (#3365, @zeehio).

*  `distinct()` now supports renaming columns (#3234).

* Hybrid evaluation simplifies `dplyr::foo()` to `foo()` (#3309). Hybrid
  functions can now be masked by regular R functions to turn off hybrid
  evaluation (#3255). The hybrid evaluator finds functions from dplyr even if
  dplyr is not attached (#3456).

* In `mutate()` it is now illegal to use `data.frame` in the rhs (#3298). 

* Support `!!!` in `recode_factor()` (#3390).

* `row_number()` works on empty subsets (#3454).

* `select()` and `vars()` now treat `NULL` as empty inputs (#3023).

* Scoped select and rename functions (`select_all()`, `rename_if()` etc.)
  now work with grouped data frames, adapting the grouping as necessary
  (#2947, #3410). `group_by_at()` can group by an existing grouping variable
  (#3351). `arrange_at()` can use grouping variables (#3332). 

* `slice()` no longer enforce tibble classes when input is a simple
  `data.frame`, and ignores 0 (#3297, #3313).

* `transmute()` no longer prints a message when including a group variable.

## Documentation

* Improved documentation for `funs()` (#3094) and set operations (e.g. `union()`) (#3238, @edublancas).

## Error messages

* Better error message if dbplyr is not installed when accessing database
  backends (#3225).

* `arrange()` fails gracefully on `data.frame` columns (#3153).

* Corrected error message when calling `cbind()` with an object of wrong
  length (#3085).

* Add warning with explanation to `distinct()` if any of the selected columns
  are of type `list` (#3088, @foo-bar-baz-qux), or when used on unknown columns
  (#2867, @foo-bar-baz-qux).

* Show clear error message for bad arguments to `funs()` (#3368).

* Better error message in `..._join()` when joining data frames with duplicate
  or `NA` column names. Joining such data frames with a semi- or anti-join
  now gives a warning, which may be converted to an error in future versions
  (#3243, #3417).

* Dedicated error message when trying to use columns of the `Interval`
  or `Period` classes (#2568).

* Added an `.onDetach()` hook that allows for plyr to be loaded and attached
  without the warning message that says functions in dplyr will be masked,
  since dplyr is no longer attached (#3359, @jwnorman).

## Performance

* `sample_n()` and `sample_frac()` on grouped data frame are now faster
  especially for those with large number of groups (#3193, @saurfang).

## Internal

* Compute variable names for joins in R (#3430).

* Bumped Rcpp dependency to 0.12.15 to avoid imperfect detection of `NA`
  values in hybrid evaluation fixed in RcppCore/Rcpp#790 (#2919).

* Avoid cleaning the data mask, a temporary environment used to evaluate
  expressions. If the environment, in which e.g. a `mutate()` expression
  is evaluated, is preserved until after the operation, accessing variables
  from that environment now gives a warning but still returns `NULL` (#3318).

# dplyr 0.7.4

* Fix recent Fedora and ASAN check errors (#3098).

* Avoid dependency on Rcpp 0.12.10 (#3106).

# dplyr 0.7.3

* Fixed protection error that occurred when creating a character column using grouped `mutate()` (#2971).

* Fixed a rare problem with accessing variable values in `summarise()` when all groups have size one (#3050).
* `distinct()` now throws an error when used on unknown columns
  (#2867, @foo-bar-baz-qux).


* Fixed rare out-of-bounds memory write in `slice()` when negative indices beyond the number of rows were involved (#3073).

* `select()`, `rename()` and `summarise()` no longer change the grouped vars of the original data (#3038).

* `nth(default = var)`, `first(default = var)` and `last(default = var)` fall back to standard evaluation in a grouped operation instead of triggering an error (#3045).

* `case_when()` now works if all LHS are atomic (#2909), or when LHS or RHS values are zero-length vectors (#3048).

* `case_when()` accepts `NA` on the LHS (#2927).

* Semi- and anti-joins now preserve the order of left-hand-side data frame (#3089).

* Improved error message for invalid list arguments to `bind_rows()` (#3068).

* Grouping by character vectors is now faster (#2204).

* Fixed a crash that occurred when an unexpected input was supplied to
  the `call` argument of `order_by()` (#3065).


# dplyr 0.7.2

* Move build-time vs. run-time checks out of `.onLoad()` and into `dr_dplyr()`.


# dplyr 0.7.1

* Use new versions of bindrcpp and glue to avoid protection problems.
  Avoid wrapping arguments to internal error functions (#2877). Fix
  two protection mistakes found by rchk (#2868).

* Fix C++ error that caused compilation to fail on mac cran (#2862)

* Fix undefined behaviour in `between()`, where `NA_REAL` were
  assigned instead of `NA_LOGICAL`. (#2855, @zeehio)

* `top_n()` now executes operations lazily for compatibility with
  database backends (#2848).

* Reuse of new variables created in ungrouped `mutate()` possible
  again, regression introduced in dplyr 0.7.0 (#2869).

* Quosured symbols do not prevent hybrid handling anymore. This should
  fix many performance issues introduced with tidyeval (#2822).


# dplyr 0.7.0

## New data, functions, and features

* Five new datasets provide some interesting built-in datasets to demonstrate
  dplyr verbs (#2094):

  * `starwars` dataset about starwars characters; has list columns
  * `storms` has the trajectories of ~200 tropical storms
  * `band_members`, `band_instruments` and `band_instruments2`
    has some simple data to demonstrate joins.

* New `add_count()` and `add_tally()` for adding an `n` column within groups
  (#2078, @dgrtwo).

* `arrange()` for grouped data frames gains a `.by_group` argument so you
  can choose to sort by groups if you want to (defaults to `FALSE`) (#2318)

* New `pull()` generic for extracting a single column either by name or position
  (either from the left or the right). Thanks to @paulponcet for the idea (#2054).

  This verb is powered with the new `select_var()` internal helper,
  which is exported as well. It is like `select_vars()` but returns a
  single variable.

* `as_tibble()` is re-exported from tibble. This is the recommend way to create
  tibbles from existing data frames. `tbl_df()` has been softly deprecated.
  `tribble()` is now imported from tibble (#2336, @chrMongeau); this
  is now preferred to `frame_data()`.

## Deprecated and defunct

* dplyr no longer messages that you need dtplyr to work with data.table (#2489).

* Long deprecated `regroup()`, `mutate_each_q()` and
  `summarise_each_q()` functions have been removed.

* Deprecated `failwith()`. I'm not even sure why it was here.

* Soft-deprecated `mutate_each()` and `summarise_each()`, these functions
  print a message which will be changed to a warning in the next release.

* The `.env` argument to `sample_n()` and `sample_frac()` is defunct,
  passing a value to this argument print a message which will be changed to a
  warning in the next release.

## Databases

This version of dplyr includes some major changes to how database connections work. By and large, you should be able to continue using your existing dplyr database code without modification, but there are two big changes that you should be aware of:

* Almost all database related code has been moved out of dplyr and into a
  new package, [dbplyr](https://github.com/tidyverse/dbplyr/). This makes dplyr
  simpler, and will make it easier to release fixes for bugs that only affect
  databases. `src_mysql()`, `src_postgres()`, and `src_sqlite()` will still
  live dplyr so your existing code continues to work.

* It is no longer necessary to create a remote "src". Instead you can work
  directly with the database connection returned by DBI. This reflects the
  maturity of the DBI ecosystem. Thanks largely to the work of Kirill Muller
  (funded by the R Consortium) DBI backends are now much more consistent,
  comprehensive, and easier to use. That means that there's no longer a
  need for a layer in between you and DBI.

You can continue to use `src_mysql()`, `src_postgres()`, and `src_sqlite()`, but I recommend a new style that makes the connection to DBI more clear:

```R
library(dplyr)

con <- DBI::dbConnect(RSQLite::SQLite(), ":memory:")
DBI::dbWriteTable(con, "mtcars", mtcars)

mtcars2 <- tbl(con, "mtcars")
mtcars2
```

This is particularly useful if you want to perform non-SELECT queries as you can do whatever you want with `DBI::dbGetQuery()` and `DBI::dbExecute()`.

If you've implemented a database backend for dplyr, please read the [backend news](https://github.com/tidyverse/dbplyr/blob/main/NEWS.md#backends) to see what's changed from your perspective (not much). If you want to ensure your package works with both the current and previous version of dplyr, see `wrap_dbplyr_obj()` for helpers.

## UTF-8

* Internally, column names are always represented as character vectors,
  and not as language symbols, to avoid encoding problems on Windows
  (#1950, #2387, #2388).

* Error messages and explanations of data frame inequality are now encoded in
  UTF-8, also on Windows (#2441).

* Joins now always reencode character columns to UTF-8 if necessary. This gives
  a nice speedup, because now pointer comparison can be used instead of string
  comparison, but relies on a proper encoding tag for all strings (#2514).

* Fixed problems when joining factor or character encodings with a mix of
  native and UTF-8 encoded values (#1885, #2118, #2271, #2451).

* Fix `group_by()` for data frames that have UTF-8 encoded names (#2284, #2382).

* New `group_vars()` generic that returns the grouping as character vector, to
  avoid the potentially lossy conversion to language symbols. The list returned
  by `group_by_prepare()` now has a new `group_names` component (#1950, #2384).

## Colwise functions

* `rename()`, `select()`, `group_by()`, `filter()`, `arrange()` and
  `transmute()` now have scoped variants (verbs suffixed with `_if()`,
  `_at()` and `_all()`). Like `mutate_all()`, `summarise_if()`, etc,
  these variants apply an operation to a selection of variables.

* The scoped verbs taking predicates (`mutate_if()`, `summarise_if()`,
  etc) now support S3 objects and lazy tables. S3 objects should
  implement methods for `length()`, `[[` and `tbl_vars()`. For lazy
  tables, the first 100 rows are collected and the predicate is
  applied on this subset of the data. This is robust for the common
  case of checking the type of a column (#2129).

* Summarise and mutate colwise functions pass `...` on the the manipulation
  functions.

* The performance of colwise verbs like `mutate_all()` is now back to
  where it was in `mutate_each()`.

* `funs()` has better handling of namespaced functions (#2089).

* Fix issue with `mutate_if()` and `summarise_if()` when a predicate
  function returns a vector of `FALSE` (#1989, #2009, #2011).

## Tidyeval

dplyr has a new approach to non-standard evaluation (NSE) called tidyeval.
It is described in detail in `vignette("programming")` but, in brief, gives you
the ability to interpolate values in contexts where dplyr usually works with expressions:

```{r}
my_var <- quo(homeworld)

starwars %>%
  group_by(!!my_var) %>%
  summarise_at(vars(height:mass), mean, na.rm = TRUE)
```

This means that the underscored version of each main verb is no longer needed,
and so these functions have been deprecated (but remain around for backward compatibility).

* `order_by()`, `top_n()`, `sample_n()` and `sample_frac()` now use
  tidyeval to capture their arguments by expression. This makes it
  possible to use unquoting idioms (see `vignette("programming")`) and
  fixes scoping issues (#2297).

* Most verbs taking dots now ignore the last argument if empty. This
  makes it easier to copy lines of code without having to worry about
  deleting trailing commas (#1039).

* [API] The new `.data` and `.env` environments can be used inside
  all verbs that operate on data: `.data$column_name` accesses the column
  `column_name`, whereas `.env$var` accesses the external variable `var`.
  Columns or external variables named `.data` or `.env` are shadowed, use
  `.data$...` and/or `.env$...` to access them.  (`.data` implements strict
  matching also for the `$` operator (#2591).)

    The `column()` and `global()` functions have been removed. They were never
    documented officially. Use the new `.data` and `.env` environments instead.

* Expressions in verbs are now interpreted correctly in many cases that
  failed before (e.g., use of `$`, `case_when()`, nonstandard evaluation, ...).
  These expressions are now evaluated in a specially constructed temporary
  environment that retrieves column data on demand with the help of the
  `bindrcpp` package (#2190). This temporary environment poses restrictions on
  assignments using `<-` inside verbs. To prevent leaking of broken bindings,
  the temporary environment is cleared after the evaluation (#2435).

## Verbs

### Joins

* [API] `xxx_join.tbl_df(na_matches = "never")` treats all `NA` values as
  different from each other (and from any other value), so that they never
  match.  This corresponds to the behavior of joins for database sources,
  and of database joins in general.  To match `NA` values, pass
  `na_matches = "na"` to the join verbs; this is only supported for data frames.
  The default is `na_matches = "na"`, kept for the sake of compatibility
  to v0.5.0. It can be tweaked by calling
  `pkgconfig::set_config("dplyr::na_matches", "na")` (#2033).

* `common_by()` gets a better error message for unexpected inputs (#2091)

* Fix groups when joining grouped data frames with duplicate columns
  (#2330, #2334, @davidkretch).

* One of the two join suffixes can now be an empty string, dplyr no longer
  hangs (#2228, #2445).

* Anti- and semi-joins warn if factor levels are inconsistent (#2741).

* Warnings about join column inconsistencies now contain the column names
  (#2728).

### Select

* For selecting variables, the first selector decides if it's an inclusive
  selection (i.e., the initial column list is empty), or an exclusive selection
  (i.e., the initial column list contains all columns). This means that
  `select(mtcars, contains("am"), contains("FOO"), contains("vs"))` now returns
  again both `am` and `vs` columns like in dplyr 0.4.3 (#2275, #2289, @r2evans).

* Select helpers now throw an error if called when no variables have been
  set (#2452)

* Helper functions in `select()` (and related verbs) are now evaluated
  in a context where column names do not exist (#2184).

* `select()` (and the internal function `select_vars()`) now support
  column names in addition to column positions. As a result,
  expressions like `select(mtcars, "cyl")` are now allowed.

### Other

* `recode()`, `case_when()` and `coalesce()` now support splicing of
  arguments with rlang's `!!!` operator.

* `count()` now preserves the grouping of its input (#2021).

* `distinct()` no longer duplicates variables (#2001).

* Empty `distinct()` with a grouped data frame works the same way as
  an empty `distinct()` on an ungrouped data frame, namely it uses all
  variables (#2476).

* `copy_to()` now returns it's output invisibly (since you're often just
   calling for the side-effect).

* `filter()` and `lag()` throw informative error if used with ts objects (#2219)

* `mutate()` recycles list columns of length 1 (#2171).

* `mutate()` gives better error message when attempting to add a non-vector
  column (#2319), or attempting to remove a column with `NULL` (#2187, #2439).

* `summarise()` now correctly evaluates newly created factors (#2217), and
  can create ordered factors (#2200).

* Ungrouped `summarise()` uses summary variables correctly (#2404, #2453).

* Grouped `summarise()` no longer converts character `NA` to empty strings (#1839).

## Combining and comparing

* `all_equal()` now reports multiple problems as a character vector (#1819, #2442).

* `all_equal()` checks that factor levels are equal (#2440, #2442).

* `bind_rows()` and `bind_cols()` give an error for database tables (#2373).

* `bind_rows()` works correctly with `NULL` arguments and an `.id` argument
  (#2056), and also for zero-column data frames (#2175).

* Breaking change: `bind_rows()` and `combine()` are more strict when coercing.
  Logical values are no longer coerced to integer and numeric. Date, POSIXct
  and other integer or double-based classes are no longer coerced to integer or
  double as there is chance of attributes or information being lost
  (#2209, @zeehio).

* `bind_cols()` now calls `tibble::repair_names()` to ensure that all
  names are unique (#2248).

* `bind_cols()` handles empty argument list (#2048).

* `bind_cols()` better handles `NULL` inputs (#2303, #2443).

* `bind_rows()` explicitly rejects columns containing data frames
  (#2015, #2446).

* `bind_rows()` and `bind_cols()` now accept vectors. They are treated
  as rows by the former and columns by the latter. Rows require inner
  names like `c(col1 = 1, col2 = 2)`, while columns require outer
  names: `col1 = c(1, 2)`. Lists are still treated as data frames but
  can be spliced explicitly with `!!!`, e.g. `bind_rows(!!! x)` (#1676).

* `rbind_list()` and `rbind_all()` now call `.Deprecated()`, they will be removed
  in the next CRAN release. Please use `bind_rows()` instead.

* `combine()` accepts `NA` values (#2203, @zeehio)

* `combine()` and `bind_rows()` with character and factor types now always warn
  about the coercion to character (#2317, @zeehio)

* `combine()` and `bind_rows()` accept `difftime` objects.

* `mutate` coerces results from grouped dataframes accepting combinable data
  types (such as `integer` and `numeric`). (#1892, @zeehio)

## Vector functions

* `%in%` gets new hybrid handler (#126).

* `between()` returns NA if `left` or `right` is `NA` (fixes #2562).

* `case_when()` supports `NA` values (#2000, @tjmahr).

* `first()`, `last()`, and `nth()` have better default values for factor,
  Dates, POSIXct, and data frame inputs (#2029).

* Fixed segmentation faults in hybrid evaluation of `first()`, `last()`,
  `nth()`,  `lead()`, and `lag()`. These functions now always fall back to the R
  implementation if called with arguments that the hybrid evaluator cannot
  handle (#948, #1980).

* `n_distinct()` gets larger hash tables given slightly better performance (#977).

* `nth()` and `ntile()` are more careful about proper data types of their return values (#2306).

* `ntile()` ignores `NA` when computing group membership (#2564).

* `lag()` enforces integer `n` (#2162, @kevinushey).

* hybrid `min()` and `max()` now always return a `numeric` and work correctly
  in edge cases (empty input, all `NA`, ...) (#2305, #2436).

* `min_rank("string")` no longer segfaults in hybrid evaluation (#2279, #2444).

* `recode()` can now recode a factor to other types (#2268)

* `recode()` gains `.dots` argument to support passing replacements as list
  (#2110, @jlegewie).

## Other minor changes and bug fixes

* Many error messages are more helpful by referring to a column name or a
  position in the argument list (#2448).

* New `is_grouped_df()` alias to `is.grouped_df()`.

* `tbl_vars()` now has a `group_vars` argument set to `TRUE` by
  default. If `FALSE`, group variables are not returned.

* Fixed segmentation fault after calling `rename()` on an invalid grouped
  data frame (#2031).

* `rename_vars()` gains a `strict` argument to control if an
  error is thrown when you try and rename a variable that doesn't
  exist.

* Fixed undefined behavior for `slice()` on a zero-column data frame (#2490).

* Fixed very rare case of false match during join (#2515).

* Restricted workaround for `match()` to R 3.3.0. (#1858).

* dplyr now warns on load when the version of R or Rcpp during installation is
  different to the currently installed version (#2514).

* Fixed improper reuse of attributes when creating a list column in `summarise()`
  and perhaps `mutate()` (#2231).

* `mutate()` and `summarise()` always strip the `names` attribute from new
  or updated columns, even for ungrouped operations (#1689).

* Fixed rare error that could lead to a segmentation fault in
  `all_equal(ignore_col_order = FALSE)` (#2502).

* The "dim" and "dimnames" attributes are always stripped when copying a
  vector (#1918, #2049).

* `grouped_df` and `rowwise` are registered officially as S3 classes.
  This makes them easier to use with S4 (#2276, @joranE, #2789).

* All operations that return tibbles now include the `"tbl"` class.
  This is important for correct printing with tibble 1.3.1 (#2789).

* Makeflags uses PKG_CPPFLAGS for defining preprocessor macros.

* astyle formatting for C++ code, tested but not changed as part of the tests
  (#2086, #2103).

* Update RStudio project settings to install tests (#1952).

* Using `Rcpp::interfaces()` to register C callable interfaces, and registering all native exported functions via `R_registerRoutines()` and `useDynLib(.registration = TRUE)` (#2146).

* Formatting of grouped data frames now works by overriding the `tbl_sum()` generic instead of `print()`. This means that the output is more consistent with tibble, and that `format()` is now supported also for SQL sources (#2781).


# dplyr 0.5.0

## Breaking changes

### Existing functions

* `arrange()` once again ignores grouping (#1206).

* `distinct()` now only keeps the distinct variables. If you want to return
  all variables (using the first row for non-distinct values) use
  `.keep_all = TRUE` (#1110). For SQL sources, `.keep_all = FALSE` is
  implemented using `GROUP BY`, and `.keep_all = TRUE` raises an error
  (#1937, #1942, @krlmlr). (The default behaviour of using all variables
  when none are specified remains - this note only applies if you select
  some variables).

* The select helper functions `starts_with()`, `ends_with()` etc are now
  real exported functions. This means that you'll need to import those
  functions if you're using from a package where dplyr is not attached.
  i.e. `dplyr::select(mtcars, starts_with("m"))` used to work, but
  now you'll need `dplyr::select(mtcars, dplyr::starts_with("m"))`.

### Deprecated and defunct functions

* The long deprecated `chain()`, `chain_q()` and `%.%` have been removed.
  Please use `%>%` instead.

* `id()` has been deprecated. Please use `group_indices()` instead
  (#808).

* `rbind_all()` and `rbind_list()` are formally deprecated. Please use
  `bind_rows()` instead (#803).

* Outdated benchmarking demos have been removed (#1487).

* Code related to starting and signalling clusters has been moved out to
  [multidplyr](https://github.com/tidyverse/multidplyr).

## New functions

* `coalesce()` finds the first non-missing value from a set of vectors.
  (#1666, thanks to @krlmlr for initial implementation).

* `case_when()` is a general vectorised if + else if (#631).

* `if_else()` is a vectorised if statement: it's a stricter (type-safe),
  faster, and more predictable version of `ifelse()`. In SQL it is
  translated to a `CASE` statement.

* `na_if()` makes it easy to replace a certain value with an `NA` (#1707).
  In SQL it is translated to `NULL_IF`.

* `near(x, y)` is a helper for `abs(x - y) < tol` (#1607).

* `recode()` is vectorised equivalent to `switch()` (#1710).

* `union_all()` method. Maps to `UNION ALL` for SQL sources, `bind_rows()`
  for data frames/tbl\_dfs, and `combine()` for vectors (#1045).

* A new family of functions replace `summarise_each()` and
  `mutate_each()` (which will thus be deprecated in a future release).
  `summarise_all()` and `mutate_all()` apply a function to all columns
  while `summarise_at()` and `mutate_at()` operate on a subset of
  columns. These columns are selected with either a character vector
  of columns names, a numeric vector of column positions, or a column
  specification with `select()` semantics generated by the new
  `columns()` helper. In addition, `summarise_if()` and `mutate_if()`
  take a predicate function or a logical vector (these verbs currently
  require local sources). All these functions can now take ordinary
  functions instead of a list of functions generated by `funs()`
  (though this is only useful for local sources). (#1845, @lionel-)

* `select_if()` lets you select columns with a predicate function.
  Only compatible with local sources. (#497, #1569, @lionel-)

## Local backends

### dtplyr

All data table related code has been separated out in to a new dtplyr package. This decouples the development of the data.table interface from the development of the dplyr package. If both data.table and dplyr are loaded, you'll get a message reminding you to load dtplyr.

### Tibble

Functions related to the creation and coercion of `tbl_df`s, now live in their own package: [tibble](https://www.rstudio.com/blog/tibble-1-0-0/). See `vignette("tibble")` for more details.

* `$` and `[[` methods that never do partial matching (#1504), and throw
  an error if the variable does not exist.

* `all_equal()` allows to compare data frames ignoring row and column order,
  and optionally ignoring minor differences in type (e.g. int vs. double)
  (#821). The test handles the case where the df has 0 columns (#1506).
  The test fails fails when convert is `FALSE` and types don't match (#1484).

* `all_equal()` shows better error message when comparing raw values
  or when types are incompatible and `convert = TRUE` (#1820, @krlmlr).

* `add_row()` makes it easy to add a new row to data frame (#1021)

* `as_data_frame()` is now an S3 generic with methods for lists (the old
  `as_data_frame()`), data frames (trivial), and matrices (with efficient
  C++ implementation) (#876). It no longer strips subclasses.

* The internals of `data_frame()` and `as_data_frame()` have been aligned,
  so `as_data_frame()` will now automatically recycle length-1 vectors.
  Both functions give more informative error messages if you attempting to
  create an invalid data frame. You can no longer create a data frame with
  duplicated names (#820). Both check for `POSIXlt` columns, and tell you to
  use `POSIXct` instead (#813).

* `frame_data()` properly constructs rectangular tables (#1377, @kevinushey),
  and supports list-cols.

* `glimpse()` is now a generic. The default method dispatches to `str()`
  (#1325).  It now (invisibly) returns its first argument (#1570).

*  `lst()` and `lst_()` which create lists in the same way that
  `data_frame()` and `data_frame_()` create data frames (#1290).

* `print.tbl_df()` is considerably faster if you have very wide data frames.
  It will now also only list the first 100 additional variables not already
  on screen - control this with the new `n_extra` parameter to `print()`
  (#1161). When printing a grouped data frame the number of groups is now
  printed with thousands separators (#1398). The type of list columns
  is correctly printed (#1379)

* Package includes `setOldClass(c("tbl_df", "tbl", "data.frame"))` to help
  with S4 dispatch (#969).

* `tbl_df` automatically generates column names (#1606).

### tbl_cube

* new `as_data_frame.tbl_cube()` (#1563, @krlmlr).

* `tbl_cube`s are now constructed correctly from data frames, duplicate
  dimension values are detected, missing dimension values are filled
  with `NA`. The construction from data frames now guesses the measure
  variables by default, and allows specification of dimension and/or
  measure variables (#1568, @krlmlr).

* Swap order of `dim_names` and `met_name` arguments in `as.tbl_cube`
  (for `array`, `table` and `matrix`) for consistency with `tbl_cube` and
  `as.tbl_cube.data.frame`. Also, the `met_name` argument to
  `as.tbl_cube.table` now defaults to `"Freq"` for consistency with
  `as.data.frame.table` (@krlmlr, #1374).

## Remote backends

* `as_data_frame()` on SQL sources now returns all rows (#1752, #1821,
  @krlmlr).

* `compute()` gets new parameters `indexes` and `unique_indexes` that make
  it easier to add indexes (#1499, @krlmlr).

* `db_explain()` gains a default method for DBIConnections (#1177).

* The backend testing system has been improved. This lead to the removal of
  `temp_srcs()`. In the unlikely event that you were using this function,
  you can instead use `test_register_src()`, `test_load()`, and `test_frame()`.

* You can now use `right_join()` and `full_join()` with remote tables (#1172).

### SQLite

* `src_memdb()` is a session-local in-memory SQLite database.
  `memdb_frame()` works like `data_frame()`, but creates a new table in
  that database.

* `src_sqlite()` now uses a stricter quoting character, `` ` ``, instead of
  `"`. SQLite "helpfully" will convert `"x"` into a string if there is
  no identifier called x in the current scope (#1426).

* `src_sqlite()` throws errors if you try and use it with window functions
  (#907).

### SQL translation

* `filter.tbl_sql()` now puts parens around each argument (#934).

* Unary `-` is better translated (#1002).

* `escape.POSIXt()` method makes it easier to use date times. The date is
  rendered in ISO 8601 format in UTC, which should work in most databases
  (#857).

* `is.na()` gets a missing space (#1695).

* `if`, `is.na()`, and `is.null()` get extra parens to make precedence
  more clear (#1695).

* `pmin()` and `pmax()` are translated to `MIN()` and `MAX()` (#1711).

* Window functions:

    * Work on ungrouped data (#1061).

    * Warning if order is not set on cumulative window functions.

    * Multiple partitions or ordering variables in windowed functions no
      longer generate extra parentheses, so should work for more databases
      (#1060)

### Internals

This version includes an almost total rewrite of how dplyr verbs are translated into SQL. Previously, I used a rather ad-hoc approach, which tried to guess when a new subquery was needed. Unfortunately this approach was fraught with bugs, so in this version I've implemented a much richer internal data model. Now there is a three step process:

1.  When applied to a `tbl_lazy`, each dplyr verb captures its inputs
    and stores in a `op` (short for operation) object.

2.  `sql_build()` iterates through the operations building to build up an
    object that represents a SQL query. These objects are convenient for
    testing as they are lists, and are backend agnostics.

3.  `sql_render()` iterates through the queries and generates the SQL,
    using generics (like `sql_select()`) that can vary based on the
    backend.

In the short-term, this increased abstraction is likely to lead to some minor performance decreases, but the chance of dplyr generating correct SQL is much much higher. In the long-term, these abstractions will make it possible to write a query optimiser/compiler in dplyr, which would make it possible to generate much more succinct queries.

If you have written a dplyr backend, you'll need to make some minor changes to your package:

* `sql_join()` has been considerably simplified - it is now only responsible
  for generating the join query, not for generating the intermediate selects
  that rename the variable. Similarly for `sql_semi_join()`. If you've
  provided new methods in your backend, you'll need to rewrite.

* `select_query()` gains a distinct argument which is used for generating
  queries for `distinct()`. It loses the `offset` argument which was
  never used (and hence never tested).

* `src_translate_env()` has been replaced by `sql_translate_env()` which
  should have methods for the connection object.

There were two other tweaks to the exported API, but these are less likely to affect anyone.

* `translate_sql()` and `partial_eval()` got a new API: now use connection +
  variable names, rather than a `tbl`. This makes testing considerably easier.
  `translate_sql_q()` has been renamed to `translate_sql_()`.

* Also note that the sql generation generics now have a default method, instead
  methods for DBIConnection and NULL.

## Minor improvements and bug fixes

### Single table verbs

* Avoiding segfaults in presence of `raw` columns (#1803, #1817, @krlmlr).

* `arrange()` fails gracefully on list columns (#1489) and matrices
  (#1870, #1945, @krlmlr).

* `count()` now adds additional grouping variables, rather than overriding
  existing (#1703). `tally()` and `count()` can now count a variable
  called `n` (#1633). Weighted `count()`/`tally()` ignore `NA`s (#1145).

* The progress bar in `do()` is now updated at most 20 times per second,
  avoiding unneccessary redraws (#1734, @mkuhn)

* `distinct()` doesn't crash when given a 0-column data frame (#1437).

* `filter()` throws an error if you supply an named arguments. This is usually
  a type: `filter(df, x = 1)` instead of `filter(df, x == 1)` (#1529).

* `summarise()` correctly coerces factors with different levels (#1678),
  handles min/max of already summarised variable (#1622), and
  supports data frames as columns (#1425).

* `select()` now informs you that it adds missing grouping variables
  (#1511). It works even if the grouping variable has a non-syntactic name
  (#1138). Negating a failed match (e.g. `select(mtcars, -contains("x"))`)
  returns all columns, instead of no columns (#1176)

    The `select()` helpers are now exported and have their own
    documentation (#1410). `one_of()` gives a useful error message if
    variables names are not found in data frame (#1407).

* The naming behaviour of `summarise_each()` and `mutate_each()` has been
  tweaked so that you can force inclusion of both the function and the
  variable name: `summarise_each(mtcars, funs(mean = mean), everything())`
  (#442).

* `mutate()` handles factors that are all `NA` (#1645), or have different
  levels in different groups (#1414). It disambiguates `NA` and `NaN` (#1448),
  and silently promotes groups that only contain `NA` (#1463). It deep copies
  data in list columns (#1643), and correctly fails on incompatible columns
  (#1641). `mutate()` on a grouped data no longer groups grouping attributes
  (#1120). `rowwise()` mutate gives expected results (#1381).

* `one_of()` tolerates unknown variables in `vars`, but warns (#1848, @jennybc).

* `print.grouped_df()` passes on `...` to `print()` (#1893).

* `slice()` correctly handles grouped attributes (#1405).

* `ungroup()` generic gains `...` (#922).

### Dual table verbs
* `bind_cols()` matches the behaviour of `bind_rows()` and ignores `NULL`
  inputs (#1148). It also handles `POSIXct`s with integer base type (#1402).

* `bind_rows()` handles 0-length named lists (#1515), promotes factors to
  characters (#1538), and warns when binding factor and character (#1485).
  bind_rows()` is more flexible in the way it can accept data frames,
  lists, list of data frames, and list of lists (#1389).

* `bind_rows()` rejects `POSIXlt` columns (#1875, @krlmlr).

* Both `bind_cols()` and `bind_rows()` infer classes and grouping information
  from the first data frame (#1692).

* `rbind()` and `cbind()` get `grouped_df()` methods that make it harder to
  create corrupt data frames (#1385). You should still prefer `bind_rows()`
  and `bind_cols()`.

* Joins now use correct class when joining on `POSIXct` columns
  (#1582, @joel23888), and consider time zones (#819). Joins handle a `by`
  that is empty (#1496), or has duplicates (#1192). Suffixes grow progressively
  to avoid creating repeated column names (#1460).  Joins on string columns
  should be substantially faster (#1386). Extra attributes are ok if they are
  identical (#1636). Joins work correct when factor levels not equal
  (#1712, #1559). Anti- and semi-joins give correct result when by variable
  is a factor (#1571), but warn if factor levels are inconsistent (#2741).
  A clear error message is given for joins where an
  explicit `by` contains unavailable columns (#1928, #1932).
  Warnings about join column inconsistencies now contain the column names
  (#2728).

* `inner_join()`, `left_join()`, `right_join()`, and `full_join()` gain a
  `suffix` argument which allows you to control what suffix duplicated variable
  names receive (#1296).

* Set operations (`intersect()`, `union()` etc) respect coercion rules
  (#799). `setdiff()` handles factors with `NA` levels (#1526).

* There were a number of fixes to enable joining of data frames that don't
  have the same encoding of column names (#1513), including working around
  bug 16885 regarding `match()` in R 3.3.0 (#1806, #1810,
  @krlmlr).

### Vector functions

* `combine()` silently drops `NULL` inputs (#1596).

* Hybrid `cummean()` is more stable against floating point errors (#1387).

* Hybrid `lead()` and `lag()` received a considerable overhaul. They are more
  careful about more complicated expressions (#1588), and falls back more
  readily to pure R evaluation (#1411). They behave correctly in `summarise()`
  (#1434). and handle default values for string columns.

* Hybrid `min()` and `max()` handle empty sets (#1481).

* `n_distinct()` uses multiple arguments for data frames (#1084), falls back to R
  evaluation when needed (#1657), reverting decision made in (#567).
  Passing no arguments gives an error (#1957, #1959, @krlmlr).

* `nth()` now supports negative indices to select from end, e.g. `nth(x, -2)`
  selects the 2nd value from the end of `x` (#1584).

* `top_n()` can now also select bottom `n` values by passing a negative value
  to `n` (#1008, #1352).

* Hybrid evaluation leaves formulas untouched (#1447).


# dplyr 0.4.3

## Improved encoding support

Until now, dplyr's support for non-UTF8 encodings has been rather shaky. This release brings a number of improvement to fix these problems: it's probably not perfect, but should be a lot better than the previously version. This includes fixes to `arrange()` (#1280), `bind_rows()` (#1265), `distinct()` (#1179), and joins (#1315). `print.tbl_df()` also received a fix for strings with invalid encodings (#851).

## Other minor improvements and bug fixes

* `frame_data()` provides a means for constructing `data_frame`s using
  a simple row-wise language. (#1358, @kevinushey)

* `all.equal()` no longer runs all outputs together (#1130).

* `as_data_frame()` gives better error message with NA column names (#1101).

* `[.tbl_df` is more careful about subsetting column names (#1245).

* `arrange()` and `mutate()` work on empty data frames (#1142).

* `arrange()`, `filter()`, `slice()`, and `summarise()` preserve data frame
  meta attributes (#1064).

* `bind_rows()` and `bind_cols()` accept lists (#1104): during initial data
  cleaning you no longer need to convert lists to data frames, but can
  instead feed them to `bind_rows()` directly.

* `bind_rows()` gains a `.id` argument. When supplied, it creates a
  new column that gives the name of each data frame (#1337, @lionel-).

* `bind_rows()` respects the `ordered` attribute of factors (#1112), and
  does better at comparing `POSIXct`s (#1125). The `tz` attribute is ignored
  when determining if two `POSIXct` vectors are comparable. If the `tz` of
  all inputs is the same, it's used, otherwise its set to `UTC`.

* `data_frame()` always produces a `tbl_df` (#1151, @kevinushey)

* `filter(x, TRUE, TRUE)` now just returns `x` (#1210),
  it doesn't internally modify the first argument (#971), and
  it now works with rowwise data (#1099). It once again works with
  data tables (#906).

* `glimpse()` also prints out the number of variables in addition to the number
  of observations (@ilarischeinin, #988).

* Joins handles matrix columns better (#1230), and can join `Date` objects
  with heterogenous representations (some `Date`s are integers, while other
  are numeric). This also improves `all.equal()` (#1204).

* Fixed `percent_rank()` and `cume_dist()` so that missing values no longer
  affect denominator (#1132).

* `print.tbl_df()` now displays the class for all variables, not just those
  that don't fit on the screen (#1276). It also displays duplicated column
  names correctly (#1159).

* `print.grouped_df()` now tells you how many groups there are.

* `mutate()` can set to `NULL` the first column (used to segfault, #1329) and
  it better protects intermediary results (avoiding random segfaults, #1231).

* `mutate()` on grouped data handles the special case where for the first few
  groups, the result consists of a `logical` vector with only `NA`. This can
  happen when the condition of an `ifelse` is an all `NA` logical vector (#958).

* `mutate.rowwise_df()` handles factors (#886) and correctly handles
  0-row inputs (#1300).

* `n_distinct()` gains an `na_rm` argument (#1052).

* The `Progress` bar used by `do()` now respects global option
  `dplyr.show_progress` (default is TRUE) so you can turn it off globally
  (@jimhester #1264, #1226).

* `summarise()` handles expressions that returning heterogenous outputs,
  e.g. `median()`, which that sometimes returns an integer, and other times a
  numeric (#893).

* `slice()` silently drops columns corresponding to an NA (#1235).

* `ungroup.rowwise_df()` gives a `tbl_df` (#936).

* More explicit duplicated column name error message (#996).

* When "," is already being used as the decimal point (`getOption("OutDec")`),
  use "." as the thousands separator when printing out formatted numbers
  (@ilarischeinin, #988).

## Databases

* `db_query_fields.SQLiteConnection` uses `build_sql` rather than `paste0`
  (#926, @NikNakk)

* Improved handling of `log()` (#1330).

* `n_distinct(x)` is translated to `COUNT(DISTINCT(x))` (@skparkes, #873).

* `print(n = Inf)` now works for remote sources (#1310).

## Hybrid evaluation

* Hybrid evaluation does not take place for objects with a class (#1237).

* Improved `$` handling (#1134).

* Simplified code for `lead()` and `lag()` and make sure they work properly on
  factors (#955). Both respect the `default` argument (#915).

* `mutate` can set to `NULL` the first column (used to segfault, #1329).

* `filter` on grouped data handles indices correctly (#880).

* `sum()` issues a warning about integer overflow (#1108).

# dplyr 0.4.2

This is a minor release containing fixes for a number of crashes and issues identified by R CMD CHECK. There is one new "feature": dplyr no longer complains about unrecognised attributes, and instead just copies them over to the output.

* `lag()` and `lead()` for grouped data were confused about indices and therefore
  produced wrong results (#925, #937). `lag()` once again overrides `lag()`
  instead of just the default method `lag.default()`. This is necessary due to
  changes in R CMD check. To use the lag function provided by another package,
  use `pkg::lag`.

* Fixed a number of memory issues identified by valgrind.

* Improved performance when working with large number of columns (#879).

* Lists-cols that contain data frames now print a slightly nicer summary
  (#1147)

* Set operations give more useful error message on incompatible data frames
  (#903).

* `all.equal()` gives the correct result when `ignore_row_order` is `TRUE`
  (#1065) and `all.equal()` correctly handles character missing values (#1095).

* `bind_cols()` always produces a `tbl_df` (#779).

* `bind_rows()` gains a test for a form of data frame corruption (#1074).

* `bind_rows()` and `summarise()` now handles complex columns (#933).

* Workaround for using the constructor of `DataFrame` on an unprotected object
  (#998)

* Improved performance when working with large number of columns (#879).

# dplyr 0.4.1

* Don't assume that RPostgreSQL is available.

# dplyr 0.4.0

## New features

* `add_rownames()` turns row names into an explicit variable (#639).

* `as_data_frame()` efficiently coerces a list into a data frame (#749).

* `bind_rows()` and `bind_cols()` efficiently bind a list of data frames by
  row or column. `combine()` applies the same coercion rules to vectors
  (it works like `c()` or `unlist()` but is consistent with the `bind_rows()`
  rules).

* `right_join()` (include all rows in `y`, and matching rows in `x`) and
  `full_join()` (include all rows in `x` and `y`) complete the family of
  mutating joins (#96).

* `group_indices()` computes a unique integer id for each group (#771). It
  can be called on a grouped_df without any arguments or on a data frame
  with same arguments as `group_by()`.

## New vignettes

* `vignette("data_frames")` describes dplyr functions that make it easier
  and faster to create and coerce data frames. It subsumes the old `memory`
  vignette.

* `vignette("two-table")` describes how two-table verbs work in dplyr.

## Minor improvements

* `data_frame()` (and `as_data_frame()` & `tbl_df()`) now explicitly
  forbid columns that are data frames or matrices (#775). All columns
  must be either a 1d atomic vector or a 1d list.

* `do()` uses lazyeval to correctly evaluate its arguments in the correct
  environment (#744), and new `do_()` is the SE equivalent of `do()` (#718).
  You can modify grouped data in place: this is probably a bad idea but it's
  sometimes convenient (#737). `do()` on grouped data tables now passes in all
  columns (not all columns except grouping vars) (#735, thanks to @kismsu).
  `do()` with database tables no longer potentially includes grouping
  variables twice (#673). Finally, `do()` gives more consistent outputs when
  there are no rows or no groups (#625).

* `first()` and `last()` preserve factors, dates and times (#509).

* Overhaul of single table verbs for data.table backend. They now all use
  a consistent (and simpler) code base. This ensures that (e.g.) `n()`
  now works in all verbs (#579).

* In `*_join()`, you can now name only those variables that are different between
  the two tables, e.g. `inner_join(x, y, c("a", "b", "c" = "d"))` (#682).
  If non-join columns are the same, dplyr will add `.x` and `.y`
  suffixes to distinguish the source (#655).

* `mutate()` handles complex vectors (#436) and forbids `POSIXlt` results
  (instead of crashing) (#670).

* `select()` now implements a more sophisticated algorithm so if you're
  doing multiples includes and excludes with and without names, you're more
  likely to get what you expect (#644). You'll also get a better error
  message if you supply an input that doesn't resolve to an integer
  column position (#643).

* Printing has received a number of small tweaks. All `print()` methods
  invisibly return their input so you can interleave `print()` statements into a
  pipeline to see interim results. `print()` will column names of 0 row data
  frames (#652), and will never print more 20 rows (i.e.
  `options(dplyr.print_max)` is now 20), not 100 (#710). Row names are no
  never printed since no dplyr method is guaranteed to preserve them (#669).

    `glimpse()` prints the number of observations (#692)

    `type_sum()` gains a data frame method.

* `summarise()` handles list output columns (#832)

* `slice()` works for data tables (#717). Documentation clarifies that
  slice can't work with relational databases, and the examples show
  how to achieve the same results using `filter()` (#720).

* dplyr now requires RSQLite >= 1.0. This shouldn't affect your code
  in any way (except that RSQLite now doesn't need to be attached) but does
  simplify the internals (#622).

* Functions that need to combine multiple results into a single column
  (e.g. `join()`, `bind_rows()` and `summarise()`) are more careful about
  coercion.

    Joining factors with the same levels in the same order preserves the
    original levels (#675). Joining factors with non-identical levels
    generates a warning and coerces to character (#684). Joining a character
    to a factor (or vice versa) generates a warning and coerces to character.
    Avoid these warnings by ensuring your data is compatible before joining.

    `rbind_list()` will throw an error if you attempt to combine an integer and
    factor (#751). `rbind()`ing a column full of `NA`s is allowed and just
    collects the appropriate missing value for the column type being collected
    (#493).

    `summarise()` is more careful about `NA`, e.g. the decision on the result
    type will be delayed until the first non NA value is returned (#599).
    It will complain about loss of precision coercions, which can happen for
    expressions that return integers for some groups and a doubles for others
    (#599).

* A number of functions gained new or improved hybrid handlers: `first()`,
  `last()`, `nth()` (#626), `lead()` & `lag()` (#683), `%in%` (#126). That means
  when you use these functions in a dplyr verb, we handle them in C++, rather
  than calling back to R, and hence improving performance.

    Hybrid `min_rank()` correctly handles `NaN` values (#726). Hybrid
    implementation of `nth()` falls back to R evaluation when `n` is not
    a length one integer or numeric, e.g. when it's an expression (#734).

    Hybrid `dense_rank()`, `min_rank()`, `cume_dist()`, `ntile()`, `row_number()`
    and `percent_rank()` now preserve NAs (#774)

* `filter` returns its input when it has no rows or no columns (#782).

* Join functions keep attributes (e.g. time zone information) from the
  left argument for `POSIXct` and `Date` objects (#819), and only
  only warn once about each incompatibility (#798).

## Bug fixes

* `[.tbl_df` correctly computes row names for 0-column data frames, avoiding
  problems with xtable (#656). `[.grouped_df` will silently drop grouping
  if you don't include the grouping columns (#733).

* `data_frame()` now acts correctly if the first argument is a vector to be
  recycled. (#680 thanks @jimhester)

* `filter.data.table()` works if the table has a variable called "V1" (#615).

* `*_join()` keeps columns in original order (#684).
  Joining a factor to a character vector doesn't segfault (#688).
  `*_join` functions can now deal with multiple encodings (#769),
  and correctly name results (#855).

* `*_join.data.table()` works when data.table isn't attached (#786).

* `group_by()` on a data table preserves original order of the rows (#623).
  `group_by()` supports variables with more than 39 characters thanks to
  a fix in lazyeval (#705). It gives meaningful error message when a variable
  is not found in the data frame (#716).

* `grouped_df()` requires `vars` to be a list of symbols (#665).

* `min(.,na.rm = TRUE)` works with `Date`s built on numeric vectors (#755).

* `rename_()` generic gets missing `.dots` argument (#708).

* `row_number()`, `min_rank()`, `percent_rank()`, `dense_rank()`, `ntile()` and
  `cume_dist()` handle data frames with 0 rows (#762). They all preserve
  missing values (#774). `row_number()` doesn't segfault when giving an external
  variable with the wrong number of variables (#781).

* `group_indices` handles the edge case when there are no variables (#867).

* Removed bogus `NAs introduced by coercion to integer range` on 32-bit Windows (#2708).

# dplyr 0.3.0.1

* Fixed problem with test script on Windows.

# dplyr 0.3

## New functions

* `between()` vector function efficiently determines if numeric values fall
  in a range, and is translated to special form for SQL (#503).

* `count()` makes it even easier to do (weighted) counts (#358).

* `data_frame()` by @kevinushey is a nicer way of creating data frames.
  It never coerces column types (no more `stringsAsFactors = FALSE`!),
  never munges column names, and never adds row names. You can use previously
  defined columns to compute new columns (#376).

* `distinct()` returns distinct (unique) rows of a tbl (#97). Supply
  additional variables to return the first row for each unique combination
  of variables.

* Set operations, `intersect()`, `union()` and `setdiff()` now have methods
  for data frames, data tables and SQL database tables (#93). They pass their
  arguments down to the base functions, which will ensure they raise errors if
  you pass in two many arguments.

* Joins (e.g. `left_join()`, `inner_join()`, `semi_join()`, `anti_join()`)
  now allow you to join on different variables in `x` and `y` tables by
  supplying a named vector to `by`. For example, `by = c("a" = "b")` joins
  `x.a` to `y.b`.

* `n_groups()` function tells you how many groups in a tbl. It returns
  1 for ungrouped data. (#477)

* `transmute()` works like `mutate()` but drops all variables that you didn't
  explicitly refer to (#302).

* `rename()` makes it easy to rename variables - it works similarly to
  `select()` but it preserves columns that you didn't otherwise touch.

* `slice()` allows you to selecting rows by position (#226). It includes
  positive integers, drops negative integers and you can use expression like
  `n()`.

## Programming with dplyr (non-standard evaluation)

* You can now program with dplyr - every function that does non-standard
  evaluation (NSE) has a standard evaluation (SE) version ending in `_`.
  This is powered by the new lazyeval package which provides all the tools
  needed to implement NSE consistently and correctly.

* See `vignette("nse")` for full details.

* `regroup()` is deprecated. Please use the more flexible `group_by_()`
  instead.

* `summarise_each_q()` and `mutate_each_q()` are deprecated. Please use
  `summarise_each_()` and `mutate_each_()` instead.

* `funs_q` has been replaced with `funs_`.

## Removed and deprecated features

* `%.%` has been deprecated: please use `%>%` instead. `chain()` is
  defunct. (#518)

* `filter.numeric()` removed. Need to figure out how to reimplement with
  new lazy eval system.

* The `Progress` refclass is no longer exported to avoid conflicts with shiny.
  Instead use `progress_estimated()` (#535).

* `src_monetdb()` is now implemented in MonetDB.R, not dplyr.

* `show_sql()` and `explain_sql()` and matching global options `dplyr.show_sql`
  and `dplyr.explain_sql` have been removed. Instead use `show_query()` and
  `explain()`.

## Minor improvements and bug fixes

* Main verbs now have individual documentation pages (#519).

* `%>%` is simply re-exported from magrittr, instead of creating a local copy
  (#496, thanks to @jimhester)

* Examples now use `nycflights13` instead of `hflights` because it the variables
  have better names and there are a few interlinked tables (#562). `Lahman` and
  `nycflights13` are (once again) suggested packages. This means many examples
  will not work unless you explicitly install them with
  `install.packages(c("Lahman", "nycflights13"))` (#508). dplyr now depends on
  Lahman 3.0.1. A number of examples have been updated to reflect modified
  field names (#586).

* `do()` now displays the progress bar only when used in interactive prompts
  and not when knitting (#428, @jimhester).

* `glimpse()` now prints a trailing new line (#590).

* `group_by()` has more consistent behaviour when grouping by constants:
  it creates a new column with that value (#410). It renames grouping
  variables (#410). The first argument is now `.data` so you can create
  new groups with name x (#534).

* Now instead of overriding `lag()`, dplyr overrides `lag.default()`,
  which should avoid clobbering lag methods added by other packages.
  (#277).

* `mutate(data, a = NULL)` removes the variable `a` from the returned
  dataset (#462).

* `trunc_mat()` and hence `print.tbl_df()` and friends gets a `width` argument
  to control the default output width. Set `options(dplyr.width = Inf)` to
  always show all columns (#589).

* `select()` gains `one_of()` selector: this allows you to select variables
  provided by a character vector (#396). It fails immediately if you give an
  empty pattern to `starts_with()`,  `ends_with()`, `contains()` or `matches()`
  (#481, @leondutoit). Fixed buglet in `select()` so that you can now create
  variables called `val` (#564).

* Switched from RC to R6.

* `tally()` and `top_n()` work consistently: neither accidentally
  evaluates the the `wt` param. (#426, @mnel)

* `rename` handles grouped data (#640).

## Minor improvements and bug fixes by backend

### Databases

* Correct SQL generation for `paste()` when used with the collapse parameter
  targeting a Postgres database. (@rbdixon, #1357)

* The db backend system has been completely overhauled in order to make
  it possible to add backends in other packages, and to support a much
  wider range of databases. See `vignette("new-sql-backend")` for instruction
  on how to create your own (#568).

* `src_mysql()` gains a method for `explain()`.

* When `mutate()` creates a new variable that uses a window function,
  automatically wrap the result in a subquery (#484).

* Correct SQL generation for `first()` and `last()` (#531).

* `order_by()` now works in conjunction with window functions in databases
  that support them.

### Data frames/`tbl_df`

* All verbs now understand how to work with `difftime()` (#390) and
  `AsIs` (#453) objects. They all check that colnames are unique (#483), and
  are more robust when columns are not present (#348, #569, #600).

* Hybrid evaluation bugs fixed:

    * Call substitution stopped too early when a sub expression contained a
      `$` (#502).

    * Handle `::` and `:::` (#412).

    * `cumany()` and `cumall()` properly handle `NA` (#408).

    * `nth()` now correctly preserve the class when using dates, times and
      factors (#509).

    * no longer substitutes within `order_by()` because `order_by()` needs to do
      its own NSE (#169).

* `[.tbl_df` always returns a tbl_df (i.e. `drop = FALSE` is the default)
  (#587, #610). `[.grouped_df` preserves important output attributes (#398).

* `arrange()` keeps the grouping structure of grouped data (#491, #605),
  and preserves input classes (#563).

* `contains()` accidentally matched regular expressions, now it passes
  `fixed = TRUE` to `grep()` (#608).

* `filter()` asserts all variables are white listed (#566).

* `mutate()` makes a `rowwise_df` when given a `rowwise_df` (#463).

* `rbind_all()` creates `tbl_df` objects instead of raw `data.frame`s.

* If `select()` doesn't match any variables, it returns a 0-column data frame,
  instead of the original (#498). It no longer fails when if some columns
  are not named (#492)

* `sample_n()` and `sample_frac()` methods for data.frames exported.
  (#405, @alyst)

* A grouped data frame may have 0 groups (#486). Grouped df objects
  gain some basic validity checking, which should prevent some crashes
  related to corrupt `grouped_df` objects made by `rbind()` (#606).

* More coherence when joining columns of compatible but different types,
  e.g. when joining a character vector and a factor (#455),
  or a numeric and integer (#450)

* `mutate()` works for on zero-row grouped data frame, and
  with list columns (#555).

* `LazySubset` was confused about input data size (#452).

* Internal `n_distinct()` is stricter about it's inputs: it requires one symbol
  which must be from the data frame (#567).

* `rbind_*()` handle data frames with 0 rows (#597). They fill character
  vector columns with `NA` instead of blanks (#595).  They work with
  list columns (#463).

* Improved handling of encoding for column names (#636).

* Improved handling of hybrid evaluation re $ and @ (#645).

### Data tables

* Fix major omission in `tbl_dt()` and `grouped_dt()` methods - I was
  accidentally doing a deep copy on every result :(

* `summarise()` and `group_by()` now retain over-allocation when working with
  data.tables (#475, @arunsrinivasan).

* joining two data.tables now correctly dispatches to data table methods,
  and result is a data table (#470)

### Cubes

* `summarise.tbl_cube()` works with single grouping variable (#480).

# dplyr 0.2

## Piping

dplyr now imports `%>%` from magrittr (#330). I recommend that you use this instead of `%.%` because it is easier to type (since you can hold down the shift key) and is more flexible. With you `%>%`, you can control which argument on the RHS recieves the LHS by using the pronoun `.`. This makes `%>%` more useful with base R functions because they don't always take the data frame as the first argument. For example you could pipe `mtcars` to `xtabs()` with:

    mtcars %>% xtabs( ~ cyl + vs, data = .)

Thanks to @smbache for the excellent magrittr package. dplyr only provides `%>%` from magrittr, but it contains many other useful functions. To use them, load `magrittr` explicitly: `library(magrittr)`. For more details, see `vignette("magrittr")`.

`%.%` will be deprecated in a future version of dplyr, but it won't happen for a while. I've also deprecated `chain()` to encourage a single style of dplyr usage: please use `%>%` instead.

## Do

`do()` has been completely overhauled. There are now two ways to use it, either with multiple named arguments or a single unnamed arguments. `group_by()` + `do()` is equivalent to `plyr::dlply`, except it always returns a data frame.

If you use named arguments, each argument becomes a list-variable in the output. A list-variable can contain any arbitrary R object so it's particularly well suited for storing models.

    library(dplyr)
    models <- mtcars %>% group_by(cyl) %>% do(lm = lm(mpg ~ wt, data = .))
    models %>% summarise(rsq = summary(lm)$r.squared)

If you use an unnamed argument, the result should be a data frame. This allows you to apply arbitrary functions to each group.

    mtcars %>% group_by(cyl) %>% do(head(., 1))

Note the use of the `.` pronoun to refer to the data in the current group.

`do()` also has an automatic progress bar. It appears if the computation takes longer than 5 seconds and lets you know (approximately) how much longer the job will take to complete.

## New verbs

dplyr 0.2 adds three new verbs:

* `glimpse()` makes it possible to see all the columns in a tbl,
  displaying as much data for each variable as can be fit on a single line.

* `sample_n()` randomly samples a fixed number of rows from a tbl;
  `sample_frac()` randomly samples a fixed fraction of rows. Only works
  for local data frames and data tables (#202).

* `summarise_each()` and `mutate_each()` make it easy to apply one or more
  functions to multiple columns in a tbl (#178).

## Minor improvements

* If you load plyr after dplyr, you'll get a message suggesting that you
  load plyr first (#347).

* `as.tbl_cube()` gains a method for matrices (#359, @paulstaab)

* `compute()` gains `temporary` argument so you can control whether the
  results are temporary or permanent (#382, @cpsievert)

* `group_by()` now defaults to `add = FALSE` so that it sets the grouping
  variables rather than adding to the existing list. I think this is how
  most people expected `group_by` to work anyway, so it's unlikely to
  cause problems (#385).

* Support for [MonetDB](http://www.monetdb.org) tables with `src_monetdb()`
  (#8, thanks to @hannesmuehleisen).

* New vignettes:

    * `memory` vignette which discusses how dplyr minimises memory usage
      for local data frames (#198).

    *  `new-sql-backend` vignette which discusses how to add a new
       SQL backend/source to dplyr.

* `changes()` output more clearly distinguishes which columns were added or
  deleted.

* `explain()` is now generic.

* dplyr is more careful when setting the keys of data tables, so it never
  accidentally modifies an object that it doesn't own. It also avoids
  unnecessary key setting which negatively affected performance.
  (#193, #255).

* `print()` methods for `tbl_df`, `tbl_dt` and `tbl_sql` gain `n` argument to
  control the number of rows printed (#362). They also works better when you have
  columns containing lists of complex objects.

* `row_number()` can be called without arguments, in which case it returns
  the same as `1:n()` (#303).

* `"comment"` attribute is allowed (white listed) as well as names (#346).

* hybrid versions of `min`, `max`, `mean`, `var`, `sd` and `sum`
  handle the `na.rm` argument (#168). This should yield substantial
  performance improvements for those functions.

* Special case for call to `arrange()` on a grouped data frame with no arguments. (#369)

## Bug fixes

* Code adapted to Rcpp > 0.11.1

* internal `DataDots` class protects against missing variables in verbs (#314),
  including the case where `...` is missing. (#338)

* `all.equal.data.frame` from base is no longer bypassed. we now have
  `all.equal.tbl_df` and `all.equal.tbl_dt` methods (#332).

* `arrange()` correctly handles NA in numeric vectors (#331) and 0 row
  data frames (#289).

* `copy_to.src_mysql()` now works on windows (#323)

* `*_join()` doesn't reorder column names (#324).

* `rbind_all()` is stricter and only accepts list of data frames (#288)

* `rbind_*` propagates time zone information for `POSIXct` columns (#298).

* `rbind_*` is less strict about type promotion. The numeric `Collecter` allows
  collection of integer and logical vectors. The integer `Collecter` also collects
  logical values (#321).

* internal `sum` correctly handles integer (under/over)flow (#308).

* `summarise()` checks consistency of outputs (#300) and drops `names`
  attribute of output columns (#357).

* join functions throw error instead of crashing when there are no common
  variables between the data frames, and also give a better error message when
  only one data frame has a by variable (#371).

* `top_n()` returns `n` rows instead of `n - 1` (@leondutoit, #367).

* SQL translation always evaluates subsetting operators (`$`, `[`, `[[`)
  locally. (#318).

* `select()` now renames variables in remote sql tbls (#317) and
  implicitly adds grouping variables (#170).

* internal `grouped_df_impl` function errors if there are no variables to group by (#398).

* `n_distinct` did not treat NA correctly in the numeric case #384.

* Some compiler warnings triggered by -Wall or -pedantic have been eliminated.

* `group_by` only creates one group for NA (#401).

* Hybrid evaluator did not evaluate expression in correct environment (#403).

# dplyr 0.1.3

## Bug fixes

* `select()` actually renames columns in a data table (#284).

* `rbind_all()` and `rbind_list()` now handle missing values in factors (#279).

* SQL joins now work better if names duplicated in both x and y tables (#310).

* Builds against Rcpp 0.11.1

* `select()` correctly works with the vars attribute (#309).

* Internal code is stricter when deciding if a data frame is grouped (#308):
  this avoids a number of situations which previously caused problems.

* More data frame joins work with missing values in keys (#306).

# dplyr 0.1.2

## New features

* `select()` is substantially more powerful. You can use named arguments to
  rename existing variables, and new functions `starts_with()`, `ends_with()`,
  `contains()`, `matches()` and `num_range()` to select variables based on
  their names. It now also makes a shallow copy, substantially reducing its
  memory impact (#158, #172, #192, #232).

* `summarize()` added as alias for `summarise()` for people from countries
  that don't don't spell things correctly ;) (#245)

## Bug fixes

* `filter()` now fails when given anything other than a logical vector, and
  correctly handles missing values (#249). `filter.numeric()` proxies
  `stats::filter()` so you can continue to use `filter()` function with
  numeric inputs (#264).

* `summarise()` correctly uses newly created variables (#259).

* `mutate()` correctly propagates attributes (#265) and `mutate.data.frame()`
  correctly mutates the same variable repeatedly (#243).

* `lead()` and `lag()` preserve attributes, so they now work with
  dates, times and factors (#166).

* `n()` never accepts arguments (#223).

* `row_number()` gives correct results (#227).

* `rbind_all()` silently ignores data frames with 0 rows or 0 columns (#274).

* `group_by()` orders the result (#242). It also checks that columns
  are of supported types (#233, #276).

* The hybrid evaluator did not handle some expressions correctly, for
  example in `if(n() > 5) 1 else 2` the subexpression `n()` was not
  substituted correctly. It also correctly processes `$` (#278).

* `arrange()` checks that all columns are of supported types (#266). It also
  handles list columns (#282).

* Working towards Solaris compatibility.

* Benchmarking vignette temporarily disabled due to microbenchmark
  problems reported by BDR.

# dplyr 0.1.1

## Improvements

* new `location()` and `changes()` functions which provide more information
  about how data frames are stored in memory so that you can see what
  gets copied.

* renamed `explain_tbl()` to `explain()` (#182).

* `tally()` gains `sort` argument to sort output so highest counts
  come first (#173).

* `ungroup.grouped_df()`, `tbl_df()`, `as.data.frame.tbl_df()` now only
  make shallow copies of their inputs (#191).

* The `benchmark-baseball` vignette now contains fairer (including grouping
  times) comparisons with `data.table`. (#222)

## Bug fixes

* `filter()` (#221) and `summarise()` (#194) correctly propagate attributes.

* `summarise()` throws an error when asked to summarise an unknown variable
  instead of crashing (#208).

* `group_by()` handles factors with missing values (#183).

* `filter()` handles scalar results (#217) and better handles scoping, e.g.
  `filter(., variable)` where `variable` is defined in the function that calls
  `filter`. It also handles `T` and `F` as aliases to `TRUE` and `FALSE`
  if there are no `T` or `F` variables in the data or in the scope.

* `select.grouped_df` fails when the grouping variables are not included
  in the selected variables (#170)

* `all.equal.data.frame()` handles a corner case where the data frame has
  `NULL` names (#217)

* `mutate()` gives informative error message on unsupported types (#179)

* dplyr source package no longer includes pandas benchmark, reducing
  download size from 2.8 MB to 0.5 MB.<|MERGE_RESOLUTION|>--- conflicted
+++ resolved
@@ -1,11 +1,9 @@
 # dplyr (development version)
 
-<<<<<<< HEAD
 * A rowwise `mutate()` now automatically unlists list-columns containing 
   length 1 vectors (#6302).
-=======
+
 * `arrange()` now correctly ignores `NULL` inputs (#6193).
->>>>>>> 864fdc33
 
 * `*_join()` now error if you supply them with additional arguments that
   aren't used (#6228).
