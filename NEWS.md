# dplyr 0.9.0 (in development)

<<<<<<< HEAD
* The scoped helpers (all functions ending in `_if`, `_at`, or `_all`) have
  been superseded by `across()`. This dramatically reduces the API surface for 
  dplyr, while at the same providing providing a more flexible and less 
  error-prone interface (#4769).
=======
* `mutate()` and `summarise()` create multiple columns from a single expression
  if you return a data frame (#2326).

* `summarise()` can create summaries of greater than length 1 if you use a
  summary function that returns multiple values.
>>>>>>> dd260ba2

* `rowwise()` is no longer questioning; we now understand that it's an
  important tool when you don't have vectorised code. It now also allows you to
  specify additional variables that should be preserved in the output when 
  summarising (#4723). The rowwise-ness is preserved by all operations;
  you need to explicit drop it with `as_tibble()` or `group_by()`.

* New, experimental, `condense()` makes it easy to create and use list-columns.
  It is similar to `summarise()` but it always returns a single row per group
  and it wraps each new column in a list. It returns a `rowwise` tibble so you 
  can work with list-columns without having to manually vectorise your code 
  with purrr map functions (#4723).

* `do()` is deprecated in favour of either `condense()` or `summarise()`
  depending on whether you were using the named or unnamed form.

* `all_equal()` is questioning; it solves a problem that no longer seems 
  important.

* New, experimental, `with_groups()` makes it easy to temporarily group or
  ungroup (#4711).

* dplyr now has a rudimentary, experimental, and stop-gap, extension mechanism
  documented in `?dplyr_extending`

* The implementation of all verbs has been carefully thought through. This 
  mostly makes implementation simpler but should hopefully increase consistency,
  and also makes it easier to adapt to dplyr to new data structures in the 
  new future. Pragmatically, the biggest difference for most people will be
  that each verb documents its return value in terms of rows, columns, groups,
  and data frame attributes.
  
* Row names are now preserved when working with data frames.

* `count()` and `add_count()` now preserve the type of the input (#4086).

* `add_count(drop = )` is deprecated because it didn't actually affect
  the output.

* `full_join()` gains keep argument so that you can optionally choose to 
  keep both sets of join keys (#4589). This is useful when you want to
  figure out which rows were missing from either side.

* Join functions can now perform a cross-join by specifying `by = character()`
  (#4206.)

* `filter()` and `summarise()` give better error messages. 

* Zero-arg `group_indices()` is deprecated; instead use `cur_group_id()`.

* Experimental `df %>% group_keys(x)` is deprecated, instead do grouping first
  yourself. `df %>% group_indices(x)` is also deprecated similarly.

* `groups()` now returns `list()` for ungrouped data; previously it returned
  `NULL` which was type-unstable (when there are groups it returns a list
  of symbols).

* The `.dots` argument to `group_by()`/`group_by_prepare()` is deprecated; 
  please use `!!!` instead (#4734).

* `select()` and `rename()` use the latest version of the tidyselect interface.
  Practically, this means that you can now combine selections using Boolean
  logic (i.e. `!`, `&` and `|`), and use predicate functions 
  (e.g. `is.character`) to select variables by type (#4680). It also makes
  it possible to use `select()` and `rename()` to repair data frames with
  duplicated names (#4615) and prevents you from accidentally introducing
  duplicate names (#4643).

* `mutate()` and `summarise()` can now modify grouping variables (#4709).

* Grouped data frames now have `names<-`, `[[<-`, `[<-` and `$<-` methods that
  re-generate the underlying grouping. Note that modifying grouping variables 
  in multiple steps (i.e. `df$grp1 <- 1; df$grp2 <- 1`) will be inefficient
  since the data frame will be regrouped after each modification.

* `[.grouped_df` now regroups to respect any grouping columns that have
  been removed (#4708).

* `as.tbl()` and `tbl_df()` have been formally deprecated.
  Please use `as_tibble()` instead.
  
* `add_rownames()` has been deprecated. Please use 
  `tibble::rownames_to_column()` instead.
  
* `src_local()` has been deprecated; it was part of an approach to testing
  dplyr backends that didn't pan out.

* `group_by(..., .add = TRUE)` replaces `group_by(..., add = TRUE)`,
  with a deprecation message. The old argument name was a mistake because
  it prevents you from creating a new grouping var called `add` and
  it violates our naming conventions (#4137).

* All deprecations now use the [lifecycle](https://lifecycle.r-lib.org), 
  that means by default you'll only see a deprecation warning once per session,
  and you can control with `options(lifecycle_verbosity = x)` where
  `x` is one of NULL, "quiet", "warning", and "error".

* `id()`, deprecated in dplyr 0.5.0, is now defunct.

* `failwith()` which was deprecated in 0.7.0 is now defunct.

* `sample_n()` and `sample_frac()` have been retired in favour of new 
  `slice_sample()`. See `?sample_n` for details about why, and for examples
  converting from old to new usage.

* `top_n()` has been retired in favour of `slice_min()`/`slice_max()`. See
  `?top_n` for details about why, and how to convert old to new usage (#4494).

* `slice()` gains a new set of helpers:

  * `slice_head()` and `slice_tail()` select the first and last rows, like
    `head()` and `tail()`, but return `n` rows _per group_.
    
  * `slice_sample()` randomly selects rows, taking over from `sample_frac()` 
     and `sample_n()`.
  
  * `slice_min()` and `slice_max()` select the rows with the minimum or 
    maximum values of a variable, taking over from the confusing `top_n()`.
    
* `transmute()` now preserves order of input variables (#4693).

* `bench_tbls()`, `compare_tbls()`, `compare_tbls2()`, `eval_tbls()` and 
  `eval_tbls2()` are now deprecated. That were only used in a handful of 
  packages, and we now believe that you're better off performing comparisons 
  more directly (#4675).
  
* `distinct()` errors if you request it use variables that don't exist
  (this was previously a warning) (#4656).

* `tally()` and `count()` now error if the default output `name` (n), already
  exists in the data frame. You'll now need to specify it yourself; this 
  replaces the existing ad hoc approach which used `nn`, `nnn` etc.
  If you supply an explicit `name`, it will override an existing column
  with that name (#4284).

* `order_by()` gives an informative hint if you accidentally call it instead
  of `arrange()` #3357.

* `filter()` handles data frame results when all columns are logical vectors
  by reducing them with `&` (#4678). In particular this means `across()` can 
  be used in `filter()`. `filter()` gains better error messages with more 
  information. 

* `ungroup()` can now selectively remove grouping variables (#3760).

* `pull()` can now return named vectors by specifying an additional column name
  (@ilarischeinin, #4102).
  
* New function `across()` that can be used inside `summarise()` or `mutate()` 
  to apply a function (or a set of functions) to a selection of columns. 

* dplyr no longer provides a `all.equal.tbl_df()` method. It never should have
  done so in the first place because it owns neither the generic nor the class.
  It also provided a problematic implementation because, by default, it 
  ignored the order of the rows and the columns which is usually important.
  This is likely to cause new test failures in downstream packages; but on
  the whole we believe those failures to either reflect unexpected behaviour
  or tests that need to be strengthened (#2751).

* `tbl_cube()` and `nasa` have been pulled out into a separate cubelyr package 
  (#4429).

* `funs()` is deprecated and now issues a warning on first use (#3932).

* `starwars` dataset now does a better job of separating biological sex from
  gender identity. The previous `gender` column has been renamed to `sex`,
  since it actually describes the individual's biological sex. A new `gender`
  column encodes the actual gender identity using other information about
  the Star Wars universe (@MeganBeckett, #4456).
  
* `group_keys.rowwise_df()` gives a 0 column data frame with n() rows. 

* `combine()` is soft deprecated.

* `location()` and `changes()` are soft deprecated, please use functions from 
  the lobstr package. 

* `group_map()` is now a generic (#4576).

* The first argument of `group_map()`, `group_modify()` and `group_walk()`
  has been changed to `.data` for consistency with other generics.

* dplyr dropped its two heaviest dependencies: Rcpp and BH. This should make
  it considerably easier and faster to build from source.
  
* The implementation of all dplyr verbs have been changed to use primitives
  provided by the vctrs package. This makes it easier to add support for 
  new types of vector, radically simplifies the implementation, and makes
  all dplyr verbs more consistent.

# dplyr 0.8.4 (development version)

* Better performance for extracting slices of factors and ordered factors (#4501).

* `group_by()` uses hashing from the `vctrs` package. 

* `group_by()` does not create an arbitrary NA group when grouping by factors with `drop = TRUE` (#4460).

* `rbind_all()` and `rbind_list()` have been removed (@bjungbogati, #4433).

* `dr_dplyr()` has been removed as it is no longer needed (#4433, @smwindecker).

* `rename_at()` and `rename_all()` call the function with a simple character vector, not a `dplyr_sel_vars` (#4459). 

* `select_vars()`, `rename_vars()`, `select_var()`, `current_vars()` are now deprecated (@perezp44, #4432)

* `group_modify()` works with additional arguments (@billdenney and @cderv, #4509)

* `src_tbls()` accepts `...` arguments (#4485, @ianmcook). This could be a breaking change for some dplyr backend packages that implement `src_tbls()`.

# dplyr 0.8.3 (2019-07-04)

* Fixed performance regression introduced in version 0.8.2 (#4458). 

# dplyr 0.8.2 (2019-06-28)

## New functions

* `top_frac(data, proportion)` is a shorthand for `top_n(data, proportion * n())` (#4017).  

## colwise changes

* Using quosures in colwise verbs is deprecated (#4330).

* Updated `distinct_if()`, `distinct_at()` and `distinct_all()` to include `.keep_all` argument (@beansrowning, #4343).

* `rename_at()` handles empty selection (#4324). 

* `*_if()` functions correctly handle columns with special names (#4380).

* colwise functions support constants in formulas (#4374). 

## Hybrid evaluation changes

* hybrid rank functions correctly handle NA (#4427). 

* `first()`, `last()` and `nth()` hybrid version handles factors (#4295).

## Minor changes

* `top_n()` quotes its `n` argument, `n` no longer needs to be constant for all groups (#4017).  

* `tbl_vars()` keeps information on grouping columns by returning a `dplyr_sel_vars` object (#4106). 

* `group_split()` always sets the `ptype` attribute, which make it more robust in the case where there
  are 0 groups. 

* `group_map()` and `group_modify()` work in the 0 group edge case (#4421)

* `select.list()` method added so that `select()` does not dispatch on lists (#4279). 

* `view()` is reexported from tibble (#4423). 

* `group_by()` puts NA groups last in character vectors (#4227).

* `arrange()` handles integer64 objects (#4366). 

* `summarise()` correctly resolves summarised list columns (#4349). 

# dplyr 0.8.1 (2019-05-14)

## Breaking changes

* `group_modify()` is the new name of the function previously known as `group_map()`

## New functions

* `group_map()` now only calls the function on each group and return a list. 

* `group_by_drop_default()`, previously known as `dplyr:::group_drops()` is exported (#4245).

## Minor changes

* Lists of formulas passed to colwise verbs are now automatically named.

* `group_by()` does a shallow copy even in the no groups case (#4221).

* Fixed `mutate()` on rowwise data frames with 0 rows (#4224).

* Fixed handling of bare formulas in colwise verbs (#4183).

* Fixed performance of `n_distinct()` (#4202). 

* `group_indices()` now ignores empty groups by default for `data.frame`, which is
  consistent with the default of `group_by()` (@yutannihilation, #4208). 

* Fixed integer overflow in hybrid `ntile()` (#4186). 

* colwise functions `summarise_at()` ... can rename vars in the case of multiple functions (#4180).

* `select_if()` and `rename_if()` handle logical vector predicate (#4213). 

* hybrid `min()` and `max()` cast to integer when possible (#4258).

* `bind_rows()` correctly handles the cases where there are multiple consecutive `NULL` (#4296). 

* Support for R 3.1.* has been dropped. The minimal R version supported is now 3.2.0. 
  https://www.tidyverse.org/articles/2019/04/r-version-support/

* `rename_at()` handles empty selection (#4324). 

# dplyr 0.8.0.1 (2019-02-15)

* Fixed integer C/C++ division, forced released by CRAN (#4185). 

# dplyr 0.8.0 (2019-02-14)

## Breaking changes

* The error `could not find function "n"` or the warning 
  ```Calling `n()` without importing or prefixing it is deprecated, use `dplyr::n()` ``` 
  
  indicates when functions like `n()`, `row_number()`, ... are not imported or prefixed. 
  
  The easiest fix is to import dplyr with `import(dplyr)` in your `NAMESPACE` or
  `#' @import dplyr` in a roxygen comment, alternatively such functions can be 
  imported selectively as any other function with `importFrom(dplyr, n)` in the 
  `NAMESPACE` or `#' @importFrom dplyr n` in a roxygen comment. The third option is 
  to prefix them, i.e. use `dplyr::n()`
   
* If you see `checking S3 generic/method consistency` in R CMD check for your 
  package, note that : 
  
  - `sample_n()` and `sample_frac()` have gained `...`
  - `filter()` and `slice()` have gained `.preserve`
  - `group_by()` has gained `.drop`

* ```Error: `.data` is a corrupt grouped_df, ...```  signals code that makes 
  wrong assumptions about the internals of a grouped data frame. 

## New functions

* New selection helpers `group_cols()`. It can be called in selection contexts
  such as `select()` and matches the grouping variables of grouped tibbles.

* `last_col()` is re-exported from tidyselect (#3584). 

* `group_trim()` drops unused levels of factors that are used as grouping variables. 

* `nest_join()` creates a list column of the matching rows. `nest_join()` + `tidyr::unnest()` 
   is equivalent to `inner_join`  (#3570). 

    ```r
    band_members %>% 
      nest_join(band_instruments)
    ```
    
* `group_nest()` is similar to `tidyr::nest()` but focusing on the variables to nest by 
  instead of the nested columns. 
 
    ```r
    starwars %>%
      group_by(species, homeworld) %>% 
      group_nest()
      
    starwars %>%
      group_nest(species, homeworld)
    ```
    
* `group_split()` is similar to `base::split()` but operating on existing groups when 
  applied to a grouped data frame, or subject to the data mask on ungrouped data frames

    ```r
    starwars %>%
      group_by(species, homeworld) %>%   
      group_split()
    
    starwars %>%
      group_split(species, homeworld)
    ```
    
* `group_map()` and `group_walk()` are purrr-like functions to iterate on groups 
  of a grouped data frame, jointly identified by the data subset (exposed as `.x`) and the 
  data key (a one row tibble, exposed as `.y`). `group_map()` returns a grouped data frame that 
  combines the results of the function, `group_walk()` is only used for side effects and returns 
  its input invisibly. 
  
  ```r
  mtcars %>%
    group_by(cyl) %>%
    group_map(~ head(.x, 2L))
  ```

* `distinct_prepare()`, previously known as `distinct_vars()` is exported. This is mostly useful for
  alternative backends (e.g. `dbplyr`). 

## Major changes

* `group_by()` gains the `.drop` argument. When set to `FALSE` the groups are generated 
  based on factor levels, hence some groups may be empty (#341). 

    ```r
    # 3 groups
    tibble(
      x = 1:2, 
      f = factor(c("a", "b"), levels = c("a", "b", "c"))
    ) %>% 
      group_by(f, .drop = FALSE)
      
    # the order of the grouping variables matter
    df <- tibble(
      x = c(1,2,1,2), 
      f = factor(c("a", "b", "a", "b"), levels = c("a", "b", "c"))
    )
    df %>% group_by(f, x, .drop = FALSE)
    df %>% group_by(x, f, .drop = FALSE)
    ```
    
  The default behaviour drops the empty groups as in the previous versions. 
  
  ```r
  tibble(
      x = 1:2, 
      f = factor(c("a", "b"), levels = c("a", "b", "c"))
    ) %>% 
      group_by(f)
  ```

* `filter()` and `slice()` gain a `.preserve` argument to control which groups it should keep. The default 
  `filter(.preserve = FALSE)` recalculates the grouping structure based on the resulting data, 
  otherwise it is kept as is.

    ```r
    df <- tibble(
      x = c(1,2,1,2), 
      f = factor(c("a", "b", "a", "b"), levels = c("a", "b", "c"))
    ) %>% 
      group_by(x, f, .drop = FALSE)
    
    df %>% filter(x == 1)
    df %>% filter(x == 1, .preserve = TRUE)
    ```

* The notion of lazily grouped data frames have disappeared. All dplyr verbs now recalculate 
  immediately the grouping structure, and respect the levels of factors. 

* Subsets of columns now properly dispatch to the `[` or `[[` method when the column 
  is an object (a vector with a class) instead of making assumptions on how the 
  column should be handled. The `[` method must handle integer indices, including 
  `NA_integer_`, i.e. `x[NA_integer_]` should produce a vector of the same class
  as `x` with whatever represents a missing value.  

## Minor changes

* `tally()` works correctly on non-data frame table sources such as `tbl_sql` (#3075).

* `sample_n()` and `sample_frac()` can use `n()` (#3527)

* `distinct()` respects the order of the variables provided (#3195, @foo-bar-baz-qux)
  and handles the 0 rows and 0 columns special case (#2954).

* `combine()` uses tidy dots (#3407).

* `group_indices()` can be used without argument in expressions in verbs (#1185).

* Using `mutate_all()`, `transmute_all()`, `mutate_if()` and `transmute_if()`
  with grouped tibbles now informs you that the grouping variables are
  ignored. In the case of the `_all()` verbs, the message invites you to use
  `mutate_at(df, vars(-group_cols()))` (or the equivalent `transmute_at()` call)
  instead if you'd like to make it explicit in your code that the operation is
  not applied on the grouping variables.

* Scoped variants of `arrange()` respect the `.by_group` argument (#3504).

* `first()` and `last()` hybrid functions fall back to R evaluation when given no arguments (#3589). 

* `mutate()` removes a column when the expression evaluates to `NULL` for all groups (#2945).

* grouped data frames support `[, drop = TRUE]` (#3714). 

* New low-level constructor `new_grouped_df()` and validator `validate_grouped_df` (#3837). 

* `glimpse()` prints group information on grouped tibbles (#3384).

* `sample_n()` and `sample_frac()` gain `...` (#2888). 

* Scoped filter variants now support functions and purrr-like lambdas:

  ```r
  mtcars %>% filter_at(vars(hp, vs), ~ . %% 2 == 0)
  ```

## Lifecycle

* `do()`, `rowwise()` and `combine()` are questioning (#3494). 

* `funs()` is soft-deprecated and will start issuing warnings in a future version.

## Changes to column wise functions

* Scoped variants for `distinct()`: `distinct_at()`, `distinct_if()`, `distinct_all()` (#2948).

* `summarise_at()` excludes the grouping variables (#3613). 

* `mutate_all()`, `mutate_at()`, `summarise_all()` and `summarise_at()` handle utf-8 names (#2967).

## Performance

* R expressions that cannot be handled with native code are now evaluated with
  unwind-protection when available (on R 3.5 and later). This improves the
  performance of dplyr on data frames with many groups (and hence many
  expressions to evaluate). We benchmarked that computing a grouped average is
  consistently twice as fast with unwind-protection enabled.

  Unwind-protection also makes dplyr more robust in corner cases because it
  ensures the C++ destructors are correctly called in all circumstances
  (debugger exit, captured condition, restart invokation).

* `sample_n()` and `sample_frac()` gain `...` (#2888). 
* Improved performance for wide tibbles (#3335).

* Faster hybrid `sum()`, `mean()`, `var()` and `sd()` for logical vectors (#3189).

* Hybrid version of `sum(na.rm = FALSE)` exits early when there are missing values. 
  This considerably improves performance when there are missing values early in the vector (#3288). 

* `group_by()` does not trigger the additional `mutate()` on simple uses of the `.data` pronoun (#3533). 

## Internal

* The grouping metadata of grouped data frame has been reorganized in a single tidy tibble, that can be accessed
  with the new `group_data()` function. The grouping tibble consists of one column per grouping variable, 
  followed by a list column of the (1-based) indices of the groups. The new `group_rows()` function retrieves
  that list of indices (#3489). 
  
    ```r
    # the grouping metadata, as a tibble
    group_by(starwars, homeworld) %>% 
      group_data()
    
    # the indices
    group_by(starwars, homeworld) %>% 
      group_data() %>% 
      pull(.rows)
      
    group_by(starwars, homeworld) %>% 
      group_rows()
    ```

* Hybrid evaluation has been completely redesigned for better performance and stability. 

## Documentation

* Add documentation example for moving variable to back in `?select` (#3051).

* column wise functions are better documented, in particular explaining when 
  grouping variables are included as part of the selection. 

### Deprecated and defunct functions

* `mutate_each()` and `summarise_each()` are deprecated. 

# dplyr 0.7.6

* `exprs()` is no longer exported to avoid conflicts with `Biobase::exprs()`
  (#3638).

* The MASS package is explicitly suggested to fix CRAN warnings on R-devel
  (#3657).

* Set operations like `intersect()` and `setdiff()` reconstruct groups metadata (#3587) and keep the order of the rows (#3839).

* Using namespaced calls to `base::sort()` and `base::unique()` from C++ code
  to avoid ambiguities when these functions are overridden (#3644).

* Fix rchk errors (#3693).

# dplyr 0.7.5 (2018-04-14)

## Breaking changes for package developers

* The major change in this version is that dplyr now depends on the selecting
  backend of the tidyselect package. If you have been linking to
  `dplyr::select_helpers` documentation topic, you should update the link to
  point to `tidyselect::select_helpers`.

* Another change that causes warnings in packages is that dplyr now exports the
  `exprs()` function. This causes a collision with `Biobase::exprs()`. Either
  import functions from dplyr selectively rather than in bulk, or do not import
  `Biobase::exprs()` and refer to it with a namespace qualifier.

## Bug fixes

* `distinct(data, "string")` now returns a one-row data frame again. (The
  previous behavior was to return the data unchanged.)

* `do()` operations with more than one named argument can access `.` (#2998).

* Reindexing grouped data frames (e.g. after `filter()` or `..._join()`)
  never updates the `"class"` attribute. This also avoids unintended updates
  to the original object (#3438).

* Fixed rare column name clash in `..._join()` with non-join
  columns of the same name in both tables (#3266).

*  Fix `ntile()` and `row_number()` ordering to use the locale-dependent
  ordering functions in R when dealing with character vectors, rather than
  always using the C-locale ordering function in C (#2792, @foo-bar-baz-qux).

* Summaries of summaries (such as `summarise(b = sum(a), c = sum(b))`) are
  now computed using standard evaluation for simplicity and correctness, but
  slightly slower (#3233).

* Fixed `summarise()` for empty data frames with zero columns (#3071).

## Major changes

* `enexpr()`, `expr()`, `exprs()`, `sym()` and `syms()` are now
  exported. `sym()` and `syms()` construct symbols from strings or character
  vectors. The `expr()` variants are equivalent to `quo()`, `quos()` and
  `enquo()` but return simple expressions rather than quosures. They support
  quasiquotation.

* dplyr now depends on the new tidyselect package to power `select()`,
  `rename()`, `pull()` and their variants (#2896). Consequently
  `select_vars()`, `select_var()` and `rename_vars()` are
  soft-deprecated and will start issuing warnings in a future version.

  Following the switch to tidyselect, `select()` and `rename()` fully support
  character vectors. You can now unquote variables like this:

  ```
  vars <- c("disp", "cyl")
  select(mtcars, !! vars)
  select(mtcars, -(!! vars))
  ```

  Note that this only works in selecting functions because in other contexts
  strings and character vectors are ambiguous. For instance strings are a valid
  input in mutating operations and `mutate(df, "foo")` creates a new column by
  recycling "foo" to the number of rows.

## Minor changes

* Support for raw vector columns in `arrange()`, `group_by()`, `mutate()`,
  `summarise()` and `..._join()` (minimal `raw` x `raw` support initially) (#1803). 

* `bind_cols()` handles unnamed list (#3402).

* `bind_rows()` works around corrupt columns that have the object bit set
  while having no class attribute (#3349). 

* `combine()` returns `logical()` when all inputs are `NULL` (or when there
  are no inputs) (#3365, @zeehio).

*  `distinct()` now supports renaming columns (#3234).

* Hybrid evaluation simplifies `dplyr::foo()` to `foo()` (#3309). Hybrid
  functions can now be masked by regular R functions to turn off hybrid
  evaluation (#3255). The hybrid evaluator finds functions from dplyr even if
  dplyr is not attached (#3456).

* In `mutate()` it is now illegal to use `data.frame` in the rhs (#3298). 

* Support `!!!` in `recode_factor()` (#3390).

* `row_number()` works on empty subsets (#3454).

* `select()` and `vars()` now treat `NULL` as empty inputs (#3023).

* Scoped select and rename functions (`select_all()`, `rename_if()` etc.)
  now work with grouped data frames, adapting the grouping as necessary
  (#2947, #3410). `group_by_at()` can group by an existing grouping variable
  (#3351). `arrange_at()` can use grouping variables (#3332). 

* `slice()` no longer enforce tibble classes when input is a simple
  `data.frame`, and ignores 0 (#3297, #3313).

* `transmute()` no longer prints a message when including a group variable.

## Documentation

* Improved documentation for `funs()` (#3094) and set operations (e.g. `union()`) (#3238, @edublancas).

## Error messages

* Better error message if dbplyr is not installed when accessing database
  backends (#3225).

* `arrange()` fails gracefully on `data.frame` columns (#3153).

* Corrected error message when calling `cbind()` with an object of wrong
  length (#3085).

* Add warning with explanation to `distinct()` if any of the selected columns
  are of type `list` (#3088, @foo-bar-baz-qux), or when used on unknown columns
  (#2867, @foo-bar-baz-qux).

* Show clear error message for bad arguments to `funs()` (#3368).

* Better error message in `..._join()` when joining data frames with duplicate
  or `NA` column names. Joining such data frames with a semi- or anti-join
  now gives a warning, which may be converted to an error in future versions
  (#3243, #3417).

* Dedicated error message when trying to use columns of the `Interval`
  or `Period` classes (#2568).

* Added an `.onDetach()` hook that allows for plyr to be loaded and attached
  without the warning message that says functions in dplyr will be masked,
  since dplyr is no longer attached (#3359, @jwnorman).

## Performance

* `sample_n()` and `sample_frac()` on grouped data frame are now faster
  especially for those with large number of groups (#3193, @saurfang).

## Internal

* Compute variable names for joins in R (#3430).

* Bumped Rcpp dependency to 0.12.15 to avoid imperfect detection of `NA`
  values in hybrid evaluation fixed in RcppCore/Rcpp#790 (#2919).

* Avoid cleaning the data mask, a temporary environment used to evaluate
  expressions. If the environment, in which e.g. a `mutate()` expression
  is evaluated, is preserved until after the operation, accessing variables
  from that environment now gives a warning but still returns `NULL` (#3318).

# dplyr 0.7.4

* Fix recent Fedora and ASAN check errors (#3098).

* Avoid dependency on Rcpp 0.12.10 (#3106).

# dplyr 0.7.3

* Fixed protection error that occurred when creating a character column using grouped `mutate()` (#2971).

* Fixed a rare problem with accessing variable values in `summarise()` when all groups have size one (#3050).
* `distinct()` now throws an error when used on unknown columns
  (#2867, @foo-bar-baz-qux).


* Fixed rare out-of-bounds memory write in `slice()` when negative indices beyond the number of rows were involved (#3073).

* `select()`, `rename()` and `summarise()` no longer change the grouped vars of the original data (#3038).

* `nth(default = var)`, `first(default = var)` and `last(default = var)` fall back to standard evaluation in a grouped operation instead of triggering an error (#3045).

* `case_when()` now works if all LHS are atomic (#2909), or when LHS or RHS values are zero-length vectors (#3048).

* `case_when()` accepts `NA` on the LHS (#2927).

* Semi- and anti-joins now preserve the order of left-hand-side data frame (#3089).

* Improved error message for invalid list arguments to `bind_rows()` (#3068).

* Grouping by character vectors is now faster (#2204).

* Fixed a crash that occurred when an unexpected input was supplied to
  the `call` argument of `order_by()` (#3065).


# dplyr 0.7.2

* Move build-time vs. run-time checks out of `.onLoad()` and into `dr_dplyr()`.


# dplyr 0.7.1

* Use new versions of bindrcpp and glue to avoid protection problems.
  Avoid wrapping arguments to internal error functions (#2877). Fix
  two protection mistakes found by rchk (#2868).

* Fix C++ error that caused compilation to fail on mac cran (#2862)

* Fix undefined behaviour in `between()`, where `NA_REAL` were
  assigned instead of `NA_LOGICAL`. (#2855, @zeehio)

* `top_n()` now executes operations lazily for compatibility with
  database backends (#2848).

* Reuse of new variables created in ungrouped `mutate()` possible
  again, regression introduced in dplyr 0.7.0 (#2869).

* Quosured symbols do not prevent hybrid handling anymore. This should
  fix many performance issues introduced with tidyeval (#2822).


# dplyr 0.7.0

## New data, functions, and features

* Five new datasets provide some interesting built-in datasets to demonstrate
  dplyr verbs (#2094):

  * `starwars` dataset about starwars characters; has list columns
  * `storms` has the trajectories of ~200 tropical storms
  * `band_members`, `band_instruments` and `band_instruments2`
    has some simple data to demonstrate joins.

* New `add_count()` and `add_tally()` for adding an `n` column within groups
  (#2078, @dgrtwo).

* `arrange()` for grouped data frames gains a `.by_group` argument so you
  can choose to sort by groups if you want to (defaults to `FALSE`) (#2318)

* New `pull()` generic for extracting a single column either by name or position
  (either from the left or the right). Thanks to @paulponcet for the idea (#2054).

  This verb is powered with the new `select_var()` internal helper,
  which is exported as well. It is like `select_vars()` but returns a
  single variable.

* `as_tibble()` is re-exported from tibble. This is the recommend way to create
  tibbles from existing data frames. `tbl_df()` has been softly deprecated.
  `tribble()` is now imported from tibble (#2336, @chrMongeau); this
  is now prefered to `frame_data()`.

## Deprecated and defunct

* dplyr no longer messages that you need dtplyr to work with data.table (#2489).

* Long deprecated `regroup()`, `mutate_each_q()` and
  `summarise_each_q()` functions have been removed.

* Deprecated `failwith()`. I'm not even sure why it was here.

* Soft-deprecated `mutate_each()` and `summarise_each()`, these functions
  print a message which will be changed to a warning in the next release.

* The `.env` argument to `sample_n()` and `sample_frac()` is defunct,
  passing a value to this argument print a message which will be changed to a
  warning in the next release.

## Databases

This version of dplyr includes some major changes to how database connections work. By and large, you should be able to continue using your existing dplyr database code without modification, but there are two big changes that you should be aware of:

* Almost all database related code has been moved out of dplyr and into a
  new package, [dbplyr](http://github.com/hadley/dbplyr/). This makes dplyr
  simpler, and will make it easier to release fixes for bugs that only affect
  databases. `src_mysql()`, `src_postgres()`, and `src_sqlite()` will still
  live dplyr so your existing code continues to work.

* It is no longer necessary to create a remote "src". Instead you can work
  directly with the database connection returned by DBI. This reflects the
  maturity of the DBI ecosystem. Thanks largely to the work of Kirill Muller
  (funded by the R Consortium) DBI backends are now much more consistent,
  comprehensive, and easier to use. That means that there's no longer a
  need for a layer in between you and DBI.

You can continue to use `src_mysql()`, `src_postgres()`, and `src_sqlite()`, but I recommend a new style that makes the connection to DBI more clear:

```R
library(dplyr)

con <- DBI::dbConnect(RSQLite::SQLite(), ":memory:")
DBI::dbWriteTable(con, "mtcars", mtcars)

mtcars2 <- tbl(con, "mtcars")
mtcars2
```

This is particularly useful if you want to perform non-SELECT queries as you can do whatever you want with `DBI::dbGetQuery()` and `DBI::dbExecute()`.

If you've implemented a database backend for dplyr, please read the [backend news](https://github.com/hadley/dbplyr/blob/master/NEWS.md#backends) to see what's changed from your perspective (not much). If you want to ensure your package works with both the current and previous version of dplyr, see `wrap_dbplyr_obj()` for helpers.

## UTF-8

* Internally, column names are always represented as character vectors,
  and not as language symbols, to avoid encoding problems on Windows
  (#1950, #2387, #2388).

* Error messages and explanations of data frame inequality are now encoded in
  UTF-8, also on Windows (#2441).

* Joins now always reencode character columns to UTF-8 if necessary. This gives
  a nice speedup, because now pointer comparison can be used instead of string
  comparison, but relies on a proper encoding tag for all strings (#2514).

* Fixed problems when joining factor or character encodings with a mix of
  native and UTF-8 encoded values (#1885, #2118, #2271, #2451).

* Fix `group_by()` for data frames that have UTF-8 encoded names (#2284, #2382).

* New `group_vars()` generic that returns the grouping as character vector, to
  avoid the potentially lossy conversion to language symbols. The list returned
  by `group_by_prepare()` now has a new `group_names` component (#1950, #2384).

## Colwise functions

* `rename()`, `select()`, `group_by()`, `filter()`, `arrange()` and
  `transmute()` now have scoped variants (verbs suffixed with `_if()`,
  `_at()` and `_all()`). Like `mutate_all()`, `summarise_if()`, etc,
  these variants apply an operation to a selection of variables.

* The scoped verbs taking predicates (`mutate_if()`, `summarise_if()`,
  etc) now support S3 objects and lazy tables. S3 objects should
  implement methods for `length()`, `[[` and `tbl_vars()`. For lazy
  tables, the first 100 rows are collected and the predicate is
  applied on this subset of the data. This is robust for the common
  case of checking the type of a column (#2129).

* Summarise and mutate colwise functions pass `...` on the the manipulation
  functions.

* The performance of colwise verbs like `mutate_all()` is now back to
  where it was in `mutate_each()`.

* `funs()` has better handling of namespaced functions (#2089).

* Fix issue with `mutate_if()` and `summarise_if()` when a predicate
  function returns a vector of `FALSE` (#1989, #2009, #2011).

## Tidyeval

dplyr has a new approach to non-standard evaluation (NSE) called tidyeval.
It is described in detail in `vignette("programming")` but, in brief, gives you
the ability to interpolate values in contexts where dplyr usually works with expressions:

```{r}
my_var <- quo(homeworld)

starwars %>%
  group_by(!!my_var) %>%
  summarise_at(vars(height:mass), mean, na.rm = TRUE)
```

This means that the underscored version of each main verb is no longer needed,
and so these functions have been deprecated (but remain around for backward compatibility).

* `order_by()`, `top_n()`, `sample_n()` and `sample_frac()` now use
  tidyeval to capture their arguments by expression. This makes it
  possible to use unquoting idioms (see `vignette("programming")`) and
  fixes scoping issues (#2297).

* Most verbs taking dots now ignore the last argument if empty. This
  makes it easier to copy lines of code without having to worry about
  deleting trailing commas (#1039).

* [API] The new `.data` and `.env` environments can be used inside
  all verbs that operate on data: `.data$column_name` accesses the column
  `column_name`, whereas `.env$var` accesses the external variable `var`.
  Columns or external variables named `.data` or `.env` are shadowed, use
  `.data$...` and/or `.env$...` to access them.  (`.data` implements strict
  matching also for the `$` operator (#2591).)

    The `column()` and `global()` functions have been removed. They were never
    documented officially. Use the new `.data` and `.env` environments instead.

* Expressions in verbs are now interpreted correctly in many cases that
  failed before (e.g., use of `$`, `case_when()`, nonstandard evaluation, ...).
  These expressions are now evaluated in a specially constructed temporary
  environment that retrieves column data on demand with the help of the
  `bindrcpp` package (#2190). This temporary environment poses restrictions on
  assignments using `<-` inside verbs. To prevent leaking of broken bindings,
  the temporary environment is cleared after the evaluation (#2435).

## Verbs

### Joins

* [API] `xxx_join.tbl_df(na_matches = "never")` treats all `NA` values as
  different from each other (and from any other value), so that they never
  match.  This corresponds to the behavior of joins for database sources,
  and of database joins in general.  To match `NA` values, pass
  `na_matches = "na"` to the join verbs; this is only supported for data frames.
  The default is `na_matches = "na"`, kept for the sake of compatibility
  to v0.5.0. It can be tweaked by calling
  `pkgconfig::set_config("dplyr::na_matches", "na")` (#2033).

* `common_by()` gets a better error message for unexpected inputs (#2091)

* Fix groups when joining grouped data frames with duplicate columns
  (#2330, #2334, @davidkretch).

* One of the two join suffixes can now be an empty string, dplyr no longer
  hangs (#2228, #2445).

* Anti- and semi-joins warn if factor levels are inconsistent (#2741).

* Warnings about join column inconsistencies now contain the column names
  (#2728).

### Select

* For selecting variables, the first selector decides if it's an inclusive
  selection (i.e., the initial column list is empty), or an exclusive selection
  (i.e., the initial column list contains all columns). This means that
  `select(mtcars, contains("am"), contains("FOO"), contains("vs"))` now returns
  again both `am` and `vs` columns like in dplyr 0.4.3 (#2275, #2289, @r2evans).

* Select helpers now throw an error if called when no variables have been
  set (#2452)

* Helper functions in `select()` (and related verbs) are now evaluated
  in a context where column names do not exist (#2184).

* `select()` (and the internal function `select_vars()`) now support
  column names in addition to column positions. As a result,
  expressions like `select(mtcars, "cyl")` are now allowed.

### Other

* `recode()`, `case_when()` and `coalesce()` now support splicing of
  arguments with rlang's `!!!` operator.

* `count()` now preserves the grouping of its input (#2021).

* `distinct()` no longer duplicates variables (#2001).

* Empty `distinct()` with a grouped data frame works the same way as
  an empty `distinct()` on an ungrouped data frame, namely it uses all
  variables (#2476).

* `copy_to()` now returns it's output invisibly (since you're often just
   calling for the side-effect).

* `filter()` and `lag()` throw informative error if used with ts objects (#2219)

* `mutate()` recycles list columns of length 1 (#2171).

* `mutate()` gives better error message when attempting to add a non-vector
  column (#2319), or attempting to remove a column with `NULL` (#2187, #2439).

* `summarise()` now correctly evaluates newly created factors (#2217), and
  can create ordered factors (#2200).

* Ungrouped `summarise()` uses summary variables correctly (#2404, #2453).

* Grouped `summarise()` no longer converts character `NA` to empty strings (#1839).

## Combining and comparing

* `all_equal()` now reports multiple problems as a character vector (#1819, #2442).

* `all_equal()` checks that factor levels are equal (#2440, #2442).

* `bind_rows()` and `bind_cols()` give an error for database tables (#2373).

* `bind_rows()` works correctly with `NULL` arguments and an `.id` argument
  (#2056), and also for zero-column data frames (#2175).

* Breaking change: `bind_rows()` and `combine()` are more strict when coercing.
  Logical values are no longer coerced to integer and numeric. Date, POSIXct
  and other integer or double-based classes are no longer coerced to integer or
  double as there is chance of attributes or information being lost
  (#2209, @zeehio).

* `bind_cols()` now calls `tibble::repair_names()` to ensure that all
  names are unique (#2248).

* `bind_cols()` handles empty argument list (#2048).

* `bind_cols()` better handles `NULL` inputs (#2303, #2443).

* `bind_rows()` explicitly rejects columns containing data frames
  (#2015, #2446).

* `bind_rows()` and `bind_cols()` now accept vectors. They are treated
  as rows by the former and columns by the latter. Rows require inner
  names like `c(col1 = 1, col2 = 2)`, while columns require outer
  names: `col1 = c(1, 2)`. Lists are still treated as data frames but
  can be spliced explicitly with `!!!`, e.g. `bind_rows(!!! x)` (#1676).

* `rbind_list()` and `rbind_all()` now call `.Deprecated()`, they will be removed
  in the next CRAN release. Please use `bind_rows()` instead.

* `combine()` accepts `NA` values (#2203, @zeehio)

* `combine()` and `bind_rows()` with character and factor types now always warn
  about the coercion to character (#2317, @zeehio)

* `combine()` and `bind_rows()` accept `difftime` objects.

* `mutate` coerces results from grouped dataframes accepting combinable data
  types (such as `integer` and `numeric`). (#1892, @zeehio)

## Vector functions

* `%in%` gets new hybrid handler (#126).

* `between()` returns NA if `left` or `right` is `NA` (fixes #2562).

* `case_when()` supports `NA` values (#2000, @tjmahr).

* `first()`, `last()`, and `nth()` have better default values for factor,
  Dates, POSIXct, and data frame inputs (#2029).

* Fixed segmentation faults in hybrid evaluation of `first()`, `last()`,
  `nth()`,  `lead()`, and `lag()`. These functions now always fall back to the R
  implementation if called with arguments that the hybrid evaluator cannot
  handle (#948, #1980).

* `n_distinct()` gets larger hash tables given slightly better performance (#977).

* `nth()` and `ntile()` are more careful about proper data types of their return values (#2306).

* `ntile()` ignores `NA` when computing group membership (#2564).

* `lag()` enforces integer `n` (#2162, @kevinushey).

* hybrid `min()` and `max()` now always return a `numeric` and work correctly
  in edge cases (empty input, all `NA`, ...) (#2305, #2436).

* `min_rank("string")` no longer segfaults in hybrid evaluation (#2279, #2444).

* `recode()` can now recode a factor to other types (#2268)

* `recode()` gains `.dots` argument to support passing replacements as list
  (#2110, @jlegewie).

## Other minor changes and bug fixes

* Many error messages are more helpful by referring to a column name or a
  position in the argument list (#2448).

* New `is_grouped_df()` alias to `is.grouped_df()`.

* `tbl_vars()` now has a `group_vars` argument set to `TRUE` by
  default. If `FALSE`, group variables are not returned.

* Fixed segmentation fault after calling `rename()` on an invalid grouped
  data frame (#2031).

* `rename_vars()` gains a `strict` argument to control if an
  error is thrown when you try and rename a variable that doesn't
  exist.

* Fixed undefined behavior for `slice()` on a zero-column data frame (#2490).

* Fixed very rare case of false match during join (#2515).

* Restricted workaround for `match()` to R 3.3.0. (#1858).

* dplyr now warns on load when the version of R or Rcpp during installation is
  different to the currently installed version (#2514).

* Fixed improper reuse of attributes when creating a list column in `summarise()`
  and perhaps `mutate()` (#2231).

* `mutate()` and `summarise()` always strip the `names` attribute from new
  or updated columns, even for ungrouped operations (#1689).

* Fixed rare error that could lead to a segmentation fault in
  `all_equal(ignore_col_order = FALSE)` (#2502).

* The "dim" and "dimnames" attributes are always stripped when copying a
  vector (#1918, #2049).

* `grouped_df` and `rowwise` are registered officially as S3 classes.
  This makes them easier to use with S4 (#2276, @joranE, #2789).

* All operations that return tibbles now include the `"tbl"` class.
  This is important for correct printing with tibble 1.3.1 (#2789).

* Makeflags uses PKG_CPPFLAGS for defining preprocessor macros.

* astyle formatting for C++ code, tested but not changed as part of the tests
  (#2086, #2103).

* Update RStudio project settings to install tests (#1952).

* Using `Rcpp::interfaces()` to register C callable interfaces, and registering all native exported functions via `R_registerRoutines()` and `useDynLib(.registration = TRUE)` (#2146).

* Formatting of grouped data frames now works by overriding the `tbl_sum()` generic instead of `print()`. This means that the output is more consistent with tibble, and that `format()` is now supported also for SQL sources (#2781).


# dplyr 0.5.0

## Breaking changes

### Existing functions

* `arrange()` once again ignores grouping (#1206).

* `distinct()` now only keeps the distinct variables. If you want to return
  all variables (using the first row for non-distinct values) use
  `.keep_all = TRUE` (#1110). For SQL sources, `.keep_all = FALSE` is
  implemented using `GROUP BY`, and `.keep_all = TRUE` raises an error
  (#1937, #1942, @krlmlr). (The default behaviour of using all variables
  when none are specified remains - this note only applies if you select
  some variables).

* The select helper functions `starts_with()`, `ends_with()` etc are now
  real exported functions. This means that you'll need to import those
  functions if you're using from a package where dplyr is not attached.
  i.e. `dplyr::select(mtcars, starts_with("m"))` used to work, but
  now you'll need `dplyr::select(mtcars, dplyr::starts_with("m"))`.

### Deprecated and defunct functions

* The long deprecated `chain()`, `chain_q()` and `%.%` have been removed.
  Please use `%>%` instead.

* `id()` has been deprecated. Please use `group_indices()` instead
  (#808).

* `rbind_all()` and `rbind_list()` are formally deprecated. Please use
  `bind_rows()` instead (#803).

* Outdated benchmarking demos have been removed (#1487).

* Code related to starting and signalling clusters has been moved out to
  [multidplyr](http://github.com/hadley/multidplyr).

## New functions

* `coalesce()` finds the first non-missing value from a set of vectors.
  (#1666, thanks to @krlmlr for initial implementation).

* `case_when()` is a general vectorised if + else if (#631).

* `if_else()` is a vectorised if statement: it's a stricter (type-safe),
  faster, and more predictable version of `ifelse()`. In SQL it is
  translated to a `CASE` statement.

* `na_if()` makes it easy to replace a certain value with an `NA` (#1707).
  In SQL it is translated to `NULL_IF`.

* `near(x, y)` is a helper for `abs(x - y) < tol` (#1607).

* `recode()` is vectorised equivalent to `switch()` (#1710).

* `union_all()` method. Maps to `UNION ALL` for SQL sources, `bind_rows()`
  for data frames/tbl\_dfs, and `combine()` for vectors (#1045).

* A new family of functions replace `summarise_each()` and
  `mutate_each()` (which will thus be deprecated in a future release).
  `summarise_all()` and `mutate_all()` apply a function to all columns
  while `summarise_at()` and `mutate_at()` operate on a subset of
  columns. These columuns are selected with either a character vector
  of columns names, a numeric vector of column positions, or a column
  specification with `select()` semantics generated by the new
  `columns()` helper. In addition, `summarise_if()` and `mutate_if()`
  take a predicate function or a logical vector (these verbs currently
  require local sources). All these functions can now take ordinary
  functions instead of a list of functions generated by `funs()`
  (though this is only useful for local sources). (#1845, @lionel-)

* `select_if()` lets you select columns with a predicate function.
  Only compatible with local sources. (#497, #1569, @lionel-)

## Local backends

### dtplyr

All data table related code has been separated out in to a new dtplyr package. This decouples the development of the data.table interface from the development of the dplyr package. If both data.table and dplyr are loaded, you'll get a message reminding you to load dtplyr.

### Tibble

Functions related to the creation and coercion of `tbl_df`s, now live in their own package: [tibble](http://blog.rstudio.org/2016/03/24/tibble-1-0-0/). See `vignette("tibble")` for more details.

* `$` and `[[` methods that never do partial matching (#1504), and throw
  an error if the variable does not exist.

* `all_equal()` allows to compare data frames ignoring row and column order,
  and optionally ignoring minor differences in type (e.g. int vs. double)
  (#821). The test handles the case where the df has 0 columns (#1506).
  The test fails fails when convert is `FALSE` and types don't match (#1484).

* `all_equal()` shows better error message when comparing raw values
  or when types are incompatible and `convert = TRUE` (#1820, @krlmlr).

* `add_row()` makes it easy to add a new row to data frame (#1021)

* `as_data_frame()` is now an S3 generic with methods for lists (the old
  `as_data_frame()`), data frames (trivial), and matrices (with efficient
  C++ implementation) (#876). It no longer strips subclasses.

* The internals of `data_frame()` and `as_data_frame()` have been aligned,
  so `as_data_frame()` will now automatically recycle length-1 vectors.
  Both functions give more informative error messages if you attempting to
  create an invalid data frame. You can no longer create a data frame with
  duplicated names (#820). Both check for `POSIXlt` columns, and tell you to
  use `POSIXct` instead (#813).

* `frame_data()` properly constructs rectangular tables (#1377, @kevinushey),
  and supports list-cols.

* `glimpse()` is now a generic. The default method dispatches to `str()`
  (#1325).  It now (invisibly) returns its first argument (#1570).

*  `lst()` and `lst_()` which create lists in the same way that
  `data_frame()` and `data_frame_()` create data frames (#1290).

* `print.tbl_df()` is considerably faster if you have very wide data frames.
  It will now also only list the first 100 additional variables not already
  on screen - control this with the new `n_extra` parameter to `print()`
  (#1161). When printing a grouped data frame the number of groups is now
  printed with thousands separators (#1398). The type of list columns
  is correctly printed (#1379)

* Package includes `setOldClass(c("tbl_df", "tbl", "data.frame"))` to help
  with S4 dispatch (#969).

* `tbl_df` automatically generates column names (#1606).

### tbl_cube

* new `as_data_frame.tbl_cube()` (#1563, @krlmlr).

* `tbl_cube`s are now constructed correctly from data frames, duplicate
  dimension values are detected, missing dimension values are filled
  with `NA`. The construction from data frames now guesses the measure
  variables by default, and allows specification of dimension and/or
  measure variables (#1568, @krlmlr).

* Swap order of `dim_names` and `met_name` arguments in `as.tbl_cube`
  (for `array`, `table` and `matrix`) for consistency with `tbl_cube` and
  `as.tbl_cube.data.frame`. Also, the `met_name` argument to
  `as.tbl_cube.table` now defaults to `"Freq"` for consistency with
  `as.data.frame.table` (@krlmlr, #1374).

## Remote backends

* `as_data_frame()` on SQL sources now returns all rows (#1752, #1821,
  @krlmlr).

* `compute()` gets new parameters `indexes` and `unique_indexes` that make
  it easier to add indexes (#1499, @krlmlr).

* `db_explain()` gains a default method for DBIConnections (#1177).

* The backend testing system has been improved. This lead to the removal of
  `temp_srcs()`. In the unlikely event that you were using this function,
  you can instead use `test_register_src()`, `test_load()`, and `test_frame()`.

* You can now use `right_join()` and `full_join()` with remote tables (#1172).

### SQLite

* `src_memdb()` is a session-local in-memory SQLite database.
  `memdb_frame()` works like `data_frame()`, but creates a new table in
  that database.

* `src_sqlite()` now uses a stricter quoting character, `` ` ``, instead of
  `"`. SQLite "helpfully" will convert `"x"` into a string if there is
  no identifier called x in the current scope (#1426).

* `src_sqlite()` throws errors if you try and use it with window functions
  (#907).

### SQL translation

* `filter.tbl_sql()` now puts parens around each argument (#934).

* Unary `-` is better translated (#1002).

* `escape.POSIXt()` method makes it easier to use date times. The date is
  rendered in ISO 8601 format in UTC, which should work in most databases
  (#857).

* `is.na()` gets a missing space (#1695).

* `if`, `is.na()`, and `is.null()` get extra parens to make precendence
  more clear (#1695).

* `pmin()` and `pmax()` are translated to `MIN()` and `MAX()` (#1711).

* Window functions:

    * Work on ungrouped data (#1061).

    * Warning if order is not set on cumulative window functions.

    * Multiple partitions or ordering variables in windowed functions no
      longer generate extra parentheses, so should work for more databases
      (#1060)

### Internals

This version includes an almost total rewrite of how dplyr verbs are translated into SQL. Previously, I used a rather ad-hoc approach, which tried to guess when a new subquery was needed. Unfortunately this approach was fraught with bugs, so in this version I've implemented a much richer internal data model. Now there is a three step process:

1.  When applied to a `tbl_lazy`, each dplyr verb captures its inputs
    and stores in a `op` (short for operation) object.

2.  `sql_build()` iterates through the operations building to build up an
    object that represents a SQL query. These objects are convenient for
    testing as they are lists, and are backend agnostics.

3.  `sql_render()` iterates through the queries and generates the SQL,
    using generics (like `sql_select()`) that can vary based on the
    backend.

In the short-term, this increased abstraction is likely to lead to some minor performance decreases, but the chance of dplyr generating correct SQL is much much higher. In the long-term, these abstractions will make it possible to write a query optimiser/compiler in dplyr, which would make it possible to generate much more succinct queries.

If you have written a dplyr backend, you'll need to make some minor changes to your package:

* `sql_join()` has been considerably simplified - it is now only responsible
  for generating the join query, not for generating the intermediate selects
  that rename the variable. Similarly for `sql_semi_join()`. If you've
  provided new methods in your backend, you'll need to rewrite.

* `select_query()` gains a distinct argument which is used for generating
  queries for `distinct()`. It loses the `offset` argument which was
  never used (and hence never tested).

* `src_translate_env()` has been replaced by `sql_translate_env()` which
  should have methods for the connection object.

There were two other tweaks to the exported API, but these are less likely to affect anyone.

* `translate_sql()` and `partial_eval()` got a new API: now use connection +
  variable names, rather than a `tbl`. This makes testing considerably easier.
  `translate_sql_q()` has been renamed to `translate_sql_()`.

* Also note that the sql generation generics now have a default method, instead
  methods for DBIConnection and NULL.

## Minor improvements and bug fixes

### Single table verbs

* Avoiding segfaults in presence of `raw` columns (#1803, #1817, @krlmlr).

* `arrange()` fails gracefully on list columns (#1489) and matrices
  (#1870, #1945, @krlmlr).

* `count()` now adds additional grouping variables, rather than overriding
  existing (#1703). `tally()` and `count()` can now count a variable
  called `n` (#1633). Weighted `count()`/`tally()` ignore `NA`s (#1145).

* The progress bar in `do()` is now updated at most 20 times per second,
  avoiding uneccessary redraws (#1734, @mkuhn)

* `distinct()` doesn't crash when given a 0-column data frame (#1437).

* `filter()` throws an error if you supply an named arguments. This is usually
  a type: `filter(df, x = 1)` instead of `filter(df, x == 1)` (#1529).

* `summarise()` correctly coerces factors with different levels (#1678),
  handles min/max of already summarised variable (#1622), and
  supports data frames as columns (#1425).

* `select()` now informs you that it adds missing grouping variables
  (#1511). It works even if the grouping variable has a non-syntactic name
  (#1138). Negating a failed match (e.g. `select(mtcars, -contains("x"))`)
  returns all columns, instead of no columns (#1176)

    The `select()` helpers are now exported and have their own
    documentation (#1410). `one_of()` gives a useful error message if
    variables names are not found in data frame (#1407).

* The naming behaviour of `summarise_each()` and `mutate_each()` has been
  tweaked so that you can force inclusion of both the function and the
  variable name: `summarise_each(mtcars, funs(mean = mean), everything())`
  (#442).

* `mutate()` handles factors that are all `NA` (#1645), or have different
  levels in different groups (#1414). It disambiguates `NA` and `NaN` (#1448),
  and silently promotes groups that only contain `NA` (#1463). It deep copies
  data in list columns (#1643), and correctly fails on incompatible columns
  (#1641). `mutate()` on a grouped data no longer droups grouping attributes
  (#1120). `rowwise()` mutate gives expected results (#1381).

* `one_of()` tolerates unknown variables in `vars`, but warns (#1848, @jennybc).

* `print.grouped_df()` passes on `...` to `print()` (#1893).

* `slice()` correctly handles grouped attributes (#1405).

* `ungroup()` generic gains `...` (#922).

### Dual table verbs
* `bind_cols()` matches the behaviour of `bind_rows()` and ignores `NULL`
  inputs (#1148). It also handles `POSIXct`s with integer base type (#1402).

* `bind_rows()` handles 0-length named lists (#1515), promotes factors to
  characters (#1538), and warns when binding factor and character (#1485).
  bind_rows()` is more flexible in the way it can accept data frames,
  lists, list of data frames, and list of lists (#1389).

* `bind_rows()` rejects `POSIXlt` columns (#1875, @krlmlr).

* Both `bind_cols()` and `bind_rows()` infer classes and grouping information
  from the first data frame (#1692).

* `rbind()` and `cbind()` get `grouped_df()` methods that make it harder to
  create corrupt data frames (#1385). You should still prefer `bind_rows()`
  and `bind_cols()`.

* Joins now use correct class when joining on `POSIXct` columns
  (#1582, @joel23888), and consider time zones (#819). Joins handle a `by`
  that is empty (#1496), or has duplicates (#1192). Suffixes grow progressively
  to avoid creating repeated column names (#1460).  Joins on string columns
  should be substantially faster (#1386). Extra attributes are ok if they are
  identical (#1636). Joins work correct when factor levels not equal
  (#1712, #1559). Anti- and semi-joins give correct result when by variable
  is a factor (#1571), but warn if factor levels are inconsistent (#2741).
  A clear error message is given for joins where an
  explicit `by` contains unavailable columns (#1928, #1932).
  Warnings about join column inconsistencies now contain the column names
  (#2728).

* `inner_join()`, `left_join()`, `right_join()`, and `full_join()` gain a
  `suffix` argument which allows you to control what suffix duplicated variable
  names recieve (#1296).

* Set operations (`intersect()`, `union()` etc) respect coercion rules
  (#799). `setdiff()` handles factors with `NA` levels (#1526).

* There were a number of fixes to enable joining of data frames that don't
  have the same encoding of column names (#1513), including working around
  bug 16885 regarding `match()` in R 3.3.0 (#1806, #1810,
  @krlmlr).

### Vector functions

* `combine()` silently drops `NULL` inputs (#1596).

* Hybrid `cummean()` is more stable against floating point errors (#1387).

* Hybrid `lead()` and `lag()` received a considerable overhaul. They are more
  careful about more complicated expressions (#1588), and falls back more
  readily to pure R evaluation (#1411). They behave correctly in `summarise()`
  (#1434). and handle default values for string columns.

* Hybrid `min()` and `max()` handle empty sets (#1481).

* `n_distinct()` uses multiple arguments for data frames (#1084), falls back to R
  evaluation when needed (#1657), reverting decision made in (#567).
  Passing no arguments gives an error (#1957, #1959, @krlmlr).

* `nth()` now supports negative indices to select from end, e.g. `nth(x, -2)`
  selects the 2nd value from the end of `x` (#1584).

* `top_n()` can now also select bottom `n` values by passing a negative value
  to `n` (#1008, #1352).

* Hybrid evaluation leaves formulas untouched (#1447).


# dplyr 0.4.3

## Improved encoding support

Until now, dplyr's support for non-UTF8 encodings has been rather shaky. This release brings a number of improvement to fix these problems: it's probably not perfect, but should be a lot better than the previously version. This includes fixes to `arrange()` (#1280), `bind_rows()` (#1265), `distinct()` (#1179), and joins (#1315). `print.tbl_df()` also recieved a fix for strings with invalid encodings (#851).

## Other minor improvements and bug fixes

* `frame_data()` provides a means for constructing `data_frame`s using
  a simple row-wise language. (#1358, @kevinushey)

* `all.equal()` no longer runs all outputs together (#1130).

* `as_data_frame()` gives better error message with NA column names (#1101).

* `[.tbl_df` is more careful about subsetting column names (#1245).

* `arrange()` and `mutate()` work on empty data frames (#1142).

* `arrange()`, `filter()`, `slice()`, and `summarise()` preserve data frame
  meta attributes (#1064).

* `bind_rows()` and `bind_cols()` accept lists (#1104): during initial data
  cleaning you no longer need to convert lists to data frames, but can
  instead feed them to `bind_rows()` directly.

* `bind_rows()` gains a `.id` argument. When supplied, it creates a
  new column that gives the name of each data frame (#1337, @lionel-).

* `bind_rows()` respects the `ordered` attribute of factors (#1112), and
  does better at comparing `POSIXct`s (#1125). The `tz` attribute is ignored
  when determining if two `POSIXct` vectors are comparable. If the `tz` of
  all inputs is the same, it's used, otherwise its set to `UTC`.

* `data_frame()` always produces a `tbl_df` (#1151, @kevinushey)

* `filter(x, TRUE, TRUE)` now just returns `x` (#1210),
  it doesn't internally modify the first argument (#971), and
  it now works with rowwise data (#1099). It once again works with
  data tables (#906).

* `glimpse()` also prints out the number of variables in addition to the number
  of observations (@ilarischeinin, #988).

* Joins handles matrix columns better (#1230), and can join `Date` objects
  with heterogenous representations (some `Date`s are integers, while other
  are numeric). This also improves `all.equal()` (#1204).

* Fixed `percent_rank()` and `cume_dist()` so that missing values no longer
  affect denominator (#1132).

* `print.tbl_df()` now displays the class for all variables, not just those
  that don't fit on the screen (#1276). It also displays duplicated column
  names correctly (#1159).

* `print.grouped_df()` now tells you how many groups there are.

* `mutate()` can set to `NULL` the first column (used to segfault, #1329) and
  it better protects intermediary results (avoiding random segfaults, #1231).

* `mutate()` on grouped data handles the special case where for the first few
  groups, the result consists of a `logical` vector with only `NA`. This can
  happen when the condition of an `ifelse` is an all `NA` logical vector (#958).

* `mutate.rowwise_df()` handles factors (#886) and correctly handles
  0-row inputs (#1300).

* `n_distinct()` gains an `na_rm` argument (#1052).

* The `Progress` bar used by `do()` now respects global option
  `dplyr.show_progress` (default is TRUE) so you can turn it off globally
  (@jimhester #1264, #1226).

* `summarise()` handles expressions that returning heterogenous outputs,
  e.g. `median()`, which that sometimes returns an integer, and other times a
  numeric (#893).

* `slice()` silently drops columns corresponding to an NA (#1235).

* `ungroup.rowwise_df()` gives a `tbl_df` (#936).

* More explicit duplicated column name error message (#996).

* When "," is already being used as the decimal point (`getOption("OutDec")`),
  use "." as the thousands separator when printing out formatted numbers
  (@ilarischeinin, #988).

## Databases

* `db_query_fields.SQLiteConnection` uses `build_sql` rather than `paste0`
  (#926, @NikNakk)

* Improved handling of `log()` (#1330).

* `n_distinct(x)` is translated to `COUNT(DISTINCT(x))` (@skparkes, #873).

* `print(n = Inf)` now works for remote sources (#1310).

## Hybrid evaluation

* Hybrid evaluation does not take place for objects with a class (#1237).

* Improved `$` handling (#1134).

* Simplified code for `lead()` and `lag()` and make sure they work properly on
  factors (#955). Both repsect the `default` argument (#915).

* `mutate` can set to `NULL` the first column (used to segfault, #1329).

* `filter` on grouped data handles indices correctly (#880).

* `sum()` issues a warning about integer overflow (#1108).

# dplyr 0.4.2

This is a minor release containing fixes for a number of crashes and issues identified by R CMD CHECK. There is one new "feature": dplyr no longer complains about unrecognised attributes, and instead just copies them over to the output.

* `lag()` and `lead()` for grouped data were confused about indices and therefore
  produced wrong results (#925, #937). `lag()` once again overrides `lag()`
  instead of just the default method `lag.default()`. This is necesary due to
  changes in R CMD check. To use the lag function provided by another package,
  use `pkg::lag`.

* Fixed a number of memory issues identified by valgrind.

* Improved performance when working with large number of columns (#879).

* Lists-cols that contain data frames now print a slightly nicer summary
  (#1147)

* Set operations give more useful error message on incompatible data frames
  (#903).

* `all.equal()` gives the correct result when `ignore_row_order` is `TRUE`
  (#1065) and `all.equal()` correctly handles character missing values (#1095).

* `bind_cols()` always produces a `tbl_df` (#779).

* `bind_rows()` gains a test for a form of data frame corruption (#1074).

* `bind_rows()` and `summarise()` now handles complex columns (#933).

* Workaround for using the constructor of `DataFrame` on an unprotected object
  (#998)

* Improved performance when working with large number of columns (#879).

# dplyr 0.4.1

* Don't assume that RPostgreSQL is available.

# dplyr 0.4.0

## New features

* `add_rownames()` turns row names into an explicit variable (#639).

* `as_data_frame()` efficiently coerces a list into a data frame (#749).

* `bind_rows()` and `bind_cols()` efficiently bind a list of data frames by
  row or column. `combine()` applies the same coercion rules to vectors
  (it works like `c()` or `unlist()` but is consistent with the `bind_rows()`
  rules).

* `right_join()` (include all rows in `y`, and matching rows in `x`) and
  `full_join()` (include all rows in `x` and `y`) complete the family of
  mutating joins (#96).

* `group_indices()` computes a unique integer id for each group (#771). It
  can be called on a grouped_df without any arguments or on a data frame
  with same arguments as `group_by()`.

## New vignettes

* `vignette("data_frames")` describes dplyr functions that make it easier
  and faster to create and coerce data frames. It subsumes the old `memory`
  vignette.

* `vignette("two-table")` describes how two-table verbs work in dplyr.

## Minor improvements

* `data_frame()` (and `as_data_frame()` & `tbl_df()`) now explicitly
  forbid columns that are data frames or matrices (#775). All columns
  must be either a 1d atomic vector or a 1d list.

* `do()` uses lazyeval to correctly evaluate its arguments in the correct
  environment (#744), and new `do_()` is the SE equivalent of `do()` (#718).
  You can modify grouped data in place: this is probably a bad idea but it's
  sometimes convenient (#737). `do()` on grouped data tables now passes in all
  columns (not all columns except grouping vars) (#735, thanks to @kismsu).
  `do()` with database tables no longer potentially includes grouping
  variables twice (#673). Finally, `do()` gives more consistent outputs when
  there are no rows or no groups (#625).

* `first()` and `last()` preserve factors, dates and times (#509).

* Overhaul of single table verbs for data.table backend. They now all use
  a consistent (and simpler) code base. This ensures that (e.g.) `n()`
  now works in all verbs (#579).

* In `*_join()`, you can now name only those variables that are different between
  the two tables, e.g. `inner_join(x, y, c("a", "b", "c" = "d"))` (#682).
  If non-join colums are the same, dplyr will add `.x` and `.y`
  suffixes to distinguish the source (#655).

* `mutate()` handles complex vectors (#436) and forbids `POSIXlt` results
  (instead of crashing) (#670).

* `select()` now implements a more sophisticated algorithm so if you're
  doing multiples includes and excludes with and without names, you're more
  likely to get what you expect (#644). You'll also get a better error
  message if you supply an input that doesn't resolve to an integer
  column position (#643).

* Printing has recieved a number of small tweaks. All `print()` method methods
  invisibly return their input so you can interleave `print()` statements into a
  pipeline to see interim results. `print()` will column names of 0 row data
  frames (#652), and will never print more 20 rows (i.e.
  `options(dplyr.print_max)` is now 20), not 100 (#710). Row names are no
  never printed since no dplyr method is guaranteed to preserve them (#669).

    `glimpse()` prints the number of observations (#692)

    `type_sum()` gains a data frame method.

* `summarise()` handles list output columns (#832)

* `slice()` works for data tables (#717). Documentation clarifies that
  slice can't work with relational databases, and the examples show
  how to achieve the same results using `filter()` (#720).

* dplyr now requires RSQLite >= 1.0. This shouldn't affect your code
  in any way (except that RSQLite now doesn't need to be attached) but does
  simplify the internals (#622).

* Functions that need to combine multiple results into a single column
  (e.g. `join()`, `bind_rows()` and `summarise()`) are more careful about
  coercion.

    Joining factors with the same levels in the same order preserves the
    original levels (#675). Joining factors with non-identical levels
    generates a warning and coerces to character (#684). Joining a character
    to a factor (or vice versa) generates a warning and coerces to character.
    Avoid these warnings by ensuring your data is compatible before joining.

    `rbind_list()` will throw an error if you attempt to combine an integer and
    factor (#751). `rbind()`ing a column full of `NA`s is allowed and just
    collects the appropriate missing value for the column type being collected
    (#493).

    `summarise()` is more careful about `NA`, e.g. the decision on the result
    type will be delayed until the first non NA value is returned (#599).
    It will complain about loss of precision coercions, which can happen for
    expressions that return integers for some groups and a doubles for others
    (#599).

* A number of functions gained new or improved hybrid handlers: `first()`,
  `last()`, `nth()` (#626), `lead()` & `lag()` (#683), `%in%` (#126). That means
  when you use these functions in a dplyr verb, we handle them in C++, rather
  than calling back to R, and hence improving performance.

    Hybrid `min_rank()` correctly handles `NaN` values (#726). Hybrid
    implementation of `nth()` falls back to R evaluation when `n` is not
    a length one integer or numeric, e.g. when it's an expression (#734).

    Hybrid `dense_rank()`, `min_rank()`, `cume_dist()`, `ntile()`, `row_number()`
    and `percent_rank()` now preserve NAs (#774)

* `filter` returns its input when it has no rows or no columns (#782).

* Join functions keep attributes (e.g. time zone information) from the
  left argument for `POSIXct` and `Date` objects (#819), and only
  only warn once about each incompatibility (#798).

## Bug fixes

* `[.tbl_df` correctly computes row names for 0-column data frames, avoiding
  problems with xtable (#656). `[.grouped_df` will silently drop grouping
  if you don't include the grouping columns (#733).

* `data_frame()` now acts correctly if the first argument is a vector to be
  recycled. (#680 thanks @jimhester)

* `filter.data.table()` works if the table has a variable called "V1" (#615).

* `*_join()` keeps columns in original order (#684).
  Joining a factor to a character vector doesn't segfault (#688).
  `*_join` functions can now deal with multiple encodings (#769),
  and correctly name results (#855).

* `*_join.data.table()` works when data.table isn't attached (#786).

* `group_by()` on a data table preserves original order of the rows (#623).
  `group_by()` supports variables with more than 39 characters thanks to
  a fix in lazyeval (#705). It gives meaninful error message when a variable
  is not found in the data frame (#716).

* `grouped_df()` requires `vars` to be a list of symbols (#665).

* `min(.,na.rm = TRUE)` works with `Date`s built on numeric vectors (#755).

* `rename_()` generic gets missing `.dots` argument (#708).

* `row_number()`, `min_rank()`, `percent_rank()`, `dense_rank()`, `ntile()` and
  `cume_dist()` handle data frames with 0 rows (#762). They all preserve
  missing values (#774). `row_number()` doesn't segfault when giving an external
  variable with the wrong number of variables (#781).

* `group_indices` handles the edge case when there are no variables (#867).

* Removed bogus `NAs introduced by coercion to integer range` on 32-bit Windows (#2708).

# dplyr 0.3.0.1

* Fixed problem with test script on Windows.

# dplyr 0.3

## New functions

* `between()` vector function efficiently determines if numeric values fall
  in a range, and is translated to special form for SQL (#503).

* `count()` makes it even easier to do (weighted) counts (#358).

* `data_frame()` by @kevinushey is a nicer way of creating data frames.
  It never coerces column types (no more `stringsAsFactors = FALSE`!),
  never munges column names, and never adds row names. You can use previously
  defined columns to compute new columns (#376).

* `distinct()` returns distinct (unique) rows of a tbl (#97). Supply
  additional variables to return the first row for each unique combination
  of variables.

* Set operations, `intersect()`, `union()` and `setdiff()` now have methods
  for data frames, data tables and SQL database tables (#93). They pass their
  arguments down to the base functions, which will ensure they raise errors if
  you pass in two many arguments.

* Joins (e.g. `left_join()`, `inner_join()`, `semi_join()`, `anti_join()`)
  now allow you to join on different variables in `x` and `y` tables by
  supplying a named vector to `by`. For example, `by = c("a" = "b")` joins
  `x.a` to `y.b`.

* `n_groups()` function tells you how many groups in a tbl. It returns
  1 for ungrouped data. (#477)

* `transmute()` works like `mutate()` but drops all variables that you didn't
  explicitly refer to (#302).

* `rename()` makes it easy to rename variables - it works similarly to
  `select()` but it preserves columns that you didn't otherwise touch.

* `slice()` allows you to selecting rows by position (#226). It includes
  positive integers, drops negative integers and you can use expression like
  `n()`.

## Programming with dplyr (non-standard evaluation)

* You can now program with dplyr - every function that does non-standard
  evaluation (NSE) has a standard evaluation (SE) version ending in `_`.
  This is powered by the new lazyeval package which provides all the tools
  needed to implement NSE consistently and correctly.

* See `vignette("nse")` for full details.

* `regroup()` is deprecated. Please use the more flexible `group_by_()`
  instead.

* `summarise_each_q()` and `mutate_each_q()` are deprecated. Please use
  `summarise_each_()` and `mutate_each_()` instead.

* `funs_q` has been replaced with `funs_`.

## Removed and deprecated features

* `%.%` has been deprecated: please use `%>%` instead. `chain()` is
  defunct. (#518)

* `filter.numeric()` removed. Need to figure out how to reimplement with
  new lazy eval system.

* The `Progress` refclass is no longer exported to avoid conflicts with shiny.
  Instead use `progress_estimated()` (#535).

* `src_monetdb()` is now implemented in MonetDB.R, not dplyr.

* `show_sql()` and `explain_sql()` and matching global options `dplyr.show_sql`
  and `dplyr.explain_sql` have been removed. Instead use `show_query()` and
  `explain()`.

## Minor improvements and bug fixes

* Main verbs now have individual documentation pages (#519).

* `%>%` is simply re-exported from magrittr, instead of creating a local copy
  (#496, thanks to @jimhester)

* Examples now use `nycflights13` instead of `hflights` because it the variables
  have better names and there are a few interlinked tables (#562). `Lahman` and
  `nycflights13` are (once again) suggested packages. This means many examples
  will not work unless you explicitly install them with
  `install.packages(c("Lahman", "nycflights13"))` (#508). dplyr now depends on
  Lahman 3.0.1. A number of examples have been updated to reflect modified
  field names (#586).

* `do()` now displays the progress bar only when used in interactive prompts
  and not when knitting (#428, @jimhester).

* `glimpse()` now prints a trailing new line (#590).

* `group_by()` has more consistent behaviour when grouping by constants:
  it creates a new column with that value (#410). It renames grouping
  variables (#410). The first argument is now `.data` so you can create
  new groups with name x (#534).

* Now instead of overriding `lag()`, dplyr overrides `lag.default()`,
  which should avoid clobbering lag methods added by other packages.
  (#277).

* `mutate(data, a = NULL)` removes the variable `a` from the returned
  dataset (#462).

* `trunc_mat()` and hence `print.tbl_df()` and friends gets a `width` argument
  to control the deafult output width. Set `options(dplyr.width = Inf)` to
  always show all columns (#589).

* `select()` gains `one_of()` selector: this allows you to select variables
  provided by a character vector (#396). It fails immediately if you give an
  empty pattern to `starts_with()`,  `ends_with()`, `contains()` or `matches()`
  (#481, @leondutoit). Fixed buglet in `select()` so that you can now create
  variables called `val` (#564).

* Switched from RC to R6.

* `tally()` and `top_n()` work consistently: neither accidentally
  evaluates the the `wt` param. (#426, @mnel)

* `rename` handles grouped data (#640).

## Minor improvements and bug fixes by backend

### Databases

* Correct SQL generation for `paste()` when used with the collapse parameter
  targeting a Postgres database. (@rbdixon, #1357)

* The db backend system has been completely overhauled in order to make
  it possible to add backends in other packages, and to support a much
  wider range of databases. See `vignette("new-sql-backend")` for instruction
  on how to create your own (#568).

* `src_mysql()` gains a method for `explain()`.

* When `mutate()` creates a new variable that uses a window function,
  automatically wrap the result in a subquery (#484).

* Correct SQL generation for `first()` and `last()` (#531).

* `order_by()` now works in conjunction with window functions in databases
  that support them.

### Data frames/`tbl_df`

* All verbs now understand how to work with `difftime()` (#390) and
  `AsIs` (#453) objects. They all check that colnames are unique (#483), and
  are more robust when columns are not present (#348, #569, #600).

* Hybrid evaluation bugs fixed:

    * Call substitution stopped too early when a sub expression contained a
      `$` (#502).

    * Handle `::` and `:::` (#412).

    * `cumany()` and `cumall()` properly handle `NA` (#408).

    * `nth()` now correctly preserve the class when using dates, times and
      factors (#509).

    * no longer substitutes within `order_by()` because `order_by()` needs to do
      its own NSE (#169).

* `[.tbl_df` always returns a tbl_df (i.e. `drop = FALSE` is the default)
  (#587, #610). `[.grouped_df` preserves important output attributes (#398).

* `arrange()` keeps the grouping structure of grouped data (#491, #605),
  and preserves input classes (#563).

* `contains()` accidentally matched regular expressions, now it passes
  `fixed = TRUE` to `grep()` (#608).

* `filter()` asserts all variables are white listed (#566).

* `mutate()` makes a `rowwise_df` when given a `rowwise_df` (#463).

* `rbind_all()` creates `tbl_df` objects instead of raw `data.frame`s.

* If `select()` doesn't match any variables, it returns a 0-column data frame,
  instead of the original (#498). It no longer fails when if some columns
  are not named (#492)

* `sample_n()` and `sample_frac()` methods for data.frames exported.
  (#405, @alyst)

* A grouped data frame may have 0 groups (#486). Grouped df objects
  gain some basic validity checking, which should prevent some crashes
  related to corrupt `grouped_df` objects made by `rbind()` (#606).

* More coherence when joining columns of compatible but different types,
  e.g. when joining a character vector and a factor (#455),
  or a numeric and integer (#450)

* `mutate()` works for on zero-row grouped data frame, and
  with list columns (#555).

* `LazySubset` was confused about input data size (#452).

* Internal `n_distinct()` is stricter about it's inputs: it requires one symbol
  which must be from the data frame (#567).

* `rbind_*()` handle data frames with 0 rows (#597). They fill character
  vector columns with `NA` instead of blanks (#595).  They work with
  list columns (#463).

* Improved handling of encoding for column names (#636).

* Improved handling of hybrid evaluation re $ and @ (#645).

### Data tables

* Fix major omission in `tbl_dt()` and `grouped_dt()` methods - I was
  accidentally doing a deep copy on every result :(

* `summarise()` and `group_by()` now retain over-allocation when working with
  data.tables (#475, @arunsrinivasan).

* joining two data.tables now correctly dispatches to data table methods,
  and result is a data table (#470)

### Cubes

* `summarise.tbl_cube()` works with single grouping variable (#480).

# dplyr 0.2

## Piping

dplyr now imports `%>%` from magrittr (#330). I recommend that you use this instead of `%.%` because it is easier to type (since you can hold down the shift key) and is more flexible. With you `%>%`, you can control which argument on the RHS recieves the LHS by using the pronoun `.`. This makes `%>%` more useful with base R functions because they don't always take the data frame as the first argument. For example you could pipe `mtcars` to `xtabs()` with:

    mtcars %>% xtabs( ~ cyl + vs, data = .)

Thanks to @smbache for the excellent magrittr package. dplyr only provides `%>%` from magrittr, but it contains many other useful functions. To use them, load `magrittr` explicitly: `library(magrittr)`. For more details, see `vignette("magrittr")`.

`%.%` will be deprecated in a future version of dplyr, but it won't happen for a while. I've also deprecated `chain()` to encourage a single style of dplyr usage: please use `%>%` instead.

## Do

`do()` has been completely overhauled. There are now two ways to use it, either with multiple named arguments or a single unnamed arguments. `group_by()` + `do()` is equivalent to `plyr::dlply`, except it always returns a data frame.

If you use named arguments, each argument becomes a list-variable in the output. A list-variable can contain any arbitrary R object so it's particularly well suited for storing models.

    library(dplyr)
    models <- mtcars %>% group_by(cyl) %>% do(lm = lm(mpg ~ wt, data = .))
    models %>% summarise(rsq = summary(lm)$r.squared)

If you use an unnamed argument, the result should be a data frame. This allows you to apply arbitrary functions to each group.

    mtcars %>% group_by(cyl) %>% do(head(., 1))

Note the use of the `.` pronoun to refer to the data in the current group.

`do()` also has an automatic progress bar. It appears if the computation takes longer than 5 seconds and lets you know (approximately) how much longer the job will take to complete.

## New verbs

dplyr 0.2 adds three new verbs:

* `glimpse()` makes it possible to see all the columns in a tbl,
  displaying as much data for each variable as can be fit on a single line.

* `sample_n()` randomly samples a fixed number of rows from a tbl;
  `sample_frac()` randomly samples a fixed fraction of rows. Only works
  for local data frames and data tables (#202).

* `summarise_each()` and `mutate_each()` make it easy to apply one or more
  functions to multiple columns in a tbl (#178).

## Minor improvements

* If you load plyr after dplyr, you'll get a message suggesting that you
  load plyr first (#347).

* `as.tbl_cube()` gains a method for matrices (#359, @paulstaab)

* `compute()` gains `temporary` argument so you can control whether the
  results are temporary or permanent (#382, @cpsievert)

* `group_by()` now defaults to `add = FALSE` so that it sets the grouping
  variables rather than adding to the existing list. I think this is how
  most people expected `group_by` to work anyway, so it's unlikely to
  cause problems (#385).

* Support for [MonetDB](http://www.monetdb.org) tables with `src_monetdb()`
  (#8, thanks to @hannesmuehleisen).

* New vignettes:

    * `memory` vignette which discusses how dplyr minimises memory usage
      for local data frames (#198).

    *  `new-sql-backend` vignette which discusses how to add a new
       SQL backend/source to dplyr.

* `changes()` output more clearly distinguishes which columns were added or
  deleted.

* `explain()` is now generic.

* dplyr is more careful when setting the keys of data tables, so it never
  accidentally modifies an object that it doesn't own. It also avoids
  unnecessary key setting which negatively affected performance.
  (#193, #255).

* `print()` methods for `tbl_df`, `tbl_dt` and `tbl_sql` gain `n` argument to
  control the number of rows printed (#362). They also works better when you have
  columns containing lists of complex objects.

* `row_number()` can be called without arguments, in which case it returns
  the same as `1:n()` (#303).

* `"comment"` attribute is allowed (white listed) as well as names (#346).

* hybrid versions of `min`, `max`, `mean`, `var`, `sd` and `sum`
  handle the `na.rm` argument (#168). This should yield substantial
  performance improvements for those functions.

* Special case for call to `arrange()` on a grouped data frame with no arguments. (#369)

## Bug fixes

* Code adapted to Rcpp > 0.11.1

* internal `DataDots` class protects against missing variables in verbs (#314),
  including the case where `...` is missing. (#338)

* `all.equal.data.frame` from base is no longer bypassed. we now have
  `all.equal.tbl_df` and `all.equal.tbl_dt` methods (#332).

* `arrange()` correctly handles NA in numeric vectors (#331) and 0 row
  data frames (#289).

* `copy_to.src_mysql()` now works on windows (#323)

* `*_join()` doesn't reorder column names (#324).

* `rbind_all()` is stricter and only accepts list of data frames (#288)

* `rbind_*` propagates time zone information for `POSIXct` columns (#298).

* `rbind_*` is less strict about type promotion. The numeric `Collecter` allows
  collection of integer and logical vectors. The integer `Collecter` also collects
  logical values (#321).

* internal `sum` correctly handles integer (under/over)flow (#308).

* `summarise()` checks consistency of outputs (#300) and drops `names`
  attribute of output columns (#357).

* join functions throw error instead of crashing when there are no common
  variables between the data frames, and also give a better error message when
  only one data frame has a by variable (#371).

* `top_n()` returns `n` rows instead of `n - 1` (@leondutoit, #367).

* SQL translation always evaluates subsetting operators (`$`, `[`, `[[`)
  locally. (#318).

* `select()` now renames variables in remote sql tbls (#317) and
  implicitly adds grouping variables (#170).

* internal `grouped_df_impl` function errors if there are no variables to group by (#398).

* `n_distinct` did not treat NA correctly in the numeric case #384.

* Some compiler warnings triggered by -Wall or -pedantic have been eliminated.

* `group_by` only creates one group for NA (#401).

* Hybrid evaluator did not evaluate expression in correct environment (#403).

# dplyr 0.1.3

## Bug fixes

* `select()` actually renames columns in a data table (#284).

* `rbind_all()` and `rbind_list()` now handle missing values in factors (#279).

* SQL joins now work better if names duplicated in both x and y tables (#310).

* Builds against Rcpp 0.11.1

* `select()` correctly works with the vars attribute (#309).

* Internal code is stricter when deciding if a data frame is grouped (#308):
  this avoids a number of situations which previously causedd .

* More data frame joins work with missing values in keys (#306).

# dplyr 0.1.2

## New features

* `select()` is substantially more powerful. You can use named arguments to
  rename existing variables, and new functions `starts_with()`, `ends_with()`,
  `contains()`, `matches()` and `num_range()` to select variables based on
  their names. It now also makes a shallow copy, substantially reducing its
  memory impact (#158, #172, #192, #232).

* `summarize()` added as alias for `summarise()` for people from countries
  that don't don't spell things correctly ;) (#245)

## Bug fixes

* `filter()` now fails when given anything other than a logical vector, and
  correctly handles missing values (#249). `filter.numeric()` proxies
  `stats::filter()` so you can continue to use `filter()` function with
  numeric inputs (#264).

* `summarise()` correctly uses newly created variables (#259).

* `mutate()` correctly propagates attributes (#265) and `mutate.data.frame()`
  correctly mutates the same variable repeatedly (#243).

* `lead()` and `lag()` preserve attributes, so they now work with
  dates, times and factors (#166).

* `n()` never accepts arguments (#223).

* `row_number()` gives correct results (#227).

* `rbind_all()` silently ignores data frames with 0 rows or 0 columns (#274).

* `group_by()` orders the result (#242). It also checks that columns
  are of supported types (#233, #276).

* The hybrid evaluator did not handle some expressions correctly, for
  example in `if(n() > 5) 1 else 2` the subexpression `n()` was not
  substituted correctly. It also correctly processes `$` (#278).

* `arrange()` checks that all columns are of supported types (#266). It also
  handles list columns (#282).

* Working towards Solaris compatibility.

* Benchmarking vignette temporarily disabled due to microbenchmark
  problems reported by BDR.

# dplyr 0.1.1

## Improvements

* new `location()` and `changes()` functions which provide more information
  about how data frames are stored in memory so that you can see what
  gets copied.

* renamed `explain_tbl()` to `explain()` (#182).

* `tally()` gains `sort` argument to sort output so highest counts
  come first (#173).

* `ungroup.grouped_df()`, `tbl_df()`, `as.data.frame.tbl_df()` now only
  make shallow copies of their inputs (#191).

* The `benchmark-baseball` vignette now contains fairer (including grouping
  times) comparisons with `data.table`. (#222)

## Bug fixes

* `filter()` (#221) and `summarise()` (#194) correctly propagate attributes.

* `summarise()` throws an error when asked to summarise an unknown variable
  instead of crashing (#208).

* `group_by()` handles factors with missing values (#183).

* `filter()` handles scalar results (#217) and better handles scoping, e.g.
  `filter(., variable)` where `variable` is defined in the function that calls
  `filter`. It also handles `T` and `F` as aliases to `TRUE` and `FALSE`
  if there are no `T` or `F` variables in the data or in the scope.

* `select.grouped_df` fails when the grouping variables are not included
  in the selected variables (#170)

* `all.equal.data.frame()` handles a corner case where the data frame has
  `NULL` names (#217)

* `mutate()` gives informative error message on unsupported types (#179)

* dplyr source package no longer includes pandas benchmark, reducing
  download size from 2.8 MB to 0.5 MB.<|MERGE_RESOLUTION|>--- conflicted
+++ resolved
@@ -1,17 +1,15 @@
 # dplyr 0.9.0 (in development)
 
-<<<<<<< HEAD
 * The scoped helpers (all functions ending in `_if`, `_at`, or `_all`) have
   been superseded by `across()`. This dramatically reduces the API surface for 
   dplyr, while at the same providing providing a more flexible and less 
   error-prone interface (#4769).
-=======
+
 * `mutate()` and `summarise()` create multiple columns from a single expression
   if you return a data frame (#2326).
 
 * `summarise()` can create summaries of greater than length 1 if you use a
   summary function that returns multiple values.
->>>>>>> dd260ba2
 
 * `rowwise()` is no longer questioning; we now understand that it's an
   important tool when you don't have vectorised code. It now also allows you to
