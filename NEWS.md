--- conflicted
+++ resolved
@@ -1,13 +1,8 @@
 # dplyr 0.4.1.9000
 
-<<<<<<< HEAD
+This is a minor release containing fixes for a number of crashes and issues identified by R CMD CHECK:
+
 * `print` now returns duplicated column names correctly (#1159).
-
-* `lag` and `lead` for grouped data were confused about indices and therefore 
-  produced wrong results (#925, #937)
-=======
-This is a minor release containing fixes for a number of crashes and issues identified by R CMD CHECK:
->>>>>>> 6f41a35c
 
 * `lag()` and `lead()` for grouped data were confused about indices and therefore 
   produced wrong results (#925, #937). `lag()` once again overrides `lag()` 
