# dplyr (development version)

<<<<<<< HEAD
* New function `cur_data_all()` similar to `cur_data()` but includes the grouping variables (#5342). 

* `count()` now displays the correct hint to force a count, `wt = n()` 
  (#5324).
=======
* `count()` and `tally()` no longer automatically weights by column `n` if 
  present (#5298). dplyr 1.0.0 introduced this behaviour because of Hadley's
  faulty memory. Historically `tally()` automatically weighted and `count()` 
  did not, but this behaviour was accidentally changed in 0.8.2 (#4408) so that 
  neither automatically weighted by `n`. Since 0.8.2 is almost a year old,
  and the automatically weighting behaviour was a little confusing anyway,
  we've removed it from both `count()` and `tally()`.
  
    Use of `wt = n()` is now deprecated; now just omit the `wt` argument.
>>>>>>> 369dc881

* `coalesce()` now supports data frames correctly (#5326).

* `cummean()` no longer has off-by-one indexing problem (@cropgen, #5287).

# dplyr 1.0.0

## Breaking changes

* `bind_cols()` no longer converts to a tibble, returns a data frame if the input is a data frame.

* `bind_rows()`, `*_join()`, `summarise()` and `mutate()` use vctrs coercion 
  rules. There are two main user facing changes:

    * Combining factor and character vectors silently creates a character 
      vector; previously it created a character vector with a warning.
      
    * Combining multiple factors creates a factor with combined levels;
      previously it created a character vector with a warning.

* `bind_rows()` and other functions use vctrs name repair, see `?vctrs::vec_as_names`.

* `all.equal.tbl_df()` removed.

    * Data frames, tibbles and grouped data frames are no longer considered equal, even if the data is the same.
    
    * Equality checks for data frames no longer ignore row order or groupings.

    * `expect_equal()` uses `all.equal()` internally. When comparing data frames, tests that used to pass may now fail.

* `distinct()` keeps the original column order.

* `distinct()` on missing columns now raises an error, it has been a compatibility warning for a long time.

* `group_modify()` puts the grouping variable to the front.

* `n()` and `row_number()` can no longer be called directly when dplyr is not loaded, 
  and this now generates an error: `dplyr::mutate(mtcars, x = n())`. 
  
  Fix by prefixing with `dplyr::` as in `dplyr::mutate(mtcars, x = dplyr::n())`
  
* The old data format for `grouped_df` is no longer supported. This may affect you if you have serialized grouped data frames to disk, e.g. with `saveRDS()` or when using knitr caching.

* `lead()` and `lag()` are stricter about their inputs. 

* Extending data frames requires that the extra class or classes are added first, not last. 
  Having the extact class at the end causes some vctrs operations to fail with a message like:
  
  ```
  Input must be a vector, not a `<data.frame/...>` object
  ```

* `right_join()` no longer sorts the rows of the resulting tibble according to the order of the RHS `by` argument in tibble `y`.

## New features

* The `cur_` functions (`cur_data()`, `cur_group()`, `cur_group_id()`, 
  `cur_group_rows()`) provide a full set of options to you access information 
  about the "current" group in dplyr verbs. They are inspired by 
  data.table's `.SD`, `.GRP`, `.BY`, and `.I`.

* The `rows_` functions (`rows_insert()`, `rows_update()`, `rows_upsert()`, `rows_patch()`, `rows_delete()`) provide a new API to insert and delete rows from a second data frame or table. Support for updating mutable backends is planned (#4654).

* `mutate()` and `summarise()` create multiple columns from a single expression
  if you return a data frame (#2326).

* `select()` and `rename()` use the latest version of the tidyselect interface.
  Practically, this means that you can now combine selections using Boolean
  logic (i.e. `!`, `&` and `|`), and use predicate functions with `where()` 
  (e.g. `where(is.character)`) to select variables by type (#4680). It also makes
  it possible to use `select()` and `rename()` to repair data frames with
  duplicated names (#4615) and prevents you from accidentally introducing
  duplicate names (#4643). This also means that dplyr now re-exports `any_of()`
  and `all_of()` (#5036).

* `slice()` gains a new set of helpers:

  * `slice_head()` and `slice_tail()` select the first and last rows, like
    `head()` and `tail()`, but return `n` rows _per group_.
    
  * `slice_sample()` randomly selects rows, taking over from `sample_frac()` 
     and `sample_n()`.
  
  * `slice_min()` and `slice_max()` select the rows with the minimum or 
    maximum values of a variable, taking over from the confusing `top_n()`.

* `summarise()` can create summaries of greater than length 1 if you use a
  summary function that returns multiple values.

* `summarise()` gains a `.groups=` argument to control the grouping structure. 

* New `relocate()` verb makes it easy to move columns around within a data 
  frame (#4598).
  
* New `rename_with()` is designed specifically for the purpose of renaming
  selected columns with a function (#4771).

* `ungroup()` can now selectively remove grouping variables (#3760).

* `pull()` can now return named vectors by specifying an additional column name
  (@ilarischeinin, #4102).

## Experimental features

* `mutate()` (for data frames only), gains experimental new arguments
  `.before` and `.after` that allow you to control where the new columns are
  placed (#2047).

* `mutate()` (for data frames only), gains an experimental new argument 
  called `.keep` that allows you to control which variables are kept from
  the input `.data`. `.keep = "all"` is the default; it keeps all variables.
  `.keep = "none"` retains no input variables (except for grouping keys), 
  so behaves like `transmute()`. `.keep = "unused"` keeps only variables 
  not used to make new columns. `.keep = "used"` keeps only the input variables
  used to create new columns; it's useful for double checking your work (#3721).

* New, experimental, `with_groups()` makes it easy to temporarily group or
  ungroup (#4711).

## across()

* New function `across()` that can be used inside `summarise()`, `mutate()`,
  and other verbs to apply a function (or a set of functions) to a selection of 
  columns. See `vignette("colwise")` for more details.
  
* New function `c_across()` that can be used inside `summarise()` and `mutate()`
  in row-wise data frames to easily (e.g.) compute a row-wise mean of all
  numeric variables. See `vignette("rowwise")` for more details.

## rowwise()

* `rowwise()` is no longer questioning; we now understand that it's an
  important tool when you don't have vectorised code. It now also allows you to
  specify additional variables that should be preserved in the output when 
  summarising (#4723). The rowwise-ness is preserved by all operations;
  you need to explicit drop it with `as_tibble()` or `group_by()`.

* New, experimental, `nest_by()`. It has the same interface as `group_by()`,
  but returns a rowwise data frame of grouping keys, supplemental with a 
  list-column of data frames containing the rest of the data.

## vctrs

* The implementation of all dplyr verbs have been changed to use primitives
  provided by the vctrs package. This makes it easier to add support for 
  new types of vector, radically simplifies the implementation, and makes
  all dplyr verbs more consistent.

* The place where you are mostly likely to be impacted by the coercion
  changes is when working with factors in joins or grouped mutates:
  now when combining factors with different levels, dplyr creates a new
  factor with the union of the levels. This matches base R more closely, 
  and while perhaps strictly less correct, is much more convenient.

* dplyr dropped its two heaviest dependencies: Rcpp and BH. This should make
  it considerably easier and faster to build from source.
  
* The implementation of all verbs has been carefully thought through. This 
  mostly makes implementation simpler but should hopefully increase consistency,
  and also makes it easier to adapt to dplyr to new data structures in the 
  new future. Pragmatically, the biggest difference for most people will be
  that each verb documents its return value in terms of rows, columns, groups,
  and data frame attributes.

* Row names are now preserved when working with data frames.


## Grouping

* `group_by()` uses hashing from the `vctrs` package.

* Grouped data frames now have `names<-`, `[[<-`, `[<-` and `$<-` methods that
  re-generate the underlying grouping. Note that modifying grouping variables
  in multiple steps (i.e. `df$grp1 <- 1; df$grp2 <- 1`) will be inefficient
  since the data frame will be regrouped after each modification.

* `[.grouped_df` now regroups to respect any grouping columns that have
  been removed (#4708).

* `mutate()` and `summarise()` can now modify grouping variables (#4709).

* `group_modify()` works with additional arguments (@billdenney and @cderv, #4509)

* `group_by()` does not create an arbitrary NA group when grouping by factors
  with `drop = TRUE` (#4460).


## Lifecycle changes

* All deprecations now use the [lifecycle](https://lifecycle.r-lib.org), 
  that means by default you'll only see a deprecation warning once per session,
  and you can control with `options(lifecycle_verbosity = x)` where
  `x` is one of NULL, "quiet", "warning", and "error".

### Removed

* `id()`, deprecated in dplyr 0.5.0, is now defunct.

* `failwith()`, deprecated in dplyr 0.7.0, is now defunct.

* `tbl_cube()` and `nasa` have been pulled out into a separate cubelyr package
  (#4429).

* `rbind_all()` and `rbind_list()` have been removed (@bjungbogati, #4430).

* `dr_dplyr()` has been removed as it is no longer needed (#4433, @smwindecker).


### Deprecated

* Use of pkgconfig for setting `na_matches` argument to join functions is now
  deprecated (#4914). This was rarely used, and I'm now confident that the 
  default is correct for R.

* In `add_count()`, the `drop` argument has been deprecated because it didn't 
  actually affect the output.

* `add_rownames()`: please use `tibble::rownames_to_column()` instead.

* `as.tbl()` and `tbl_df()`: please use `as_tibble()` instead.

* `bench_tbls()`, `compare_tbls()`, `compare_tbls2()`, `eval_tbls()` and 
  `eval_tbls2()` are now deprecated. That were only used in a handful of 
  packages, and we now believe that you're better off performing comparisons 
  more directly (#4675).

* `combine()`: please use `vctrs::vec_c()` instead.

* `funs()`: please use `list()` instead.

* `group_by(add = )`: please use `.add`
  instead.

* `group_by(.dots = )`/`group_by_prepare(.dots = )`: please use `!!!` 
  instead (#4734).

* The use of zero-arg `group_indices()` to retrieve the group id for the
  "current" group is deprecated; instead use `cur_group_id()`.

* Passing arguments to `group_keys()` or `group_indices()` to change the
  grouping has been deprecated, instead do grouping first yourself.

* `location()` and `changes()`: please use `lobstr::ref()` instead.

* `progress_estimated()` is soft deprecated; it's not the responsibility of
  dplyr to provide progress bars (#4935).

* `src_local()` has been deprecated; it was part of an approach to testing
  dplyr backends that didn't pan out.

* `src_mysql()`, `src_postgres()`, and `src_sqlite()` has been deprecated. 
  We've recommended against them for some time. Instead please use the approach 
  described at <http://dbplyr.tidyverse.org/>.

* `select_vars()`, `rename_vars()`, `select_var()`, `current_vars()` are now
  deprecated (@perezp44, #4432)


### Superseded

* The scoped helpers (all functions ending in `_if`, `_at`, or `_all`) have
  been superseded by `across()`. This dramatically reduces the API surface for 
  dplyr, while at the same providing providing a more flexible and less 
  error-prone interface (#4769).
  
    `rename_*()` and `select_*()` have been superseded by `rename_with()`.

* `do()` is superseded in favour of `summarise()`.

* `sample_n()` and `sample_frac()` have been superseded by `slice_sample()`. 
  See `?sample_n` for details about why, and for examples converting from 
  old to new usage.

* `top_n()` has been superseded by`slice_min()`/`slice_max()`. See `?top_n` 
  for details about why, and how to convert old to new usage (#4494).

### Questioning

* `all_equal()` is questioning; it solves a problem that no longer seems 
  important.

### Stable

* `rowwise()` is no longer questioning.
  
## Documentation improvements

* New `vignette("base")` which describes how dplyr verbs relate to the
  base R equivalents (@sastoudt, #4755)

* New `vignette("grouping")` gives more details about how dplyr verbs change
  when applied to grouped data frames (#4779, @MikeKSmith).

* `vignette("programming")` has been completely rewritten to reflect our
  latest vocabulary, the most recent rlang features, and our current 
  recommendations. It should now be substantially easier to program with
  dplyr.

## Minor improvements and bug fixes
  
* dplyr now has a rudimentary, experimental, and stop-gap, extension mechanism
  documented in `?dplyr_extending`

* dplyr no longer provides a `all.equal.tbl_df()` method. It never should have
  done so in the first place because it owns neither the generic nor the class.
  It also provided a problematic implementation because, by default, it 
  ignored the order of the rows and the columns which is usually important.
  This is likely to cause new test failures in downstream packages; but on
  the whole we believe those failures to either reflect unexpected behaviour
  or tests that need to be strengthened (#2751).

* `coalesce()` now uses vctrs recycling and common type coercion rules (#5186).

* `count()` and `add_count()` do a better job of preserving input class
  and attributes (#4086).

* `distinct()` errors if you request it use variables that don't exist
  (this was previously a warning) (#4656).

* `filter()`, `mutate()` and  `summarise()` get better error messages. 

* `filter()` handles data frame results when all columns are logical vectors
  by reducing them with `&` (#4678). In particular this means `across()` can 
  be used in `filter()`. 

* `left_join()`, `right_join()`, and `full_join()` gain a `keep` argument so
  that you can optionally choose to keep both sets of join keys (#4589). This is
  useful when you want to figure out which rows were missing from either side.

* Join functions can now perform a cross-join by specifying `by = character()`
  (#4206.)

* `groups()` now returns `list()` for ungrouped data; previously it returned
  `NULL` which was type-unstable (when there are groups it returns a list
  of symbols).

* The first argument of `group_map()`, `group_modify()` and `group_walk()`
  has been changed to `.data` for consistency with other generics.

* `group_keys.rowwise_df()` gives a 0 column data frame with `n()` rows. 

* `group_map()` is now a generic (#4576).

* `group_by(..., .add = TRUE)` replaces `group_by(..., add = TRUE)`,
  with a deprecation message. The old argument name was a mistake because
  it prevents you from creating a new grouping var called `add` and
  it violates our naming conventions (#4137).

* `intersect()`, `union()`, `setdiff()` and `setequal()` generics are now
  imported from the generics package. This reduces a conflict with lubridate.

* `order_by()` gives an informative hint if you accidentally call it instead
  of `arrange()` #3357.

* `tally()` and `count()` now message if the default output `name` (n), already
  exists in the data frame. To quiet the message, you'll need to supply an 
  explicit `name` (#4284). You can override the default weighting to using a
  constant by setting `wt = 1`.

* `starwars` dataset now does a better job of separating biological sex from
  gender identity. The previous `gender` column has been renamed to `sex`,
  since it actually describes the individual's biological sex. A new `gender`
  column encodes the actual gender identity using other information about
  the Star Wars universe (@MeganBeckett, #4456).

* `src_tbls()` accepts `...` arguments (#4485, @ianmcook). This could be a
  breaking change for some dplyr backend packages that implement `src_tbls()`.

* Better performance for extracting slices of factors and ordered factors (#4501).

* `rename_at()` and `rename_all()` call the function with a simple character
  vector, not a `dplyr_sel_vars` (#4459).

* `ntile()` is now more consistent with database implementations if the buckets have irregular size (#4495).

# dplyr 0.8.5 (2020-03-07)

* Maintenance release for compatibility with R-devel.


# dplyr 0.8.4 (2020-01-30)

* Adapt tests to changes in dependent packages.


# dplyr 0.8.3 (2019-07-04)

* Fixed performance regression introduced in version 0.8.2 (#4458).


# dplyr 0.8.2 (2019-06-28)

## New functions

* `top_frac(data, proportion)` is a shorthand for `top_n(data, proportion * n())` (#4017).  

## colwise changes

* Using quosures in colwise verbs is deprecated (#4330).

* Updated `distinct_if()`, `distinct_at()` and `distinct_all()` to include `.keep_all` argument (@beansrowning, #4343).

* `rename_at()` handles empty selection (#4324). 

* `*_if()` functions correctly handle columns with special names (#4380).

* colwise functions support constants in formulas (#4374). 

## Hybrid evaluation changes

* hybrid rank functions correctly handle NA (#4427). 

* `first()`, `last()` and `nth()` hybrid version handles factors (#4295).

## Minor changes

* `top_n()` quotes its `n` argument, `n` no longer needs to be constant for all groups (#4017).  

* `tbl_vars()` keeps information on grouping columns by returning a `dplyr_sel_vars` object (#4106). 

* `group_split()` always sets the `ptype` attribute, which make it more robust in the case where there
  are 0 groups. 

* `group_map()` and `group_modify()` work in the 0 group edge case (#4421)

* `select.list()` method added so that `select()` does not dispatch on lists (#4279). 

* `view()` is reexported from tibble (#4423). 

* `group_by()` puts NA groups last in character vectors (#4227).

* `arrange()` handles integer64 objects (#4366). 

* `summarise()` correctly resolves summarised list columns (#4349). 

# dplyr 0.8.1 (2019-05-14)

## Breaking changes

* `group_modify()` is the new name of the function previously known as `group_map()`

## New functions

* `group_map()` now only calls the function on each group and return a list. 

* `group_by_drop_default()`, previously known as `dplyr:::group_drops()` is exported (#4245).

## Minor changes

* Lists of formulas passed to colwise verbs are now automatically named.

* `group_by()` does a shallow copy even in the no groups case (#4221).

* Fixed `mutate()` on rowwise data frames with 0 rows (#4224).

* Fixed handling of bare formulas in colwise verbs (#4183).

* Fixed performance of `n_distinct()` (#4202). 

* `group_indices()` now ignores empty groups by default for `data.frame`, which is
  consistent with the default of `group_by()` (@yutannihilation, #4208). 

* Fixed integer overflow in hybrid `ntile()` (#4186). 

* colwise functions `summarise_at()` ... can rename vars in the case of multiple functions (#4180).

* `select_if()` and `rename_if()` handle logical vector predicate (#4213). 

* hybrid `min()` and `max()` cast to integer when possible (#4258).

* `bind_rows()` correctly handles the cases where there are multiple consecutive `NULL` (#4296). 

* Support for R 3.1.* has been dropped. The minimal R version supported is now 3.2.0. 
  https://www.tidyverse.org/articles/2019/04/r-version-support/

* `rename_at()` handles empty selection (#4324). 

# dplyr 0.8.0.1 (2019-02-15)

* Fixed integer C/C++ division, forced released by CRAN (#4185). 

# dplyr 0.8.0 (2019-02-14)

## Breaking changes

* The error `could not find function "n"` or the warning 
  ```Calling `n()` without importing or prefixing it is deprecated, use `dplyr::n()` ``` 
  
  indicates when functions like `n()`, `row_number()`, ... are not imported or prefixed. 
  
  The easiest fix is to import dplyr with `import(dplyr)` in your `NAMESPACE` or
  `#' @import dplyr` in a roxygen comment, alternatively such functions can be 
  imported selectively as any other function with `importFrom(dplyr, n)` in the 
  `NAMESPACE` or `#' @importFrom dplyr n` in a roxygen comment. The third option is 
  to prefix them, i.e. use `dplyr::n()`
   
* If you see `checking S3 generic/method consistency` in R CMD check for your 
  package, note that : 
  
  - `sample_n()` and `sample_frac()` have gained `...`
  - `filter()` and `slice()` have gained `.preserve`
  - `group_by()` has gained `.drop`

* ```Error: `.data` is a corrupt grouped_df, ...```  signals code that makes 
  wrong assumptions about the internals of a grouped data frame. 

## New functions

* New selection helpers `group_cols()`. It can be called in selection contexts
  such as `select()` and matches the grouping variables of grouped tibbles.

* `last_col()` is re-exported from tidyselect (#3584). 

* `group_trim()` drops unused levels of factors that are used as grouping variables. 

* `nest_join()` creates a list column of the matching rows. `nest_join()` + `tidyr::unnest()` 
   is equivalent to `inner_join`  (#3570). 

    ```r
    band_members %>% 
      nest_join(band_instruments)
    ```
    
* `group_nest()` is similar to `tidyr::nest()` but focusing on the variables to nest by 
  instead of the nested columns. 
 
    ```r
    starwars %>%
      group_by(species, homeworld) %>% 
      group_nest()
      
    starwars %>%
      group_nest(species, homeworld)
    ```
    
* `group_split()` is similar to `base::split()` but operating on existing groups when 
  applied to a grouped data frame, or subject to the data mask on ungrouped data frames

    ```r
    starwars %>%
      group_by(species, homeworld) %>%   
      group_split()
    
    starwars %>%
      group_split(species, homeworld)
    ```
    
* `group_map()` and `group_walk()` are purrr-like functions to iterate on groups 
  of a grouped data frame, jointly identified by the data subset (exposed as `.x`) and the 
  data key (a one row tibble, exposed as `.y`). `group_map()` returns a grouped data frame that 
  combines the results of the function, `group_walk()` is only used for side effects and returns 
  its input invisibly. 
  
  ```r
  mtcars %>%
    group_by(cyl) %>%
    group_map(~ head(.x, 2L))
  ```

* `distinct_prepare()`, previously known as `distinct_vars()` is exported. This is mostly useful for
  alternative backends (e.g. `dbplyr`). 

## Major changes

* `group_by()` gains the `.drop` argument. When set to `FALSE` the groups are generated 
  based on factor levels, hence some groups may be empty (#341). 

    ```r
    # 3 groups
    tibble(
      x = 1:2, 
      f = factor(c("a", "b"), levels = c("a", "b", "c"))
    ) %>% 
      group_by(f, .drop = FALSE)
      
    # the order of the grouping variables matter
    df <- tibble(
      x = c(1,2,1,2), 
      f = factor(c("a", "b", "a", "b"), levels = c("a", "b", "c"))
    )
    df %>% group_by(f, x, .drop = FALSE)
    df %>% group_by(x, f, .drop = FALSE)
    ```
    
  The default behaviour drops the empty groups as in the previous versions. 
  
  ```r
  tibble(
      x = 1:2, 
      f = factor(c("a", "b"), levels = c("a", "b", "c"))
    ) %>% 
      group_by(f)
  ```

* `filter()` and `slice()` gain a `.preserve` argument to control which groups it should keep. The default 
  `filter(.preserve = FALSE)` recalculates the grouping structure based on the resulting data, 
  otherwise it is kept as is.

    ```r
    df <- tibble(
      x = c(1,2,1,2), 
      f = factor(c("a", "b", "a", "b"), levels = c("a", "b", "c"))
    ) %>% 
      group_by(x, f, .drop = FALSE)
    
    df %>% filter(x == 1)
    df %>% filter(x == 1, .preserve = TRUE)
    ```

* The notion of lazily grouped data frames have disappeared. All dplyr verbs now recalculate 
  immediately the grouping structure, and respect the levels of factors. 

* Subsets of columns now properly dispatch to the `[` or `[[` method when the column 
  is an object (a vector with a class) instead of making assumptions on how the 
  column should be handled. The `[` method must handle integer indices, including 
  `NA_integer_`, i.e. `x[NA_integer_]` should produce a vector of the same class
  as `x` with whatever represents a missing value.  

## Minor changes

* `tally()` works correctly on non-data frame table sources such as `tbl_sql` (#3075).

* `sample_n()` and `sample_frac()` can use `n()` (#3527)

* `distinct()` respects the order of the variables provided (#3195, @foo-bar-baz-qux)
  and handles the 0 rows and 0 columns special case (#2954).

* `combine()` uses tidy dots (#3407).

* `group_indices()` can be used without argument in expressions in verbs (#1185).

* Using `mutate_all()`, `transmute_all()`, `mutate_if()` and `transmute_if()`
  with grouped tibbles now informs you that the grouping variables are
  ignored. In the case of the `_all()` verbs, the message invites you to use
  `mutate_at(df, vars(-group_cols()))` (or the equivalent `transmute_at()` call)
  instead if you'd like to make it explicit in your code that the operation is
  not applied on the grouping variables.

* Scoped variants of `arrange()` respect the `.by_group` argument (#3504).

* `first()` and `last()` hybrid functions fall back to R evaluation when given no arguments (#3589). 

* `mutate()` removes a column when the expression evaluates to `NULL` for all groups (#2945).

* grouped data frames support `[, drop = TRUE]` (#3714). 

* New low-level constructor `new_grouped_df()` and validator `validate_grouped_df` (#3837). 

* `glimpse()` prints group information on grouped tibbles (#3384).

* `sample_n()` and `sample_frac()` gain `...` (#2888). 

* Scoped filter variants now support functions and purrr-like lambdas:

  ```r
  mtcars %>% filter_at(vars(hp, vs), ~ . %% 2 == 0)
  ```

## Lifecycle

* `do()`, `rowwise()` and `combine()` are questioning (#3494). 

* `funs()` is soft-deprecated and will start issuing warnings in a future version.

## Changes to column wise functions

* Scoped variants for `distinct()`: `distinct_at()`, `distinct_if()`, `distinct_all()` (#2948).

* `summarise_at()` excludes the grouping variables (#3613). 

* `mutate_all()`, `mutate_at()`, `summarise_all()` and `summarise_at()` handle utf-8 names (#2967).

## Performance

* R expressions that cannot be handled with native code are now evaluated with
  unwind-protection when available (on R 3.5 and later). This improves the
  performance of dplyr on data frames with many groups (and hence many
  expressions to evaluate). We benchmarked that computing a grouped average is
  consistently twice as fast with unwind-protection enabled.

  Unwind-protection also makes dplyr more robust in corner cases because it
  ensures the C++ destructors are correctly called in all circumstances
  (debugger exit, captured condition, restart invokation).

* `sample_n()` and `sample_frac()` gain `...` (#2888). 
* Improved performance for wide tibbles (#3335).

* Faster hybrid `sum()`, `mean()`, `var()` and `sd()` for logical vectors (#3189).

* Hybrid version of `sum(na.rm = FALSE)` exits early when there are missing values. 
  This considerably improves performance when there are missing values early in the vector (#3288). 

* `group_by()` does not trigger the additional `mutate()` on simple uses of the `.data` pronoun (#3533). 

## Internal

* The grouping metadata of grouped data frame has been reorganized in a single tidy tibble, that can be accessed
  with the new `group_data()` function. The grouping tibble consists of one column per grouping variable, 
  followed by a list column of the (1-based) indices of the groups. The new `group_rows()` function retrieves
  that list of indices (#3489). 
  
    ```r
    # the grouping metadata, as a tibble
    group_by(starwars, homeworld) %>% 
      group_data()
    
    # the indices
    group_by(starwars, homeworld) %>% 
      group_data() %>% 
      pull(.rows)
      
    group_by(starwars, homeworld) %>% 
      group_rows()
    ```

* Hybrid evaluation has been completely redesigned for better performance and stability. 

## Documentation

* Add documentation example for moving variable to back in `?select` (#3051).

* column wise functions are better documented, in particular explaining when 
  grouping variables are included as part of the selection. 

### Deprecated and defunct functions

* `mutate_each()` and `summarise_each()` are deprecated. 

# dplyr 0.7.6

* `exprs()` is no longer exported to avoid conflicts with `Biobase::exprs()`
  (#3638).

* The MASS package is explicitly suggested to fix CRAN warnings on R-devel
  (#3657).

* Set operations like `intersect()` and `setdiff()` reconstruct groups metadata (#3587) and keep the order of the rows (#3839).

* Using namespaced calls to `base::sort()` and `base::unique()` from C++ code
  to avoid ambiguities when these functions are overridden (#3644).

* Fix rchk errors (#3693).

# dplyr 0.7.5 (2018-04-14)

## Breaking changes for package developers

* The major change in this version is that dplyr now depends on the selecting
  backend of the tidyselect package. If you have been linking to
  `dplyr::select_helpers` documentation topic, you should update the link to
  point to `tidyselect::select_helpers`.

* Another change that causes warnings in packages is that dplyr now exports the
  `exprs()` function. This causes a collision with `Biobase::exprs()`. Either
  import functions from dplyr selectively rather than in bulk, or do not import
  `Biobase::exprs()` and refer to it with a namespace qualifier.

## Bug fixes

* `distinct(data, "string")` now returns a one-row data frame again. (The
  previous behavior was to return the data unchanged.)

* `do()` operations with more than one named argument can access `.` (#2998).

* Reindexing grouped data frames (e.g. after `filter()` or `..._join()`)
  never updates the `"class"` attribute. This also avoids unintended updates
  to the original object (#3438).

* Fixed rare column name clash in `..._join()` with non-join
  columns of the same name in both tables (#3266).

*  Fix `ntile()` and `row_number()` ordering to use the locale-dependent
  ordering functions in R when dealing with character vectors, rather than
  always using the C-locale ordering function in C (#2792, @foo-bar-baz-qux).

* Summaries of summaries (such as `summarise(b = sum(a), c = sum(b))`) are
  now computed using standard evaluation for simplicity and correctness, but
  slightly slower (#3233).

* Fixed `summarise()` for empty data frames with zero columns (#3071).

## Major changes

* `enexpr()`, `expr()`, `exprs()`, `sym()` and `syms()` are now
  exported. `sym()` and `syms()` construct symbols from strings or character
  vectors. The `expr()` variants are equivalent to `quo()`, `quos()` and
  `enquo()` but return simple expressions rather than quosures. They support
  quasiquotation.

* dplyr now depends on the new tidyselect package to power `select()`,
  `rename()`, `pull()` and their variants (#2896). Consequently
  `select_vars()`, `select_var()` and `rename_vars()` are
  soft-deprecated and will start issuing warnings in a future version.

  Following the switch to tidyselect, `select()` and `rename()` fully support
  character vectors. You can now unquote variables like this:

  ```
  vars <- c("disp", "cyl")
  select(mtcars, !! vars)
  select(mtcars, -(!! vars))
  ```

  Note that this only works in selecting functions because in other contexts
  strings and character vectors are ambiguous. For instance strings are a valid
  input in mutating operations and `mutate(df, "foo")` creates a new column by
  recycling "foo" to the number of rows.

## Minor changes

* Support for raw vector columns in `arrange()`, `group_by()`, `mutate()`,
  `summarise()` and `..._join()` (minimal `raw` x `raw` support initially) (#1803). 

* `bind_cols()` handles unnamed list (#3402).

* `bind_rows()` works around corrupt columns that have the object bit set
  while having no class attribute (#3349). 

* `combine()` returns `logical()` when all inputs are `NULL` (or when there
  are no inputs) (#3365, @zeehio).

*  `distinct()` now supports renaming columns (#3234).

* Hybrid evaluation simplifies `dplyr::foo()` to `foo()` (#3309). Hybrid
  functions can now be masked by regular R functions to turn off hybrid
  evaluation (#3255). The hybrid evaluator finds functions from dplyr even if
  dplyr is not attached (#3456).

* In `mutate()` it is now illegal to use `data.frame` in the rhs (#3298). 

* Support `!!!` in `recode_factor()` (#3390).

* `row_number()` works on empty subsets (#3454).

* `select()` and `vars()` now treat `NULL` as empty inputs (#3023).

* Scoped select and rename functions (`select_all()`, `rename_if()` etc.)
  now work with grouped data frames, adapting the grouping as necessary
  (#2947, #3410). `group_by_at()` can group by an existing grouping variable
  (#3351). `arrange_at()` can use grouping variables (#3332). 

* `slice()` no longer enforce tibble classes when input is a simple
  `data.frame`, and ignores 0 (#3297, #3313).

* `transmute()` no longer prints a message when including a group variable.

## Documentation

* Improved documentation for `funs()` (#3094) and set operations (e.g. `union()`) (#3238, @edublancas).

## Error messages

* Better error message if dbplyr is not installed when accessing database
  backends (#3225).

* `arrange()` fails gracefully on `data.frame` columns (#3153).

* Corrected error message when calling `cbind()` with an object of wrong
  length (#3085).

* Add warning with explanation to `distinct()` if any of the selected columns
  are of type `list` (#3088, @foo-bar-baz-qux), or when used on unknown columns
  (#2867, @foo-bar-baz-qux).

* Show clear error message for bad arguments to `funs()` (#3368).

* Better error message in `..._join()` when joining data frames with duplicate
  or `NA` column names. Joining such data frames with a semi- or anti-join
  now gives a warning, which may be converted to an error in future versions
  (#3243, #3417).

* Dedicated error message when trying to use columns of the `Interval`
  or `Period` classes (#2568).

* Added an `.onDetach()` hook that allows for plyr to be loaded and attached
  without the warning message that says functions in dplyr will be masked,
  since dplyr is no longer attached (#3359, @jwnorman).

## Performance

* `sample_n()` and `sample_frac()` on grouped data frame are now faster
  especially for those with large number of groups (#3193, @saurfang).

## Internal

* Compute variable names for joins in R (#3430).

* Bumped Rcpp dependency to 0.12.15 to avoid imperfect detection of `NA`
  values in hybrid evaluation fixed in RcppCore/Rcpp#790 (#2919).

* Avoid cleaning the data mask, a temporary environment used to evaluate
  expressions. If the environment, in which e.g. a `mutate()` expression
  is evaluated, is preserved until after the operation, accessing variables
  from that environment now gives a warning but still returns `NULL` (#3318).

# dplyr 0.7.4

* Fix recent Fedora and ASAN check errors (#3098).

* Avoid dependency on Rcpp 0.12.10 (#3106).

# dplyr 0.7.3

* Fixed protection error that occurred when creating a character column using grouped `mutate()` (#2971).

* Fixed a rare problem with accessing variable values in `summarise()` when all groups have size one (#3050).
* `distinct()` now throws an error when used on unknown columns
  (#2867, @foo-bar-baz-qux).


* Fixed rare out-of-bounds memory write in `slice()` when negative indices beyond the number of rows were involved (#3073).

* `select()`, `rename()` and `summarise()` no longer change the grouped vars of the original data (#3038).

* `nth(default = var)`, `first(default = var)` and `last(default = var)` fall back to standard evaluation in a grouped operation instead of triggering an error (#3045).

* `case_when()` now works if all LHS are atomic (#2909), or when LHS or RHS values are zero-length vectors (#3048).

* `case_when()` accepts `NA` on the LHS (#2927).

* Semi- and anti-joins now preserve the order of left-hand-side data frame (#3089).

* Improved error message for invalid list arguments to `bind_rows()` (#3068).

* Grouping by character vectors is now faster (#2204).

* Fixed a crash that occurred when an unexpected input was supplied to
  the `call` argument of `order_by()` (#3065).


# dplyr 0.7.2

* Move build-time vs. run-time checks out of `.onLoad()` and into `dr_dplyr()`.


# dplyr 0.7.1

* Use new versions of bindrcpp and glue to avoid protection problems.
  Avoid wrapping arguments to internal error functions (#2877). Fix
  two protection mistakes found by rchk (#2868).

* Fix C++ error that caused compilation to fail on mac cran (#2862)

* Fix undefined behaviour in `between()`, where `NA_REAL` were
  assigned instead of `NA_LOGICAL`. (#2855, @zeehio)

* `top_n()` now executes operations lazily for compatibility with
  database backends (#2848).

* Reuse of new variables created in ungrouped `mutate()` possible
  again, regression introduced in dplyr 0.7.0 (#2869).

* Quosured symbols do not prevent hybrid handling anymore. This should
  fix many performance issues introduced with tidyeval (#2822).


# dplyr 0.7.0

## New data, functions, and features

* Five new datasets provide some interesting built-in datasets to demonstrate
  dplyr verbs (#2094):

  * `starwars` dataset about starwars characters; has list columns
  * `storms` has the trajectories of ~200 tropical storms
  * `band_members`, `band_instruments` and `band_instruments2`
    has some simple data to demonstrate joins.

* New `add_count()` and `add_tally()` for adding an `n` column within groups
  (#2078, @dgrtwo).

* `arrange()` for grouped data frames gains a `.by_group` argument so you
  can choose to sort by groups if you want to (defaults to `FALSE`) (#2318)

* New `pull()` generic for extracting a single column either by name or position
  (either from the left or the right). Thanks to @paulponcet for the idea (#2054).

  This verb is powered with the new `select_var()` internal helper,
  which is exported as well. It is like `select_vars()` but returns a
  single variable.

* `as_tibble()` is re-exported from tibble. This is the recommend way to create
  tibbles from existing data frames. `tbl_df()` has been softly deprecated.
  `tribble()` is now imported from tibble (#2336, @chrMongeau); this
  is now preferred to `frame_data()`.

## Deprecated and defunct

* dplyr no longer messages that you need dtplyr to work with data.table (#2489).

* Long deprecated `regroup()`, `mutate_each_q()` and
  `summarise_each_q()` functions have been removed.

* Deprecated `failwith()`. I'm not even sure why it was here.

* Soft-deprecated `mutate_each()` and `summarise_each()`, these functions
  print a message which will be changed to a warning in the next release.

* The `.env` argument to `sample_n()` and `sample_frac()` is defunct,
  passing a value to this argument print a message which will be changed to a
  warning in the next release.

## Databases

This version of dplyr includes some major changes to how database connections work. By and large, you should be able to continue using your existing dplyr database code without modification, but there are two big changes that you should be aware of:

* Almost all database related code has been moved out of dplyr and into a
  new package, [dbplyr](http://github.com/hadley/dbplyr/). This makes dplyr
  simpler, and will make it easier to release fixes for bugs that only affect
  databases. `src_mysql()`, `src_postgres()`, and `src_sqlite()` will still
  live dplyr so your existing code continues to work.

* It is no longer necessary to create a remote "src". Instead you can work
  directly with the database connection returned by DBI. This reflects the
  maturity of the DBI ecosystem. Thanks largely to the work of Kirill Muller
  (funded by the R Consortium) DBI backends are now much more consistent,
  comprehensive, and easier to use. That means that there's no longer a
  need for a layer in between you and DBI.

You can continue to use `src_mysql()`, `src_postgres()`, and `src_sqlite()`, but I recommend a new style that makes the connection to DBI more clear:

```R
library(dplyr)

con <- DBI::dbConnect(RSQLite::SQLite(), ":memory:")
DBI::dbWriteTable(con, "mtcars", mtcars)

mtcars2 <- tbl(con, "mtcars")
mtcars2
```

This is particularly useful if you want to perform non-SELECT queries as you can do whatever you want with `DBI::dbGetQuery()` and `DBI::dbExecute()`.

If you've implemented a database backend for dplyr, please read the [backend news](https://github.com/hadley/dbplyr/blob/master/NEWS.md#backends) to see what's changed from your perspective (not much). If you want to ensure your package works with both the current and previous version of dplyr, see `wrap_dbplyr_obj()` for helpers.

## UTF-8

* Internally, column names are always represented as character vectors,
  and not as language symbols, to avoid encoding problems on Windows
  (#1950, #2387, #2388).

* Error messages and explanations of data frame inequality are now encoded in
  UTF-8, also on Windows (#2441).

* Joins now always reencode character columns to UTF-8 if necessary. This gives
  a nice speedup, because now pointer comparison can be used instead of string
  comparison, but relies on a proper encoding tag for all strings (#2514).

* Fixed problems when joining factor or character encodings with a mix of
  native and UTF-8 encoded values (#1885, #2118, #2271, #2451).

* Fix `group_by()` for data frames that have UTF-8 encoded names (#2284, #2382).

* New `group_vars()` generic that returns the grouping as character vector, to
  avoid the potentially lossy conversion to language symbols. The list returned
  by `group_by_prepare()` now has a new `group_names` component (#1950, #2384).

## Colwise functions

* `rename()`, `select()`, `group_by()`, `filter()`, `arrange()` and
  `transmute()` now have scoped variants (verbs suffixed with `_if()`,
  `_at()` and `_all()`). Like `mutate_all()`, `summarise_if()`, etc,
  these variants apply an operation to a selection of variables.

* The scoped verbs taking predicates (`mutate_if()`, `summarise_if()`,
  etc) now support S3 objects and lazy tables. S3 objects should
  implement methods for `length()`, `[[` and `tbl_vars()`. For lazy
  tables, the first 100 rows are collected and the predicate is
  applied on this subset of the data. This is robust for the common
  case of checking the type of a column (#2129).

* Summarise and mutate colwise functions pass `...` on the the manipulation
  functions.

* The performance of colwise verbs like `mutate_all()` is now back to
  where it was in `mutate_each()`.

* `funs()` has better handling of namespaced functions (#2089).

* Fix issue with `mutate_if()` and `summarise_if()` when a predicate
  function returns a vector of `FALSE` (#1989, #2009, #2011).

## Tidyeval

dplyr has a new approach to non-standard evaluation (NSE) called tidyeval.
It is described in detail in `vignette("programming")` but, in brief, gives you
the ability to interpolate values in contexts where dplyr usually works with expressions:

```{r}
my_var <- quo(homeworld)

starwars %>%
  group_by(!!my_var) %>%
  summarise_at(vars(height:mass), mean, na.rm = TRUE)
```

This means that the underscored version of each main verb is no longer needed,
and so these functions have been deprecated (but remain around for backward compatibility).

* `order_by()`, `top_n()`, `sample_n()` and `sample_frac()` now use
  tidyeval to capture their arguments by expression. This makes it
  possible to use unquoting idioms (see `vignette("programming")`) and
  fixes scoping issues (#2297).

* Most verbs taking dots now ignore the last argument if empty. This
  makes it easier to copy lines of code without having to worry about
  deleting trailing commas (#1039).

* [API] The new `.data` and `.env` environments can be used inside
  all verbs that operate on data: `.data$column_name` accesses the column
  `column_name`, whereas `.env$var` accesses the external variable `var`.
  Columns or external variables named `.data` or `.env` are shadowed, use
  `.data$...` and/or `.env$...` to access them.  (`.data` implements strict
  matching also for the `$` operator (#2591).)

    The `column()` and `global()` functions have been removed. They were never
    documented officially. Use the new `.data` and `.env` environments instead.

* Expressions in verbs are now interpreted correctly in many cases that
  failed before (e.g., use of `$`, `case_when()`, nonstandard evaluation, ...).
  These expressions are now evaluated in a specially constructed temporary
  environment that retrieves column data on demand with the help of the
  `bindrcpp` package (#2190). This temporary environment poses restrictions on
  assignments using `<-` inside verbs. To prevent leaking of broken bindings,
  the temporary environment is cleared after the evaluation (#2435).

## Verbs

### Joins

* [API] `xxx_join.tbl_df(na_matches = "never")` treats all `NA` values as
  different from each other (and from any other value), so that they never
  match.  This corresponds to the behavior of joins for database sources,
  and of database joins in general.  To match `NA` values, pass
  `na_matches = "na"` to the join verbs; this is only supported for data frames.
  The default is `na_matches = "na"`, kept for the sake of compatibility
  to v0.5.0. It can be tweaked by calling
  `pkgconfig::set_config("dplyr::na_matches", "na")` (#2033).

* `common_by()` gets a better error message for unexpected inputs (#2091)

* Fix groups when joining grouped data frames with duplicate columns
  (#2330, #2334, @davidkretch).

* One of the two join suffixes can now be an empty string, dplyr no longer
  hangs (#2228, #2445).

* Anti- and semi-joins warn if factor levels are inconsistent (#2741).

* Warnings about join column inconsistencies now contain the column names
  (#2728).

### Select

* For selecting variables, the first selector decides if it's an inclusive
  selection (i.e., the initial column list is empty), or an exclusive selection
  (i.e., the initial column list contains all columns). This means that
  `select(mtcars, contains("am"), contains("FOO"), contains("vs"))` now returns
  again both `am` and `vs` columns like in dplyr 0.4.3 (#2275, #2289, @r2evans).

* Select helpers now throw an error if called when no variables have been
  set (#2452)

* Helper functions in `select()` (and related verbs) are now evaluated
  in a context where column names do not exist (#2184).

* `select()` (and the internal function `select_vars()`) now support
  column names in addition to column positions. As a result,
  expressions like `select(mtcars, "cyl")` are now allowed.

### Other

* `recode()`, `case_when()` and `coalesce()` now support splicing of
  arguments with rlang's `!!!` operator.

* `count()` now preserves the grouping of its input (#2021).

* `distinct()` no longer duplicates variables (#2001).

* Empty `distinct()` with a grouped data frame works the same way as
  an empty `distinct()` on an ungrouped data frame, namely it uses all
  variables (#2476).

* `copy_to()` now returns it's output invisibly (since you're often just
   calling for the side-effect).

* `filter()` and `lag()` throw informative error if used with ts objects (#2219)

* `mutate()` recycles list columns of length 1 (#2171).

* `mutate()` gives better error message when attempting to add a non-vector
  column (#2319), or attempting to remove a column with `NULL` (#2187, #2439).

* `summarise()` now correctly evaluates newly created factors (#2217), and
  can create ordered factors (#2200).

* Ungrouped `summarise()` uses summary variables correctly (#2404, #2453).

* Grouped `summarise()` no longer converts character `NA` to empty strings (#1839).

## Combining and comparing

* `all_equal()` now reports multiple problems as a character vector (#1819, #2442).

* `all_equal()` checks that factor levels are equal (#2440, #2442).

* `bind_rows()` and `bind_cols()` give an error for database tables (#2373).

* `bind_rows()` works correctly with `NULL` arguments and an `.id` argument
  (#2056), and also for zero-column data frames (#2175).

* Breaking change: `bind_rows()` and `combine()` are more strict when coercing.
  Logical values are no longer coerced to integer and numeric. Date, POSIXct
  and other integer or double-based classes are no longer coerced to integer or
  double as there is chance of attributes or information being lost
  (#2209, @zeehio).

* `bind_cols()` now calls `tibble::repair_names()` to ensure that all
  names are unique (#2248).

* `bind_cols()` handles empty argument list (#2048).

* `bind_cols()` better handles `NULL` inputs (#2303, #2443).

* `bind_rows()` explicitly rejects columns containing data frames
  (#2015, #2446).

* `bind_rows()` and `bind_cols()` now accept vectors. They are treated
  as rows by the former and columns by the latter. Rows require inner
  names like `c(col1 = 1, col2 = 2)`, while columns require outer
  names: `col1 = c(1, 2)`. Lists are still treated as data frames but
  can be spliced explicitly with `!!!`, e.g. `bind_rows(!!! x)` (#1676).

* `rbind_list()` and `rbind_all()` now call `.Deprecated()`, they will be removed
  in the next CRAN release. Please use `bind_rows()` instead.

* `combine()` accepts `NA` values (#2203, @zeehio)

* `combine()` and `bind_rows()` with character and factor types now always warn
  about the coercion to character (#2317, @zeehio)

* `combine()` and `bind_rows()` accept `difftime` objects.

* `mutate` coerces results from grouped dataframes accepting combinable data
  types (such as `integer` and `numeric`). (#1892, @zeehio)

## Vector functions

* `%in%` gets new hybrid handler (#126).

* `between()` returns NA if `left` or `right` is `NA` (fixes #2562).

* `case_when()` supports `NA` values (#2000, @tjmahr).

* `first()`, `last()`, and `nth()` have better default values for factor,
  Dates, POSIXct, and data frame inputs (#2029).

* Fixed segmentation faults in hybrid evaluation of `first()`, `last()`,
  `nth()`,  `lead()`, and `lag()`. These functions now always fall back to the R
  implementation if called with arguments that the hybrid evaluator cannot
  handle (#948, #1980).

* `n_distinct()` gets larger hash tables given slightly better performance (#977).

* `nth()` and `ntile()` are more careful about proper data types of their return values (#2306).

* `ntile()` ignores `NA` when computing group membership (#2564).

* `lag()` enforces integer `n` (#2162, @kevinushey).

* hybrid `min()` and `max()` now always return a `numeric` and work correctly
  in edge cases (empty input, all `NA`, ...) (#2305, #2436).

* `min_rank("string")` no longer segfaults in hybrid evaluation (#2279, #2444).

* `recode()` can now recode a factor to other types (#2268)

* `recode()` gains `.dots` argument to support passing replacements as list
  (#2110, @jlegewie).

## Other minor changes and bug fixes

* Many error messages are more helpful by referring to a column name or a
  position in the argument list (#2448).

* New `is_grouped_df()` alias to `is.grouped_df()`.

* `tbl_vars()` now has a `group_vars` argument set to `TRUE` by
  default. If `FALSE`, group variables are not returned.

* Fixed segmentation fault after calling `rename()` on an invalid grouped
  data frame (#2031).

* `rename_vars()` gains a `strict` argument to control if an
  error is thrown when you try and rename a variable that doesn't
  exist.

* Fixed undefined behavior for `slice()` on a zero-column data frame (#2490).

* Fixed very rare case of false match during join (#2515).

* Restricted workaround for `match()` to R 3.3.0. (#1858).

* dplyr now warns on load when the version of R or Rcpp during installation is
  different to the currently installed version (#2514).

* Fixed improper reuse of attributes when creating a list column in `summarise()`
  and perhaps `mutate()` (#2231).

* `mutate()` and `summarise()` always strip the `names` attribute from new
  or updated columns, even for ungrouped operations (#1689).

* Fixed rare error that could lead to a segmentation fault in
  `all_equal(ignore_col_order = FALSE)` (#2502).

* The "dim" and "dimnames" attributes are always stripped when copying a
  vector (#1918, #2049).

* `grouped_df` and `rowwise` are registered officially as S3 classes.
  This makes them easier to use with S4 (#2276, @joranE, #2789).

* All operations that return tibbles now include the `"tbl"` class.
  This is important for correct printing with tibble 1.3.1 (#2789).

* Makeflags uses PKG_CPPFLAGS for defining preprocessor macros.

* astyle formatting for C++ code, tested but not changed as part of the tests
  (#2086, #2103).

* Update RStudio project settings to install tests (#1952).

* Using `Rcpp::interfaces()` to register C callable interfaces, and registering all native exported functions via `R_registerRoutines()` and `useDynLib(.registration = TRUE)` (#2146).

* Formatting of grouped data frames now works by overriding the `tbl_sum()` generic instead of `print()`. This means that the output is more consistent with tibble, and that `format()` is now supported also for SQL sources (#2781).


# dplyr 0.5.0

## Breaking changes

### Existing functions

* `arrange()` once again ignores grouping (#1206).

* `distinct()` now only keeps the distinct variables. If you want to return
  all variables (using the first row for non-distinct values) use
  `.keep_all = TRUE` (#1110). For SQL sources, `.keep_all = FALSE` is
  implemented using `GROUP BY`, and `.keep_all = TRUE` raises an error
  (#1937, #1942, @krlmlr). (The default behaviour of using all variables
  when none are specified remains - this note only applies if you select
  some variables).

* The select helper functions `starts_with()`, `ends_with()` etc are now
  real exported functions. This means that you'll need to import those
  functions if you're using from a package where dplyr is not attached.
  i.e. `dplyr::select(mtcars, starts_with("m"))` used to work, but
  now you'll need `dplyr::select(mtcars, dplyr::starts_with("m"))`.

### Deprecated and defunct functions

* The long deprecated `chain()`, `chain_q()` and `%.%` have been removed.
  Please use `%>%` instead.

* `id()` has been deprecated. Please use `group_indices()` instead
  (#808).

* `rbind_all()` and `rbind_list()` are formally deprecated. Please use
  `bind_rows()` instead (#803).

* Outdated benchmarking demos have been removed (#1487).

* Code related to starting and signalling clusters has been moved out to
  [multidplyr](http://github.com/hadley/multidplyr).

## New functions

* `coalesce()` finds the first non-missing value from a set of vectors.
  (#1666, thanks to @krlmlr for initial implementation).

* `case_when()` is a general vectorised if + else if (#631).

* `if_else()` is a vectorised if statement: it's a stricter (type-safe),
  faster, and more predictable version of `ifelse()`. In SQL it is
  translated to a `CASE` statement.

* `na_if()` makes it easy to replace a certain value with an `NA` (#1707).
  In SQL it is translated to `NULL_IF`.

* `near(x, y)` is a helper for `abs(x - y) < tol` (#1607).

* `recode()` is vectorised equivalent to `switch()` (#1710).

* `union_all()` method. Maps to `UNION ALL` for SQL sources, `bind_rows()`
  for data frames/tbl\_dfs, and `combine()` for vectors (#1045).

* A new family of functions replace `summarise_each()` and
  `mutate_each()` (which will thus be deprecated in a future release).
  `summarise_all()` and `mutate_all()` apply a function to all columns
  while `summarise_at()` and `mutate_at()` operate on a subset of
  columns. These columns are selected with either a character vector
  of columns names, a numeric vector of column positions, or a column
  specification with `select()` semantics generated by the new
  `columns()` helper. In addition, `summarise_if()` and `mutate_if()`
  take a predicate function or a logical vector (these verbs currently
  require local sources). All these functions can now take ordinary
  functions instead of a list of functions generated by `funs()`
  (though this is only useful for local sources). (#1845, @lionel-)

* `select_if()` lets you select columns with a predicate function.
  Only compatible with local sources. (#497, #1569, @lionel-)

## Local backends

### dtplyr

All data table related code has been separated out in to a new dtplyr package. This decouples the development of the data.table interface from the development of the dplyr package. If both data.table and dplyr are loaded, you'll get a message reminding you to load dtplyr.

### Tibble

Functions related to the creation and coercion of `tbl_df`s, now live in their own package: [tibble](http://blog.rstudio.org/2016/03/24/tibble-1-0-0/). See `vignette("tibble")` for more details.

* `$` and `[[` methods that never do partial matching (#1504), and throw
  an error if the variable does not exist.

* `all_equal()` allows to compare data frames ignoring row and column order,
  and optionally ignoring minor differences in type (e.g. int vs. double)
  (#821). The test handles the case where the df has 0 columns (#1506).
  The test fails fails when convert is `FALSE` and types don't match (#1484).

* `all_equal()` shows better error message when comparing raw values
  or when types are incompatible and `convert = TRUE` (#1820, @krlmlr).

* `add_row()` makes it easy to add a new row to data frame (#1021)

* `as_data_frame()` is now an S3 generic with methods for lists (the old
  `as_data_frame()`), data frames (trivial), and matrices (with efficient
  C++ implementation) (#876). It no longer strips subclasses.

* The internals of `data_frame()` and `as_data_frame()` have been aligned,
  so `as_data_frame()` will now automatically recycle length-1 vectors.
  Both functions give more informative error messages if you attempting to
  create an invalid data frame. You can no longer create a data frame with
  duplicated names (#820). Both check for `POSIXlt` columns, and tell you to
  use `POSIXct` instead (#813).

* `frame_data()` properly constructs rectangular tables (#1377, @kevinushey),
  and supports list-cols.

* `glimpse()` is now a generic. The default method dispatches to `str()`
  (#1325).  It now (invisibly) returns its first argument (#1570).

*  `lst()` and `lst_()` which create lists in the same way that
  `data_frame()` and `data_frame_()` create data frames (#1290).

* `print.tbl_df()` is considerably faster if you have very wide data frames.
  It will now also only list the first 100 additional variables not already
  on screen - control this with the new `n_extra` parameter to `print()`
  (#1161). When printing a grouped data frame the number of groups is now
  printed with thousands separators (#1398). The type of list columns
  is correctly printed (#1379)

* Package includes `setOldClass(c("tbl_df", "tbl", "data.frame"))` to help
  with S4 dispatch (#969).

* `tbl_df` automatically generates column names (#1606).

### tbl_cube

* new `as_data_frame.tbl_cube()` (#1563, @krlmlr).

* `tbl_cube`s are now constructed correctly from data frames, duplicate
  dimension values are detected, missing dimension values are filled
  with `NA`. The construction from data frames now guesses the measure
  variables by default, and allows specification of dimension and/or
  measure variables (#1568, @krlmlr).

* Swap order of `dim_names` and `met_name` arguments in `as.tbl_cube`
  (for `array`, `table` and `matrix`) for consistency with `tbl_cube` and
  `as.tbl_cube.data.frame`. Also, the `met_name` argument to
  `as.tbl_cube.table` now defaults to `"Freq"` for consistency with
  `as.data.frame.table` (@krlmlr, #1374).

## Remote backends

* `as_data_frame()` on SQL sources now returns all rows (#1752, #1821,
  @krlmlr).

* `compute()` gets new parameters `indexes` and `unique_indexes` that make
  it easier to add indexes (#1499, @krlmlr).

* `db_explain()` gains a default method for DBIConnections (#1177).

* The backend testing system has been improved. This lead to the removal of
  `temp_srcs()`. In the unlikely event that you were using this function,
  you can instead use `test_register_src()`, `test_load()`, and `test_frame()`.

* You can now use `right_join()` and `full_join()` with remote tables (#1172).

### SQLite

* `src_memdb()` is a session-local in-memory SQLite database.
  `memdb_frame()` works like `data_frame()`, but creates a new table in
  that database.

* `src_sqlite()` now uses a stricter quoting character, `` ` ``, instead of
  `"`. SQLite "helpfully" will convert `"x"` into a string if there is
  no identifier called x in the current scope (#1426).

* `src_sqlite()` throws errors if you try and use it with window functions
  (#907).

### SQL translation

* `filter.tbl_sql()` now puts parens around each argument (#934).

* Unary `-` is better translated (#1002).

* `escape.POSIXt()` method makes it easier to use date times. The date is
  rendered in ISO 8601 format in UTC, which should work in most databases
  (#857).

* `is.na()` gets a missing space (#1695).

* `if`, `is.na()`, and `is.null()` get extra parens to make precedence
  more clear (#1695).

* `pmin()` and `pmax()` are translated to `MIN()` and `MAX()` (#1711).

* Window functions:

    * Work on ungrouped data (#1061).

    * Warning if order is not set on cumulative window functions.

    * Multiple partitions or ordering variables in windowed functions no
      longer generate extra parentheses, so should work for more databases
      (#1060)

### Internals

This version includes an almost total rewrite of how dplyr verbs are translated into SQL. Previously, I used a rather ad-hoc approach, which tried to guess when a new subquery was needed. Unfortunately this approach was fraught with bugs, so in this version I've implemented a much richer internal data model. Now there is a three step process:

1.  When applied to a `tbl_lazy`, each dplyr verb captures its inputs
    and stores in a `op` (short for operation) object.

2.  `sql_build()` iterates through the operations building to build up an
    object that represents a SQL query. These objects are convenient for
    testing as they are lists, and are backend agnostics.

3.  `sql_render()` iterates through the queries and generates the SQL,
    using generics (like `sql_select()`) that can vary based on the
    backend.

In the short-term, this increased abstraction is likely to lead to some minor performance decreases, but the chance of dplyr generating correct SQL is much much higher. In the long-term, these abstractions will make it possible to write a query optimiser/compiler in dplyr, which would make it possible to generate much more succinct queries.

If you have written a dplyr backend, you'll need to make some minor changes to your package:

* `sql_join()` has been considerably simplified - it is now only responsible
  for generating the join query, not for generating the intermediate selects
  that rename the variable. Similarly for `sql_semi_join()`. If you've
  provided new methods in your backend, you'll need to rewrite.

* `select_query()` gains a distinct argument which is used for generating
  queries for `distinct()`. It loses the `offset` argument which was
  never used (and hence never tested).

* `src_translate_env()` has been replaced by `sql_translate_env()` which
  should have methods for the connection object.

There were two other tweaks to the exported API, but these are less likely to affect anyone.

* `translate_sql()` and `partial_eval()` got a new API: now use connection +
  variable names, rather than a `tbl`. This makes testing considerably easier.
  `translate_sql_q()` has been renamed to `translate_sql_()`.

* Also note that the sql generation generics now have a default method, instead
  methods for DBIConnection and NULL.

## Minor improvements and bug fixes

### Single table verbs

* Avoiding segfaults in presence of `raw` columns (#1803, #1817, @krlmlr).

* `arrange()` fails gracefully on list columns (#1489) and matrices
  (#1870, #1945, @krlmlr).

* `count()` now adds additional grouping variables, rather than overriding
  existing (#1703). `tally()` and `count()` can now count a variable
  called `n` (#1633). Weighted `count()`/`tally()` ignore `NA`s (#1145).

* The progress bar in `do()` is now updated at most 20 times per second,
  avoiding unneccessary redraws (#1734, @mkuhn)

* `distinct()` doesn't crash when given a 0-column data frame (#1437).

* `filter()` throws an error if you supply an named arguments. This is usually
  a type: `filter(df, x = 1)` instead of `filter(df, x == 1)` (#1529).

* `summarise()` correctly coerces factors with different levels (#1678),
  handles min/max of already summarised variable (#1622), and
  supports data frames as columns (#1425).

* `select()` now informs you that it adds missing grouping variables
  (#1511). It works even if the grouping variable has a non-syntactic name
  (#1138). Negating a failed match (e.g. `select(mtcars, -contains("x"))`)
  returns all columns, instead of no columns (#1176)

    The `select()` helpers are now exported and have their own
    documentation (#1410). `one_of()` gives a useful error message if
    variables names are not found in data frame (#1407).

* The naming behaviour of `summarise_each()` and `mutate_each()` has been
  tweaked so that you can force inclusion of both the function and the
  variable name: `summarise_each(mtcars, funs(mean = mean), everything())`
  (#442).

* `mutate()` handles factors that are all `NA` (#1645), or have different
  levels in different groups (#1414). It disambiguates `NA` and `NaN` (#1448),
  and silently promotes groups that only contain `NA` (#1463). It deep copies
  data in list columns (#1643), and correctly fails on incompatible columns
  (#1641). `mutate()` on a grouped data no longer groups grouping attributes
  (#1120). `rowwise()` mutate gives expected results (#1381).

* `one_of()` tolerates unknown variables in `vars`, but warns (#1848, @jennybc).

* `print.grouped_df()` passes on `...` to `print()` (#1893).

* `slice()` correctly handles grouped attributes (#1405).

* `ungroup()` generic gains `...` (#922).

### Dual table verbs
* `bind_cols()` matches the behaviour of `bind_rows()` and ignores `NULL`
  inputs (#1148). It also handles `POSIXct`s with integer base type (#1402).

* `bind_rows()` handles 0-length named lists (#1515), promotes factors to
  characters (#1538), and warns when binding factor and character (#1485).
  bind_rows()` is more flexible in the way it can accept data frames,
  lists, list of data frames, and list of lists (#1389).

* `bind_rows()` rejects `POSIXlt` columns (#1875, @krlmlr).

* Both `bind_cols()` and `bind_rows()` infer classes and grouping information
  from the first data frame (#1692).

* `rbind()` and `cbind()` get `grouped_df()` methods that make it harder to
  create corrupt data frames (#1385). You should still prefer `bind_rows()`
  and `bind_cols()`.

* Joins now use correct class when joining on `POSIXct` columns
  (#1582, @joel23888), and consider time zones (#819). Joins handle a `by`
  that is empty (#1496), or has duplicates (#1192). Suffixes grow progressively
  to avoid creating repeated column names (#1460).  Joins on string columns
  should be substantially faster (#1386). Extra attributes are ok if they are
  identical (#1636). Joins work correct when factor levels not equal
  (#1712, #1559). Anti- and semi-joins give correct result when by variable
  is a factor (#1571), but warn if factor levels are inconsistent (#2741).
  A clear error message is given for joins where an
  explicit `by` contains unavailable columns (#1928, #1932).
  Warnings about join column inconsistencies now contain the column names
  (#2728).

* `inner_join()`, `left_join()`, `right_join()`, and `full_join()` gain a
  `suffix` argument which allows you to control what suffix duplicated variable
  names receive (#1296).

* Set operations (`intersect()`, `union()` etc) respect coercion rules
  (#799). `setdiff()` handles factors with `NA` levels (#1526).

* There were a number of fixes to enable joining of data frames that don't
  have the same encoding of column names (#1513), including working around
  bug 16885 regarding `match()` in R 3.3.0 (#1806, #1810,
  @krlmlr).

### Vector functions

* `combine()` silently drops `NULL` inputs (#1596).

* Hybrid `cummean()` is more stable against floating point errors (#1387).

* Hybrid `lead()` and `lag()` received a considerable overhaul. They are more
  careful about more complicated expressions (#1588), and falls back more
  readily to pure R evaluation (#1411). They behave correctly in `summarise()`
  (#1434). and handle default values for string columns.

* Hybrid `min()` and `max()` handle empty sets (#1481).

* `n_distinct()` uses multiple arguments for data frames (#1084), falls back to R
  evaluation when needed (#1657), reverting decision made in (#567).
  Passing no arguments gives an error (#1957, #1959, @krlmlr).

* `nth()` now supports negative indices to select from end, e.g. `nth(x, -2)`
  selects the 2nd value from the end of `x` (#1584).

* `top_n()` can now also select bottom `n` values by passing a negative value
  to `n` (#1008, #1352).

* Hybrid evaluation leaves formulas untouched (#1447).


# dplyr 0.4.3

## Improved encoding support

Until now, dplyr's support for non-UTF8 encodings has been rather shaky. This release brings a number of improvement to fix these problems: it's probably not perfect, but should be a lot better than the previously version. This includes fixes to `arrange()` (#1280), `bind_rows()` (#1265), `distinct()` (#1179), and joins (#1315). `print.tbl_df()` also received a fix for strings with invalid encodings (#851).

## Other minor improvements and bug fixes

* `frame_data()` provides a means for constructing `data_frame`s using
  a simple row-wise language. (#1358, @kevinushey)

* `all.equal()` no longer runs all outputs together (#1130).

* `as_data_frame()` gives better error message with NA column names (#1101).

* `[.tbl_df` is more careful about subsetting column names (#1245).

* `arrange()` and `mutate()` work on empty data frames (#1142).

* `arrange()`, `filter()`, `slice()`, and `summarise()` preserve data frame
  meta attributes (#1064).

* `bind_rows()` and `bind_cols()` accept lists (#1104): during initial data
  cleaning you no longer need to convert lists to data frames, but can
  instead feed them to `bind_rows()` directly.

* `bind_rows()` gains a `.id` argument. When supplied, it creates a
  new column that gives the name of each data frame (#1337, @lionel-).

* `bind_rows()` respects the `ordered` attribute of factors (#1112), and
  does better at comparing `POSIXct`s (#1125). The `tz` attribute is ignored
  when determining if two `POSIXct` vectors are comparable. If the `tz` of
  all inputs is the same, it's used, otherwise its set to `UTC`.

* `data_frame()` always produces a `tbl_df` (#1151, @kevinushey)

* `filter(x, TRUE, TRUE)` now just returns `x` (#1210),
  it doesn't internally modify the first argument (#971), and
  it now works with rowwise data (#1099). It once again works with
  data tables (#906).

* `glimpse()` also prints out the number of variables in addition to the number
  of observations (@ilarischeinin, #988).

* Joins handles matrix columns better (#1230), and can join `Date` objects
  with heterogenous representations (some `Date`s are integers, while other
  are numeric). This also improves `all.equal()` (#1204).

* Fixed `percent_rank()` and `cume_dist()` so that missing values no longer
  affect denominator (#1132).

* `print.tbl_df()` now displays the class for all variables, not just those
  that don't fit on the screen (#1276). It also displays duplicated column
  names correctly (#1159).

* `print.grouped_df()` now tells you how many groups there are.

* `mutate()` can set to `NULL` the first column (used to segfault, #1329) and
  it better protects intermediary results (avoiding random segfaults, #1231).

* `mutate()` on grouped data handles the special case where for the first few
  groups, the result consists of a `logical` vector with only `NA`. This can
  happen when the condition of an `ifelse` is an all `NA` logical vector (#958).

* `mutate.rowwise_df()` handles factors (#886) and correctly handles
  0-row inputs (#1300).

* `n_distinct()` gains an `na_rm` argument (#1052).

* The `Progress` bar used by `do()` now respects global option
  `dplyr.show_progress` (default is TRUE) so you can turn it off globally
  (@jimhester #1264, #1226).

* `summarise()` handles expressions that returning heterogenous outputs,
  e.g. `median()`, which that sometimes returns an integer, and other times a
  numeric (#893).

* `slice()` silently drops columns corresponding to an NA (#1235).

* `ungroup.rowwise_df()` gives a `tbl_df` (#936).

* More explicit duplicated column name error message (#996).

* When "," is already being used as the decimal point (`getOption("OutDec")`),
  use "." as the thousands separator when printing out formatted numbers
  (@ilarischeinin, #988).

## Databases

* `db_query_fields.SQLiteConnection` uses `build_sql` rather than `paste0`
  (#926, @NikNakk)

* Improved handling of `log()` (#1330).

* `n_distinct(x)` is translated to `COUNT(DISTINCT(x))` (@skparkes, #873).

* `print(n = Inf)` now works for remote sources (#1310).

## Hybrid evaluation

* Hybrid evaluation does not take place for objects with a class (#1237).

* Improved `$` handling (#1134).

* Simplified code for `lead()` and `lag()` and make sure they work properly on
  factors (#955). Both respect the `default` argument (#915).

* `mutate` can set to `NULL` the first column (used to segfault, #1329).

* `filter` on grouped data handles indices correctly (#880).

* `sum()` issues a warning about integer overflow (#1108).

# dplyr 0.4.2

This is a minor release containing fixes for a number of crashes and issues identified by R CMD CHECK. There is one new "feature": dplyr no longer complains about unrecognised attributes, and instead just copies them over to the output.

* `lag()` and `lead()` for grouped data were confused about indices and therefore
  produced wrong results (#925, #937). `lag()` once again overrides `lag()`
  instead of just the default method `lag.default()`. This is necessary due to
  changes in R CMD check. To use the lag function provided by another package,
  use `pkg::lag`.

* Fixed a number of memory issues identified by valgrind.

* Improved performance when working with large number of columns (#879).

* Lists-cols that contain data frames now print a slightly nicer summary
  (#1147)

* Set operations give more useful error message on incompatible data frames
  (#903).

* `all.equal()` gives the correct result when `ignore_row_order` is `TRUE`
  (#1065) and `all.equal()` correctly handles character missing values (#1095).

* `bind_cols()` always produces a `tbl_df` (#779).

* `bind_rows()` gains a test for a form of data frame corruption (#1074).

* `bind_rows()` and `summarise()` now handles complex columns (#933).

* Workaround for using the constructor of `DataFrame` on an unprotected object
  (#998)

* Improved performance when working with large number of columns (#879).

# dplyr 0.4.1

* Don't assume that RPostgreSQL is available.

# dplyr 0.4.0

## New features

* `add_rownames()` turns row names into an explicit variable (#639).

* `as_data_frame()` efficiently coerces a list into a data frame (#749).

* `bind_rows()` and `bind_cols()` efficiently bind a list of data frames by
  row or column. `combine()` applies the same coercion rules to vectors
  (it works like `c()` or `unlist()` but is consistent with the `bind_rows()`
  rules).

* `right_join()` (include all rows in `y`, and matching rows in `x`) and
  `full_join()` (include all rows in `x` and `y`) complete the family of
  mutating joins (#96).

* `group_indices()` computes a unique integer id for each group (#771). It
  can be called on a grouped_df without any arguments or on a data frame
  with same arguments as `group_by()`.

## New vignettes

* `vignette("data_frames")` describes dplyr functions that make it easier
  and faster to create and coerce data frames. It subsumes the old `memory`
  vignette.

* `vignette("two-table")` describes how two-table verbs work in dplyr.

## Minor improvements

* `data_frame()` (and `as_data_frame()` & `tbl_df()`) now explicitly
  forbid columns that are data frames or matrices (#775). All columns
  must be either a 1d atomic vector or a 1d list.

* `do()` uses lazyeval to correctly evaluate its arguments in the correct
  environment (#744), and new `do_()` is the SE equivalent of `do()` (#718).
  You can modify grouped data in place: this is probably a bad idea but it's
  sometimes convenient (#737). `do()` on grouped data tables now passes in all
  columns (not all columns except grouping vars) (#735, thanks to @kismsu).
  `do()` with database tables no longer potentially includes grouping
  variables twice (#673). Finally, `do()` gives more consistent outputs when
  there are no rows or no groups (#625).

* `first()` and `last()` preserve factors, dates and times (#509).

* Overhaul of single table verbs for data.table backend. They now all use
  a consistent (and simpler) code base. This ensures that (e.g.) `n()`
  now works in all verbs (#579).

* In `*_join()`, you can now name only those variables that are different between
  the two tables, e.g. `inner_join(x, y, c("a", "b", "c" = "d"))` (#682).
  If non-join columns are the same, dplyr will add `.x` and `.y`
  suffixes to distinguish the source (#655).

* `mutate()` handles complex vectors (#436) and forbids `POSIXlt` results
  (instead of crashing) (#670).

* `select()` now implements a more sophisticated algorithm so if you're
  doing multiples includes and excludes with and without names, you're more
  likely to get what you expect (#644). You'll also get a better error
  message if you supply an input that doesn't resolve to an integer
  column position (#643).

* Printing has received a number of small tweaks. All `print()` methods
  invisibly return their input so you can interleave `print()` statements into a
  pipeline to see interim results. `print()` will column names of 0 row data
  frames (#652), and will never print more 20 rows (i.e.
  `options(dplyr.print_max)` is now 20), not 100 (#710). Row names are no
  never printed since no dplyr method is guaranteed to preserve them (#669).

    `glimpse()` prints the number of observations (#692)

    `type_sum()` gains a data frame method.

* `summarise()` handles list output columns (#832)

* `slice()` works for data tables (#717). Documentation clarifies that
  slice can't work with relational databases, and the examples show
  how to achieve the same results using `filter()` (#720).

* dplyr now requires RSQLite >= 1.0. This shouldn't affect your code
  in any way (except that RSQLite now doesn't need to be attached) but does
  simplify the internals (#622).

* Functions that need to combine multiple results into a single column
  (e.g. `join()`, `bind_rows()` and `summarise()`) are more careful about
  coercion.

    Joining factors with the same levels in the same order preserves the
    original levels (#675). Joining factors with non-identical levels
    generates a warning and coerces to character (#684). Joining a character
    to a factor (or vice versa) generates a warning and coerces to character.
    Avoid these warnings by ensuring your data is compatible before joining.

    `rbind_list()` will throw an error if you attempt to combine an integer and
    factor (#751). `rbind()`ing a column full of `NA`s is allowed and just
    collects the appropriate missing value for the column type being collected
    (#493).

    `summarise()` is more careful about `NA`, e.g. the decision on the result
    type will be delayed until the first non NA value is returned (#599).
    It will complain about loss of precision coercions, which can happen for
    expressions that return integers for some groups and a doubles for others
    (#599).

* A number of functions gained new or improved hybrid handlers: `first()`,
  `last()`, `nth()` (#626), `lead()` & `lag()` (#683), `%in%` (#126). That means
  when you use these functions in a dplyr verb, we handle them in C++, rather
  than calling back to R, and hence improving performance.

    Hybrid `min_rank()` correctly handles `NaN` values (#726). Hybrid
    implementation of `nth()` falls back to R evaluation when `n` is not
    a length one integer or numeric, e.g. when it's an expression (#734).

    Hybrid `dense_rank()`, `min_rank()`, `cume_dist()`, `ntile()`, `row_number()`
    and `percent_rank()` now preserve NAs (#774)

* `filter` returns its input when it has no rows or no columns (#782).

* Join functions keep attributes (e.g. time zone information) from the
  left argument for `POSIXct` and `Date` objects (#819), and only
  only warn once about each incompatibility (#798).

## Bug fixes

* `[.tbl_df` correctly computes row names for 0-column data frames, avoiding
  problems with xtable (#656). `[.grouped_df` will silently drop grouping
  if you don't include the grouping columns (#733).

* `data_frame()` now acts correctly if the first argument is a vector to be
  recycled. (#680 thanks @jimhester)

* `filter.data.table()` works if the table has a variable called "V1" (#615).

* `*_join()` keeps columns in original order (#684).
  Joining a factor to a character vector doesn't segfault (#688).
  `*_join` functions can now deal with multiple encodings (#769),
  and correctly name results (#855).

* `*_join.data.table()` works when data.table isn't attached (#786).

* `group_by()` on a data table preserves original order of the rows (#623).
  `group_by()` supports variables with more than 39 characters thanks to
  a fix in lazyeval (#705). It gives meaningful error message when a variable
  is not found in the data frame (#716).

* `grouped_df()` requires `vars` to be a list of symbols (#665).

* `min(.,na.rm = TRUE)` works with `Date`s built on numeric vectors (#755).

* `rename_()` generic gets missing `.dots` argument (#708).

* `row_number()`, `min_rank()`, `percent_rank()`, `dense_rank()`, `ntile()` and
  `cume_dist()` handle data frames with 0 rows (#762). They all preserve
  missing values (#774). `row_number()` doesn't segfault when giving an external
  variable with the wrong number of variables (#781).

* `group_indices` handles the edge case when there are no variables (#867).

* Removed bogus `NAs introduced by coercion to integer range` on 32-bit Windows (#2708).

# dplyr 0.3.0.1

* Fixed problem with test script on Windows.

# dplyr 0.3

## New functions

* `between()` vector function efficiently determines if numeric values fall
  in a range, and is translated to special form for SQL (#503).

* `count()` makes it even easier to do (weighted) counts (#358).

* `data_frame()` by @kevinushey is a nicer way of creating data frames.
  It never coerces column types (no more `stringsAsFactors = FALSE`!),
  never munges column names, and never adds row names. You can use previously
  defined columns to compute new columns (#376).

* `distinct()` returns distinct (unique) rows of a tbl (#97). Supply
  additional variables to return the first row for each unique combination
  of variables.

* Set operations, `intersect()`, `union()` and `setdiff()` now have methods
  for data frames, data tables and SQL database tables (#93). They pass their
  arguments down to the base functions, which will ensure they raise errors if
  you pass in two many arguments.

* Joins (e.g. `left_join()`, `inner_join()`, `semi_join()`, `anti_join()`)
  now allow you to join on different variables in `x` and `y` tables by
  supplying a named vector to `by`. For example, `by = c("a" = "b")` joins
  `x.a` to `y.b`.

* `n_groups()` function tells you how many groups in a tbl. It returns
  1 for ungrouped data. (#477)

* `transmute()` works like `mutate()` but drops all variables that you didn't
  explicitly refer to (#302).

* `rename()` makes it easy to rename variables - it works similarly to
  `select()` but it preserves columns that you didn't otherwise touch.

* `slice()` allows you to selecting rows by position (#226). It includes
  positive integers, drops negative integers and you can use expression like
  `n()`.

## Programming with dplyr (non-standard evaluation)

* You can now program with dplyr - every function that does non-standard
  evaluation (NSE) has a standard evaluation (SE) version ending in `_`.
  This is powered by the new lazyeval package which provides all the tools
  needed to implement NSE consistently and correctly.

* See `vignette("nse")` for full details.

* `regroup()` is deprecated. Please use the more flexible `group_by_()`
  instead.

* `summarise_each_q()` and `mutate_each_q()` are deprecated. Please use
  `summarise_each_()` and `mutate_each_()` instead.

* `funs_q` has been replaced with `funs_`.

## Removed and deprecated features

* `%.%` has been deprecated: please use `%>%` instead. `chain()` is
  defunct. (#518)

* `filter.numeric()` removed. Need to figure out how to reimplement with
  new lazy eval system.

* The `Progress` refclass is no longer exported to avoid conflicts with shiny.
  Instead use `progress_estimated()` (#535).

* `src_monetdb()` is now implemented in MonetDB.R, not dplyr.

* `show_sql()` and `explain_sql()` and matching global options `dplyr.show_sql`
  and `dplyr.explain_sql` have been removed. Instead use `show_query()` and
  `explain()`.

## Minor improvements and bug fixes

* Main verbs now have individual documentation pages (#519).

* `%>%` is simply re-exported from magrittr, instead of creating a local copy
  (#496, thanks to @jimhester)

* Examples now use `nycflights13` instead of `hflights` because it the variables
  have better names and there are a few interlinked tables (#562). `Lahman` and
  `nycflights13` are (once again) suggested packages. This means many examples
  will not work unless you explicitly install them with
  `install.packages(c("Lahman", "nycflights13"))` (#508). dplyr now depends on
  Lahman 3.0.1. A number of examples have been updated to reflect modified
  field names (#586).

* `do()` now displays the progress bar only when used in interactive prompts
  and not when knitting (#428, @jimhester).

* `glimpse()` now prints a trailing new line (#590).

* `group_by()` has more consistent behaviour when grouping by constants:
  it creates a new column with that value (#410). It renames grouping
  variables (#410). The first argument is now `.data` so you can create
  new groups with name x (#534).

* Now instead of overriding `lag()`, dplyr overrides `lag.default()`,
  which should avoid clobbering lag methods added by other packages.
  (#277).

* `mutate(data, a = NULL)` removes the variable `a` from the returned
  dataset (#462).

* `trunc_mat()` and hence `print.tbl_df()` and friends gets a `width` argument
  to control the default output width. Set `options(dplyr.width = Inf)` to
  always show all columns (#589).

* `select()` gains `one_of()` selector: this allows you to select variables
  provided by a character vector (#396). It fails immediately if you give an
  empty pattern to `starts_with()`,  `ends_with()`, `contains()` or `matches()`
  (#481, @leondutoit). Fixed buglet in `select()` so that you can now create
  variables called `val` (#564).

* Switched from RC to R6.

* `tally()` and `top_n()` work consistently: neither accidentally
  evaluates the the `wt` param. (#426, @mnel)

* `rename` handles grouped data (#640).

## Minor improvements and bug fixes by backend

### Databases

* Correct SQL generation for `paste()` when used with the collapse parameter
  targeting a Postgres database. (@rbdixon, #1357)

* The db backend system has been completely overhauled in order to make
  it possible to add backends in other packages, and to support a much
  wider range of databases. See `vignette("new-sql-backend")` for instruction
  on how to create your own (#568).

* `src_mysql()` gains a method for `explain()`.

* When `mutate()` creates a new variable that uses a window function,
  automatically wrap the result in a subquery (#484).

* Correct SQL generation for `first()` and `last()` (#531).

* `order_by()` now works in conjunction with window functions in databases
  that support them.

### Data frames/`tbl_df`

* All verbs now understand how to work with `difftime()` (#390) and
  `AsIs` (#453) objects. They all check that colnames are unique (#483), and
  are more robust when columns are not present (#348, #569, #600).

* Hybrid evaluation bugs fixed:

    * Call substitution stopped too early when a sub expression contained a
      `$` (#502).

    * Handle `::` and `:::` (#412).

    * `cumany()` and `cumall()` properly handle `NA` (#408).

    * `nth()` now correctly preserve the class when using dates, times and
      factors (#509).

    * no longer substitutes within `order_by()` because `order_by()` needs to do
      its own NSE (#169).

* `[.tbl_df` always returns a tbl_df (i.e. `drop = FALSE` is the default)
  (#587, #610). `[.grouped_df` preserves important output attributes (#398).

* `arrange()` keeps the grouping structure of grouped data (#491, #605),
  and preserves input classes (#563).

* `contains()` accidentally matched regular expressions, now it passes
  `fixed = TRUE` to `grep()` (#608).

* `filter()` asserts all variables are white listed (#566).

* `mutate()` makes a `rowwise_df` when given a `rowwise_df` (#463).

* `rbind_all()` creates `tbl_df` objects instead of raw `data.frame`s.

* If `select()` doesn't match any variables, it returns a 0-column data frame,
  instead of the original (#498). It no longer fails when if some columns
  are not named (#492)

* `sample_n()` and `sample_frac()` methods for data.frames exported.
  (#405, @alyst)

* A grouped data frame may have 0 groups (#486). Grouped df objects
  gain some basic validity checking, which should prevent some crashes
  related to corrupt `grouped_df` objects made by `rbind()` (#606).

* More coherence when joining columns of compatible but different types,
  e.g. when joining a character vector and a factor (#455),
  or a numeric and integer (#450)

* `mutate()` works for on zero-row grouped data frame, and
  with list columns (#555).

* `LazySubset` was confused about input data size (#452).

* Internal `n_distinct()` is stricter about it's inputs: it requires one symbol
  which must be from the data frame (#567).

* `rbind_*()` handle data frames with 0 rows (#597). They fill character
  vector columns with `NA` instead of blanks (#595).  They work with
  list columns (#463).

* Improved handling of encoding for column names (#636).

* Improved handling of hybrid evaluation re $ and @ (#645).

### Data tables

* Fix major omission in `tbl_dt()` and `grouped_dt()` methods - I was
  accidentally doing a deep copy on every result :(

* `summarise()` and `group_by()` now retain over-allocation when working with
  data.tables (#475, @arunsrinivasan).

* joining two data.tables now correctly dispatches to data table methods,
  and result is a data table (#470)

### Cubes

* `summarise.tbl_cube()` works with single grouping variable (#480).

# dplyr 0.2

## Piping

dplyr now imports `%>%` from magrittr (#330). I recommend that you use this instead of `%.%` because it is easier to type (since you can hold down the shift key) and is more flexible. With you `%>%`, you can control which argument on the RHS recieves the LHS by using the pronoun `.`. This makes `%>%` more useful with base R functions because they don't always take the data frame as the first argument. For example you could pipe `mtcars` to `xtabs()` with:

    mtcars %>% xtabs( ~ cyl + vs, data = .)

Thanks to @smbache for the excellent magrittr package. dplyr only provides `%>%` from magrittr, but it contains many other useful functions. To use them, load `magrittr` explicitly: `library(magrittr)`. For more details, see `vignette("magrittr")`.

`%.%` will be deprecated in a future version of dplyr, but it won't happen for a while. I've also deprecated `chain()` to encourage a single style of dplyr usage: please use `%>%` instead.

## Do

`do()` has been completely overhauled. There are now two ways to use it, either with multiple named arguments or a single unnamed arguments. `group_by()` + `do()` is equivalent to `plyr::dlply`, except it always returns a data frame.

If you use named arguments, each argument becomes a list-variable in the output. A list-variable can contain any arbitrary R object so it's particularly well suited for storing models.

    library(dplyr)
    models <- mtcars %>% group_by(cyl) %>% do(lm = lm(mpg ~ wt, data = .))
    models %>% summarise(rsq = summary(lm)$r.squared)

If you use an unnamed argument, the result should be a data frame. This allows you to apply arbitrary functions to each group.

    mtcars %>% group_by(cyl) %>% do(head(., 1))

Note the use of the `.` pronoun to refer to the data in the current group.

`do()` also has an automatic progress bar. It appears if the computation takes longer than 5 seconds and lets you know (approximately) how much longer the job will take to complete.

## New verbs

dplyr 0.2 adds three new verbs:

* `glimpse()` makes it possible to see all the columns in a tbl,
  displaying as much data for each variable as can be fit on a single line.

* `sample_n()` randomly samples a fixed number of rows from a tbl;
  `sample_frac()` randomly samples a fixed fraction of rows. Only works
  for local data frames and data tables (#202).

* `summarise_each()` and `mutate_each()` make it easy to apply one or more
  functions to multiple columns in a tbl (#178).

## Minor improvements

* If you load plyr after dplyr, you'll get a message suggesting that you
  load plyr first (#347).

* `as.tbl_cube()` gains a method for matrices (#359, @paulstaab)

* `compute()` gains `temporary` argument so you can control whether the
  results are temporary or permanent (#382, @cpsievert)

* `group_by()` now defaults to `add = FALSE` so that it sets the grouping
  variables rather than adding to the existing list. I think this is how
  most people expected `group_by` to work anyway, so it's unlikely to
  cause problems (#385).

* Support for [MonetDB](http://www.monetdb.org) tables with `src_monetdb()`
  (#8, thanks to @hannesmuehleisen).

* New vignettes:

    * `memory` vignette which discusses how dplyr minimises memory usage
      for local data frames (#198).

    *  `new-sql-backend` vignette which discusses how to add a new
       SQL backend/source to dplyr.

* `changes()` output more clearly distinguishes which columns were added or
  deleted.

* `explain()` is now generic.

* dplyr is more careful when setting the keys of data tables, so it never
  accidentally modifies an object that it doesn't own. It also avoids
  unnecessary key setting which negatively affected performance.
  (#193, #255).

* `print()` methods for `tbl_df`, `tbl_dt` and `tbl_sql` gain `n` argument to
  control the number of rows printed (#362). They also works better when you have
  columns containing lists of complex objects.

* `row_number()` can be called without arguments, in which case it returns
  the same as `1:n()` (#303).

* `"comment"` attribute is allowed (white listed) as well as names (#346).

* hybrid versions of `min`, `max`, `mean`, `var`, `sd` and `sum`
  handle the `na.rm` argument (#168). This should yield substantial
  performance improvements for those functions.

* Special case for call to `arrange()` on a grouped data frame with no arguments. (#369)

## Bug fixes

* Code adapted to Rcpp > 0.11.1

* internal `DataDots` class protects against missing variables in verbs (#314),
  including the case where `...` is missing. (#338)

* `all.equal.data.frame` from base is no longer bypassed. we now have
  `all.equal.tbl_df` and `all.equal.tbl_dt` methods (#332).

* `arrange()` correctly handles NA in numeric vectors (#331) and 0 row
  data frames (#289).

* `copy_to.src_mysql()` now works on windows (#323)

* `*_join()` doesn't reorder column names (#324).

* `rbind_all()` is stricter and only accepts list of data frames (#288)

* `rbind_*` propagates time zone information for `POSIXct` columns (#298).

* `rbind_*` is less strict about type promotion. The numeric `Collecter` allows
  collection of integer and logical vectors. The integer `Collecter` also collects
  logical values (#321).

* internal `sum` correctly handles integer (under/over)flow (#308).

* `summarise()` checks consistency of outputs (#300) and drops `names`
  attribute of output columns (#357).

* join functions throw error instead of crashing when there are no common
  variables between the data frames, and also give a better error message when
  only one data frame has a by variable (#371).

* `top_n()` returns `n` rows instead of `n - 1` (@leondutoit, #367).

* SQL translation always evaluates subsetting operators (`$`, `[`, `[[`)
  locally. (#318).

* `select()` now renames variables in remote sql tbls (#317) and
  implicitly adds grouping variables (#170).

* internal `grouped_df_impl` function errors if there are no variables to group by (#398).

* `n_distinct` did not treat NA correctly in the numeric case #384.

* Some compiler warnings triggered by -Wall or -pedantic have been eliminated.

* `group_by` only creates one group for NA (#401).

* Hybrid evaluator did not evaluate expression in correct environment (#403).

# dplyr 0.1.3

## Bug fixes

* `select()` actually renames columns in a data table (#284).

* `rbind_all()` and `rbind_list()` now handle missing values in factors (#279).

* SQL joins now work better if names duplicated in both x and y tables (#310).

* Builds against Rcpp 0.11.1

* `select()` correctly works with the vars attribute (#309).

* Internal code is stricter when deciding if a data frame is grouped (#308):
  this avoids a number of situations which previously caused problems.

* More data frame joins work with missing values in keys (#306).

# dplyr 0.1.2

## New features

* `select()` is substantially more powerful. You can use named arguments to
  rename existing variables, and new functions `starts_with()`, `ends_with()`,
  `contains()`, `matches()` and `num_range()` to select variables based on
  their names. It now also makes a shallow copy, substantially reducing its
  memory impact (#158, #172, #192, #232).

* `summarize()` added as alias for `summarise()` for people from countries
  that don't don't spell things correctly ;) (#245)

## Bug fixes

* `filter()` now fails when given anything other than a logical vector, and
  correctly handles missing values (#249). `filter.numeric()` proxies
  `stats::filter()` so you can continue to use `filter()` function with
  numeric inputs (#264).

* `summarise()` correctly uses newly created variables (#259).

* `mutate()` correctly propagates attributes (#265) and `mutate.data.frame()`
  correctly mutates the same variable repeatedly (#243).

* `lead()` and `lag()` preserve attributes, so they now work with
  dates, times and factors (#166).

* `n()` never accepts arguments (#223).

* `row_number()` gives correct results (#227).

* `rbind_all()` silently ignores data frames with 0 rows or 0 columns (#274).

* `group_by()` orders the result (#242). It also checks that columns
  are of supported types (#233, #276).

* The hybrid evaluator did not handle some expressions correctly, for
  example in `if(n() > 5) 1 else 2` the subexpression `n()` was not
  substituted correctly. It also correctly processes `$` (#278).

* `arrange()` checks that all columns are of supported types (#266). It also
  handles list columns (#282).

* Working towards Solaris compatibility.

* Benchmarking vignette temporarily disabled due to microbenchmark
  problems reported by BDR.

# dplyr 0.1.1

## Improvements

* new `location()` and `changes()` functions which provide more information
  about how data frames are stored in memory so that you can see what
  gets copied.

* renamed `explain_tbl()` to `explain()` (#182).

* `tally()` gains `sort` argument to sort output so highest counts
  come first (#173).

* `ungroup.grouped_df()`, `tbl_df()`, `as.data.frame.tbl_df()` now only
  make shallow copies of their inputs (#191).

* The `benchmark-baseball` vignette now contains fairer (including grouping
  times) comparisons with `data.table`. (#222)

## Bug fixes

* `filter()` (#221) and `summarise()` (#194) correctly propagate attributes.

* `summarise()` throws an error when asked to summarise an unknown variable
  instead of crashing (#208).

* `group_by()` handles factors with missing values (#183).

* `filter()` handles scalar results (#217) and better handles scoping, e.g.
  `filter(., variable)` where `variable` is defined in the function that calls
  `filter`. It also handles `T` and `F` as aliases to `TRUE` and `FALSE`
  if there are no `T` or `F` variables in the data or in the scope.

* `select.grouped_df` fails when the grouping variables are not included
  in the selected variables (#170)

* `all.equal.data.frame()` handles a corner case where the data frame has
  `NULL` names (#217)

* `mutate()` gives informative error message on unsupported types (#179)

* dplyr source package no longer includes pandas benchmark, reducing
  download size from 2.8 MB to 0.5 MB.<|MERGE_RESOLUTION|>--- conflicted
+++ resolved
@@ -1,11 +1,7 @@
 # dplyr (development version)
 
-<<<<<<< HEAD
 * New function `cur_data_all()` similar to `cur_data()` but includes the grouping variables (#5342). 
 
-* `count()` now displays the correct hint to force a count, `wt = n()` 
-  (#5324).
-=======
 * `count()` and `tally()` no longer automatically weights by column `n` if 
   present (#5298). dplyr 1.0.0 introduced this behaviour because of Hadley's
   faulty memory. Historically `tally()` automatically weighted and `count()` 
@@ -15,7 +11,6 @@
   we've removed it from both `count()` and `tally()`.
   
     Use of `wt = n()` is now deprecated; now just omit the `wt` argument.
->>>>>>> 369dc881
 
 * `coalesce()` now supports data frames correctly (#5326).
 
