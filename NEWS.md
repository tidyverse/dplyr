--- conflicted
+++ resolved
@@ -1,15 +1,13 @@
 # dplyr 0.4.3.9000
 
-<<<<<<< HEAD
 * `frame_data()` supports list-cols.
 
 * Cluster code moved out to [multidplyr](http://github.com/hadley/multidplyr).
 
 * Dplyr uses `setOldClass(c("tbl_df", "tbl", "data.frame"))` to help with S4 
   (#969).
-=======
+
 *  `glimpse` now (invisibly) returns its argument (#1570).
->>>>>>> 0a3960eb
 
 * `bind_rows` handles 0 length named list (#1515). 
 
