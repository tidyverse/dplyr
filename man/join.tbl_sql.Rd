% Generated by roxygen2: do not edit by hand
% Please edit documentation in R/tbl-sql.r
\name{join.tbl_sql}
\alias{anti_join.tbl_lazy}
\alias{full_join.tbl_lazy}
\alias{inner_join.tbl_lazy}
\alias{join.tbl_sql}
\alias{left_join.tbl_lazy}
\alias{right_join.tbl_lazy}
\alias{semi_join.tbl_lazy}
\title{Join sql tbls.}
\usage{
\method{inner_join}{tbl_lazy}(x, y, by = NULL, copy = FALSE,
  suffix = c(".x", ".y"), auto_index = FALSE, ...)

\method{left_join}{tbl_lazy}(x, y, by = NULL, copy = FALSE,
  suffix = c(".x", ".y"), auto_index = FALSE, ...)

\method{right_join}{tbl_lazy}(x, y, by = NULL, copy = FALSE,
  suffix = c(".x", ".y"), auto_index = FALSE, ...)

\method{full_join}{tbl_lazy}(x, y, by = NULL, copy = FALSE,
  suffix = c(".x", ".y"), auto_index = FALSE, ...)

\method{semi_join}{tbl_lazy}(x, y, by = NULL, copy = FALSE,
  auto_index = FALSE, ...)

\method{anti_join}{tbl_lazy}(x, y, by = NULL, copy = FALSE,
  auto_index = FALSE, ...)
}
\arguments{
<<<<<<< HEAD
\item{x, y}{tbls to join}
=======
\item{x}{tbls to join}

\item{y}{tbls to join}
>>>>>>> cf5454e6

\item{by}{a character vector of variables to join by.  If \code{NULL}, the
  default, \code{join} will do a natural join, using all variables with
  common names across the two tables. A message lists the variables so
  that you can check they're right (to suppress the message, simply
  explicitly list the variables that you want to join).

  To join by different variables on x and y use a named vector.
  For example, \code{by = c("a" = "b")} will match \code{x.a} to
  \code{y.b}.}

\item{copy}{If \code{x} and \code{y} are not from the same data source,
  and \code{copy} is \code{TRUE}, then \code{y} will be copied into a
  temporary table in same database as \code{x}. \code{join} will automatically
  run \code{ANALYZE} on the created table in the hope that this will make
  you queries as efficient as possible by giving more data to the query
  planner.

  This allows you to join tables across srcs, but it's potentially expensive
  operation so you must opt into it.}

\item{suffix}{If there are non-joined duplicate variables in \code{x} and
\code{y}, these suffixes will be added to the output to diambiguate them.}

\item{auto_index}{if \code{copy} is \code{TRUE}, automatically create
indices for the variables in \code{by}. This may speed up the join if
there are matching indexes in \code{x}.}

\item{...}{other parameters passed onto methods}
}
\description{
See \code{\link{join}} for a description of the general purpose of the
functions.
}
\section{Implementation notes}{


Semi-joins are implemented using \code{WHERE EXISTS}, and anti-joins with
\code{WHERE NOT EXISTS}. Support for semi-joins is somewhat partial: you
can only create semi joins where the \code{x} and \code{y} columns are
compared with \code{=} not with more general operators.
}
\examples{
\dontrun{
if (require("RSQLite") && has_lahman("sqlite")) {

# Left joins ----------------------------------------------------------------
lahman_s <- lahman_sqlite()
batting <- tbl(lahman_s, "Batting")
team_info <- select(tbl(lahman_s, "Teams"), yearID, lgID, teamID, G, R:H)

# Combine player and whole team statistics
first_stint <- select(filter(batting, stint == 1), playerID:H)
both <- left_join(first_stint, team_info, type = "inner", by = c("yearID", "teamID", "lgID"))
head(both)
explain(both)

# Join with a local data frame
grid <- expand.grid(
  teamID = c("WAS", "ATL", "PHI", "NYA"),
  yearID = 2010:2012)
top4a <- left_join(batting, grid, copy = TRUE)
explain(top4a)

# Indices don't really help here because there's no matching index on
# batting
top4b <- left_join(batting, grid, copy = TRUE, auto_index = TRUE)
explain(top4b)

# Semi-joins ----------------------------------------------------------------

people <- tbl(lahman_s, "Master")

# All people in half of fame
hof <- tbl(lahman_s, "HallOfFame")
semi_join(people, hof)

# All people not in the hall of fame
anti_join(people, hof)

# Find all managers
manager <- tbl(lahman_s, "Managers")
semi_join(people, manager)

# Find all managers in hall of fame
famous_manager <- semi_join(semi_join(people, manager), hof)
famous_manager
explain(famous_manager)

# Anti-joins ----------------------------------------------------------------

# batters without person covariates
anti_join(batting, people)
}
}
}
<|MERGE_RESOLUTION|>--- conflicted
+++ resolved
@@ -29,13 +29,9 @@
   auto_index = FALSE, ...)
 }
 \arguments{
-<<<<<<< HEAD
-\item{x, y}{tbls to join}
-=======
 \item{x}{tbls to join}
 
 \item{y}{tbls to join}
->>>>>>> cf5454e6
 
 \item{by}{a character vector of variables to join by.  If \code{NULL}, the
   default, \code{join} will do a natural join, using all variables with
