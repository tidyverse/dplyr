% Generated by roxygen2: do not edit by hand
% Please edit documentation in R/mutate.R
\name{mutate}
\alias{mutate}
\alias{mutate.data.frame}
\alias{transmute}
\title{Create, modify, and delete columns}
\usage{
mutate(.data, ...)

\method{mutate}{data.frame}(.data, ..., .keep = c("all", "used", "unused", "none"))

transmute(.data, ...)
}
\arguments{
\item{.data}{A data frame, data frame extension (e.g. a tibble), or a
lazy data frame (e.g. from dbplyr or dtplyr). See \emph{Methods}, below, for
more details.}

\item{...}{<\code{\link[=dplyr_data_masking]{data-masking}}> Name-value pairs.
The name gives the name of the column in the output.

The value can be:
\itemize{
\item A vector of length 1, which will be recycled to the correct length.
\item A vector the same length as the current group (or the whole data frame
if ungrouped).
\item \code{NULL}, to remove the column.
\item A data frame or tibble, to create multiple columns in the output.
}}

<<<<<<< HEAD
\item{.before, .after}{<\code{\link[=dplyr_tidy_select]{tidy-select}}> Optionally,
control where new columns should be appear (the default is to add to the
left hand side).}
=======
\item{.keep}{\Sexpr[results=rd]{lifecycle::badge("experimental")}
This is an experimental argument that allows you to control which columns
from \code{.data} are retained in the output:
\itemize{
\item \code{"all"}, the default, retains all variables.
\item \code{"used"} keeps any variables used to make new variables; it's useful
for checking your work as it displays inputs and outputs side-by-side.
\item \code{"unused"} keeps only existing variables \strong{not} used to make new
variables.
\item \code{"none"}, only keeps grouping keys (like \code{\link[=transmute]{transmute()}}).
}}
>>>>>>> 7470ed0a
}
\value{
An object of the same type as \code{.data}.

For \code{mutate()}:
\itemize{
\item Rows are not affected.
\item Existing columns will be preserved unless explicitly modified.
\item New columns will be added to the right of existing columns.
\item Columns given value \code{NULL} will be removed
\item Groups will be recomputed if a grouping variable is mutated.
\item Data frame attributes are preserved.
}

For \code{transmute()}:
\itemize{
\item Rows are not affected.
\item Apart from grouping variables, existing columns will be remove unless
explicitly kept.
\item Column order matches order of expressions.
\item Groups will be recomputed if a grouping variable is mutated.
\item Data frame attributes are preserved.
}
}
\description{
\code{mutate()} adds new variables and preserves existing ones;
\code{transmute()} adds new variables and drops existing ones.
New variables overwrite existing variables of the same name.
Variables can be removed by setting their value to \code{NULL}.
}
\section{Useful mutate functions}{

\itemize{
\item \code{\link{+}}, \code{\link{-}}, \code{\link[=log]{log()}}, etc., for their usual mathematical meanings
\item \code{\link[=lead]{lead()}}, \code{\link[=lag]{lag()}}
\item \code{\link[=dense_rank]{dense_rank()}}, \code{\link[=min_rank]{min_rank()}}, \code{\link[=percent_rank]{percent_rank()}}, \code{\link[=row_number]{row_number()}},
\code{\link[=cume_dist]{cume_dist()}}, \code{\link[=ntile]{ntile()}}
\item \code{\link[=cumsum]{cumsum()}}, \code{\link[=cummean]{cummean()}}, \code{\link[=cummin]{cummin()}}, \code{\link[=cummax]{cummax()}}, \code{\link[=cumany]{cumany()}}, \code{\link[=cumall]{cumall()}}
\item \code{\link[=na_if]{na_if()}}, \code{\link[=coalesce]{coalesce()}}
\item \code{\link[=if_else]{if_else()}}, \code{\link[=recode]{recode()}}, \code{\link[=case_when]{case_when()}}
}
}

\section{Grouped tibbles}{


Because mutating expressions are computed within groups, they may
yield different results on grouped tibbles. This will be the case
as soon as an aggregating, lagging, or ranking function is
involved. Compare this ungrouped mutate:\preformatted{starwars \%>\%
  mutate(mass / mean(mass, na.rm = TRUE)) \%>\%
  pull()
}

With the grouped equivalent:\preformatted{starwars \%>\%
  group_by(gender) \%>\%
  mutate(mass / mean(mass, na.rm = TRUE)) \%>\%
  pull()
}

The former normalises \code{mass} by the global average whereas the
latter normalises by the averages within gender levels.
}

\section{Methods}{

These function are \strong{generic}s, which means that packages can provide
implementations (methods) for other classes. See the documentation of
individual methods for extra arguments and differences in behaviour.

Methods available in currently loaded packages:
\itemize{
\item \code{mutate()}: \Sexpr[stage=render,results=rd]{dplyr:::methods_rd("mutate")}.
\item \code{transmute()}: \Sexpr[stage=render,results=rd]{dplyr:::methods_rd("transmute")}.
}
}

\examples{
# Newly created variables are available immediately
mtcars \%>\% as_tibble() \%>\% mutate(
  cyl2 = cyl * 2,
  cyl4 = cyl2 * 2
)

# As well as adding new variables, you can use mutate() to
# remove variables and modify existing variables.
mtcars \%>\% as_tibble() \%>\% mutate(
  mpg = NULL,
  disp = disp * 0.0163871 # convert to litres
)

# window functions are useful for grouped mutates
mtcars \%>\%
 group_by(cyl) \%>\%
 mutate(rank = min_rank(desc(mpg)))
# see `vignette("window-functions")` for more details

# mutate() vs transmute --------------------------
# mutate() keeps all existing variables
mtcars \%>\%
  mutate(displ_l = disp / 61.0237)

# transmute keeps only the variables you create
mtcars \%>\%
  transmute(displ_l = disp / 61.0237)

# Experimental .remove = "used" allows you to remove variables
# that are used "up" when computing new variables:
mtcars \%>\%
  mutate(displ_l = disp / 61.0237, .remove = "used")

# Grouping ----------------------------------------
# The mutate operation may yield different results on grouped
# tibbles because the expressions are computed within groups.
# The following normalises `mass` by the global average:
starwars \%>\%
  mutate(mass / mean(mass, na.rm = TRUE)) \%>\%
  pull()

# Whereas this normalises `mass` by the averages within gender
# levels:
starwars \%>\%
  group_by(gender) \%>\%
  mutate(mass / mean(mass, na.rm = TRUE)) \%>\%
  pull()

# Indirection ----------------------------------------
# Refer to column names stored as strings with the `.data` pronoun:
vars <- c("mass", "height")
mutate(starwars, prod = .data[[vars[[1]]]] * .data[[vars[[2]]]])
# Learn more in ?dplyr_data_masking
}
\seealso{
Other single table verbs: 
\code{\link{arrange}()},
\code{\link{filter}()},
\code{\link{rename}()},
\code{\link{select}()},
\code{\link{slice}()},
\code{\link{summarise}()}
}
\concept{single table verbs}<|MERGE_RESOLUTION|>--- conflicted
+++ resolved
@@ -8,7 +8,13 @@
 \usage{
 mutate(.data, ...)
 
-\method{mutate}{data.frame}(.data, ..., .keep = c("all", "used", "unused", "none"))
+\method{mutate}{data.frame}(
+  .data,
+  ...,
+  .keep = c("all", "used", "unused", "none"),
+  .before = NULL,
+  .after = NULL
+)
 
 transmute(.data, ...)
 }
@@ -29,11 +35,6 @@
 \item A data frame or tibble, to create multiple columns in the output.
 }}
 
-<<<<<<< HEAD
-\item{.before, .after}{<\code{\link[=dplyr_tidy_select]{tidy-select}}> Optionally,
-control where new columns should be appear (the default is to add to the
-left hand side).}
-=======
 \item{.keep}{\Sexpr[results=rd]{lifecycle::badge("experimental")}
 This is an experimental argument that allows you to control which columns
 from \code{.data} are retained in the output:
@@ -45,7 +46,10 @@
 variables.
 \item \code{"none"}, only keeps grouping keys (like \code{\link[=transmute]{transmute()}}).
 }}
->>>>>>> 7470ed0a
+
+\item{.before, .after}{<\code{\link[=dplyr_tidy_select]{tidy-select}}> Optionally,
+control where new columns should be appear (the default is to add to the
+left hand side).}
 }
 \value{
 An object of the same type as \code{.data}.
