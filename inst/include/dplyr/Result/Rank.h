--- conflicted
+++ resolved
@@ -250,22 +250,12 @@
     IntegerVector out(n);
     for (int i = 0; i < ng; i++, ++git) {
       const SlicingIndex& index = *git;
-      Slice slice(data, index);
+      Slice slice(&data, index);
       Shield<SEXP> data_subset(slice);
       OrderVisitors ordering_obj(data_subset, ascending);
       IntegerVector tmp = ordering_obj.apply();
 
       int m = index.size();
-<<<<<<< HEAD
-=======
-      for (int j = 0; j < m; j++) tmp[j] = j;
-
-      Slice slice(&data, index);
-      // order( gdf.group(i) )
-      Visitor visitor(slice);
-      Comparer comparer(visitor);
-      std::sort(tmp.begin(), tmp.begin() + m, comparer);
->>>>>>> fc663425
       int j = m - 1;
       for (; j >= 0; j--) {
         if (Rcpp::traits::is_na<RTYPE>(slice[ tmp[j] ])) {
@@ -294,17 +284,11 @@
   virtual SEXP process(const SlicingIndex& index) {
     int nrows = index.size();
     if (nrows == 0) return IntegerVector(0);
-<<<<<<< HEAD
-    Slice slice(data, index);
+
+    Slice slice(&data, index);
     Shield<SEXP> data_subset(slice);
     OrderVisitors ordering_obj(data_subset, ascending);
     IntegerVector x = ordering_obj.apply();
-=======
-    IntegerVector x = seq(0, nrows - 1);
-    Slice slice(&data, index);
-    Visitor visitor(slice);
-    std::sort(x.begin(), x.end(), Comparer(visitor));
->>>>>>> fc663425
     IntegerVector out = no_init(nrows);
     int j = nrows - 1;
     for (; j >= 0; j--) {
@@ -343,25 +327,13 @@
     IntegerVector out(n);
     for (int i = 0; i < ng; i++, ++git) {
       const SlicingIndex& index = *git;
-<<<<<<< HEAD
-      Slice slice(data, index);
+
+      Slice slice(&data, index);
       Shield<SEXP> data_subset(slice);
       OrderVisitors ordering_obj(data_subset, ascending);
       IntegerVector tmp = ordering_obj.apply();
 
       int m = index.size();
-=======
-
-      // tmp <- 0:(m-1)
-      int m = index.size();
-      for (int j = 0; j < m; j++) tmp[j] = j;
-      Slice slice(&data, index);
-
-      // order( gdf.group(i) )
-      Visitor visitor(slice);
-      Comparer comparer(visitor);
-      std::sort(tmp.begin(), tmp.begin() + m, comparer);
->>>>>>> fc663425
       int j = m - 1;
       for (; j >= 0; j--) {
         if (Rcpp::traits::is_na<RTYPE>(slice[tmp[j]])) {
@@ -390,19 +362,12 @@
   virtual SEXP process(const SlicingIndex& index) {
     int nrows = index.size();
     if (nrows == 0) return IntegerVector(0);
-<<<<<<< HEAD
-
-    Slice slice(data, index);
+
+    Slice slice(&data, index);
     Shield<SEXP> data_subset(slice);
     OrderVisitors ordering_obj(data_subset, ascending);
     IntegerVector x = ordering_obj.apply();
 
-=======
-    IntegerVector x = seq(0, nrows - 1);
-    Slice slice(&data, index);
-    Visitor visitor(slice);
-    std::sort(x.begin(), x.end(), Comparer(visitor));
->>>>>>> fc663425
     IntegerVector out = no_init(nrows);
     int i = nrows - 1;
     for (; i >= 0; i--) {
