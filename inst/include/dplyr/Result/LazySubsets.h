#ifndef dplyr_LazySubsets_H
#define dplyr_LazySubsets_H

#include <tools/SymbolMap.h>
#include <tools/SlicingIndex.h>
#include <dplyr/Result/ILazySubsets.h>

namespace dplyr {

  class LazySubsets : public ILazySubsets {
  public:
    LazySubsets(const DataFrame& df) : nr(df.nrows()) {
      int nvars = df.size();
      if (nvars) {
        CharacterVector names = df.names();
        for (int i=0; i<nvars; i++) {
          SEXP column = df[i];
          if (Rf_inherits(column, "matrix")) {
            stop("matrix as column is not supported");
          }
          symbol_map.insert(names[i]);
          data.push_back(df[i]);
        }
      }
    }
    virtual ~LazySubsets() {}

  public:
    virtual const SymbolVector get_variable_names() const {
      return symbol_map.get_names();
    }

    virtual SEXP get_variable(const SymbolString& symbol) const {
      return data[ symbol_map.get(symbol) ];
    }

    virtual SEXP get(const SymbolString& symbol, const SlicingIndex& indices) const {
      const int pos = symbol_map.get(symbol);
      SEXP col = data[pos];
      if (!indices.is_identity(col) && Rf_length(col) != 1)
        stop("Attempt to query lazy column with non-natural slicing index");

      return col;
    }

<<<<<<< HEAD
    virtual bool is_summary(const SymbolString& symbol) const {
      return false;
=======
    virtual bool is_summary(SEXP symbol) const {
      return summary_map.has(symbol);
>>>>>>> 4172c1c0
    }

    virtual int count(const SymbolString& symbol) const {
      int res = symbol_map.has(symbol);
      return res;
    }

    virtual void input(const SymbolString& symbol, SEXP x) {
      SymbolMapIndex index = symbol_map.insert(symbol);
      if (index.origin == NEW) {
        data.push_back(x);
      } else {
        data[index.pos] = x;
      }
      summary_map.insert(symbol);
    }

    virtual int size() const {
      return data.size();
    }

    virtual int nrows() const {
      return nr;
    }

  public:
    void clear() {}

    inline SEXP& operator[](const SymbolString& symbol) {
      return data[symbol_map.get(symbol)];
    }

  private:
    SymbolMap symbol_map, summary_map;
    std::vector<SEXP> data;
    int nr;
  };

}

#endif<|MERGE_RESOLUTION|>--- conflicted
+++ resolved
@@ -43,13 +43,8 @@
       return col;
     }
 
-<<<<<<< HEAD
     virtual bool is_summary(const SymbolString& symbol) const {
-      return false;
-=======
-    virtual bool is_summary(SEXP symbol) const {
       return summary_map.has(symbol);
->>>>>>> 4172c1c0
     }
 
     virtual int count(const SymbolString& symbol) const {
