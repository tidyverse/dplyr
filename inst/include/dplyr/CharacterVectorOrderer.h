#ifndef dplyr_CharacterVectorOrderer_H
#define dplyr_CharacterVectorOrderer_H

#include <tools/hash.h>

namespace dplyr {

class CharacterVectorOrderer {
public:

  CharacterVectorOrderer(const CharacterVector& data_);

  inline IntegerVector get() const {
    return orders;
  }

<<<<<<< HEAD
  private:
    IntegerVector orders;
  };
=======
private:
  CharacterVector data;
  dplyr_hash_set<SEXP> set;
  IntegerVector orders;
};
>>>>>>> 67733b5a

}

#endif<|MERGE_RESOLUTION|>--- conflicted
+++ resolved
@@ -14,17 +14,9 @@
     return orders;
   }
 
-<<<<<<< HEAD
-  private:
-    IntegerVector orders;
-  };
-=======
 private:
-  CharacterVector data;
-  dplyr_hash_set<SEXP> set;
   IntegerVector orders;
 };
->>>>>>> 67733b5a
 
 }
 
