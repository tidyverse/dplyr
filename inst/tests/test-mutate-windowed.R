context("Mutate - windowed")

df <- data.frame(x = 1:10, y = seq(1,10,by=1), g = rep(c(1, 2), each = 5))
srcs <- temp_srcs("df", "dt", "postgres")
tbls <- temp_load(srcs, df)

test_that("mutate calls windowed versions of sql functions", {
  compare_tbls(tbls, function(x) {
    x %.% group_by(g) %.% mutate(r = as.numeric(row_number(x)))
  })
})

test_that("recycled aggregates generate window function", {
  compare_tbls(tbls, function(x) {
    x %.% group_by(g) %.% mutate(r = x > mean(x))
  })
})

test_that("cumulative aggregates generate window function", {
  compare_tbls(tbls, function(x) {
    x %.% group_by(g) %.% mutate(cx = as.integer(cumsum(x)))
  })
})

test_that("desc is correctly handled by window functions", {
  expect_equal(mutate(df, rank=min_rank(desc(x)) )$rank, 10:1 )
  expect_equal(mutate(group_by(df,g), rank=min_rank(desc(x)))$rank, rep(5:1,2) )
  
  expect_equal(mutate(df, rank=row_number(desc(x)) )$rank, 10:1 )
  expect_equal(mutate(group_by(df,g), rank=row_number(desc(x)))$rank, rep(5:1,2) )
  
})

<<<<<<< HEAD
test_that("row_number gives correct results",{
  tmp <- data.frame(id=rep(c(1,2),each=5),value=c(1,1,2,5,0,6,4,0,0,2))
  res <- group_by(tmp, "id") %.% mutate(var=row_number(value))
  expect_equal(res$var, c(2,3,4,5,1,5,4,1,2,3))  
=======
test_that("cum(sum,min,max) works", {
  res <- mutate( df, 
    csumx = cumsum(x), csumy = cumsum(y),
    cminx = cummin(x), cminy = cummin(y),
    cmaxx = cummax(x), cmaxy = cummax(y)
  )
  expect_equal( res$csumx, cumsum(df$x) )
  expect_equal( res$csumy, cumsum(df$y) )
  expect_equal( res$cminx, cummin(df$x) )
  expect_equal( res$cminy, cummin(df$y) )
  expect_equal( res$cmaxx, cummax(df$x) )
  expect_equal( res$cmaxy, cummax(df$y) )
  
  res <- mutate( group_by(df,g) , 
    csumx = cumsum(x), csumy = cumsum(y), 
    cminx = cummin(x), cminy = cummin(y),
    cmaxx = cummax(x), cmaxy = cummax(y)
    )
  expect_equal( res$csumx, c( cumsum(df$x[1:5]), cumsum(df$x[6:10]) ) )
  expect_equal( res$csumy, c( cumsum(df$y[1:5]), cumsum(df$y[6:10]) ) )
  expect_equal( res$cminx, c( cummin(df$x[1:5]), cummin(df$x[6:10]) ) )
  expect_equal( res$cminy, c( cummin(df$y[1:5]), cummin(df$y[6:10]) ) )
  expect_equal( res$cmaxx, c( cummax(df$x[1:5]), cummax(df$x[6:10]) ) )
  expect_equal( res$cmaxy, c( cummax(df$y[1:5]), cummax(df$y[6:10]) ) )
  
  df$x[3] <- NA
  df$y[4] <- NA
  res <- mutate( df, 
    csumx = cumsum(x), csumy = cumsum(y),
    cminx = cummin(x), cminy = cummin(y),
    cmaxx = cummax(x), cmaxy = cummax(y)
  )
  expect_true( all(is.na(res$csumx[3:10])) )
  expect_true( all(is.na(res$csumy[4:10])) )
  
  expect_true( all(is.na(res$cminx[3:10])) )
  expect_true( all(is.na(res$cminy[4:10])) )
  
  expect_true( all(is.na(res$cmaxx[3:10])) )
  expect_true( all(is.na(res$cmaxy[4:10])) )
>>>>>>> 49c7f2ae
})

# FIXME: this should only fail if strict checking is on.
# test_that("window functions fail if db doesn't support windowing", {
#   df_sqlite <- temp_load(temp_srcs("sqlite"), df)$sql %.% group_by(g)
#   ok <- collect(df_sqlite %.% mutate(x > 4))
#   expect_equal(nrow(ok), 10)
#   
#   expect_error(df_sqlite %.% mutate(x > mean(x)), "does not support")
#   expect_error(df_sqlite %.% mutate(r = row_number()), "does not support")
# })<|MERGE_RESOLUTION|>--- conflicted
+++ resolved
@@ -31,12 +31,12 @@
   
 })
 
-<<<<<<< HEAD
 test_that("row_number gives correct results",{
   tmp <- data.frame(id=rep(c(1,2),each=5),value=c(1,1,2,5,0,6,4,0,0,2))
   res <- group_by(tmp, "id") %.% mutate(var=row_number(value))
   expect_equal(res$var, c(2,3,4,5,1,5,4,1,2,3))  
-=======
+})
+
 test_that("cum(sum,min,max) works", {
   res <- mutate( df, 
     csumx = cumsum(x), csumy = cumsum(y),
@@ -77,7 +77,7 @@
   
   expect_true( all(is.na(res$cmaxx[3:10])) )
   expect_true( all(is.na(res$cmaxy[4:10])) )
->>>>>>> 49c7f2ae
+
 })
 
 # FIXME: this should only fail if strict checking is on.
