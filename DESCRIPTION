Type: Package
Package: dplyr
<<<<<<< HEAD
Version: 0.7.2
=======
Version: 0.7.1.9000
>>>>>>> 7e3891e5
Title: A Grammar of Data Manipulation
Description: A fast, consistent tool for working with data frame like objects,
    both in memory and out of memory.
Authors@R: c(
    person("Hadley", "Wickham", , "hadley@rstudio.com", c("aut", "cre")),
    person("Romain", "Francois", , "romain@r-enthusiasts.com", role = "aut"),
    person("Lionel", "Henry", role = "aut"),
    person("Kirill", "Müller", role = "aut"),
    person("RStudio", role = c("cph", "fnd"))
    )
URL: http://dplyr.tidyverse.org, https://github.com/tidyverse/dplyr
BugReports: https://github.com/tidyverse/dplyr/issues
Encoding: UTF-8
Depends:
    R (>= 3.1.2)
Imports:
    assertthat,
    bindrcpp (>= 0.2),
    glue (>= 1.1.1),
    magrittr,
    methods,
    pkgconfig,
    rlang (>= 0.1),
    R6,
    Rcpp (>= 0.12.7),
    tibble (>= 1.3.1),
    utils
Suggests:
    bit64,
    covr,
    dbplyr,
    dtplyr,
    DBI,
    ggplot2,
    hms,
    knitr,
    Lahman (>= 3.0-1),
    mgcv,
    microbenchmark,
    nycflights13,
    rmarkdown,
    RMySQL,
    RPostgreSQL,
    RSQLite,
    testthat,
    withr
VignetteBuilder: knitr
LinkingTo: Rcpp (>= 0.12.0),
    BH (>= 1.58.0-1),
    bindrcpp,
    plogr
LazyData: yes
License: MIT + file LICENSE
RoxygenNote: 6.0.1
Roxygen: list(markdown = TRUE, roclets = c("rd", "namespace", "collate"))<|MERGE_RESOLUTION|>--- conflicted
+++ resolved
@@ -1,10 +1,6 @@
 Type: Package
 Package: dplyr
-<<<<<<< HEAD
-Version: 0.7.2
-=======
-Version: 0.7.1.9000
->>>>>>> 7e3891e5
+Version: 0.7.2.9000
 Title: A Grammar of Data Manipulation
 Description: A fast, consistent tool for working with data frame like objects,
     both in memory and out of memory.
