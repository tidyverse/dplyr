--- conflicted
+++ resolved
@@ -66,10 +66,7 @@
 Remotes:
     tidyverse/tibble,
     r-lib/pillar, 
-<<<<<<< HEAD
     r-lib/rlang,
-    r-lib/bench
-=======
+    r-lib/bench,
     r-lib/rlang, 
-    r-lib/vctrs
->>>>>>> e5ca96dc
+    r-lib/vctrs