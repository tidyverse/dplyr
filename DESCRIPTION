Type: Package
Package: dplyr
Title: A Grammar of Data Manipulation
Version: 0.8.99.9000
Authors@R: 
    c(person(given = "Hadley",
             family = "Wickham",
             role = c("aut", "cre"),
             email = "hadley@rstudio.com",
             comment = c(ORCID = "0000-0003-4757-117X")),
      person(given = "Romain",
             family = "François",
             role = "aut",
             comment = c(ORCID = "0000-0002-2444-4226")),
      person(given = "Lionel",
             family = "Henry",
             role = "aut"),
      person(given = "Kirill",
             family = "Müller",
             role = "aut",
             comment = c(ORCID = "0000-0002-1416-3412")),
      person(given = "RStudio",
             role = c("cph", "fnd")))
Description: A fast, consistent tool for working with data frame
    like objects, both in memory and out of memory.
License: MIT + file LICENSE
URL: https://dplyr.tidyverse.org,
    https://github.com/tidyverse/dplyr
BugReports: https://github.com/tidyverse/dplyr/issues
Depends: 
    R (>= 3.2.0)
Imports: 
    ellipsis,
<<<<<<< HEAD
    glue (>= 1.3.0),
=======
    glue (>= 1.3.2),
>>>>>>> fd1622f2
    lifecycle (>= 0.2.0),
    magrittr (>= 1.5),
    methods,
    R6,
    rlang (>= 0.4.5),
    tibble (>= 2.1.3),
    tidyselect (>= 1.0.0),
    utils,
    vctrs (>= 0.2.4)
Suggests: 
    bench,
    broom,
    callr,
    covr,
    DBI,
    dbplyr,
    knitr,
    Lahman,
    lobstr,
    nycflights13,
    purrr,
    rmarkdown,
    RMySQL,
    RPostgreSQL,
    RSQLite,
    testthat (>= 2.1.0),
    withr
VignetteBuilder: 
    knitr
Remotes:
<<<<<<< HEAD
    r-lib/lifecycle,
    r-lib/vctrs
=======
    tidyverse/glue
>>>>>>> fd1622f2
Encoding: UTF-8
LazyData: yes
Roxygen: list(markdown = TRUE)
RoxygenNote: 7.1.0<|MERGE_RESOLUTION|>--- conflicted
+++ resolved
@@ -31,11 +31,7 @@
     R (>= 3.2.0)
 Imports: 
     ellipsis,
-<<<<<<< HEAD
-    glue (>= 1.3.0),
-=======
     glue (>= 1.3.2),
->>>>>>> fd1622f2
     lifecycle (>= 0.2.0),
     magrittr (>= 1.5),
     methods,
@@ -66,12 +62,7 @@
 VignetteBuilder: 
     knitr
 Remotes:
-<<<<<<< HEAD
-    r-lib/lifecycle,
-    r-lib/vctrs
-=======
     tidyverse/glue
->>>>>>> fd1622f2
 Encoding: UTF-8
 LazyData: yes
 Roxygen: list(markdown = TRUE)
