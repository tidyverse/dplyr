--- conflicted
+++ resolved
@@ -46,11 +46,7 @@
 
       <div class="navbar-brand-container">
         <a class="navbar-brand" href="../index.html">dplyr</a>
-<<<<<<< HEAD
-        <small class="tidyverse">part of the <a href="http://tidyverse.org">tidyverse</a></small>
-=======
         <small class="tidyverse">part of the <a href="https://tidyverse.org">tidyverse</a></small>
->>>>>>> 6648cbb7
       </div>
     </div>
     <div id="navbar" class="navbar-collapse collapse">
@@ -240,11 +236,7 @@
 
 <div class="author">
   <p>Developed by <a href='http://hadley.nz'>Hadley Wickham</a>, Romain François, Lionel Henry, Kirill Müller, <a href='https://www.rstudio.com'><img src='https://tidyverse.org/rstudio-logo.svg' alt='RStudio' height='24' /></a>.</p>
-<<<<<<< HEAD
-  <p>Site built by <a href="http://pkgdown.r-lib.org">pkgdown</a>.</p>
-=======
   <p>Site built by <a href="https://pkgdown.r-lib.org">pkgdown</a>.</p>
->>>>>>> 6648cbb7
 </div>
 
 <script async src="https://www.googletagmanager.com/gtag/js?id=UA-115082821-1"></script>
