<!-- Generated by pkgdown: do not edit by hand -->
<!DOCTYPE html>
<html>
  <head>
  <meta charset="utf-8">
<meta http-equiv="X-UA-Compatible" content="IE=edge">
<meta name="viewport" content="width=device-width, initial-scale=1.0">

<title>Explain details of a tbl — explain • dplyr</title>

<!-- jquery -->
<script src="https://code.jquery.com/jquery-3.1.0.min.js" integrity="sha384-nrOSfDHtoPMzJHjVTdCopGqIqeYETSXhZDFyniQ8ZHcVy08QesyHcnOUpMpqnmWq" crossorigin="anonymous"></script>

<!-- Bootstrap -->
<link href="../tidyverse.css" rel="stylesheet">
<script src="https://maxcdn.bootstrapcdn.com/bootstrap/3.3.7/js/bootstrap.min.js" integrity="sha384-Tc5IQib027qvyjSMfHjOMaLkfuWVxZxUPnCJA7l2mCWNIpG9mGCD8wGNIcPD7Txa" crossorigin="anonymous"></script>

<!-- Font Awesome icons -->
<link href="https://maxcdn.bootstrapcdn.com/font-awesome/4.6.3/css/font-awesome.min.css" rel="stylesheet" integrity="sha384-T8Gy5hrqNKT+hzMclPo118YTQO6cYprQmhrYwIiQ/3axmI1hQomh7Ud2hPOy8SP1" crossorigin="anonymous">

<!-- tidyverse -->
<link href="../pkgdown.css" rel="stylesheet">
<script src="../jquery.sticky-kit.min.js"></script>
<script src="../pkgdown.js"></script>

<!-- mathjax -->
<script src='https://cdn.mathjax.org/mathjax/latest/MathJax.js?config=TeX-AMS-MML_HTMLorMML'></script>

<!--[if lt IE 9]>
<script src="https://oss.maxcdn.com/html5shiv/3.7.3/html5shiv.min.js"></script>
<script src="https://oss.maxcdn.com/respond/1.4.2/respond.min.js"></script>
<![endif]-->
  </head>

  <body>
    <div class="container template-reference-topic">
      <header>
      <div class="navbar navbar-default navbar-fixed-top" role="navigation">
  <div class="container">
    <div class="navbar-header">
      <button type="button" class="navbar-toggle collapsed" data-toggle="collapse" data-target="#navbar">
        <span class="icon-bar"></span>
        <span class="icon-bar"></span>
        <span class="icon-bar"></span>
      </button>

      <div class="navbar-brand-container">
        <a class="navbar-brand" href="../index.html">dplyr</a>
<<<<<<< HEAD
        <small class="tidyverse">part of the <a href="http://tidyverse.org">tidyverse</a></small>
=======
        <small class="tidyverse">part of the <a href="https://tidyverse.org">tidyverse</a></small>
>>>>>>> 6648cbb7
      </div>
    </div>
    <div id="navbar" class="navbar-collapse collapse">
      <ul class="nav navbar-nav navbar-right">
        <li>
  <a href="../articles/dplyr.html">Intro</a>
</li>
<li>
  <a href="../reference/index.html">Reference</a>
</li>
<li class="dropdown">
  <a href="#" class="dropdown-toggle" data-toggle="dropdown" role="button" aria-expanded="false">
    Articles
     
    <span class="caret"></span>
  </a>
  <ul class="dropdown-menu" role="menu">
    <li>
      <a href="../articles/two-table.html">Two-table verbs</a>
    </li>
    <li>
      <a href="../articles/window-functions.html">Window functions</a>
    </li>
    <li>
      <a href="http://dbplyr.tidyverse.org/articles/dbplyr.html">Databases with dbplyr</a>
    </li>
    <li>
      <a href="../articles/programming.html">Programming with dplyr</a>
    </li>
    <li>
      <a href="../articles/compatibility.html">Compatibility</a>
    </li>
  </ul>
</li>
<li>
  <a href="../news/index.html">News</a>
</li>
        <li>
  <a href="https://github.com/tidyverse/dplyr">
    <span class="fa fa-github fa-lg"></span>
     
  </a>
</li>
      </ul>
    </div><!--/.nav-collapse -->
  </div><!--/.container -->
</div><!--/.navbar -->

      
      </header>

<div class="row">
  <div class="col-md-9 contents">
    <div class="page-header">
    <h1>Explain details of a tbl</h1>
    <small class="dont-index">Source: <a href='https://github.com/tidyverse/dplyr/blob/master/R/explain.r'><code>R/explain.r</code></a></small>
    <div class="hidden name"><code>explain.Rd</code></div>
    </div>

    <div class="ref-description">
    
    <p>This is a generic function which gives more details about an object than
<code>print()</code>, and is more focused on human readable output than
<code>str()</code>.</p>
    
    </div>

    <pre class="usage"><span class='fu'>explain</span>(<span class='no'>x</span>, <span class='no'>...</span>)

<span class='fu'>show_query</span>(<span class='no'>x</span>, <span class='no'>...</span>)</pre>
    
    <h2 class="hasAnchor" id="arguments"><a class="anchor" href="#arguments"></a>Arguments</h2>
    <table class="ref-arguments">
    <colgroup><col class="name" /><col class="desc" /></colgroup>
    <tr>
      <th>x</th>
      <td><p>An object to explain</p></td>
    </tr>
    <tr>
      <th>...</th>
      <td><p>Other parameters possibly used by generic</p></td>
    </tr>
    </table>
    
    <h2 class="hasAnchor" id="value"><a class="anchor" href="#value"></a>Value</h2>

    <p>The first argument, invisibly.</p>
    
    <h2 class="hasAnchor" id="databases"><a class="anchor" href="#databases"></a>Databases</h2>

    
    <p>Explaining a <code>tbl_sql</code> will run the SQL <code>EXPLAIN</code> command which
will describe the query plan. This requires a little bit of knowledge about
how <code>EXPLAIN</code> works for your database, but is very useful for
diagnosing performance problems.</p>
    

    <h2 class="hasAnchor" id="examples"><a class="anchor" href="#examples"></a>Examples</h2>
    <pre class="examples"><div class='input'><span class='kw'>if</span> (<span class='fu'>require</span>(<span class='st'>"dbplyr"</span>)) {

<span class='no'>lahman_s</span> <span class='kw'>&lt;-</span> <span class='fu'><a href='http://www.rdocumentation.org/packages/dbplyr/topics/lahman'>lahman_sqlite</a></span>()
<span class='no'>batting</span> <span class='kw'>&lt;-</span> <span class='fu'><a href='tbl.html'>tbl</a></span>(<span class='no'>lahman_s</span>, <span class='st'>"Batting"</span>)
<span class='no'>batting</span> <span class='kw'>%&gt;%</span> <span class='fu'>show_query</span>()
<span class='no'>batting</span> <span class='kw'>%&gt;%</span> <span class='fu'>explain</span>()

<span class='co'># The batting database has indices on all ID variables:</span>
<span class='co'># SQLite automatically picks the most restrictive index</span>
<span class='no'>batting</span> <span class='kw'>%&gt;%</span> <span class='fu'><a href='filter.html'>filter</a></span>(<span class='no'>lgID</span> <span class='kw'>==</span> <span class='st'>"NL"</span> <span class='kw'>&amp;</span> <span class='no'>yearID</span> <span class='kw'>==</span> <span class='fl'>2000L</span>) <span class='kw'>%&gt;%</span> <span class='fu'>explain</span>()

<span class='co'># OR's will use multiple indexes</span>
<span class='no'>batting</span> <span class='kw'>%&gt;%</span> <span class='fu'><a href='filter.html'>filter</a></span>(<span class='no'>lgID</span> <span class='kw'>==</span> <span class='st'>"NL"</span> <span class='kw'>|</span> <span class='no'>yearID</span> <span class='kw'>==</span> <span class='fl'>2000</span>) <span class='kw'>%&gt;%</span> <span class='fu'>explain</span>()

<span class='co'># Joins will use indexes in both tables</span>
<span class='no'>teams</span> <span class='kw'>&lt;-</span> <span class='fu'><a href='tbl.html'>tbl</a></span>(<span class='no'>lahman_s</span>, <span class='st'>"Teams"</span>)
<span class='no'>batting</span> <span class='kw'>%&gt;%</span> <span class='fu'><a href='join.html'>left_join</a></span>(<span class='no'>teams</span>, <span class='fu'>c</span>(<span class='st'>"yearID"</span>, <span class='st'>"teamID"</span>)) <span class='kw'>%&gt;%</span> <span class='fu'>explain</span>()
}</div><div class='output co'>#&gt; <span class='message'>Creating table: AllstarFull</span></div><div class='output co'>#&gt; <span class='message'>Creating table: Appearances</span></div><div class='output co'>#&gt; <span class='message'>Creating table: AwardsManagers</span></div><div class='output co'>#&gt; <span class='message'>Creating table: AwardsPlayers</span></div><div class='output co'>#&gt; <span class='message'>Creating table: AwardsShareManagers</span></div><div class='output co'>#&gt; <span class='message'>Creating table: AwardsSharePlayers</span></div><div class='output co'>#&gt; <span class='message'>Creating table: Batting</span></div><div class='output co'>#&gt; <span class='message'>Creating table: BattingPost</span></div><div class='output co'>#&gt; <span class='message'>Creating table: CollegePlaying</span></div><div class='output co'>#&gt; <span class='message'>Creating table: Fielding</span></div><div class='output co'>#&gt; <span class='message'>Creating table: FieldingOF</span></div><div class='output co'>#&gt; <span class='message'>Creating table: FieldingPost</span></div><div class='output co'>#&gt; <span class='message'>Creating table: HallOfFame</span></div><div class='output co'>#&gt; <span class='message'>Creating table: LahmanData</span></div><div class='output co'>#&gt; <span class='message'>Creating table: Managers</span></div><div class='output co'>#&gt; <span class='message'>Creating table: ManagersHalf</span></div><div class='output co'>#&gt; <span class='message'>Creating table: Master</span></div><div class='output co'>#&gt; <span class='message'>Creating table: Pitching</span></div><div class='output co'>#&gt; <span class='message'>Creating table: PitchingPost</span></div><div class='output co'>#&gt; <span class='message'>Creating table: Salaries</span></div><div class='output co'>#&gt; <span class='message'>Creating table: Schools</span></div><div class='output co'>#&gt; <span class='message'>Creating table: SeriesPost</span></div><div class='output co'>#&gt; <span class='message'>Creating table: Teams</span></div><div class='output co'>#&gt; <span class='message'>Creating table: TeamsFranchises</span></div><div class='output co'>#&gt; <span class='message'>Creating table: TeamsHalf</span></div><div class='output co'>#&gt; <span class='message'>&lt;SQL&gt;</span>
#&gt; <span class='message'>SELECT *</span>
#&gt; <span class='message'>FROM `Batting`</span></div><div class='output co'>#&gt; <span class='message'>&lt;SQL&gt;</span>
#&gt; <span class='message'>SELECT *</span>
#&gt; <span class='message'>FROM `Batting`</span></div><div class='output co'>#&gt; <span class='message'></span></div><div class='output co'>#&gt; <span class='message'>&lt;PLAN&gt;</span>
#&gt; <span class='message'>   addr      opcode p1   p2  p3 p4 p5 comment</span>
#&gt; <span class='message'>1     0        Init  0   28   0    00      NA</span>
#&gt; <span class='message'>2     1    OpenRead  0 3056   0 22 00      NA</span>
#&gt; <span class='message'>3     2      Rewind  0   27   0    00      NA</span>
#&gt; <span class='message'>4     3      Column  0    0   1    00      NA</span>
#&gt; <span class='message'>5     4      Column  0    1   2    00      NA</span>
#&gt; <span class='message'>6     5      Column  0    2   3    00      NA</span>
#&gt; <span class='message'>7     6      Column  0    3   4    00      NA</span>
#&gt; <span class='message'>8     7      Column  0    4   5    00      NA</span>
#&gt; <span class='message'>9     8      Column  0    5   6    00      NA</span>
#&gt; <span class='message'>10    9      Column  0    6   7    00      NA</span>
#&gt; <span class='message'>11   10      Column  0    7   8    00      NA</span>
#&gt; <span class='message'>12   11      Column  0    8   9    00      NA</span>
#&gt; <span class='message'>13   12      Column  0    9  10    00      NA</span>
#&gt; <span class='message'>14   13      Column  0   10  11    00      NA</span>
#&gt; <span class='message'>15   14      Column  0   11  12    00      NA</span>
#&gt; <span class='message'>16   15      Column  0   12  13    00      NA</span>
#&gt; <span class='message'>17   16      Column  0   13  14    00      NA</span>
#&gt; <span class='message'>18   17      Column  0   14  15    00      NA</span>
#&gt; <span class='message'>19   18      Column  0   15  16    00      NA</span>
#&gt; <span class='message'>20   19      Column  0   16  17    00      NA</span>
#&gt; <span class='message'>21   20      Column  0   17  18    00      NA</span>
#&gt; <span class='message'>22   21      Column  0   18  19    00      NA</span>
#&gt; <span class='message'>23   22      Column  0   19  20    00      NA</span>
#&gt; <span class='message'>24   23      Column  0   20  21    00      NA</span>
#&gt; <span class='message'>25   24      Column  0   21  22    00      NA</span>
#&gt; <span class='message'>26   25   ResultRow  1   22   0    00      NA</span>
#&gt; <span class='message'>27   26        Next  0    3   0    01      NA</span>
#&gt; <span class='message'>28   27        Halt  0    0   0    00      NA</span>
#&gt; <span class='message'>29   28 Transaction  0    0 109  0 01      NA</span>
#&gt; <span class='message'>30   29        Goto  0    1   0    00      NA</span></div><div class='output co'>#&gt; <span class='message'>&lt;SQL&gt;</span>
#&gt; <span class='message'>SELECT *</span>
#&gt; <span class='message'>FROM `Batting`</span>
#&gt; <span class='message'>WHERE (`lgID` = 'NL' AND `yearID` = 2000)</span></div><div class='output co'>#&gt; <span class='message'></span></div><div class='output co'>#&gt; <span class='message'>&lt;PLAN&gt;</span>
#&gt; <span class='message'>   addr       opcode   p1   p2  p3       p4 p5 comment</span>
#&gt; <span class='message'>1     0         Init    0   34   0          00      NA</span>
#&gt; <span class='message'>2     1     OpenRead    0 3056   0       22 00      NA</span>
#&gt; <span class='message'>3     2     OpenRead    1 4841   0   k(2,,) 02      NA</span>
#&gt; <span class='message'>4     3      Integer 2000    1   0          00      NA</span>
#&gt; <span class='message'>5     4       SeekGE    1   33   1        1 00      NA</span>
#&gt; <span class='message'>6     5        IdxGT    1   33   1        1 00      NA</span>
#&gt; <span class='message'>7     6 DeferredSeek    1    0   0          00      NA</span>
#&gt; <span class='message'>8     7       Column    0    4   2          00      NA</span>
#&gt; <span class='message'>9     8           Ne    3   32   2 (BINARY) 52      NA</span>
#&gt; <span class='message'>10    9       Column    0    0   4          00      NA</span>
#&gt; <span class='message'>11   10       Column    1    0   5          00      NA</span>
#&gt; <span class='message'>12   11       Column    0    2   6          00      NA</span>
#&gt; <span class='message'>13   12       Column    0    3   7          00      NA</span>
#&gt; <span class='message'>14   13         Copy    2    8   0          00      NA</span>
#&gt; <span class='message'>15   14       Column    0    5   9          00      NA</span>
#&gt; <span class='message'>16   15       Column    0    6  10          00      NA</span>
#&gt; <span class='message'>17   16       Column    0    7  11          00      NA</span>
#&gt; <span class='message'>18   17       Column    0    8  12          00      NA</span>
#&gt; <span class='message'>19   18       Column    0    9  13          00      NA</span>
#&gt; <span class='message'>20   19       Column    0   10  14          00      NA</span>
#&gt; <span class='message'>21   20       Column    0   11  15          00      NA</span>
#&gt; <span class='message'>22   21       Column    0   12  16          00      NA</span>
#&gt; <span class='message'>23   22       Column    0   13  17          00      NA</span>
#&gt; <span class='message'>24   23       Column    0   14  18          00      NA</span>
#&gt; <span class='message'>25   24       Column    0   15  19          00      NA</span>
#&gt; <span class='message'>26   25       Column    0   16  20          00      NA</span>
#&gt; <span class='message'>27   26       Column    0   17  21          00      NA</span>
#&gt; <span class='message'>28   27       Column    0   18  22          00      NA</span>
#&gt; <span class='message'>29   28       Column    0   19  23          00      NA</span>
#&gt; <span class='message'>30   29       Column    0   20  24          00      NA</span>
#&gt; <span class='message'>31   30       Column    0   21  25          00      NA</span>
#&gt; <span class='message'>32   31    ResultRow    4   22   0          00      NA</span>
#&gt; <span class='message'>33   32         Next    1    5   1          00      NA</span>
#&gt; <span class='message'>34   33         Halt    0    0   0          00      NA</span>
#&gt; <span class='message'>35   34  Transaction    0    0 109        0 01      NA</span>
#&gt; <span class='message'>36   35      String8    0    3   0       NL 00      NA</span>
#&gt; <span class='message'>37   36         Goto    0    1   0          00      NA</span></div><div class='output co'>#&gt; <span class='message'>&lt;SQL&gt;</span>
#&gt; <span class='message'>SELECT *</span>
#&gt; <span class='message'>FROM `Batting`</span>
#&gt; <span class='message'>WHERE (`lgID` = 'NL' OR `yearID` = 2000.0)</span></div><div class='output co'>#&gt; <span class='message'></span></div><div class='output co'>#&gt; <span class='message'>&lt;PLAN&gt;</span>
#&gt; <span class='message'>   addr       opcode p1   p2  p3                                            p4</span>
#&gt; <span class='message'>1     0         Init  0   49   0                                              </span>
#&gt; <span class='message'>2     1     OpenRead  0 3056   0                                            22</span>
#&gt; <span class='message'>3     2         Null  0    2   0                                              </span>
#&gt; <span class='message'>4     3      Integer 23    1   0                                              </span>
#&gt; <span class='message'>5     4    ReopenIdx  1 5408   0                                        k(2,,)</span>
#&gt; <span class='message'>6     5      String8  0    4   0                                            NL</span>
#&gt; <span class='message'>7     6       SeekGE  1   13   4                                             1</span>
#&gt; <span class='message'>8     7        IdxGT  1   13   4                                             1</span>
#&gt; <span class='message'>9     8 DeferredSeek  1    0   0 [0,0,0,0,1,0,0,0,0,0,0,0,0,0,0,0,0,0,0,0,0,0]</span>
#&gt; <span class='message'>10    9     IdxRowid  1    3   0                                              </span>
#&gt; <span class='message'>11   10   RowSetTest  2   12   3                                             0</span>
#&gt; <span class='message'>12   11        Gosub  1   24   0                                              </span>
#&gt; <span class='message'>13   12         Next  1    7   1                                              </span>
<<<<<<< HEAD
#&gt; <span class='message'>14   13    ReopenIdx  1 4745   0                                        k(2,,)</span>
=======
#&gt; <span class='message'>14   13    ReopenIdx  1 4841   0                                        k(2,,)</span>
>>>>>>> 6648cbb7
#&gt; <span class='message'>15   14         Real  0    5   0                                          2000</span>
#&gt; <span class='message'>16   15     Affinity  5    1   0                                             D</span>
#&gt; <span class='message'>17   16       SeekGE  1   23   5                                             1</span>
#&gt; <span class='message'>18   17        IdxGT  1   23   5                                             1</span>
#&gt; <span class='message'>19   18 DeferredSeek  1    0   0 [0,1,0,0,0,0,0,0,0,0,0,0,0,0,0,0,0,0,0,0,0,0]</span>
#&gt; <span class='message'>20   19     IdxRowid  1    3   0                                              </span>
#&gt; <span class='message'>21   20   RowSetTest  2   22   3                                            -1</span>
#&gt; <span class='message'>22   21        Gosub  1   24   0                                              </span>
#&gt; <span class='message'>23   22         Next  1   17   1                                              </span>
#&gt; <span class='message'>24   23         Goto  0   48   0                                              </span>
#&gt; <span class='message'>25   24       Column  0    0   6                                              </span>
#&gt; <span class='message'>26   25       Column  0    1   7                                              </span>
#&gt; <span class='message'>27   26       Column  0    2   8                                              </span>
#&gt; <span class='message'>28   27       Column  0    3   9                                              </span>
#&gt; <span class='message'>29   28       Column  0    4  10                                              </span>
#&gt; <span class='message'>30   29       Column  0    5  11                                              </span>
#&gt; <span class='message'>31   30       Column  0    6  12                                              </span>
#&gt; <span class='message'>32   31       Column  0    7  13                                              </span>
#&gt; <span class='message'>33   32       Column  0    8  14                                              </span>
#&gt; <span class='message'>34   33       Column  0    9  15                                              </span>
#&gt; <span class='message'>35   34       Column  0   10  16                                              </span>
#&gt; <span class='message'>36   35       Column  0   11  17                                              </span>
#&gt; <span class='message'>37   36       Column  0   12  18                                              </span>
#&gt; <span class='message'>38   37       Column  0   13  19                                              </span>
#&gt; <span class='message'>39   38       Column  0   14  20                                              </span>
#&gt; <span class='message'>40   39       Column  0   15  21                                              </span>
#&gt; <span class='message'>41   40       Column  0   16  22                                              </span>
#&gt; <span class='message'>42   41       Column  0   17  23                                              </span>
#&gt; <span class='message'>43   42       Column  0   18  24                                              </span>
#&gt; <span class='message'>44   43       Column  0   19  25                                              </span>
#&gt; <span class='message'>45   44       Column  0   20  26                                              </span>
#&gt; <span class='message'>46   45       Column  0   21  27                                              </span>
#&gt; <span class='message'>47   46    ResultRow  6   22   0                                              </span>
#&gt; <span class='message'>48   47       Return  1    0   0                                              </span>
#&gt; <span class='message'>49   48         Halt  0    0   0                                              </span>
#&gt; <span class='message'>50   49  Transaction  0    0 109                                             0</span>
#&gt; <span class='message'>51   50         Goto  0    1   0                                              </span>
#&gt; <span class='message'>   p5 comment</span>
#&gt; <span class='message'>1  00      NA</span>
#&gt; <span class='message'>2  00      NA</span>
#&gt; <span class='message'>3  00      NA</span>
#&gt; <span class='message'>4  00      NA</span>
#&gt; <span class='message'>5  02      NA</span>
#&gt; <span class='message'>6  00      NA</span>
#&gt; <span class='message'>7  00      NA</span>
#&gt; <span class='message'>8  00      NA</span>
#&gt; <span class='message'>9  00      NA</span>
#&gt; <span class='message'>10 00      NA</span>
#&gt; <span class='message'>11 00      NA</span>
#&gt; <span class='message'>12 00      NA</span>
#&gt; <span class='message'>13 00      NA</span>
#&gt; <span class='message'>14 02      NA</span>
#&gt; <span class='message'>15 00      NA</span>
#&gt; <span class='message'>16 00      NA</span>
#&gt; <span class='message'>17 00      NA</span>
#&gt; <span class='message'>18 00      NA</span>
#&gt; <span class='message'>19 00      NA</span>
#&gt; <span class='message'>20 00      NA</span>
#&gt; <span class='message'>21 00      NA</span>
#&gt; <span class='message'>22 00      NA</span>
#&gt; <span class='message'>23 00      NA</span>
#&gt; <span class='message'>24 00      NA</span>
#&gt; <span class='message'>25 00      NA</span>
#&gt; <span class='message'>26 00      NA</span>
#&gt; <span class='message'>27 00      NA</span>
#&gt; <span class='message'>28 00      NA</span>
#&gt; <span class='message'>29 00      NA</span>
#&gt; <span class='message'>30 00      NA</span>
#&gt; <span class='message'>31 00      NA</span>
#&gt; <span class='message'>32 00      NA</span>
#&gt; <span class='message'>33 00      NA</span>
#&gt; <span class='message'>34 00      NA</span>
#&gt; <span class='message'>35 00      NA</span>
#&gt; <span class='message'>36 00      NA</span>
#&gt; <span class='message'>37 00      NA</span>
#&gt; <span class='message'>38 00      NA</span>
#&gt; <span class='message'>39 00      NA</span>
#&gt; <span class='message'>40 00      NA</span>
#&gt; <span class='message'>41 00      NA</span>
#&gt; <span class='message'>42 00      NA</span>
#&gt; <span class='message'>43 00      NA</span>
#&gt; <span class='message'>44 00      NA</span>
#&gt; <span class='message'>45 00      NA</span>
#&gt; <span class='message'>46 00      NA</span>
#&gt; <span class='message'>47 00      NA</span>
#&gt; <span class='message'>48 00      NA</span>
#&gt; <span class='message'>49 00      NA</span>
#&gt; <span class='message'>50 01      NA</span>
#&gt; <span class='message'>51 00      NA</span></div><div class='output co'>#&gt; <span class='message'>&lt;SQL&gt;</span>
#&gt; <span class='message'>SELECT `TBL_LEFT`.`playerID` AS `playerID`, `TBL_LEFT`.`yearID` AS `yearID`, `TBL_LEFT`.`stint` AS `stint`, `TBL_LEFT`.`teamID` AS `teamID`, `TBL_LEFT`.`lgID` AS `lgID.x`, `TBL_LEFT`.`G` AS `G.x`, `TBL_LEFT`.`AB` AS `AB.x`, `TBL_LEFT`.`R` AS `R.x`, `TBL_LEFT`.`H` AS `H.x`, `TBL_LEFT`.`X2B` AS `X2B.x`, `TBL_LEFT`.`X3B` AS `X3B.x`, `TBL_LEFT`.`HR` AS `HR.x`, `TBL_LEFT`.`RBI` AS `RBI`, `TBL_LEFT`.`SB` AS `SB.x`, `TBL_LEFT`.`CS` AS `CS.x`, `TBL_LEFT`.`BB` AS `BB.x`, `TBL_LEFT`.`SO` AS `SO.x`, `TBL_LEFT`.`IBB` AS `IBB`, `TBL_LEFT`.`HBP` AS `HBP.x`, `TBL_LEFT`.`SH` AS `SH`, `TBL_LEFT`.`SF` AS `SF.x`, `TBL_LEFT`.`GIDP` AS `GIDP`, `TBL_RIGHT`.`lgID` AS `lgID.y`, `TBL_RIGHT`.`franchID` AS `franchID`, `TBL_RIGHT`.`divID` AS `divID`, `TBL_RIGHT`.`Rank` AS `Rank`, `TBL_RIGHT`.`G` AS `G.y`, `TBL_RIGHT`.`Ghome` AS `Ghome`, `TBL_RIGHT`.`W` AS `W`, `TBL_RIGHT`.`L` AS `L`, `TBL_RIGHT`.`DivWin` AS `DivWin`, `TBL_RIGHT`.`WCWin` AS `WCWin`, `TBL_RIGHT`.`LgWin` AS `LgWin`, `TBL_RIGHT`.`WSWin` AS `WSWin`, `TBL_RIGHT`.`R` AS `R.y`, `TBL_RIGHT`.`AB` AS `AB.y`, `TBL_RIGHT`.`H` AS `H.y`, `TBL_RIGHT`.`X2B` AS `X2B.y`, `TBL_RIGHT`.`X3B` AS `X3B.y`, `TBL_RIGHT`.`HR` AS `HR.y`, `TBL_RIGHT`.`BB` AS `BB.y`, `TBL_RIGHT`.`SO` AS `SO.y`, `TBL_RIGHT`.`SB` AS `SB.y`, `TBL_RIGHT`.`CS` AS `CS.y`, `TBL_RIGHT`.`HBP` AS `HBP.y`, `TBL_RIGHT`.`SF` AS `SF.y`, `TBL_RIGHT`.`RA` AS `RA`, `TBL_RIGHT`.`ER` AS `ER`, `TBL_RIGHT`.`ERA` AS `ERA`, `TBL_RIGHT`.`CG` AS `CG`, `TBL_RIGHT`.`SHO` AS `SHO`, `TBL_RIGHT`.`SV` AS `SV`, `TBL_RIGHT`.`IPouts` AS `IPouts`, `TBL_RIGHT`.`HA` AS `HA`, `TBL_RIGHT`.`HRA` AS `HRA`, `TBL_RIGHT`.`BBA` AS `BBA`, `TBL_RIGHT`.`SOA` AS `SOA`, `TBL_RIGHT`.`E` AS `E`, `TBL_RIGHT`.`DP` AS `DP`, `TBL_RIGHT`.`FP` AS `FP`, `TBL_RIGHT`.`name` AS `name`, `TBL_RIGHT`.`park` AS `park`, `TBL_RIGHT`.`attendance` AS `attendance`, `TBL_RIGHT`.`BPF` AS `BPF`, `TBL_RIGHT`.`PPF` AS `PPF`, `TBL_RIGHT`.`teamIDBR` AS `teamIDBR`, `TBL_RIGHT`.`teamIDlahman45` AS `teamIDlahman45`, `TBL_RIGHT`.`teamIDretro` AS `teamIDretro`</span>
#&gt; <span class='message'>  FROM `Batting` AS `TBL_LEFT`</span>
#&gt; <span class='message'>  LEFT JOIN `Teams` AS `TBL_RIGHT`</span>
#&gt; <span class='message'>  ON (`TBL_LEFT`.`yearID` = `TBL_RIGHT`.`yearID` AND `TBL_LEFT`.`teamID` = `TBL_RIGHT`.`teamID`)</span></div><div class='output co'>#&gt; <span class='message'></span></div><div class='output co'>#&gt; <span class='message'>&lt;PLAN&gt;</span>
#&gt; <span class='message'>   addr       opcode p1    p2  p3       p4 p5 comment</span>
#&gt; <span class='message'>1     0         Init  0    94   0          00      NA</span>
#&gt; <span class='message'>2     1     OpenRead  0  3056   0       22 00      NA</span>
#&gt; <span class='message'>3     2     OpenRead  1 13335   0       48 00      NA</span>
#&gt; <span class='message'>4     3     OpenRead  2 13457   0   k(2,,) 02      NA</span>
#&gt; <span class='message'>5     4       Rewind  0    93   0          00      NA</span>
#&gt; <span class='message'>6     5      Integer  0     1   0          00      NA</span>
<<<<<<< HEAD
#&gt; <span class='message'>7     6       Column  0     3   2          00      NA</span>
#&gt; <span class='message'>8     7       IsNull  2    87   0          00      NA</span>
#&gt; <span class='message'>9     8       SeekGE  2    87   2        1 00      NA</span>
#&gt; <span class='message'>10    9        IdxGT  2    87   2        1 00      NA</span>
#&gt; <span class='message'>11   10 DeferredSeek  2     0   1          00      NA</span>
#&gt; <span class='message'>12   11       Column  0     1   3          00      NA</span>
#&gt; <span class='message'>13   12       Column  1     0   4          00      NA</span>
#&gt; <span class='message'>14   13           Ne  4    86   3 (BINARY) 53      NA</span>
#&gt; <span class='message'>15   14      Integer  1     1   0          00      NA</span>
#&gt; <span class='message'>16   15       Column  0     0   5          00      NA</span>
#&gt; <span class='message'>17   16       Column  0     1   6          00      NA</span>
#&gt; <span class='message'>18   17       Column  0     2   7          00      NA</span>
#&gt; <span class='message'>19   18       Column  0     3   8          00      NA</span>
#&gt; <span class='message'>20   19       Column  0     4   9          00      NA</span>
#&gt; <span class='message'>21   20       Column  0     5  10          00      NA</span>
#&gt; <span class='message'>22   21       Column  0     6  11          00      NA</span>
#&gt; <span class='message'>23   22       Column  0     7  12          00      NA</span>
#&gt; <span class='message'>24   23       Column  0     8  13          00      NA</span>
#&gt; <span class='message'>25   24       Column  0     9  14          00      NA</span>
#&gt; <span class='message'>26   25       Column  0    10  15          00      NA</span>
#&gt; <span class='message'>27   26       Column  0    11  16          00      NA</span>
#&gt; <span class='message'>28   27       Column  0    12  17          00      NA</span>
#&gt; <span class='message'>29   28       Column  0    13  18          00      NA</span>
#&gt; <span class='message'>30   29       Column  0    14  19          00      NA</span>
#&gt; <span class='message'>31   30       Column  0    15  20          00      NA</span>
#&gt; <span class='message'>32   31       Column  0    16  21          00      NA</span>
#&gt; <span class='message'>33   32       Column  0    17  22          00      NA</span>
#&gt; <span class='message'>34   33       Column  0    18  23          00      NA</span>
#&gt; <span class='message'>35   34       Column  0    19  24          00      NA</span>
#&gt; <span class='message'>36   35       Column  0    20  25          00      NA</span>
#&gt; <span class='message'>37   36       Column  0    21  26          00      NA</span>
#&gt; <span class='message'>38   37       Column  1     1  27          00      NA</span>
#&gt; <span class='message'>39   38       Column  1     3  28          00      NA</span>
#&gt; <span class='message'>40   39       Column  1     4  29          00      NA</span>
#&gt; <span class='message'>41   40       Column  1     5  30          00      NA</span>
#&gt; <span class='message'>42   41       Column  1     6  31          00      NA</span>
#&gt; <span class='message'>43   42       Column  1     7  32          00      NA</span>
#&gt; <span class='message'>44   43       Column  1     8  33          00      NA</span>
#&gt; <span class='message'>45   44       Column  1     9  34          00      NA</span>
#&gt; <span class='message'>46   45       Column  1    10  35          00      NA</span>
#&gt; <span class='message'>47   46       Column  1    11  36          00      NA</span>
#&gt; <span class='message'>48   47       Column  1    12  37          00      NA</span>
#&gt; <span class='message'>49   48       Column  1    13  38          00      NA</span>
#&gt; <span class='message'>50   49       Column  1    14  39          00      NA</span>
#&gt; <span class='message'>51   50       Column  1    15  40          00      NA</span>
#&gt; <span class='message'>52   51       Column  1    16  41          00      NA</span>
#&gt; <span class='message'>53   52       Column  1    17  42          00      NA</span>
#&gt; <span class='message'>54   53       Column  1    18  43          00      NA</span>
#&gt; <span class='message'>55   54       Column  1    19  44          00      NA</span>
#&gt; <span class='message'>56   55       Column  1    20  45          00      NA</span>
#&gt; <span class='message'>57   56       Column  1    21  46          00      NA</span>
#&gt; <span class='message'>58   57       Column  1    22  47          00      NA</span>
#&gt; <span class='message'>59   58       Column  1    23  48          00      NA</span>
#&gt; <span class='message'>60   59       Column  1    24  49          00      NA</span>
#&gt; <span class='message'>61   60       Column  1    25  50          00      NA</span>
#&gt; <span class='message'>62   61       Column  1    26  51          00      NA</span>
#&gt; <span class='message'>63   62       Column  1    27  52          00      NA</span>
#&gt; <span class='message'>64   63       Column  1    28  53          00      NA</span>
#&gt; <span class='message'>65   64 RealAffinity 53     0   0          00      NA</span>
#&gt; <span class='message'>66   65       Column  1    29  54          00      NA</span>
#&gt; <span class='message'>67   66       Column  1    30  55          00      NA</span>
#&gt; <span class='message'>68   67       Column  1    31  56          00      NA</span>
#&gt; <span class='message'>69   68       Column  1    32  57          00      NA</span>
#&gt; <span class='message'>70   69       Column  1    33  58          00      NA</span>
#&gt; <span class='message'>71   70       Column  1    34  59          00      NA</span>
#&gt; <span class='message'>72   71       Column  1    35  60          00      NA</span>
#&gt; <span class='message'>73   72       Column  1    36  61          00      NA</span>
#&gt; <span class='message'>74   73       Column  1    37  62          00      NA</span>
#&gt; <span class='message'>75   74       Column  1    38  63          00      NA</span>
#&gt; <span class='message'>76   75       Column  1    39  64          00      NA</span>
#&gt; <span class='message'>77   76 RealAffinity 64     0   0          00      NA</span>
#&gt; <span class='message'>78   77       Column  1    40  65          00      NA</span>
#&gt; <span class='message'>79   78       Column  1    41  66          00      NA</span>
#&gt; <span class='message'>80   79       Column  1    42  67          00      NA</span>
#&gt; <span class='message'>81   80       Column  1    43  68          00      NA</span>
#&gt; <span class='message'>82   81       Column  1    44  69          00      NA</span>
#&gt; <span class='message'>83   82       Column  1    45  70          00      NA</span>
#&gt; <span class='message'>84   83       Column  1    46  71          00      NA</span>
#&gt; <span class='message'>85   84       Column  1    47  72          00      NA</span>
#&gt; <span class='message'>86   85    ResultRow  5    68   0          00      NA</span>
#&gt; <span class='message'>87   86         Next  2     9   1          00      NA</span>
#&gt; <span class='message'>88   87        IfPos  1    91   0          00      NA</span>
#&gt; <span class='message'>89   88      NullRow  1     0   0          00      NA</span>
#&gt; <span class='message'>90   89      NullRow  2     0   0          00      NA</span>
#&gt; <span class='message'>91   90         Goto  0    14   0          00      NA</span>
#&gt; <span class='message'>92   91         Next  0     5   0          01      NA</span>
#&gt; <span class='message'>93   92         Halt  0     0   0          00      NA</span>
#&gt; <span class='message'>94   93  Transaction  0     0 109        0 01      NA</span>
#&gt; <span class='message'>95   94         Goto  0     1   0          00      NA</span></div></pre>
=======
#&gt; <span class='message'>7     6       Column  0     1   2          00      NA</span>
#&gt; <span class='message'>8     7       IsNull  2    88   0          00      NA</span>
#&gt; <span class='message'>9     8     Affinity  2     1   0        D 00      NA</span>
#&gt; <span class='message'>10    9       SeekGE  2    88   2        1 00      NA</span>
#&gt; <span class='message'>11   10        IdxGT  2    88   2        1 00      NA</span>
#&gt; <span class='message'>12   11 DeferredSeek  2     0   1          00      NA</span>
#&gt; <span class='message'>13   12       Column  0     3   3          00      NA</span>
#&gt; <span class='message'>14   13       Column  1     2   4          00      NA</span>
#&gt; <span class='message'>15   14           Ne  4    87   3 (BINARY) 51      NA</span>
#&gt; <span class='message'>16   15      Integer  1     1   0          00      NA</span>
#&gt; <span class='message'>17   16       Column  0     0   5          00      NA</span>
#&gt; <span class='message'>18   17       Column  0     1   6          00      NA</span>
#&gt; <span class='message'>19   18       Column  0     2   7          00      NA</span>
#&gt; <span class='message'>20   19       Column  0     3   8          00      NA</span>
#&gt; <span class='message'>21   20       Column  0     4   9          00      NA</span>
#&gt; <span class='message'>22   21       Column  0     5  10          00      NA</span>
#&gt; <span class='message'>23   22       Column  0     6  11          00      NA</span>
#&gt; <span class='message'>24   23       Column  0     7  12          00      NA</span>
#&gt; <span class='message'>25   24       Column  0     8  13          00      NA</span>
#&gt; <span class='message'>26   25       Column  0     9  14          00      NA</span>
#&gt; <span class='message'>27   26       Column  0    10  15          00      NA</span>
#&gt; <span class='message'>28   27       Column  0    11  16          00      NA</span>
#&gt; <span class='message'>29   28       Column  0    12  17          00      NA</span>
#&gt; <span class='message'>30   29       Column  0    13  18          00      NA</span>
#&gt; <span class='message'>31   30       Column  0    14  19          00      NA</span>
#&gt; <span class='message'>32   31       Column  0    15  20          00      NA</span>
#&gt; <span class='message'>33   32       Column  0    16  21          00      NA</span>
#&gt; <span class='message'>34   33       Column  0    17  22          00      NA</span>
#&gt; <span class='message'>35   34       Column  0    18  23          00      NA</span>
#&gt; <span class='message'>36   35       Column  0    19  24          00      NA</span>
#&gt; <span class='message'>37   36       Column  0    20  25          00      NA</span>
#&gt; <span class='message'>38   37       Column  0    21  26          00      NA</span>
#&gt; <span class='message'>39   38       Column  1     1  27          00      NA</span>
#&gt; <span class='message'>40   39       Column  1     3  28          00      NA</span>
#&gt; <span class='message'>41   40       Column  1     4  29          00      NA</span>
#&gt; <span class='message'>42   41       Column  1     5  30          00      NA</span>
#&gt; <span class='message'>43   42       Column  1     6  31          00      NA</span>
#&gt; <span class='message'>44   43       Column  1     7  32          00      NA</span>
#&gt; <span class='message'>45   44       Column  1     8  33          00      NA</span>
#&gt; <span class='message'>46   45       Column  1     9  34          00      NA</span>
#&gt; <span class='message'>47   46       Column  1    10  35          00      NA</span>
#&gt; <span class='message'>48   47       Column  1    11  36          00      NA</span>
#&gt; <span class='message'>49   48       Column  1    12  37          00      NA</span>
#&gt; <span class='message'>50   49       Column  1    13  38          00      NA</span>
#&gt; <span class='message'>51   50       Column  1    14  39          00      NA</span>
#&gt; <span class='message'>52   51       Column  1    15  40          00      NA</span>
#&gt; <span class='message'>53   52       Column  1    16  41          00      NA</span>
#&gt; <span class='message'>54   53       Column  1    17  42          00      NA</span>
#&gt; <span class='message'>55   54       Column  1    18  43          00      NA</span>
#&gt; <span class='message'>56   55       Column  1    19  44          00      NA</span>
#&gt; <span class='message'>57   56       Column  1    20  45          00      NA</span>
#&gt; <span class='message'>58   57       Column  1    21  46          00      NA</span>
#&gt; <span class='message'>59   58       Column  1    22  47          00      NA</span>
#&gt; <span class='message'>60   59       Column  1    23  48          00      NA</span>
#&gt; <span class='message'>61   60       Column  1    24  49          00      NA</span>
#&gt; <span class='message'>62   61       Column  1    25  50          00      NA</span>
#&gt; <span class='message'>63   62       Column  1    26  51          00      NA</span>
#&gt; <span class='message'>64   63       Column  1    27  52          00      NA</span>
#&gt; <span class='message'>65   64       Column  1    28  53          00      NA</span>
#&gt; <span class='message'>66   65 RealAffinity 53     0   0          00      NA</span>
#&gt; <span class='message'>67   66       Column  1    29  54          00      NA</span>
#&gt; <span class='message'>68   67       Column  1    30  55          00      NA</span>
#&gt; <span class='message'>69   68       Column  1    31  56          00      NA</span>
#&gt; <span class='message'>70   69       Column  1    32  57          00      NA</span>
#&gt; <span class='message'>71   70       Column  1    33  58          00      NA</span>
#&gt; <span class='message'>72   71       Column  1    34  59          00      NA</span>
#&gt; <span class='message'>73   72       Column  1    35  60          00      NA</span>
#&gt; <span class='message'>74   73       Column  1    36  61          00      NA</span>
#&gt; <span class='message'>75   74       Column  1    37  62          00      NA</span>
#&gt; <span class='message'>76   75       Column  1    38  63          00      NA</span>
#&gt; <span class='message'>77   76       Column  1    39  64          00      NA</span>
#&gt; <span class='message'>78   77 RealAffinity 64     0   0          00      NA</span>
#&gt; <span class='message'>79   78       Column  1    40  65          00      NA</span>
#&gt; <span class='message'>80   79       Column  1    41  66          00      NA</span>
#&gt; <span class='message'>81   80       Column  1    42  67          00      NA</span>
#&gt; <span class='message'>82   81       Column  1    43  68          00      NA</span>
#&gt; <span class='message'>83   82       Column  1    44  69          00      NA</span>
#&gt; <span class='message'>84   83       Column  1    45  70          00      NA</span>
#&gt; <span class='message'>85   84       Column  1    46  71          00      NA</span>
#&gt; <span class='message'>86   85       Column  1    47  72          00      NA</span>
#&gt; <span class='message'>87   86    ResultRow  5    68   0          00      NA</span>
#&gt; <span class='message'>88   87         Next  2    10   1          00      NA</span>
#&gt; <span class='message'>89   88        IfPos  1    92   0          00      NA</span>
#&gt; <span class='message'>90   89      NullRow  1     0   0          00      NA</span>
#&gt; <span class='message'>91   90      NullRow  2     0   0          00      NA</span>
#&gt; <span class='message'>92   91         Goto  0    15   0          00      NA</span>
#&gt; <span class='message'>93   92         Next  0     5   0          01      NA</span>
#&gt; <span class='message'>94   93         Halt  0     0   0          00      NA</span>
#&gt; <span class='message'>95   94  Transaction  0     0 109        0 01      NA</span>
#&gt; <span class='message'>96   95         Goto  0     1   0          00      NA</span></div></pre>
>>>>>>> 6648cbb7
  </div>
  <div class="col-md-3 hidden-xs hidden-sm" id="sidebar">
    <h2>Contents</h2>
    <ul class="nav nav-pills nav-stacked">
      <li><a href="#arguments">Arguments</a></li>
      
      <li><a href="#value">Value</a></li>

      <li><a href="#databases">Databases</a></li>
      
      <li><a href="#examples">Examples</a></li>
    </ul>

  </div>
</div>

      <footer>
      <div class="tidyverse">
  <p>dplyr is a part of the <strong>tidyverse</strong>, an ecosystem of packages designed with common APIs and a shared philosophy. Learn more at <a href="https://tidyverse.org">tidyverse.org</a>.</p>
</div>

<div class="author">
  <p>Developed by <a href='http://hadley.nz'>Hadley Wickham</a>, Romain François, Lionel Henry, Kirill Müller, <a href='https://www.rstudio.com'><img src='https://tidyverse.org/rstudio-logo.svg' alt='RStudio' height='24' /></a>.</p>
<<<<<<< HEAD
  <p>Site built by <a href="http://pkgdown.r-lib.org">pkgdown</a>.</p>
=======
  <p>Site built by <a href="https://pkgdown.r-lib.org">pkgdown</a>.</p>
>>>>>>> 6648cbb7
</div>

<script async src="https://www.googletagmanager.com/gtag/js?id=UA-115082821-1"></script>
<script>
 window.dataLayer = window.dataLayer || [];
 function gtag(){dataLayer.push(arguments);}
 gtag('js', new Date());

 gtag('config', 'UA-115082821-1');
</script>
      </footer>
   </div>

  
<script type="text/javascript" src="https://cdn.jsdelivr.net/npm/docsearch.js@2/dist/cdn/docsearch.min.js"></script>
<script>
  docsearch({
    
    
    apiKey: '1270c4079b26a138795263974bbf302d',
    indexName: 'tidyverse',
    inputSelector: 'input#search-input.form-control',
    transformData: function(hits) {
      return hits.map(function (hit) {
        hit.url = updateHitURL(hit);
        return hit;
      });
    }
  });
</script>


  </body>
</html>
<|MERGE_RESOLUTION|>--- conflicted
+++ resolved
@@ -46,11 +46,7 @@
 
       <div class="navbar-brand-container">
         <a class="navbar-brand" href="../index.html">dplyr</a>
-<<<<<<< HEAD
-        <small class="tidyverse">part of the <a href="http://tidyverse.org">tidyverse</a></small>
-=======
         <small class="tidyverse">part of the <a href="https://tidyverse.org">tidyverse</a></small>
->>>>>>> 6648cbb7
       </div>
     </div>
     <div id="navbar" class="navbar-collapse collapse">
@@ -260,11 +256,7 @@
 #&gt; <span class='message'>11   10   RowSetTest  2   12   3                                             0</span>
 #&gt; <span class='message'>12   11        Gosub  1   24   0                                              </span>
 #&gt; <span class='message'>13   12         Next  1    7   1                                              </span>
-<<<<<<< HEAD
-#&gt; <span class='message'>14   13    ReopenIdx  1 4745   0                                        k(2,,)</span>
-=======
 #&gt; <span class='message'>14   13    ReopenIdx  1 4841   0                                        k(2,,)</span>
->>>>>>> 6648cbb7
 #&gt; <span class='message'>15   14         Real  0    5   0                                          2000</span>
 #&gt; <span class='message'>16   15     Affinity  5    1   0                                             D</span>
 #&gt; <span class='message'>17   16       SeekGE  1   23   5                                             1</span>
@@ -365,97 +357,6 @@
 #&gt; <span class='message'>4     3     OpenRead  2 13457   0   k(2,,) 02      NA</span>
 #&gt; <span class='message'>5     4       Rewind  0    93   0          00      NA</span>
 #&gt; <span class='message'>6     5      Integer  0     1   0          00      NA</span>
-<<<<<<< HEAD
-#&gt; <span class='message'>7     6       Column  0     3   2          00      NA</span>
-#&gt; <span class='message'>8     7       IsNull  2    87   0          00      NA</span>
-#&gt; <span class='message'>9     8       SeekGE  2    87   2        1 00      NA</span>
-#&gt; <span class='message'>10    9        IdxGT  2    87   2        1 00      NA</span>
-#&gt; <span class='message'>11   10 DeferredSeek  2     0   1          00      NA</span>
-#&gt; <span class='message'>12   11       Column  0     1   3          00      NA</span>
-#&gt; <span class='message'>13   12       Column  1     0   4          00      NA</span>
-#&gt; <span class='message'>14   13           Ne  4    86   3 (BINARY) 53      NA</span>
-#&gt; <span class='message'>15   14      Integer  1     1   0          00      NA</span>
-#&gt; <span class='message'>16   15       Column  0     0   5          00      NA</span>
-#&gt; <span class='message'>17   16       Column  0     1   6          00      NA</span>
-#&gt; <span class='message'>18   17       Column  0     2   7          00      NA</span>
-#&gt; <span class='message'>19   18       Column  0     3   8          00      NA</span>
-#&gt; <span class='message'>20   19       Column  0     4   9          00      NA</span>
-#&gt; <span class='message'>21   20       Column  0     5  10          00      NA</span>
-#&gt; <span class='message'>22   21       Column  0     6  11          00      NA</span>
-#&gt; <span class='message'>23   22       Column  0     7  12          00      NA</span>
-#&gt; <span class='message'>24   23       Column  0     8  13          00      NA</span>
-#&gt; <span class='message'>25   24       Column  0     9  14          00      NA</span>
-#&gt; <span class='message'>26   25       Column  0    10  15          00      NA</span>
-#&gt; <span class='message'>27   26       Column  0    11  16          00      NA</span>
-#&gt; <span class='message'>28   27       Column  0    12  17          00      NA</span>
-#&gt; <span class='message'>29   28       Column  0    13  18          00      NA</span>
-#&gt; <span class='message'>30   29       Column  0    14  19          00      NA</span>
-#&gt; <span class='message'>31   30       Column  0    15  20          00      NA</span>
-#&gt; <span class='message'>32   31       Column  0    16  21          00      NA</span>
-#&gt; <span class='message'>33   32       Column  0    17  22          00      NA</span>
-#&gt; <span class='message'>34   33       Column  0    18  23          00      NA</span>
-#&gt; <span class='message'>35   34       Column  0    19  24          00      NA</span>
-#&gt; <span class='message'>36   35       Column  0    20  25          00      NA</span>
-#&gt; <span class='message'>37   36       Column  0    21  26          00      NA</span>
-#&gt; <span class='message'>38   37       Column  1     1  27          00      NA</span>
-#&gt; <span class='message'>39   38       Column  1     3  28          00      NA</span>
-#&gt; <span class='message'>40   39       Column  1     4  29          00      NA</span>
-#&gt; <span class='message'>41   40       Column  1     5  30          00      NA</span>
-#&gt; <span class='message'>42   41       Column  1     6  31          00      NA</span>
-#&gt; <span class='message'>43   42       Column  1     7  32          00      NA</span>
-#&gt; <span class='message'>44   43       Column  1     8  33          00      NA</span>
-#&gt; <span class='message'>45   44       Column  1     9  34          00      NA</span>
-#&gt; <span class='message'>46   45       Column  1    10  35          00      NA</span>
-#&gt; <span class='message'>47   46       Column  1    11  36          00      NA</span>
-#&gt; <span class='message'>48   47       Column  1    12  37          00      NA</span>
-#&gt; <span class='message'>49   48       Column  1    13  38          00      NA</span>
-#&gt; <span class='message'>50   49       Column  1    14  39          00      NA</span>
-#&gt; <span class='message'>51   50       Column  1    15  40          00      NA</span>
-#&gt; <span class='message'>52   51       Column  1    16  41          00      NA</span>
-#&gt; <span class='message'>53   52       Column  1    17  42          00      NA</span>
-#&gt; <span class='message'>54   53       Column  1    18  43          00      NA</span>
-#&gt; <span class='message'>55   54       Column  1    19  44          00      NA</span>
-#&gt; <span class='message'>56   55       Column  1    20  45          00      NA</span>
-#&gt; <span class='message'>57   56       Column  1    21  46          00      NA</span>
-#&gt; <span class='message'>58   57       Column  1    22  47          00      NA</span>
-#&gt; <span class='message'>59   58       Column  1    23  48          00      NA</span>
-#&gt; <span class='message'>60   59       Column  1    24  49          00      NA</span>
-#&gt; <span class='message'>61   60       Column  1    25  50          00      NA</span>
-#&gt; <span class='message'>62   61       Column  1    26  51          00      NA</span>
-#&gt; <span class='message'>63   62       Column  1    27  52          00      NA</span>
-#&gt; <span class='message'>64   63       Column  1    28  53          00      NA</span>
-#&gt; <span class='message'>65   64 RealAffinity 53     0   0          00      NA</span>
-#&gt; <span class='message'>66   65       Column  1    29  54          00      NA</span>
-#&gt; <span class='message'>67   66       Column  1    30  55          00      NA</span>
-#&gt; <span class='message'>68   67       Column  1    31  56          00      NA</span>
-#&gt; <span class='message'>69   68       Column  1    32  57          00      NA</span>
-#&gt; <span class='message'>70   69       Column  1    33  58          00      NA</span>
-#&gt; <span class='message'>71   70       Column  1    34  59          00      NA</span>
-#&gt; <span class='message'>72   71       Column  1    35  60          00      NA</span>
-#&gt; <span class='message'>73   72       Column  1    36  61          00      NA</span>
-#&gt; <span class='message'>74   73       Column  1    37  62          00      NA</span>
-#&gt; <span class='message'>75   74       Column  1    38  63          00      NA</span>
-#&gt; <span class='message'>76   75       Column  1    39  64          00      NA</span>
-#&gt; <span class='message'>77   76 RealAffinity 64     0   0          00      NA</span>
-#&gt; <span class='message'>78   77       Column  1    40  65          00      NA</span>
-#&gt; <span class='message'>79   78       Column  1    41  66          00      NA</span>
-#&gt; <span class='message'>80   79       Column  1    42  67          00      NA</span>
-#&gt; <span class='message'>81   80       Column  1    43  68          00      NA</span>
-#&gt; <span class='message'>82   81       Column  1    44  69          00      NA</span>
-#&gt; <span class='message'>83   82       Column  1    45  70          00      NA</span>
-#&gt; <span class='message'>84   83       Column  1    46  71          00      NA</span>
-#&gt; <span class='message'>85   84       Column  1    47  72          00      NA</span>
-#&gt; <span class='message'>86   85    ResultRow  5    68   0          00      NA</span>
-#&gt; <span class='message'>87   86         Next  2     9   1          00      NA</span>
-#&gt; <span class='message'>88   87        IfPos  1    91   0          00      NA</span>
-#&gt; <span class='message'>89   88      NullRow  1     0   0          00      NA</span>
-#&gt; <span class='message'>90   89      NullRow  2     0   0          00      NA</span>
-#&gt; <span class='message'>91   90         Goto  0    14   0          00      NA</span>
-#&gt; <span class='message'>92   91         Next  0     5   0          01      NA</span>
-#&gt; <span class='message'>93   92         Halt  0     0   0          00      NA</span>
-#&gt; <span class='message'>94   93  Transaction  0     0 109        0 01      NA</span>
-#&gt; <span class='message'>95   94         Goto  0     1   0          00      NA</span></div></pre>
-=======
 #&gt; <span class='message'>7     6       Column  0     1   2          00      NA</span>
 #&gt; <span class='message'>8     7       IsNull  2    88   0          00      NA</span>
 #&gt; <span class='message'>9     8     Affinity  2     1   0        D 00      NA</span>
@@ -546,7 +447,6 @@
 #&gt; <span class='message'>94   93         Halt  0     0   0          00      NA</span>
 #&gt; <span class='message'>95   94  Transaction  0     0 109        0 01      NA</span>
 #&gt; <span class='message'>96   95         Goto  0     1   0          00      NA</span></div></pre>
->>>>>>> 6648cbb7
   </div>
   <div class="col-md-3 hidden-xs hidden-sm" id="sidebar">
     <h2>Contents</h2>
@@ -570,11 +470,7 @@
 
 <div class="author">
   <p>Developed by <a href='http://hadley.nz'>Hadley Wickham</a>, Romain François, Lionel Henry, Kirill Müller, <a href='https://www.rstudio.com'><img src='https://tidyverse.org/rstudio-logo.svg' alt='RStudio' height='24' /></a>.</p>
-<<<<<<< HEAD
-  <p>Site built by <a href="http://pkgdown.r-lib.org">pkgdown</a>.</p>
-=======
   <p>Site built by <a href="https://pkgdown.r-lib.org">pkgdown</a>.</p>
->>>>>>> 6648cbb7
 </div>
 
 <script async src="https://www.googletagmanager.com/gtag/js?id=UA-115082821-1"></script>
