#include <dplyr/main.h>

#include <boost/scoped_ptr.hpp>

#include <tools/hash.h>
#include <tools/match.h>

#include <dplyr/CharacterVectorOrderer.h>

#include <dplyr/tbl_cpp.h>
#include <dplyr/visitor_impl.h>

#include <dplyr/JoinVisitor.h>

#include <dplyr/Result/Result.h>

#include <dplyr/DataFrameJoinVisitors.h>

namespace dplyr {

DataFrameVisitors::DataFrameVisitors(const Rcpp::DataFrame& data_) :
  data(data_),
  visitors(),
  visitor_names(data.names()),
  nvisitors(visitor_names.size())
{

  for (int i = 0; i < nvisitors; i++) {
    VectorVisitor* v = visitor(data[i]);
    visitors.push_back(v);
  }
}

DataFrameVisitors::DataFrameVisitors(const DataFrame& data_, const SymbolVector& names) :
  data(data_),
  visitors(),
  visitor_names(names),
  nvisitors(visitor_names.size())
{

  int n = names.size();
  IntegerVector indices  = names.match_in_table(data.names());

  for (int i = 0; i < n; i++) {
    if (indices[i] == NA_INTEGER) {
      stop("unknown column '%s' ", names[i].get_utf8_cstring());
    }
    SEXP column = data[indices[i] - 1];
    visitors.push_back(visitor(column));
  }

}

void DataFrameVisitors::structure(List& x, int nrows, CharacterVector classes) const {
  set_class(x, classes);
  set_rownames(x, nrows);
  x.names() = visitor_names;
  copy_vars(x, data);
}

DataFrameJoinVisitors::DataFrameJoinVisitors(const DataFrame& left_, const DataFrame& right_, const SymbolVector& names_left, const SymbolVector& names_right, bool warn_, bool na_match) :
  left(left_), right(right_),
  visitor_names_left(names_left),
  visitor_names_right(names_right),
  nvisitors(names_left.size()),
  visitors(nvisitors),
  warn(warn_)
{
  IntegerVector indices_left  = names_left.match_in_table(RCPP_GET_NAMES(left));
  IntegerVector indices_right = names_right.match_in_table(RCPP_GET_NAMES(right));

  for (int i = 0; i < nvisitors; i++) {
    const SymbolString& name_left  = names_left[i];
    const SymbolString& name_right = names_right[i];

    if (indices_left[i] == NA_INTEGER) {
      stop("'%s' column not found in lhs, cannot join", name_left.get_utf8_cstring());
    }
    if (indices_right[i] == NA_INTEGER) {
      stop("'%s' column not found in rhs, cannot join", name_right.get_utf8_cstring());
    }

    visitors[i] = join_visitor(left[indices_left[i] - 1], right[indices_right[i] - 1], name_left, name_right, warn, na_match);
  }
}

CharacterVectorOrderer::CharacterVectorOrderer(const CharacterVector& data_) :
  data(data_),
  set(data.size()),
  orders(no_init(data.size()))
{
  int n = data.size();
  if (n == 0) return;

  // 1 - gather unique SEXP pointers from data
  SEXP* p_data = Rcpp::internal::r_vector_start<STRSXP>(data);
  SEXP previous = *p_data++;
  set.insert(previous);
  for (int i = 1; i < n; i++, p_data++) {
    SEXP s = *p_data;

    // we've just seen this string, keep going
    if (s == previous) continue;

    // is this string in the set already
    set.insert(s);
    previous = s;
  }

<<<<<<< HEAD
  CharacterVectorOrderer::CharacterVectorOrderer(const CharacterVector& data) :
    orders(no_init(data.size()))
  {
    int n = data.size();
    if (n == 0) return;

    dplyr_hash_set<SEXP> set(n);

    // 1 - gather unique SEXP pointers from data
    SEXP* p_data = Rcpp::internal::r_vector_start<STRSXP>(data);
    SEXP previous = *p_data++;
    set.insert(previous);
    for (int i=1; i<n; i++, p_data++) {
      SEXP s = *p_data;

      // we've just seen this string, keep going
      if (s == previous) continue;

      // is this string in the set already
      set.insert(s);
      previous = s;
    }

    // retrieve unique strings from the set
    int n_uniques = set.size();
    LOG_VERBOSE << "Sorting " <<  n_uniques << " unique character elements";

    CharacterVector uniques(set.begin(), set.end());
    CharacterVector s_uniques = Language("sort", uniques).fast_eval();
=======
  // retrieve unique strings from the set
  int n_uniques = set.size();
  CharacterVector uniques(set.begin(), set.end());
  CharacterVector s_uniques = Language("sort", uniques).fast_eval();

  // order the uniques with a callback to R
  IntegerVector o = r_match(uniques, s_uniques);
>>>>>>> 67733b5a

  // combine uniques and o into a hash map for fast retrieval
  dplyr_hash_map<SEXP, int> map;
  for (int i = 0; i < n_uniques; i++) {
    map.insert(std::make_pair(uniques[i], o[i]));
  }

<<<<<<< HEAD
    // combine uniques and o into a hash map for fast retrieval
    dplyr_hash_map<SEXP,int> map(n_uniques);
    for (int i=0; i<n_uniques; i++) {
      map.insert(std::make_pair(uniques[i], o[i]));
    }

    // grab min ranks
    p_data = Rcpp::internal::r_vector_start<STRSXP>(data);
    previous = *p_data++;

    int o_pos;
    orders[0] = o_pos = map.find(previous)->second;

    for (int i=1; i<n; ++i, ++p_data) {
      SEXP s = *p_data;
      if (s == previous) {
        orders[i] = o_pos;
        continue;
      }
      previous = s;
      orders[i] = o_pos = map.find(s)->second;
    }
=======
  // grab min ranks
  p_data = Rcpp::internal::r_vector_start<STRSXP>(data);
  previous = *p_data++;

  int o_pos;
  orders[0] = o_pos = map.find(previous)->second;
>>>>>>> 67733b5a

  for (int i = 1; i < n; i++, p_data++) {
    SEXP s = *p_data;
    if (s == previous) {
      orders[i] = o_pos;
      continue;
    }
    previous = s;
    orders[i] = o_pos = map.find(s)->second;
  }

}

CharacterVector get_uniques(const CharacterVector& left, const CharacterVector& right) {
  int nleft = left.size(), nright = right.size();
  int n = nleft + nright;

  CharacterVector big = no_init(n);
  CharacterVector::iterator it = big.begin();
  std::copy(left.begin(), left.end(), it);
  std::copy(right.begin(), right.end(), it + nleft);
  return Language("unique", big).fast_eval();
}

}<|MERGE_RESOLUTION|>--- conflicted
+++ resolved
@@ -84,13 +84,13 @@
   }
 }
 
-CharacterVectorOrderer::CharacterVectorOrderer(const CharacterVector& data_) :
-  data(data_),
-  set(data.size()),
+CharacterVectorOrderer::CharacterVectorOrderer(const CharacterVector& data) :
   orders(no_init(data.size()))
 {
   int n = data.size();
   if (n == 0) return;
+
+  dplyr_hash_set<SEXP> set(n);
 
   // 1 - gather unique SEXP pointers from data
   SEXP* p_data = Rcpp::internal::r_vector_start<STRSXP>(data);
@@ -107,85 +107,30 @@
     previous = s;
   }
 
-<<<<<<< HEAD
-  CharacterVectorOrderer::CharacterVectorOrderer(const CharacterVector& data) :
-    orders(no_init(data.size()))
-  {
-    int n = data.size();
-    if (n == 0) return;
-
-    dplyr_hash_set<SEXP> set(n);
-
-    // 1 - gather unique SEXP pointers from data
-    SEXP* p_data = Rcpp::internal::r_vector_start<STRSXP>(data);
-    SEXP previous = *p_data++;
-    set.insert(previous);
-    for (int i=1; i<n; i++, p_data++) {
-      SEXP s = *p_data;
-
-      // we've just seen this string, keep going
-      if (s == previous) continue;
-
-      // is this string in the set already
-      set.insert(s);
-      previous = s;
-    }
-
-    // retrieve unique strings from the set
-    int n_uniques = set.size();
-    LOG_VERBOSE << "Sorting " <<  n_uniques << " unique character elements";
-
-    CharacterVector uniques(set.begin(), set.end());
-    CharacterVector s_uniques = Language("sort", uniques).fast_eval();
-=======
   // retrieve unique strings from the set
   int n_uniques = set.size();
+  LOG_VERBOSE << "Sorting " <<  n_uniques << " unique character elements";
+
   CharacterVector uniques(set.begin(), set.end());
   CharacterVector s_uniques = Language("sort", uniques).fast_eval();
 
   // order the uniques with a callback to R
   IntegerVector o = r_match(uniques, s_uniques);
->>>>>>> 67733b5a
 
   // combine uniques and o into a hash map for fast retrieval
-  dplyr_hash_map<SEXP, int> map;
+  dplyr_hash_map<SEXP, int> map(n_uniques);
   for (int i = 0; i < n_uniques; i++) {
     map.insert(std::make_pair(uniques[i], o[i]));
   }
 
-<<<<<<< HEAD
-    // combine uniques and o into a hash map for fast retrieval
-    dplyr_hash_map<SEXP,int> map(n_uniques);
-    for (int i=0; i<n_uniques; i++) {
-      map.insert(std::make_pair(uniques[i], o[i]));
-    }
-
-    // grab min ranks
-    p_data = Rcpp::internal::r_vector_start<STRSXP>(data);
-    previous = *p_data++;
-
-    int o_pos;
-    orders[0] = o_pos = map.find(previous)->second;
-
-    for (int i=1; i<n; ++i, ++p_data) {
-      SEXP s = *p_data;
-      if (s == previous) {
-        orders[i] = o_pos;
-        continue;
-      }
-      previous = s;
-      orders[i] = o_pos = map.find(s)->second;
-    }
-=======
   // grab min ranks
   p_data = Rcpp::internal::r_vector_start<STRSXP>(data);
   previous = *p_data++;
 
   int o_pos;
   orders[0] = o_pos = map.find(previous)->second;
->>>>>>> 67733b5a
 
-  for (int i = 1; i < n; i++, p_data++) {
+  for (int i = 1; i < n; ++i, ++p_data) {
     SEXP s = *p_data;
     if (s == previous) {
       orders[i] = o_pos;
