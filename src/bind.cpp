#include <dplyr.h>

using namespace Rcpp;
using namespace dplyr;

class DataFrameAbleVector {
public:

  DataFrameAbleVector() : data() {}

  inline void push_back(SEXP x) {
    data.push_back(DataFrameAble(x));
  }

  inline const DataFrameAble& operator[](int i) const {
    return data[i];
  }

  inline int size() const {
    return data.size();
  }

  ~DataFrameAbleVector() {
    while (data.size()) data.pop_back();
  }

private:
  std::vector<DataFrameAble> data;
};

template <typename Dots>
List rbind__impl(Dots dots, SEXP id = R_NilValue) {
  int ndata = dots.size();
  int n = 0;
  DataFrameAbleVector chunks;
  std::vector<int> df_nrows;

  int k=0;
  for (int i=0; i<ndata; i++) {
    SEXP obj = dots[i];
    if (Rf_isNull(obj)) continue;
    chunks.push_back(obj);
    int nrows = chunks[k].nrows();
    df_nrows.push_back(nrows);
    n += nrows;
    k++;
  }
  ndata = chunks.size();
  pointer_vector<Collecter> columns;

  std::vector<String> names;

  k=0;
  Function enc2native("enc2native");
  for (int i=0; i<ndata; i++) {
    Rcpp::checkUserInterrupt();

    const DataFrameAble& df = chunks[i];
    if (!df.size()) continue;

    int nrows = df.nrows();

    CharacterVector df_names = enc2native(df.names());
    for (int j=0; j<df.size(); j++) {
      SEXP source = df.get(j);
      String name = df_names[j];

      Collecter* coll = 0;
      size_t index = 0;
      for (; index < names.size(); index++) {
        if (name == names[index]) {
          coll = columns[index];
          break;
        }
      }
      if (! coll) {
        coll = collecter(source, n);
        columns.push_back(coll);
        names.push_back(name);
      }
      if (coll->compatible(source)) {
        // if the current source is compatible, collect
        coll->collect(SlicingIndex(k, nrows), source);

      } else if (coll->can_promote(source)) {
        // setup a new Collecter
        Collecter* new_collecter = promote_collecter(source, n, coll);

        // import data from this chunk
        new_collecter->collect(SlicingIndex(k, nrows), source);

        // import data from previous collecter
        new_collecter->collect(SlicingIndex(0, k), coll->get());

        // dispose the previous collecter and keep the new one.
        delete coll;
        columns[index] = new_collecter;

      } else if (all_na(source)) {
        // do nothing, the collecter already initialized data with the
        // right NA
      } else if (coll->is_logical_all_na()) {
        Collecter* new_collecter = collecter(source, n);
        new_collecter->collect(SlicingIndex(k, nrows), source);
        delete coll;
        columns[index] = new_collecter;
      } else {
        std::string column_name(name);
        stop(
          "Can not automatically convert from %s to %s in column \"%s\".",
          coll->describe(), get_single_class(source), column_name
        );
      }

    }

    k += nrows;
  }

  int nc = columns.size();
  int has_id = Rf_isNull(id) ? 0 : 1;

  List out(nc + has_id);
  CharacterVector out_names(nc + has_id);
  for (int i=0; i<nc; i++) {
    out[i + has_id] = columns[i]->get();
    out_names[i + has_id] = names[i];
  }

  // Add vector of identifiers if .id is supplied
  if (!Rf_isNull(id)) {
    CharacterVector df_names = dots.names();
    CharacterVector id_col = no_init(n);

    CharacterVector::iterator it = id_col.begin();
    for (int i=0; i<ndata; ++i) {
      std::fill(it, it + df_nrows[i], df_names[i]);
      it += df_nrows[i];
    }
    out[0] = id_col;
    out_names[0] = Rcpp::as<std::string>(id);
  }
  out.attr("names") = out_names;
  set_rownames(out, n);

  // infer the classes and extra info (groups, etc ) from the first (#1692)
  if (ndata) {
    const DataFrameAble& first = chunks[0];
    if (first.is_dataframe()) {
      DataFrame df = first.get();
      out.attr("class") = df.attr("class");
      if (df.inherits("grouped_df")) {
        out.attr("vars") = df.attr("vars");
        out = GroupedDataFrame(out).data();
      }
    } else {
      out.attr("class") = classes_not_grouped();
    }
  } else {
    out.attr("class") = classes_not_grouped();
  }

  return out;
}

// [[Rcpp::export]]
List bind_rows_(List dots, SEXP id = R_NilValue) {
  return rbind__impl(dots, id);
}

// [[Rcpp::export]]
List rbind_list__impl(Dots dots) {
  return rbind__impl(dots);
}

template <typename Dots>
<<<<<<< HEAD
List cbind__impl(Dots dots) {
  int n = dots.size();

  DataFrameAbleVector chunks;
  for (int i=0; i<n; i++) {
    SEXP obj = dots[i];
    if (!Rf_isNull(obj))
      chunks.push_back(dots[i]);
=======
List cbind__impl( Dots dots ){
  int n = dots.size() ;
  if ( n == 0 )
    return DataFrame();

  DataFrameAbleVector chunks ;
  for( int i=0; i<n; i++) {
    SEXP obj = dots[i] ;
    if( !Rf_isNull(obj) )
      chunks.push_back( dots[i] );
>>>>>>> 0f563167
  }
  n = chunks.size();

  // first check that the number of rows is the same
  const DataFrameAble& df = chunks[0];
  int nrows = df.nrows();
  int nv = df.size();
  for (int i=1; i<n; i++) {
    const DataFrameAble& current = chunks[i];
    if (current.nrows() != nrows) {
      stop("incompatible number of rows (%d, expecting %d)", current.nrows(), nrows);
    }
    nv += current.size();
  }

  // collect columns
  List out(nv);
  CharacterVector out_names(nv);

  // then do the subsequent dfs
  for (int i=0, k=0; i<n; i++) {
    Rcpp::checkUserInterrupt();

    const DataFrameAble& current = chunks[i];
    CharacterVector current_names = current.names();
    int nc = current.size();
    for (int j=0; j<nc; j++, k++) {
      out[k] = shared_SEXP(current.get(j));
      out_names[k] = current_names[j];
    }
  }

  // infer the classes and extra info (groups, etc ) from the first (#1692)
  if (n) {
    const DataFrameAble& first = chunks[0];
    if (first.is_dataframe()) {
      DataFrame df = first.get();
      copy_most_attributes(out, df);
    } else {
      out.attr("class") = classes_not_grouped();
    }
  } else {
    out.attr("class") = classes_not_grouped();
  }
  out.names() = out_names;
  set_rownames(out, nrows);

  return out;
}

// [[Rcpp::export]]
List cbind_all(List dots) {
  return cbind__impl(dots);
}

// [[Rcpp::export]]
SEXP combine_all(List data) {
  int nv = data.size();
  if (nv == 0) stop("combine_all needs at least one vector");

  // get the size of the output
  int n = 0;
  for (int i=0; i<nv; i++) {
    n += Rf_length(data[i]);
  }

  // go to the first non NULL
  int i=0;
  for (; i<nv; i++) {
    if (!Rf_isNull(data[i])) break;
  }
  if (i == nv) stop("no data to combine, all elements are NULL");

  // collect
  boost::scoped_ptr<Collecter> coll(collecter(data[i], n));
  int k = Rf_length(data[i]);
  coll->collect(SlicingIndex(0, k), data[i]);
  i++;
  for (; i<nv; i++) {
    SEXP current = data[i];
    if (Rf_isNull(current)) continue;
    int n_current= Rf_length(current);

    if (coll->compatible(current)) {
      coll->collect(SlicingIndex(k, n_current), current);
    } else if (coll->can_promote(current)) {
      Collecter* new_coll = promote_collecter(current, n, coll.get());
      new_coll->collect(SlicingIndex(k, n_current), current);
      new_coll->collect(SlicingIndex(0, k), coll->get());
      coll.reset(new_coll);
    } else {
      stop(
        "Can not automatically convert from %s to %s.",
        get_single_class(coll->get()), get_single_class(current)
      );
    }
    k += n_current;
  }

  return coll->get();
}<|MERGE_RESOLUTION|>--- conflicted
+++ resolved
@@ -174,27 +174,16 @@
 }
 
 template <typename Dots>
-<<<<<<< HEAD
 List cbind__impl(Dots dots) {
-  int n = dots.size();
-
-  DataFrameAbleVector chunks;
+  int n = dots.size() ;
+  if (n == 0)
+    return DataFrame();
+
+  DataFrameAbleVector chunks ;
   for (int i=0; i<n; i++) {
-    SEXP obj = dots[i];
+    SEXP obj = dots[i] ;
     if (!Rf_isNull(obj))
       chunks.push_back(dots[i]);
-=======
-List cbind__impl( Dots dots ){
-  int n = dots.size() ;
-  if ( n == 0 )
-    return DataFrame();
-
-  DataFrameAbleVector chunks ;
-  for( int i=0; i<n; i++) {
-    SEXP obj = dots[i] ;
-    if( !Rf_isNull(obj) )
-      chunks.push_back( dots[i] );
->>>>>>> 0f563167
   }
   n = chunks.size();
 
