#include <dplyr/main.h>

#include <boost/scoped_ptr.hpp>

#include <tools/all_na.h>
#include <tools/collapse.h>
#include <tools/DotsOf.h>
#include <tools/pointer_vector.h>
#include <tools/utils.h>

#include <dplyr/DataFrameAble.h>
#include <dplyr/GroupedDataFrame.h>

#include <dplyr/tbl_cpp.h>
#include <dplyr/Collecter.h>

using namespace Rcpp;
using namespace dplyr;

class DataFrameAbleVector {
public:

  DataFrameAbleVector() : data() {}

  inline void push_back(SEXP x) {
    data.push_back(DataFrameAble(x));
  }

  inline const DataFrameAble& operator[](int i) const {
    return data[i];
  }

  inline int size() const {
    return data.size();
  }

  ~DataFrameAbleVector() {
    while (data.size()) data.pop_back();
  }

private:
  std::vector<DataFrameAble> data;
};

template <typename Dots>
List rbind__impl(Dots dots, SEXP id = R_NilValue) {
  int ndata = dots.size();
  int n = 0;
  DataFrameAbleVector chunks;
  std::vector<int> df_nrows;

  int k=0;
  for (int i=0; i<ndata; i++) {
    SEXP obj = dots[i];
    if (Rf_isNull(obj)) continue;
    chunks.push_back(obj);
    int nrows = chunks[k].nrows();
    df_nrows.push_back(nrows);
    n += nrows;
    k++;
  }
  ndata = chunks.size();
  pointer_vector<Collecter> columns;

  std::vector<String> names;

  k=0;
  Function enc2native("enc2native");
  for (int i=0; i<ndata; i++) {
    Rcpp::checkUserInterrupt();

    const DataFrameAble& df = chunks[i];
    if (!df.size()) continue;

    int nrows = df.nrows();

    CharacterVector df_names = enc2native(df.names());
    for (int j=0; j<df.size(); j++) {
      SEXP source = df.get(j);
      String name = df_names[j];

      Collecter* coll = 0;
      size_t index = 0;
      for (; index < names.size(); index++) {
        if (name == names[index]) {
          coll = columns[index];
          break;
        }
      }
      if (! coll) {
        coll = collecter(source, n);
        columns.push_back(coll);
        names.push_back(name);
      }
      if (coll->compatible(source)) {
        // if the current source is compatible, collect
        coll->collect(OffsetSlicingIndex(k, nrows), source);

      } else if (coll->can_promote(source)) {
        // setup a new Collecter
        Collecter* new_collecter = promote_collecter(source, n, coll);

        // import data from this chunk
        new_collecter->collect(OffsetSlicingIndex(k, nrows), source);

        // import data from previous collecter
        new_collecter->collect(NaturalSlicingIndex(k), coll->get());

        // dispose the previous collecter and keep the new one.
        delete coll;
        columns[index] = new_collecter;

      } else if (all_na(source)) {
        // do nothing, the collecter already initialized data with the
        // right NA
      } else if (coll->is_logical_all_na()) {
        Collecter* new_collecter = collecter(source, n);
        new_collecter->collect(OffsetSlicingIndex(k, nrows), source);
        delete coll;
        columns[index] = new_collecter;
      } else {
        std::string column_name(name);
        stop(
          "Can not automatically convert from %s to %s in column \"%s\".",
          coll->describe(), get_single_class(source), column_name
        );
      }

    }

    k += nrows;
  }

  int nc = columns.size();
  int has_id = Rf_isNull(id) ? 0 : 1;

  List out(nc + has_id);
  CharacterVector out_names(nc + has_id);
  for (int i=0; i<nc; i++) {
    out[i + has_id] = columns[i]->get();
    out_names[i + has_id] = names[i];
  }

  // Add vector of identifiers if .id is supplied
  if (!Rf_isNull(id)) {
    CharacterVector df_names = dots.names();
    CharacterVector id_col = no_init(n);

    CharacterVector::iterator it = id_col.begin();
    for (int i=0; i<ndata; ++i) {
      std::fill(it, it + df_nrows[i], df_names[i]);
      it += df_nrows[i];
    }
    out[0] = id_col;
    out_names[0] = Rcpp::as<std::string>(id);
  }
  out.attr("names") = out_names;
  set_rownames(out, n);

  // infer the classes and extra info (groups, etc ) from the first (#1692)
  if (ndata) {
    const DataFrameAble& first = chunks[0];
    if (first.is_dataframe()) {
      DataFrame df = first.get();
      set_class(out, get_class(df));
      if (df.inherits("grouped_df")) {
        out.attr("vars") = df.attr("vars");
        out = GroupedDataFrame(out).data();
      }
    } else {
      set_class(out, classes_not_grouped());
    }
  } else {
    set_class(out, classes_not_grouped());
  }

  return out;
}

// [[Rcpp::export]]
List bind_rows_(List dots, SEXP id = R_NilValue) {
  return rbind__impl(dots, id);
}

// [[Rcpp::export]]
List rbind_list__impl(Dots dots) {
  return rbind__impl(dots);
}

template <typename Dots>
List cbind__impl(Dots dots) {
  DataFrameAbleVector chunks;
  for (int i = 0; i < dots.size(); ++i) {
    SEXP obj = dots[i];
    if (!Rf_isNull(obj))
      chunks.push_back(obj);
  }

  const int n = chunks.size();

  if (n == 0)
    return DataFrame();

  // first check that the number of rows is the same
  const DataFrameAble& first = chunks[0];
  const int nrows = first.nrows();
  int nv = first.size();
  for (int i=1; i<n; i++) {
    const DataFrameAble& current = chunks[i];
    if (current.nrows() != nrows) {
      stop("incompatible number of rows (%d, expecting %d)", current.nrows(), nrows);
    }
    nv += current.size();
  }

  // collect columns
  List out(nv);
  CharacterVector out_names(nv);

  // then do the subsequent dfs
  for (int i=0, k=0; i<n; i++) {
    Rcpp::checkUserInterrupt();

    const DataFrameAble& current = chunks[i];
    CharacterVector current_names = current.names();
    int nc = current.size();
    for (int j=0; j<nc; j++, k++) {
      out[k] = shared_SEXP(current.get(j));
      out_names[k] = current_names[j];
    }
  }

  // infer the classes and extra info (groups, etc ) from the first (#1692)
<<<<<<< HEAD
  if (n) {
    const DataFrameAble& first = chunks[0];
    if (first.is_dataframe()) {
      DataFrame df = first.get();
      copy_most_attributes(out, df);
    } else {
      set_class(out, classes_not_grouped());
    }
=======
  if (first.is_dataframe()) {
    DataFrame df = first.get();
    copy_most_attributes(out, df);
>>>>>>> 7acbd857
  } else {
    set_class(out, classes_not_grouped());
  }

  out.names() = out_names;
  set_rownames(out, nrows);

  return out;
}

// [[Rcpp::export]]
List cbind_all(List dots) {
  return cbind__impl(dots);
}

// [[Rcpp::export]]
SEXP combine_all(List data) {
  int nv = data.size();
  if (nv == 0) stop("combine_all needs at least one vector");

  // get the size of the output
  int n = 0;
  for (int i=0; i<nv; i++) {
    n += Rf_length(data[i]);
  }

  // go to the first non NULL
  int i=0;
  for (; i<nv; i++) {
    if (!Rf_isNull(data[i])) break;
  }
  if (i == nv) stop("no data to combine, all elements are NULL");

  // collect
  boost::scoped_ptr<Collecter> coll(collecter(data[i], n));
  int k = Rf_length(data[i]);
  coll->collect(NaturalSlicingIndex(k), data[i]);
  i++;
  for (; i<nv; i++) {
    SEXP current = data[i];
    if (Rf_isNull(current)) continue;
    int n_current= Rf_length(current);

    if (coll->compatible(current)) {
      coll->collect(OffsetSlicingIndex(k, n_current), current);
    } else if (coll->can_promote(current)) {
      Collecter* new_coll = promote_collecter(current, n, coll.get());
      new_coll->collect(OffsetSlicingIndex(k, n_current), current);
      new_coll->collect(NaturalSlicingIndex(k), coll->get());
      coll.reset(new_coll);
    } else {
      stop(
        "Can not automatically convert from %s to %s.",
        get_single_class(coll->get()), get_single_class(current)
      );
    }
    k += n_current;
  }

  return coll->get();
}<|MERGE_RESOLUTION|>--- conflicted
+++ resolved
@@ -231,20 +231,9 @@
   }
 
   // infer the classes and extra info (groups, etc ) from the first (#1692)
-<<<<<<< HEAD
-  if (n) {
-    const DataFrameAble& first = chunks[0];
-    if (first.is_dataframe()) {
-      DataFrame df = first.get();
-      copy_most_attributes(out, df);
-    } else {
-      set_class(out, classes_not_grouped());
-    }
-=======
   if (first.is_dataframe()) {
     DataFrame df = first.get();
     copy_most_attributes(out, df);
->>>>>>> 7acbd857
   } else {
     set_class(out, classes_not_grouped());
   }
