--- conflicted
+++ resolved
@@ -166,18 +166,8 @@
   for (int i = 0; i < ndata; i++) {
     SEXP obj = dots[i];
     if (Rf_isNull(obj)) continue;
-<<<<<<< HEAD
-    try {
-      chunks.push_back(obj);
-    }
-    catch (const Rcpp::exception& e) {
-      stop("%s at position %d", e.what(), i + 1);
-    }
-    int nrows = chunks[k].nrows();
-=======
     chunks.push_back(obj);
     size_t nrows = rows_length(chunks[k], true);
->>>>>>> 884e7b0a
     df_nrows.push_back(nrows);
     n += nrows;
     if (!Rf_isNull(id)) {
@@ -222,18 +212,8 @@
           break;
         }
       }
-<<<<<<< HEAD
-      if (! coll) {
-        try {
-          coll = collecter(source, n);
-        }
-        catch (const Rcpp::exception& e) {
-          stop("%s at position %d", e.what(), i + 1);
-        }
-=======
       if (!coll) {
         coll = collecter(source, n);
->>>>>>> 884e7b0a
         columns.push_back(coll);
         names.push_back(name);
       }
@@ -328,25 +308,9 @@
   return rbind__impl(dots);
 }
 
-<<<<<<< HEAD
 // [[Rcpp::export]]
 List cbind_all(List dots) {
-  DataFrameAbleVector chunks;
-  for (int i = 0; i < dots.size(); ++i) {
-    SEXP obj = dots[i];
-    if (!Rf_isNull(obj)) {
-      try {
-        chunks.push_back(obj);
-      }
-      catch (const Rcpp::exception& e) {
-        stop("%s at position %d", e.what(), i + 1);
-      }
-    }
-  }
-=======
-List cbind__impl(List dots) {
   int n_dots = dots.size();
->>>>>>> 884e7b0a
 
   // First check that the number of rows is the same based on first
   // nonnull element
