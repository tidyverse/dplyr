--- conflicted
+++ resolved
@@ -41,8 +41,4 @@
   SEXP call = Rf_lang3(sym_stop_incompatible_size, s_size, s_index_group);
   Rf_eval(call, dplyr::envs::ns_dplyr);
 }
-<<<<<<< HEAD
-
-=======
->>>>>>> 90b3e4ea
-}
+}