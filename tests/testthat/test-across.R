# across ------------------------------------------------------------------

test_that("across() works on one column data.frame", {
  df <- data.frame(x = 1)

  out <- df %>% mutate(across())
  expect_equal(out, df)
})

test_that("across() does not select grouping variables", {
  df <- data.frame(g = 1, x = 1)

  out <- df %>% group_by(g) %>% summarise(x = across(everything())) %>% pull()
  expect_equal(out, tibble(x = 1))
})

test_that("across() correctly names output columns", {
  gf <- tibble(x = 1, y = 2, z = 3, s = "") %>% group_by(x)

  expect_named(
    summarise(gf, across()),
    c("x", "y", "z", "s")
  )
  expect_named(
    summarise(gf, across(names = "id_{col}")),
    c("x", "id_y", "id_z", "id_s")
  )
  expect_named(
    summarise(gf, across(is.numeric, mean)),
    c("x", "y", "z")
  )
  expect_named(
    summarise(gf, across(is.numeric, mean, names = "mean_{col}")),
    c("x", "mean_y", "mean_z")
  )
  expect_named(
    summarise(gf, across(is.numeric, list(mean = mean, sum = sum))),
    c("x", "y_mean", "y_sum", "z_mean", "z_sum")
  )
  expect_named(
    summarise(gf, across(is.numeric, list(mean = mean, sum))),
    c("x", "y_mean", "y_2", "z_mean", "z_2")
  )
  expect_named(
    summarise(gf, across(is.numeric, list(mean, sum = sum))),
    c("x", "y_1", "y_sum", "z_1", "z_sum")
  )
  expect_named(
    summarise(gf, across(is.numeric, list(mean, sum))),
    c("x", "y_1", "y_2", "z_1", "z_2")
  )
  expect_named(
    summarise(gf, across(is.numeric, list(mean = mean, sum = sum), names = "{fn}_{col}")),
    c("x", "mean_y", "sum_y", "mean_z", "sum_z")
  )
})

test_that("across() passes ... to functions", {
  df <- tibble(x = c(1, NA))
  expect_equal(
    summarise(df, across(everything(), mean, na.rm = TRUE)),
    tibble(x = 1)
  )
  expect_equal(
    summarise(df, across(everything(), list(mean = mean, median = median), na.rm = TRUE)),
    tibble(x_mean = 1, x_median = 1)
  )
})

test_that("across() works sequentially (#4907)", {
  df <- tibble(a = 1)
  expect_equal(
    mutate(df, x = ncol(across(is.numeric)), y = ncol(across(is.numeric))),
    tibble(a = 1, x = 1L, y = 2L)
  )
  expect_equal(
    mutate(df, a = "x", y = ncol(across(is.numeric))),
    tibble(a = "x", y = 0L)
  )
  expect_equal(
    mutate(df, x = 1, y = ncol(across(is.numeric))),
    tibble(a = 1, x = 1, y = 2L)
  )
})

test_that("across() retains original ordering", {
  df <- tibble(a = 1, b = 2)
  expect_named(mutate(df, a = 2, x = across())$x, c("a", "b"))
})

test_that("across() gives meaningful messages", {
  verify_output(test_path("test-across-errors.txt"), {
    tibble(x = 1) %>%
      summarise(res = across(is.numeric, 42))
  })
})

<<<<<<< HEAD
# c_across ----------------------------------------------------------------

test_that("selects and combines columns", {
  df <- data.frame(x = 1:2, y = 3:4)
  out <- df %>% summarise(z = list(c_across(x:y)))
  expect_equal(out$z, list(1:4))
=======
test_that("monitoring cache - across() can be used twice in the same expression", {
  df <- tibble(a = 1, b = 2)
  expect_equal(
    mutate(df, x = ncol(across(is.numeric)) + ncol(across(a))),
    tibble(a = 1, b = 2, x = 3)
  )
})

test_that("monitoring cache - across() can be used in separate expressions", {
  df <- tibble(a = 1, b = 2)
  expect_equal(
    mutate(df, x = ncol(across(is.numeric)), y = ncol(across(a))),
    tibble(a = 1, b = 2, x = 2, y = 1)
  )
})

test_that("monitoring cache - across() usage can depend on the group id", {
  df <- tibble(g = 1:2, a = 1:2, b = 3:4)
  df <- group_by(df, g)

  switcher <- function() {
    if_else(cur_group_id() == 1L, across(a)$a, across(b)$b)
  }

  expect <- df
  expect$x <- c(1L, 4L)

  expect_equal(
    mutate(df, x = switcher()),
    expect
  )
>>>>>>> a2b26f8f
})<|MERGE_RESOLUTION|>--- conflicted
+++ resolved
@@ -95,14 +95,6 @@
   })
 })
 
-<<<<<<< HEAD
-# c_across ----------------------------------------------------------------
-
-test_that("selects and combines columns", {
-  df <- data.frame(x = 1:2, y = 3:4)
-  out <- df %>% summarise(z = list(c_across(x:y)))
-  expect_equal(out$z, list(1:4))
-=======
 test_that("monitoring cache - across() can be used twice in the same expression", {
   df <- tibble(a = 1, b = 2)
   expect_equal(
@@ -134,5 +126,12 @@
     mutate(df, x = switcher()),
     expect
   )
->>>>>>> a2b26f8f
+})
+
+# c_across ----------------------------------------------------------------
+
+test_that("selects and combines columns", {
+  df <- data.frame(x = 1:2, y = 3:4)
+  out <- df %>% summarise(z = list(c_across(x:y)))
+  expect_equal(out$z, list(1:4))
 })