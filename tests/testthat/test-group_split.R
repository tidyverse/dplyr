context("group_split")

test_that("group_split() keeps the grouping variables by default", {
  tbl <- tibble(x = 1:4, g = factor(rep(c("a", "b"), each = 2)))
  res <- group_split(tbl, g)
<<<<<<< HEAD

  expect_equal(res, list_of(tbl[1:2,], tbl[3:4,]))
=======
  expect_identical(res, list_of(tbl[1:2,], tbl[3:4,]))
  expect_is(res, "vctrs_list_of")
  expect_identical(attr(res, "ptype"), tibble(x = integer(), g = factor(levels = c("a", "b"))))
>>>>>>> dca395c1
})

test_that("group_split() can discard the grouping variables with keep = FALSE", {
  tbl <- tibble(x = 1:4, g = factor(rep(c("a", "b"), each = 2)))
  res <- group_split(tbl, g, keep = FALSE)
<<<<<<< HEAD
  expect_equal(res, list_of(tbl[1:2, 1, drop = FALSE], tbl[3:4,1, drop = FALSE]))
=======
  expect_identical(res, list_of(tbl[1:2, 1, drop = FALSE], tbl[3:4,1, drop = FALSE]))
  expect_is(res, "vctrs_list_of")
  expect_identical(attr(res, "ptype"), tibble(x = integer()))
>>>>>>> dca395c1
})

test_that("group_split() respects empty groups", {
  tbl <- tibble(x = 1:4, g = factor(rep(c("a", "b"), each = 2), levels = c("a", "b", "c")))
  res <- group_split(tbl, g)
<<<<<<< HEAD
  expect_equal(res, list_of(tbl[1:2,], tbl[3:4,]))

  res <- group_split(tbl, g, .drop = FALSE)
  expect_equal(res, list_of(tbl[1:2,], tbl[3:4,], tbl[integer(), ]))
=======
  expect_identical(res, list_of(tbl[1:2,], tbl[3:4,]))
  expect_is(res, "vctrs_list_of")
  expect_identical(attr(res, "ptype"), tibble(x = integer(), g = factor(levels = c("a", "b", "c"))))

  res <- group_split(tbl, g, .drop = FALSE)
  expect_identical(res, list_of(tbl[1:2,], tbl[3:4,], tbl[integer(), ]))
>>>>>>> dca395c1
})

test_that("group_split.grouped_df() warns about ...", {
  expect_warning(group_split(group_by(mtcars, cyl), cyl))
})

test_that("group_split.rowwise_df() warns about ...", {
  expect_warning(group_split(rowwise(mtcars), cyl))
})

test_that("group_split.grouped_df() works", {
  iris <- as_tibble(iris)

  expect_identical(
    iris %>% group_by(Species) %>% group_split(),
    iris %>% group_split(Species)
  )
})

test_that("group_split / bind_rows round trip", {
  setosa <- iris %>% filter(Species == "setosa") %>% as_tibble()

  chunks <- setosa %>% group_split(Species)
  expect_identical(length(chunks), 1L)
  expect_identical(bind_rows(chunks), setosa)

  chunks <- setosa %>% group_split(Species, .drop = FALSE)
  expect_identical(length(chunks), 3L)
  expect_identical(bind_rows(chunks), setosa)
})

test_that("group_split() works if no grouping column", {
<<<<<<< HEAD
  expect_error(group_split(iris), NA)
=======
  expect_identical(group_split(iris), list_of(iris))
>>>>>>> dca395c1
})

test_that("group_split(keep=FALSE) does not try to remove virtual grouping columns (#4045)", {
  iris3 <- as_tibble(iris[1:3,])
  rows <- list(c(1L, 3L, 2L), c(3L, 2L, 3L))
  df <- new_grouped_df(
    iris3,
    groups = tibble(.bootstrap = 1:2, .rows := rows)
  )
  res <- group_split(df, keep = FALSE)

<<<<<<< HEAD
  expect_equal(
    res,
    list_of(iris3[rows[[1L]],], iris3[rows[[2L]],])
  )
=======
  expect_identical(
    res,
    list_of(iris3[rows[[1L]],], iris3[rows[[2L]],])
    )
>>>>>>> dca395c1
})

test_that("group_split() respects .drop", {
  chunks <- tibble(f = factor("b", levels = c("a", "b", "c"))) %>%
    group_split(f, .drop = TRUE)
  expect_identical(length(chunks), 1L)
})

test_that("group_split() on a bare data frame returns bare data frames", {
  df <- data.frame(x = 1:2)
  expect <- list_of(vec_slice(df, 1), vec_slice(df, 2))
  expect_identical(group_split(df, x), expect)
})

test_that("group_split() on a grouped df returns a list of tibbles", {
  df <- tibble(x = 1:2)
  gdf <- group_by(df, x)
  expect <- list_of(vec_slice(df, 1), vec_slice(df, 2))
  expect_identical(group_split(gdf), expect)
})

test_that("group_split() on a rowwise df returns a list of tibbles", {
  df <- tibble(x = 1:2)
  rdf <- rowwise(df)
  expect <- list_of(vec_slice(df, 1), vec_slice(df, 2))
  expect_identical(group_split(rdf), expect)
})

test_that("group_split() internally uses dplyr_row_slice()", {
  df <- new_tibble(list(x = c(1, 2, 2)), nrow = 3L, class = "foo_df")

  local_methods(
    dplyr_row_slice.foo_df = function(x, i, ...) {
      signal("", class = "dplyr_row_slice_called")
      NextMethod()
    }
  )

  expect_condition(group_split(df), class = "dplyr_row_slice_called")
})

test_that("group_split(keep = FALSE) internally uses [", {
  df <- new_tibble(list(x = c(1, 2)), nrow = 2L, class = "foo_df")

  local_methods(
    `[.foo_df` = function(x, i, ...) {
      signal("", class = "[_called")
      NextMethod()
    }
  )

  expect_condition(group_split(df, x, keep = FALSE), class = "[_called")
})
<|MERGE_RESOLUTION|>--- conflicted
+++ resolved
@@ -3,44 +3,32 @@
 test_that("group_split() keeps the grouping variables by default", {
   tbl <- tibble(x = 1:4, g = factor(rep(c("a", "b"), each = 2)))
   res <- group_split(tbl, g)
-<<<<<<< HEAD
 
   expect_equal(res, list_of(tbl[1:2,], tbl[3:4,]))
-=======
   expect_identical(res, list_of(tbl[1:2,], tbl[3:4,]))
   expect_is(res, "vctrs_list_of")
   expect_identical(attr(res, "ptype"), tibble(x = integer(), g = factor(levels = c("a", "b"))))
->>>>>>> dca395c1
 })
 
 test_that("group_split() can discard the grouping variables with keep = FALSE", {
   tbl <- tibble(x = 1:4, g = factor(rep(c("a", "b"), each = 2)))
   res <- group_split(tbl, g, keep = FALSE)
-<<<<<<< HEAD
-  expect_equal(res, list_of(tbl[1:2, 1, drop = FALSE], tbl[3:4,1, drop = FALSE]))
-=======
+
   expect_identical(res, list_of(tbl[1:2, 1, drop = FALSE], tbl[3:4,1, drop = FALSE]))
   expect_is(res, "vctrs_list_of")
   expect_identical(attr(res, "ptype"), tibble(x = integer()))
->>>>>>> dca395c1
 })
 
 test_that("group_split() respects empty groups", {
   tbl <- tibble(x = 1:4, g = factor(rep(c("a", "b"), each = 2), levels = c("a", "b", "c")))
   res <- group_split(tbl, g)
-<<<<<<< HEAD
-  expect_equal(res, list_of(tbl[1:2,], tbl[3:4,]))
 
-  res <- group_split(tbl, g, .drop = FALSE)
-  expect_equal(res, list_of(tbl[1:2,], tbl[3:4,], tbl[integer(), ]))
-=======
   expect_identical(res, list_of(tbl[1:2,], tbl[3:4,]))
   expect_is(res, "vctrs_list_of")
   expect_identical(attr(res, "ptype"), tibble(x = integer(), g = factor(levels = c("a", "b", "c"))))
 
   res <- group_split(tbl, g, .drop = FALSE)
   expect_identical(res, list_of(tbl[1:2,], tbl[3:4,], tbl[integer(), ]))
->>>>>>> dca395c1
 })
 
 test_that("group_split.grouped_df() warns about ...", {
@@ -73,11 +61,7 @@
 })
 
 test_that("group_split() works if no grouping column", {
-<<<<<<< HEAD
-  expect_error(group_split(iris), NA)
-=======
   expect_identical(group_split(iris), list_of(iris))
->>>>>>> dca395c1
 })
 
 test_that("group_split(keep=FALSE) does not try to remove virtual grouping columns (#4045)", {
@@ -89,17 +73,10 @@
   )
   res <- group_split(df, keep = FALSE)
 
-<<<<<<< HEAD
-  expect_equal(
+  expect_identical(
     res,
     list_of(iris3[rows[[1L]],], iris3[rows[[2L]],])
   )
-=======
-  expect_identical(
-    res,
-    list_of(iris3[rows[[1L]],], iris3[rows[[2L]],])
-    )
->>>>>>> dca395c1
 })
 
 test_that("group_split() respects .drop", {
