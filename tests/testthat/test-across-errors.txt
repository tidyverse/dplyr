--- conflicted
+++ resolved
@@ -4,20 +4,8 @@
 i Input `.fns` must be NULL, a function, a formula, or a list of functions/formulas.
 i Input `res` is `across(is.numeric, 42)`.
 
-<<<<<<< HEAD
 > across()
 Error: `across()` must only be used inside dplyr verbs.
 
 > c_across()
-Error: `c_across()` must only be used inside dplyr verbs.
-=======
-
-outside context
-===============
-
-> across()
-Error: across() must only be used inside dplyr verbs
-
-> c_across()
-Error: c_across() must only be used inside dplyr verbs
->>>>>>> b3d85c1b
+Error: `c_across()` must only be used inside dplyr verbs.