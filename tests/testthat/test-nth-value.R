--- conflicted
+++ resolved
@@ -28,25 +28,6 @@
   expect_equal(last(numeric()), NA_real_)
 })
 
-<<<<<<< HEAD
-
-test_that("first and last as part of compound expressions work within mutate", {
-  skip("Currently failing")
-
-  df <-  data_frame(x = c(NA, 1L, 2L, NA, 3L, 4L, NA))
-  expected_first <- rep(1L, nrow(df))
-  expected_last  <- rep(4L, nrow(df))
-
-  expect_equal(mutate(df, y = first(na.omit(x)))$y,           expected_first)
-  expect_equal(mutate(df, y = first(x[!is.na(x)]))$y,         expected_first)
-  expect_equal(mutate(df, y = x %>% na.omit() %>% first())$y, expected_first)
-  expect_equal(mutate(df, y = x %>% na.omit %>% first)$y,     expected_first)
-
-  expect_equal(mutate(df, y = last(na.omit(x)))$y,            expected_last)
-  expect_equal(mutate(df, y = last(x[!is.na(x)]))$y,          expected_last)
-  expect_equal(mutate(df, y = x %>% na.omit() %>% last())$y,  expected_last)
-  expect_equal(mutate(df, y = x %>% na.omit %>% last)$y,      expected_last)
-=======
 test_that("last as part of a compound expression works within mutate (#2090)", {
   skip("Currently failing")
 
@@ -57,7 +38,6 @@
   expect_equal(mutate(df, y = last(x[!is.na(x)]))$y,          expected)
   expect_equal(mutate(df, y = x %>% na.omit() %>% last())$y,  expected)
   expect_equal(mutate(df, y = x %>% na.omit %>% last)$y,      expected)
->>>>>>> 5773f549
 })
 
 test_that("default value returns appropriate missing for basic vectors", {
