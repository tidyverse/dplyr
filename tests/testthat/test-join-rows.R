--- conflicted
+++ resolved
@@ -136,165 +136,156 @@
 })
 
 test_that("join_rows() gives meaningful error message on incompatible types", {
-<<<<<<< HEAD
-  expect_snapshot(error = TRUE,
-    join_rows(
-      data.frame(x = 1),
-      data.frame(x = factor("a"))
-    )
-  )
-})
-
-test_that("join_rows() gives meaningful error/warning message on multiple matches", {
-  expect_snapshot(error = TRUE, join_rows(1, c(1, 1), multiple = "error"))
-
-  cnd <- catch_cnd(join_rows(1, c(1, 1), multiple = "warning"), classes = "warning")
-  expect_snapshot(cat(cnd$message))
-})
-
-test_that("join_rows() gives meaningful error message on unmatched rows", {
-  # Unmatched in the RHS
-  expect_snapshot(error = TRUE,
-    join_rows(
-      data.frame(x = c(1, 2)),
-      data.frame(x = c(3, 1)),
-      type = "left",
-      unmatched = "error"
-    )
-  )
-  expect_snapshot(error = TRUE,
-    join_rows(
-      data.frame(x = c(1, 2)),
-      data.frame(x = c(3, 1)),
-      type = "nest",
-      unmatched = "error"
-    )
-  )
-
-  # Unmatched in the LHS
-  expect_snapshot(error = TRUE,
-    join_rows(
-      data.frame(x = c(1, 2)),
-      data.frame(x = c(3, 1)),
-      type = "right",
-      unmatched = "error"
-    )
-  )
-
-  # Unmatched in either side
-  expect_snapshot(error = TRUE,
-    join_rows(
-      data.frame(x = c(1, 2)),
-      data.frame(x = 1),
-      type = "inner",
-      unmatched = "error"
-    )
-  )
-  expect_snapshot(error = TRUE,
-    join_rows(
-      data.frame(x = 1),
-      data.frame(x = c(1, 2)),
-      type = "inner",
-      unmatched = "error"
-    )
-  )
-})
-
-test_that("join_rows() always errors on unmatched missing values", {
-  # Unmatched in the RHS
-  expect_snapshot(error = TRUE,
-    join_rows(
-      data.frame(x = 1),
-      data.frame(x = NA),
-      type = "left",
-      unmatched = "error",
-      na_matches = "na"
-    )
-  )
-  expect_snapshot(
-    error = TRUE,
-    join_rows(
-      data.frame(x = NA),
-      data.frame(x = NA),
-      type = "left",
-      unmatched = "error",
-      na_matches = "never"
-    )
-  )
-  expect_snapshot(
-    error = TRUE,
-    join_rows(
-      data.frame(x = 1),
-      data.frame(x = NA),
-      type = "nest",
-      unmatched = "error",
-      na_matches = "na"
-    )
-  )
-  expect_snapshot(
-    error = TRUE,
-    join_rows(
-      data.frame(x = NA),
-      data.frame(x = NA),
-      type = "nest",
-      unmatched = "error",
-      na_matches = "never"
-    )
-  )
-
-  # Unmatched in the LHS
-  expect_snapshot(error = TRUE,
-    join_rows(
-      data.frame(x = NA),
-      data.frame(x = 1),
-      type = "right",
-      unmatched = "error",
-      na_matches = "na"
-    )
-  )
-  expect_snapshot(error = TRUE,
-    join_rows(
-      data.frame(x = NA),
-      data.frame(x = NA),
-      type = "right",
-      unmatched = "error",
-      na_matches = "never"
-    )
-  )
-
-  # Unmatched in either side
-  expect_snapshot(error = TRUE,
-    join_rows(
-      data.frame(x = 1),
-      data.frame(x = c(1, NA)),
-      type = "inner",
-      unmatched = "error",
-      na_matches = "na"
-    )
-  )
-  expect_snapshot(error = TRUE,
-    join_rows(
-      data.frame(x = c(1, NA)),
-      data.frame(x = 1),
-      type = "inner",
-      unmatched = "error",
-      na_matches = "na"
-    )
-  )
-  expect_snapshot(error = TRUE,
-    join_rows(
-      data.frame(x = NA),
-      data.frame(x = NA),
-      type = "inner",
-      unmatched = "error",
-      na_matches = "never"
-    )
-  )
-=======
   expect_snapshot({
     (expect_error(
       join_rows(data.frame(x = 1), data.frame(x = factor("a")))
     ))
   })
->>>>>>> 1cff4b9c
+})
+
+test_that("join_rows() gives meaningful error/warning message on multiple matches", {
+  expect_snapshot(error = TRUE, join_rows(1, c(1, 1), multiple = "error"))
+
+  cnd <- catch_cnd(join_rows(1, c(1, 1), multiple = "warning"), classes = "warning")
+  expect_snapshot(cat(conditionMessage(cnd)))
+})
+
+test_that("join_rows() gives meaningful error message on unmatched rows", {
+  # Unmatched in the RHS
+  expect_snapshot(error = TRUE,
+    join_rows(
+      data.frame(x = c(1, 2)),
+      data.frame(x = c(3, 1)),
+      type = "left",
+      unmatched = "error"
+    )
+  )
+  expect_snapshot(error = TRUE,
+    join_rows(
+      data.frame(x = c(1, 2)),
+      data.frame(x = c(3, 1)),
+      type = "nest",
+      unmatched = "error"
+    )
+  )
+
+  # Unmatched in the LHS
+  expect_snapshot(error = TRUE,
+    join_rows(
+      data.frame(x = c(1, 2)),
+      data.frame(x = c(3, 1)),
+      type = "right",
+      unmatched = "error"
+    )
+  )
+
+  # Unmatched in either side
+  expect_snapshot(error = TRUE,
+    join_rows(
+      data.frame(x = c(1, 2)),
+      data.frame(x = 1),
+      type = "inner",
+      unmatched = "error"
+    )
+  )
+  expect_snapshot(error = TRUE,
+    join_rows(
+      data.frame(x = 1),
+      data.frame(x = c(1, 2)),
+      type = "inner",
+      unmatched = "error"
+    )
+  )
+})
+
+test_that("join_rows() always errors on unmatched missing values", {
+  # Unmatched in the RHS
+  expect_snapshot(error = TRUE,
+    join_rows(
+      data.frame(x = 1),
+      data.frame(x = NA),
+      type = "left",
+      unmatched = "error",
+      na_matches = "na"
+    )
+  )
+  expect_snapshot(
+    error = TRUE,
+    join_rows(
+      data.frame(x = NA),
+      data.frame(x = NA),
+      type = "left",
+      unmatched = "error",
+      na_matches = "never"
+    )
+  )
+  expect_snapshot(
+    error = TRUE,
+    join_rows(
+      data.frame(x = 1),
+      data.frame(x = NA),
+      type = "nest",
+      unmatched = "error",
+      na_matches = "na"
+    )
+  )
+  expect_snapshot(
+    error = TRUE,
+    join_rows(
+      data.frame(x = NA),
+      data.frame(x = NA),
+      type = "nest",
+      unmatched = "error",
+      na_matches = "never"
+    )
+  )
+
+  # Unmatched in the LHS
+  expect_snapshot(error = TRUE,
+    join_rows(
+      data.frame(x = NA),
+      data.frame(x = 1),
+      type = "right",
+      unmatched = "error",
+      na_matches = "na"
+    )
+  )
+  expect_snapshot(error = TRUE,
+    join_rows(
+      data.frame(x = NA),
+      data.frame(x = NA),
+      type = "right",
+      unmatched = "error",
+      na_matches = "never"
+    )
+  )
+
+  # Unmatched in either side
+  expect_snapshot(error = TRUE,
+    join_rows(
+      data.frame(x = 1),
+      data.frame(x = c(1, NA)),
+      type = "inner",
+      unmatched = "error",
+      na_matches = "na"
+    )
+  )
+  expect_snapshot(error = TRUE,
+    join_rows(
+      data.frame(x = c(1, NA)),
+      data.frame(x = 1),
+      type = "inner",
+      unmatched = "error",
+      na_matches = "na"
+    )
+  )
+  expect_snapshot(error = TRUE,
+    join_rows(
+      data.frame(x = NA),
+      data.frame(x = NA),
+      type = "inner",
+      unmatched = "error",
+      na_matches = "never"
+    )
+  )
 })