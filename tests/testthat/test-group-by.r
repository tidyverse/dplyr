--- conflicted
+++ resolved
@@ -254,24 +254,18 @@
         expect_equal(names(res), names(df))
         expect_groups(res, special)
       }
-<<<<<<< HEAD
-
-      for (names_converter in c(enc2native, enc2utf8)) {
-        names(df) <- names_converter(c(special, "Eng"))
-
-        get_call <- bquote(get(.(special)))
-        res <- group_by_(df, .dots = list(lazyeval::f_new(get_call)))
-        expect_equal(names(res), c(names(df), deparse(get_call)))
-        expect_equal(groups(res), list(as.name(enc2native(deparse(get_call)))))
-      }
-    })
-  }
-}
-=======
+    }
+
+    for (names_converter in c(enc2native, enc2utf8)) {
+      names(df) <- names_converter(c(special, "Eng"))
+
+      get_call <- bquote(get(.(special)))
+      res <- group_by_(df, .dots = list(lazyeval::f_new(get_call)))
+      expect_equal(names(res), c(names(df), deparse(get_call)))
+      expect_equal(groups(res), list(as.name(enc2native(deparse(get_call)))))
     }
   })
 })
->>>>>>> 7cc62a95
 
 test_that("group_by fails gracefully on raw columns (#1803)", {
   df <- data_frame(a = 1:3, b = as.raw(1:3))
