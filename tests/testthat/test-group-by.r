--- conflicted
+++ resolved
@@ -273,14 +273,11 @@
 
 test_that("rowwise fails gracefully on raw columns (#1803)", {
   df <- data_frame(a = 1:3, b = as.raw(1:3))
-<<<<<<< HEAD
   expect_error(
     rowwise(df),
     "Column `b`: unsupported type raw",
     fixed = TRUE
   )
-=======
-  expect_error( rowwise(df), "unsupported type" )
 })
 
     
@@ -293,5 +290,4 @@
   template <- list(data = df, groups = lapply(names(df), as.name))
   expect_identical(prepared, template)
 )
->>>>>>> 8ff2fd7a
 })