expect_predicate <- function(actual, expected) {
  if (is.function(expected)) {
    expect_true(expected(actual))
  } else {
    expect_identical(actual, expected)
  }
}

check_hybrid_result <- function(expr, ..., expected, test_eval = TRUE) {
  check_hybrid_result_(lazyeval::f_capture(expr), ..., expected = expected, test_eval = test_eval)
}

check_hybrid_result_ <- function(expr, ..., expected, test_eval) {
  expect_error(expect_predicate(with_hybrid_(expr, ...), expected), NA)
  if (test_eval) {
    expect_predicate(eval_dots_(expr, ...), expected)
  }
}

check_not_hybrid_result <- function(expr, ..., expected, test_eval = TRUE) {
  check_not_hybrid_result_(lazyeval::f_capture(expr), ..., expected = expected, test_eval = test_eval)
}

check_not_hybrid_result_ <- function(expr, ..., expected, test_eval) {
  expect_error(expect_predicate(without_hybrid_(expr, ...), expected), NA)
  if (test_eval) {
    expect_predicate(eval_dots_(expr, ...), expected)
  }
}

expect_hybrid_error <- function(expr, ..., error) {
  expect_hybrid_error_(lazyeval::f_capture(expr), ..., error = error)
}

expect_hybrid_error_ <- function(expr, ..., error) {
  expect_error(
    with_hybrid_(expr, ...),
    error
  )
}

expect_not_hybrid_error <- function(expr, ..., error) {
  expect_not_hybrid_error_(lazyeval::f_capture(expr), ..., error = error)
}

expect_not_hybrid_error_ <- function(expr, ..., error) {
  expect_error(
    without_hybrid_(expr, ...),
<<<<<<< HEAD
    error
  )
=======
    error)
}

expect_environments_clean <- function(x, stop_env = parent.frame()) {
  if (!is.environment(x)) x <- environment(x)
  if (identical(x, stop_env)) return()

  obj_names <- ls(x, all.names = TRUE)
  objs <- mget(obj_names, x)
  lapply(objs, expect_is, "environment")

  expect_environments_clean(parent.env(x), stop_env = stop_env)
>>>>>>> f9f25acc
}<|MERGE_RESOLUTION|>--- conflicted
+++ resolved
@@ -46,11 +46,8 @@
 expect_not_hybrid_error_ <- function(expr, ..., error) {
   expect_error(
     without_hybrid_(expr, ...),
-<<<<<<< HEAD
     error
   )
-=======
-    error)
 }
 
 expect_environments_clean <- function(x, stop_env = parent.frame()) {
@@ -62,5 +59,4 @@
   lapply(objs, expect_is, "environment")
 
   expect_environments_clean(parent.env(x), stop_env = stop_env)
->>>>>>> f9f25acc
 }