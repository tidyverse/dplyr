--- conflicted
+++ resolved
@@ -18,19 +18,8 @@
   df1 <- data_frame(x = 1)
   df2 <- structure(list(x = 1), class = "blah_frame")
 
-<<<<<<< HEAD
-  expect_error(
-    bind_cols(df1, df2),
-    "Data-frame-like objects must inherit from class data.frame or be plain lists at position 2"
-  )
-  expect_error(
-    bind_rows(df2, df1),
-    "Data-frame-like objects must inherit from class data.frame or be plain lists at position 1"
-  )
-=======
   expect_error(bind_cols(df1, df2), "`bind_cols\\(\\)` expects data frames and named atomic vectors")
   expect_error(bind_rows(df1, df2), "`bind_rows\\(\\)` expects data frames and named atomic vectors")
->>>>>>> 884e7b0a
 })
 
 test_that("bind_rows() err for invalid ID", {
@@ -128,18 +117,9 @@
   expect_equal(bind_rows(list(df, NULL)), df)
 })
 
-<<<<<<< HEAD
-test_that("bind_rows() only accepts data frames #288", {
-  ll <- list(1:5, 6:10)
-  expect_error(
-    bind_rows(ll),
-    "cannot convert object to a data frame at position 1"
-  )
-=======
 test_that("bind_rows only accepts data frames or vectors", {
   ll <- list(1:5, get_env())
   expect_error(bind_rows(ll), "expects data frames and named atomic vectors")
->>>>>>> 884e7b0a
 })
 
 test_that("bind_rows handles list columns (#463)", {
@@ -511,14 +491,7 @@
 test_that("bind_rows rejects POSIXlt columns (#1789)", {
   df <- data_frame(x = Sys.time() + 1:12)
   df$y <- as.POSIXlt(df$x)
-<<<<<<< HEAD
-  expect_error(
-    bind_rows(df, df),
-    "POSIXlt not supported at position 1"
-  )
-=======
   expect_error(bind_rows(df, df), "does not support POSIXlt columns")
->>>>>>> 884e7b0a
 })
 
 test_that("bind_rows rejects data frame columns (#2015)", {
@@ -531,11 +504,7 @@
 
   expect_error(
     dplyr::bind_rows(df, df),
-<<<<<<< HEAD
-    "Columns of class data.frame not supported at position 1",
-=======
     "`bind_rows()` does not support nested data frames",
->>>>>>> 884e7b0a
     fixed = TRUE
   )
 })
