--- conflicted
+++ resolved
@@ -241,30 +241,6 @@
   expect_equal(slice_min(df, x, n = 2, na_rm = TRUE)$id, c(3, 1, 4))
   expect_equal(slice_max(df, x, n = 2, na_rm = TRUE)$id, c(1, 4))
 
-<<<<<<< HEAD
-test_that("slice_*() checks that `n=` is explicitly named", {
-  df <- data.frame(x = 1:10)
-  expect_snapshot(error = TRUE, {
-    slice_head(df, 5)
-    slice_tail(df, 5)
-    slice_min(df, x, 5)
-    slice_max(df, x, 5)
-    slice_sample(df, 5)
-  })
-
-  # And errors on extra args
-  expect_snapshot(error = TRUE, {
-    slice_head(df, n = 5, 10)
-  })
-
-
-})
-=======
-  df <- tibble(id = 1:4, x = NA)
-  expect_equal(slice_min(df, x, n = 2, na_rm = TRUE)$id, integer())
-  expect_equal(slice_max(df, x, n = 2, na_rm = TRUE)$id, integer())
->>>>>>> 70609404
-
   # Check with list to confirm use full vctrs support
   df <- tibble(id = 1:4, x = list(NULL, 1, NULL, NULL))
   expect_equal(slice_min(df, x, n = 2, na_rm = TRUE)$id, 2)
