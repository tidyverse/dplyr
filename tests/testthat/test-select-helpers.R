--- conflicted
+++ resolved
@@ -72,11 +72,7 @@
   expect_equal(one_of("a", "z", vars = letters), c(1L, 26L))
 })
 
-<<<<<<< HEAD
-test_that("one_of works when passed variable name matches the column name", {
-=======
 test_that("one_of works when passed variable name matches the column name (issue #2184)", {
->>>>>>> 69f4b15f
   skip("Currently failing")
   vars <- c("x", "y")
   expected_result <- c(x = "x")
