context("Mutate")

test_that("repeated outputs applied progressively (data frame)", {
  df <- data.frame(x = 1)
  out <- mutate(df, z = x + 1, z = z + 1)

  expect_equal(nrow(out), 1)
  expect_equal(ncol(out), 2)

  expect_equal(out$z, 3)
})

test_that("repeated outputs applied progressively (grouped_df)", {
  df <- data.frame(x = c(1, 1), y = 1:2)
  ds <- group_by(df, y)
  out <- mutate(ds, z = x + 1, z = z + 1)

  expect_equal(nrow(out), 2)
  expect_equal(ncol(out), 3)

  expect_equal(out$z, c(3L, 3L))
})

test_that("two mutates equivalent to one", {
  df <- tibble(x = 1:10, y = 6:15)

  df1 <- df %>% mutate(x2 = x * 2, y4 = y * 4)
  df2 <- df %>% mutate(x2 = x * 2) %>% mutate(y4 = y * 4)

  expect_equal(df1, df2)
})

test_that("mutate can refer to variables that were just created (#140)", {
  res <- mutate(mtcars, cyl1 = cyl + 1, cyl2 = cyl1 + 1)
  expect_equal(res$cyl2, mtcars$cyl + 2)

  gmtcars <- group_by(mtcars, am)
  res <- mutate(gmtcars, cyl1 = cyl + 1, cyl2 = cyl1 + 1)
  res_direct <- mutate(gmtcars, cyl2 = cyl + 2)
  expect_equal(res$cyl2, res_direct$cyl2)
})

test_that("mutate handles logical result (#141)", {
  x <- tibble(x = 1:10, g = rep(c(1, 2), each = 5))
  res <- x %>% group_by(g) %>% mutate(r = x > mean(x))
  expect_equal(res$r, rep(c(FALSE, FALSE, FALSE, TRUE, TRUE), 2))
})

test_that("mutate can rename variables (#137)", {
  res <- mutate(mtcars, cyl2 = cyl)
  expect_equal(res$cyl2, mtcars$cyl)

  res <- mutate(group_by(mtcars, am), cyl2 = cyl)
  expect_equal(res$cyl2, res$cyl)
})

<<<<<<< HEAD
test_that("mutate regroups after modifying grouping vars", {
  df <- tibble(x = 1:2, y = 2)
  gf <- group_by(df, x)

  out <- gf %>% mutate(x = 1)
  expect_equal(out$x, c(1, 1))
  expect_equal(nrow(group_data(out)), 1)
=======
test_that("mutate refuses to modify grouping vars (#143)", {
  expect_error(
    mutate(group_by(mtcars, am), am = am + 2),
    "Column `am` can't be modified because it's a grouping variable",
    fixed = TRUE
  )
>>>>>>> b9a66d87
})

test_that("mutate handles constants (#152)", {
  res <- mutate(mtcars, zz = 1)
  expect_equal(res$zz, rep(1, nrow(mtcars)))
})

test_that("mutate fails with wrong result size (#152)", {
  df <- group_by(data.frame(x = c(2, 2, 3, 3)), x)
  expect_equal(mutate(df, y = 1:2)$y, rep(1:2, 2))
  expect_error(
    mutate(mtcars, zz = 1:2),
    class = "vctrs_error_recycle_incompatible_size"
  )

  df <- group_by(data.frame(x = c(2, 2, 3, 3, 3)), x)
  expect_error(
    mutate(df, y = 1:2),
    class = "vctrs_error_recycle_incompatible_size"
  )
})

test_that("mutate refuses to use symbols not from the data", {
  y <- 1:6
  df <- group_by(data.frame(x = c(1, 2, 2, 3, 3, 3)), x)
  expect_error(
    mutate(df, z = y),
    class = "vctrs_error_recycle_incompatible_size"
  )
})

test_that("mutate recycles results of length 1", {
  df <- data.frame(x = c(2, 2, 3, 3))
  expect_equal(mutate(df, z = length(x))$z, rep(4, 4))
  expect_equal(mutate(group_by(df, x), z = length(x))$z, rep(2, 4))

  int  <- 1L
  str  <- "foo"
  num  <- 1
  bool <- TRUE
  list <- list(NULL)

  res <- mutate(group_by(df, x), int = int, str = str, num = num, bool = bool, list = list)
  expect_equal(res$int, rep(int, 4))
  expect_equal(res$str, rep(str, 4))
  expect_equal(res$num, rep(num, 4))
  expect_equal(res$bool, rep(bool, 4))
  expect_equal(res$list, rep(list, 4))
})


test_that("mutate handles out of data variables", {
  today <- Sys.Date()
  now <- Sys.time()
  df <- data.frame(x = c(2, 2, 3, 3))
  gdf <- group_by(df, x)

  int  <- c(1L, 2L)
  str  <- c("foo", "bar")
  num  <- c(1, 2)
  bool <- c(TRUE, FALSE)
  dat  <- rep(today, 2)
  tim  <- rep(now, 2)

  res <- mutate(
    gdf,
    int = int, str = str, num = num, bool = bool, dat = dat, tim = tim
  )
  expect_equal(res$int, rep(int, 2))
  expect_equal(res$str, rep(str, 2))
  expect_equal(res$num, rep(num, 2))
  expect_equal(res$bool, rep(bool, 2))
  expect_equal(res$dat, rep(dat, 2))
  expect_equal(res$tim, rep(tim, 2))

  int <- 1:6
  expect_error(
    mutate(gdf, int = int),
    class = "vctrs_error_recycle_incompatible_size"
  )
  expect_error(
    mutate(df, int = int),
    class = "vctrs_error_recycle_incompatible_size"
  )

  int  <- 1:4
  str  <- rep(c("foo", "bar"), 2)
  num  <- c(1, 2, 3, 4)
  bool <- c(TRUE, FALSE, FALSE, TRUE)
  dat  <- rep(today, 4)
  tim  <- rep(now, 4)

  res <- mutate(
    df,
    int = int, str = str, num = num, bool = bool, tim = tim, dat = dat
  )
  expect_equal(res$int, int)
  expect_equal(res$str, str)
  expect_equal(res$num, num)
  expect_equal(res$bool, bool)
  expect_equal(res$dat, dat)
  expect_equal(res$tim, tim)
})

test_that("mutate handles passing ...", {
  df <- data.frame(x = 1:4)

  f <- function(...) {
    x1 <- 1
    f1 <- function(x) x
    mutate(df, ..., x1 = f1(x1))
  }
  g <- function(...) {
    x2 <- 2
    f(x2 = x2, ...)
  }
  h <- function(before = "before", ..., after = "after") {
    g(before = before, ..., after = after)
  }

  res <- h(x3 = 3)
  expect_equal(res$x1, rep(1, 4))
  expect_equal(res$x2, rep(2, 4))
  expect_equal(res$before, rep("before", 4))
  expect_equal(res$after, rep("after", 4))

  df <- as_tibble(df)
  res <- h(x3 = 3)
  expect_equal(res$x1, rep(1, 4))
  expect_equal(res$x2, rep(2, 4))
  expect_equal(res$before, rep("before", 4))
  expect_equal(res$after, rep("after", 4))

  df <- group_by(df, x)
  res <- h(x3 = 3)
  expect_equal(res$x1, rep(1, 4))
  expect_equal(res$x2, rep(2, 4))
  expect_equal(res$before, rep("before", 4))
  expect_equal(res$after, rep("after", 4))
})

test_that("mutate handles POSIXlt", {
  df <- data.frame(created = c("2014/1/1", "2014/1/2", "2014/1/2"))
  expect_error(
    mutate(df, date = strptime(created, "%Y/%m/%d")),
    NA
  )

  df <- data.frame(
    created = c("2014/1/1", "2014/1/2", "2014/1/2"),
    g = c(1, 1, 2)
  )
  expect_error(
    mutate(group_by(df, g), date = strptime(created, "%Y/%m/%d")),
    NA
  )

  df <- data.frame(g=c(1,1,3))
  df$created <- strptime(c("2014/1/1", "2014/1/2", "2014/1/2"), format = "%Y/%m/%d")

  res <- df %>%
    group_by(g) %>%
    mutate(Y = format(created, "%Y"))
  expect_true(all(res$Y == "2014"))
})

test_that("mutate modifies same column repeatedly (#243)", {
  df <- data.frame(x = 1)
  expect_equal(mutate(df, x = x + 1, x = x + 1)$x, 3)
})

test_that("mutate errors when results are not compatible across groups (#299)", {
  d <- data.frame(x = rep(1:5, each = 3))
  expect_error(
    mutate(group_by(d, x), val = ifelse(x < 3, "foo", 2)),
    class = "vctrs_error_incompatible_type"
  )
})

test_that("assignments don't overwrite variables (#315)", {
  expect_equal(
    mutate(mtcars,
      cyl2 = {
        mpg <- cyl^2
        -mpg
      }
    ),
    mutate(mtcars, cyl2 = -cyl^2)
  )
})

test_that("hybrid evaluator uses correct environment (#403)", {
  func1 <- function() {
    func2 <- function(x) floor(x)
    mutate(mtcars, xx = func2(mpg / sum(mpg)))
  }
  res <- func1()
  expect_equal(res$xx, rep(0, nrow(res)))
})

test_that("mutate remove variables with = NULL syntax (#462)", {
  data <- mtcars %>% mutate(cyl = NULL)
  expect_false("cyl" %in% names(data))

  data <- mtcars %>% group_by(disp) %>% mutate(cyl = NULL)
  expect_false("cyl" %in% names(data))
})

test_that("mutate keeps names (#1689, #2675)", {
  data <- tibble(a = 1:3) %>% mutate(b = setNames(nm = a))
  expect_equal(names(data$b), as.character(1:3))

  data <- tibble(a = 1:3) %>% rowwise() %>% mutate(b = setNames(nm = a))
  expect_equal(names(data$b), as.character(1:3))

  data <- tibble(a = c(1, 1, 2)) %>% group_by(a) %>% mutate(b = setNames(nm = a))
  expect_equal(names(data$b), c("1", "1", "2"))
})

test_that("mutate does not strip names of list-columns (#2675)", {
  vec <- list(a = 1, b = 2)
  data <- tibble(x = vec)
  data <- mutate(data, x)
  expect_identical(names(vec), c("a", "b"))
  expect_identical(names(data$x), c("a", "b"))
})

test_that("mutate removes columns when the expression evaluates to NULL for all groups (#2945)", {
  df <- tibble(a = 1:3, b=4:6)
  gf <- group_by(df, a)
  rf <- rowwise(df)

  expect_equal(
    mutate(df, b = identity(NULL)),
    select(df, -b)
  )
  expect_equal(
    mutate(gf, b = identity(NULL)),
    select(gf, -b)
  )
  expect_equal(
    mutate(rf, b = identity(NULL)),
    select(rf,-b)
  )
})

test_that("mutate aborts when the expression sometimes evaluates to NULL (#2945)", {
  df <- tibble(a = 1:3, b=4:6) %>% group_by(a)
  expect_error( mutate(df, if(a==1) NULL else "foo"))
  expect_error( mutate(df, if(a==1) NULL else list(b)))
})

test_that("mutate(rowwise_df) makes a rowwise_df (#463)", {
  one_mod <- tibble(grp = "a", x = runif(5, 0, 1)) %>%
    mutate(y = rnorm(x, x * 2, 1)) %>%
    group_by(grp) %>%
    do(mod = lm(y ~ x, data = .))

  out <- one_mod %>%
    mutate(rsq = summary(mod)$r.squared) %>%
    mutate(aic = AIC(mod))

  expect_is(out, "rowwise_df")
  expect_equal(nrow(out), 1L)
  expect_is(out$mod, "list")
  expect_is(out$mod[[1L]], "lm")
})

test_that("mutate allows list columns (#555)", {
  df <- data.frame(x = c("a;b", "c;d;e"), stringsAsFactors = FALSE)
  res <- mutate(df, pieces = strsplit(x, ";"))
  expect_equal(res$pieces, list(c("a", "b"), c("c", "d", "e")))
})

test_that("hybrid evaluation goes deep enough (#554)", {
  res1 <- iris %>% mutate(test = 1 == 2 | row_number() < 10)
  res2 <- iris %>% mutate(test = row_number() < 10 | 1 == 2)
  expect_equal(res1, res2)
})

test_that("hybrid does not segfault when given non existing variable (#569)", {
  # error message from rlang
  expect_error(mtcars %>% summarise(first(mp)))
})

test_that("namespace extraction works in hybrid (#412)", {
  df <- data.frame(x = 1:2)

  expect_equal(
    mutate(df, y = base::mean(x)),
    mutate(df, y = mean(x))
  )
  expect_equal(
    mutate(df, y = stats::IQR(x)),
    mutate(df, y = IQR(x))
  )
})

test_that("hybrid not get in the way of order_by (#169)", {
  df <- tibble(x = 10:1, y = 1:10)
  res <- mutate(df, z = order_by(x, cumsum(y)))
  expect_equal(res$z, rev(cumsum(10:1)))
})

test_that("mutate supports difftime objects (#390)", {
  df <- tibble(
    grp = c(1, 1, 2, 2),
    val = c(1, 3, 4, 6),
    date1 = c(rep(Sys.Date() - 10, 2), rep(Sys.Date() - 20, 2)),
    date2 = Sys.Date() + c(1, 2, 1, 2),
    diffdate = difftime(date2, date1, unit = "days")
  )

  res <- df %>%
    group_by(grp) %>%
    mutate(mean_val = mean(val), mean_diffdate = mean(diffdate))
  expect_is(res$mean_diffdate, "difftime")
  expect_equal(as.numeric(res$mean_diffdate), c(11.5, 11.5, 21.5, 21.5))

  res <- df %>% group_by(grp) %>% summarise(dt = mean(diffdate))
  expect_is(res$dt, "difftime")
  expect_equal(as.numeric(res$dt), c(11.5, 21.5))
})

test_that("mutate works on zero-row grouped data frame (#596)", {
  dat <- data.frame(a = numeric(0), b = character(0))
  res <- dat %>% group_by(b, .drop = FALSE) %>% mutate(a2 = a * 2)
  expect_is(res$a2, "numeric")
  expect_is(res, "grouped_df")
  expect_equal(res$a2, numeric(0))

  expect_equal(group_rows(res), list_of(.ptype = integer()))
  expect_equal(group_data(res)$b, factor(character(0)))
})

test_that("mutate works on zero-row rowwise data frame (#4224)", {
  dat <- data.frame(a = numeric(0))
  res <- dat %>% rowwise() %>% mutate(a2 = a * 2)
  expect_is(res$a2, "numeric")
  expect_is(res, "rowwise_df")
  expect_equal(res$a2, numeric(0))
})

test_that("Non-ascii column names in version 0.3 are not duplicated (#636)", {
  with_non_utf8_encoding({
    df <- tibble(a = "1", b = "2")
    names(df) <- c("a", enc2native("\u4e2d"))

    res <- df %>% mutate_all(as.numeric)
    expect_equal(names(res), names(df))
  })
})

test_that("nested hybrid functions do the right thing (#637)", {
  res <- mtcars %>% mutate(mean(1))
  expect_true(all(res[["mean(1)"]] == 1L))
})

test_that("mutate handles using and gathering complex data (#436)", {
  d <- tibble(x = 1:10, y = 1:10 + 2i)
  res <- mutate(d, real = Re(y), imag = Im(y), z = 2 * y, constant = 2 + 2i)
  expect_equal(names(res), c("x", "y", "real", "imag", "z", "constant"))
  expect_equal(res$real, Re(d$y))
  expect_equal(res$imag, Im(d$y))
  expect_equal(res$z, d$y * 2)
  expect_true(all(res$constant == 2 + 2i))
})

test_that("mutate handles POSIXlt (#670)", {
  time <- "2014/01/01 10:10:10"
  res <- data.frame(time = time) %>%
    mutate(time = as.POSIXlt(time))

  expect_equal(
    res$time, as.POSIXlt(time)
  )

  res <- data.frame(time = time, a = 2) %>%
      group_by(a) %>%
      mutate(time = as.POSIXlt(time))
  expect_equal(
    res$time, as.POSIXlt(time)
  )
})

test_that("constant factor can be handled by mutate (#715)", {
  d <- tibble(x = 1:2) %>% mutate(y = factor("A"))
  expect_true(is.factor(d$y))
  expect_equal(d$y, factor(c("A", "A")))
})

test_that("row_number handles empty data frames (#762)", {
  df <- data.frame(a = numeric(0))
  res <- df %>% mutate(
    row_number_0 = row_number(),
    row_number_a = row_number(a),
    ntile = ntile(a, 2),
    min_rank = min_rank(a),
    percent_rank = percent_rank(a),
    dense_rank = dense_rank(a),
    cume_dist = cume_dist(a)
  )
  expect_equal(
    names(res),
    c("a", "row_number_0", "row_number_a", "ntile", "min_rank", "percent_rank", "dense_rank", "cume_dist")
  )
  expect_equal(nrow(res), 0L)
})

test_that("hybrid rank functions handle NA (#4427)", {
  df <- tibble(a = runif(1000, -1, 1), b = runif(1000, -1, 1))
  df$a[df$a < 0] <- NA
  df$b[df$b < 0] <- NA
  df <- df %>%
    mutate(
      gain = b - a,
      cume_dist_hybrid = cume_dist(gain),
      cume_dist_std = cume_dist(b - a),
      pct_rank_hybrid = percent_rank(gain),
      pct_rank_std = percent_rank(b-a)
    )

  expect_equal(df$cume_dist_hybrid, df$cume_dist_std)
  expect_equal(df$pct_rank_hybrid, df$pct_rank_std)
})

test_that("no utf8 invasion (#722)", {
  skip_if_not(l10n_info()$"UTF-8")
  source("utf-8.txt", local = TRUE, encoding = "UTF-8")
})

test_that("mutate works on empty data frames (#1142)", {
  df <- data.frame()
  res <- df %>% mutate()
  expect_equal(nrow(res), 0L)
  expect_equal(length(res), 0L)

  res <- df %>% mutate(x = numeric())
  expect_equal(names(res), "x")
  expect_equal(nrow(res), 0L)
  expect_equal(length(res), 1L)
})

test_that("mutate handles 0 rows rowwise (#1300)", {
  res <- tibble(y = character()) %>% rowwise() %>% mutate(z = 1)
  expect_equal(nrow(res), 0L)
})

test_that("mutate handles data frame columns", {
  df <- data.frame("a" = c(1, 2, 3), "b" = c(2, 3, 4), "base_col" = c(3, 4, 5))
  res <- mutate(df, new_col = data.frame(x = 1:3))
  expect_equal(res$new_col, data.frame(x = 1:3))

  res <- mutate(group_by(df, a), new_col = data.frame(x = a))
  expect_equal(res$new_col, data.frame(x = 1:3))

  res <- mutate(rowwise(df), new_col = data.frame(x = a))
  expect_equal(res$new_col, data.frame(x = 1:3))
})

test_that("regression test for #637", {
  res <- mtcars %>% mutate(xx = mean(1))
  expect_true(all(res$xx == 1))

  res <- mtcars %>% mutate(xx = sum(mean(mpg)))
  expect_true(all(res$xx == sum(mean(mtcars$mpg))))
})

test_that("mutate.rowwise handles factors (#886)", {
  res <- data.frame(processed = c("foo", "bar")) %>%
    rowwise() %>%
    mutate(processed_trafo = paste("test", processed))
  expect_equal(res$processed_trafo, c("test foo", "test bar"))
})

test_that("setting first column to NULL with mutate works (#1329)", {
  df <- data.frame(x = 1:10, y = 1:10)
  expect_equal(mutate(df, x = NULL), select(df, -x))
  expect_equal(mutate(df, y = NULL), select(df, -y))

  gdf <- group_by(df, y)
  expect_equal(select(gdf, -x), mutate(gdf, x = NULL))
})

test_that("mutate handles the all NA case (#958)", {
  x <- rep(c("Bob", "Jane"), each = 36)
  y <- rep(rep(c("A", "B", "C"), each = 12), 2)
  day <- rep(rep(1:12, 3), 2)
  values <- rep(rep(c(10, 11, 30, 12, 13, 14, 15, 16, 17, 18, 19, 20), 3), 2)

  df <- data.frame(x = x, y = y, day = day, values = values)
  df$values[1:12] <- NA

  res <- df %>%
    group_by(x, y) %>%
    mutate(max.sum = day[which.max(values)[1]]) %>%
    mutate(adjusted_values = ifelse(day < max.sum, 30, values))
  expect_true(all(is.na(res$adjusted_values[1:12])))
})

test_that("rowwise mutate gives expected results (#1381)", {
  f <- function(x) ifelse(x < 2, NA_real_, x)
  res <- tibble(x = 1:3) %>% rowwise() %>% mutate(y = f(x))
  expect_equal(res$y, c(NA, 2, 3))
})

test_that("mutate handles factors (#1414)", {
  d <- tibble(
    g = c(1, 1, 1, 2, 2, 3, 3),
    f = c("a", "b", "a", "a", "a", "b", "b")
  )
  res <- d %>% group_by(g) %>% mutate(f2 = factor(f, levels = c("a", "b")))
  expect_equal(as.character(res$f2), res$f)
})

test_that("mutate handles results from one group with all NA values (#1463) ", {
  df <- tibble(x = c(1, 2), y = c(1, NA))
  res <- df %>% group_by(x) %>% mutate(z = ifelse(y > 1, 1, 2))
  expect_true(is.na(res$z[2]))
  expect_is(res$z, "numeric")
})

test_that("rowwise mutate handles the NA special case (#1448)", {
  res <- data.frame(k = c(-1, 1, 1)) %>%
    rowwise() %>%
    mutate(l = ifelse(k > 0, 1, NA))
  expect_is(res$l, "numeric")
  expect_true(is.na(res$l[1]))
  expect_true(!anyNA(res$l[-1]))

  res <- data.frame(k = rnorm(10)) %>%
    rowwise() %>%
    mutate(l = ifelse(k > 0, 1L, NA_integer_))
  expect_true(all(is.na(res$l[res$k <= 0])))
  expect_true(!any(is.na(res$l[res$k > 0])))
})

test_that("mutate disambiguates NA and NaN (#1448)", {
  Pass <- data.frame(P2 = c(0, 3, 2), F2 = c(0, 2, 0), id = 1:3)
  res <- Pass %>%
    group_by(id) %>%
    mutate(pass2 = P2 / (P2 + F2))
  expect_true(is.nan(res$pass2[1]))

  res <- Pass %>%
    rowwise() %>%
    mutate(pass2 = P2 / (P2 + F2))
  expect_true(is.nan(res$pass2[1]))

  Pass <- tibble(
    P1 = c(2L, 0L, 10L, 8L, 9L),
    F1 = c(0L, 2L, 0L, 4L, 3L),
    P2 = c(0L, 3L, 2L, 2L, 2L),
    F2 = c(0L, 2L, 0L, 1L, 1L),
    id = c(1, 2, 4, 4, 5)
  )

  res <- Pass %>%
    group_by(id) %>%
    mutate(
      pass_rate = (P1 + P2) / (P1 + P2 + F1 + F2) * 100,
      pass_rate1 = P1 / (P1 + F1) * 100,
      pass_rate2 = P2 / (P2 + F2) * 100
    )
  expect_true(is.nan(res$pass_rate2[1]))
})

test_that("hybrid evaluator leaves formulas untouched (#1447)", {
  d <- tibble(g = 1:2, training = list(mtcars, mtcars * 2))
  mpg <- data.frame(x = 1:10, y = 1:10)
  res <- d %>%
    group_by(g) %>%
    mutate(lm_result = list(lm(mpg ~ wt, data = training[[1]])))
  expect_is(res$lm_result, "list")
  expect_is(res$lm_result[[1]], "lm")
  expect_is(res$lm_result[[2]], "lm")
})

test_that("lead/lag inside mutate handles expressions as value for default (#1411) ", {
  df <- tibble(x = 1:3)
  res <- mutate(df, leadn = lead(x, default = x[1]), lagn = lag(x, default = x[1]))
  expect_equal(res$leadn, lead(df$x, default = df$x[1]))
  expect_equal(res$lagn, lag(df$x, default = df$x[1]))

  res <- mutate(df, leadn = lead(x, default = c(1)), lagn = lag(x, default = c(1)))
  expect_equal(res$leadn, lead(df$x, default = 1))
  expect_equal(res$lagn, lag(df$x, default = 1))
})

test_that("grouped mutate does not drop grouping attributes (#1020)", {
  d <- data.frame(subject = c("Jack", "Jill"), id = c(2, 1)) %>% group_by(subject)
  a1 <- names(attributes(d))
  a2 <- names(attributes(d %>% mutate(foo = 1)))
  expect_equal(setdiff(a1, a2), character(0))
})

test_that("grouped mutate coerces integer + double -> double (#1892)", {
  df <- tibble(
    id = c(1, 4),
    value = c(1L, NA),
    group = c("A", "B")
  ) %>%
    group_by(group) %>%
    mutate(value = ifelse(is.na(value), 0, value))
  expect_type(df$value, "double")
  expect_identical(df$value, c(1, 0))
})

test_that("grouped mutate coerces factor + character -> character (WARN) (#1892)", {
  factor_or_character <- function(x) {
    if (x > 3) {
      return(factor("hello"))
    } else {
      return("world")
    }
  }

  df <- tibble(
    id = c(1, 4),
    group = c("A", "B")
  ) %>%
    group_by(group) %>%
    mutate(value = factor_or_character(id))
  expect_type(df$value, "character")
  expect_identical(df$value, c("world", "hello"))
})

test_that("lead/lag works on more complex expressions (#1588)", {
  df <- tibble(x = rep(1:5, 2), g = rep(1:2, each = 5)) %>% group_by(g)
  res <- df %>% mutate(y = lead(x > 3))
  expect_equal(res$y, rep(lead(1:5 > 3), 2))
})

test_that("Adding a Column of NA to a Grouped Table gives expected results (#1645)", {
  dataset <- tibble(A = 1:10, B = 10:1, group = factor(sample(LETTERS[25:26], 10, TRUE)))
  res <- dataset %>% group_by(group) %>% mutate(prediction = factor(NA))
  expect_true(all(is.na(res$prediction)))
  expect_is(res$prediction, "factor")
  expect_equal(levels(res$prediction), character())
})

test_that("Deep copies are performed when needed (#1463)", {
  res <- data.frame(prob = c(F, T)) %>%
    rowwise() %>%
    mutate(model = list(x = prob))
  expect_equal(unlist(res$model), c(x = FALSE, x = TRUE))

  res <- data.frame(x = 1:4, g = c(1, 1, 1, 2)) %>%
    group_by(g) %>%
    mutate(model = list(y = x))
  expect_equal(res$model[[1]], 1:3)
  expect_equal(res$model[[4]], 4)
})

test_that("ntile falls back to R (#1750)", {
  res <- mutate(iris, a = ntile("Sepal.Length", 3))
  expect_equal(res$a, rep(1, 150))
})

test_that("mutate() names pronouns correctly (#2686)", {
  expect_named(mutate(tibble(x = 1), .data$x), "x")
  expect_named(mutate(tibble(x = 1), .data[["x"]]), "x")
})

test_that("mutate() supports unquoted values", {
  df <- tibble(g = c(1, 1, 2, 2, 2), x = 1:5)
  expect_identical(mutate(df, out = !!1), mutate(df, out = 1))
  expect_identical(mutate(df, out = !!(1:5)), mutate(df, out = 1:5))
  expect_identical(mutate(df, out = !!quote(1:5)), mutate(df, out = 1:5))
  expect_error(mutate(df, out = !!(1:2)), class = "vctrs_error_recycle_incompatible_size")
  expect_error(mutate(df, out = !!env(a = 1)), "Unsupported type for result `out`")

  gdf <- group_by(df, g)
  expect_identical(mutate(gdf, out = !!1), mutate(gdf, out = 1))
  expect_error(mutate(gdf, out = !!quote(1:5)), class = "vctrs_error_recycle_incompatible_size")
  expect_error(mutate(gdf, out = !!(1:2)), class = "vctrs_error_recycle_incompatible_size")
  expect_error(mutate(gdf, out = !!env(a = 1)), "Unsupported type for result `out`")
})

test_that("auto-splicing for tibbles", {
  expect_identical(
    tibble(a = 1) %>% mutate(tibble(b = 2)),
    tibble(a = 1, b = 2)
  )
  expect_identical(
    tibble(a = 1) %>% mutate(tibble(b = 2), tibble(b = 3)),
    tibble(a = 1, b = 3)
  )
  expect_identical(
    tibble(a = 1) %>% mutate(tibble(b = 2), c = b),
    tibble(a = 1, b = 2, c = 2)
  )
})

# Error messages ----------------------------------------------------------

test_that("mutate handles raw vectors in columns (#1803)", {
  df <- tibble(a = 1:3, b = as.raw(1:3))
  expect_identical(mutate(df, a = 1), tibble(a = 1, b = as.raw(1:3)))
  expect_identical(mutate(df, b = 1), tibble(a = 1:3, b = 1))
  expect_identical(mutate(df, c = 1), tibble(a = 1:3, b = as.raw(1:3), c = 1))
  expect_identical(mutate(df, c = as.raw(a)), tibble(a = 1:3, b = as.raw(1:3), c = as.raw(1:3)))

  df <- tibble(a = 1:4, g = c(1, 1, 2, 2))
  expect_identical(mutate(df, b = as.raw(a)) %>% group_by(g) %>% pull(b), as.raw(1:4))
  expect_identical(mutate(df, b = as.raw(a)) %>% rowwise() %>% pull(b), as.raw(1:4))
})

test_that("grouped mutate errors on incompatible column type (#1641)", {
  expect_error(
    tibble(x = 1) %>% mutate(y = mean),
    "Unsupported type for result `y`"
  )
  expect_error(
    tibble(x = 1) %>% mutate(y = quote(a)),
    "Unsupported type for result `y`"
  )
})

test_that("can reuse new variables", {
  expect_equal(
    data.frame(c = 1) %>% mutate(c, gc = mean(c)),
    data.frame(c = 1, gc = 1)
  )
})

test_that("can use character vectors in grouped mutate (#2971)", {
  df <-
    tibble(x = 1:10000) %>%
    group_by(x) %>%
    mutate(
      y = as.character(runif(1L)),
      z = as.character(runif(1L))
    )

  expect_error(df %>% distinct(x, .keep_all = TRUE), NA)
})

test_that("mutate() to UTF-8 column names", {
  df <- tibble(a = 1) %>% mutate("\u5e78" := a)

  expect_equal(colnames(df), c("a", "\u5e78"))
})

test_that("grouped subsets are not lazy (#3360)", {
  make_call <- function(x) {
    quo(!!x)
  }

  res <- tibble(name = 1:2, value = letters[1:2]) %>%
    rowwise() %>%
    mutate(call = list(make_call(value))) %>%
    pull()

  expect_identical(res, list(make_call("a"), make_call("b")))

  res <- tibble(name = 1:2, value = letters[1:2]) %>%
    group_by(name) %>%
    mutate(call = list(make_call(value))) %>%
    pull()

  expect_identical(res, list(make_call("a"), make_call("b")))
})

test_that("columns are no longer available when set to NULL on mutate (#3799)", {
  tbl <- tibble(x = 1:2, y = 1:2)
  expect_error(mutate(tbl, y = NULL, a = +sum(y)))
  expect_error(mutate(tbl, y = NULL, a = sum(y)))

  tbl <- tbl %>% group_by(x)
  expect_error(mutate(tbl, y = NULL, a = +sum(y)))
  expect_error(mutate(tbl, y = NULL, a = sum(y)))
})

test_that("rlang lambda inherit from the data mask (#3843)", {
  res <- iris %>%
    mutate_at(
      vars(starts_with("Petal")),
      ~ ifelse(Species == "setosa" & . < 1.5, NA, .)
    )
  expected <- iris %>%
    mutate(
      Petal.Length = ifelse(Species == "setosa" & Petal.Length < 1.5, NA, Petal.Length),
      Petal.Width  = ifelse(Species == "setosa" & Petal.Width  < 1.5, NA, Petal.Width)
    )
  expect_identical(res, expected)

  res <- iris %>%
    group_by(Species) %>%
    mutate_at(
      vars(starts_with("Petal")),
      ~ ifelse(Species == "setosa" & . < 1.5, NA, .)
    )
  expected <- iris %>%
    group_by(Species) %>%
    mutate(
      Petal.Length = ifelse(Species == "setosa" & Petal.Length < 1.5, NA, Petal.Length),
      Petal.Width  = ifelse(Species == "setosa" & Petal.Width  < 1.5, NA, Petal.Width)
    )
  expect_identical(res, expected)
})

test_that("mutate() does not segfault when setting an unknown column to NULL (#4035)", {
  expect_true(all_equal(mutate(mtcars, dummy = NULL), mtcars))
})

test_that("mutate() evaluates expression for empty groups", {
  count <- 0

  d <- tibble(f = factor(c("a", "b"), levels = c("a", "b", "c"))) %>%
    group_by(f)
  res <- mutate(d, x = { count <<- count + 1; 675} )
  expect_equal(count, 2L)

  d <- tibble(f = factor(c("c"), levels = c("a", "b", "c"))) %>%
    group_by(f)
  res <- mutate(d, x = { count <<- count + 1; 675} )
  expect_equal(count, 3L)

  res <- tibble(f = factor(levels = c("a", "b", "c"))) %>%
    group_by(f, .drop = FALSE) %>%
    mutate(x = { count <<- count + 1; 675} )
  expect_equal(count, 6L)
  expect_is(res$x, "numeric")
})

test_that("mutate() unpacks unnamed tibble results (#2326, #3630)", {
  expect_equal(
    iris %>% group_by(Species) %>% mutate(
      tibble(Sepal = Sepal.Length * Petal.Length, Petal = Petal.Length * Petal.Width)
    ),
    iris %>% group_by(Species) %>% mutate(Sepal = Sepal.Length * Petal.Length, Petal = Petal.Length * Petal.Width)
  )

  expect_equal(
    iris %>% group_by(Species) %>% mutate(
      tibble(Sepal = mean(Sepal.Length * Petal.Length), Petal = mean(Petal.Length * Petal.Width))
    ),
    iris %>% group_by(Species) %>% mutate(Sepal = mean(Sepal.Length * Petal.Length), Petal = mean(Petal.Length * Petal.Width))
  )
})

test_that("mutate() packs named tibble results (#2326, #3630)", {
  res <- iris %>%
    group_by(Species) %>%
    mutate(
      out = tibble(Sepal = Sepal.Length * Petal.Length, Petal = Petal.Length * Petal.Width)
    )
  expect_is(res$out, "data.frame")
  expect_equal(nrow(res$out), nrow(iris))

  res <- iris %>%
    group_by(Species) %>%
    mutate(
      out = tibble(Sepal = mean(Sepal.Length * Petal.Length), Petal = mean(Petal.Length * Petal.Width))
    )
  expect_is(res$out, "data.frame")
  expect_equal(nrow(res$out), nrow(iris))
})

test_that("DataMask$add() forces chunks (#4677)", {
  df <- tibble(bf10 = 0.244) %>%
    mutate(
      bf01 = 1 / bf10,
      log_e_bf10 = log(bf10),
      log_e_bf01 = log(bf01)
    )
  expect_equal(df$log_e_bf01, log(1 / 0.244))
})<|MERGE_RESOLUTION|>--- conflicted
+++ resolved
@@ -54,7 +54,6 @@
   expect_equal(res$cyl2, res$cyl)
 })
 
-<<<<<<< HEAD
 test_that("mutate regroups after modifying grouping vars", {
   df <- tibble(x = 1:2, y = 2)
   gf <- group_by(df, x)
@@ -62,14 +61,6 @@
   out <- gf %>% mutate(x = 1)
   expect_equal(out$x, c(1, 1))
   expect_equal(nrow(group_data(out)), 1)
-=======
-test_that("mutate refuses to modify grouping vars (#143)", {
-  expect_error(
-    mutate(group_by(mtcars, am), am = am + 2),
-    "Column `am` can't be modified because it's a grouping variable",
-    fixed = TRUE
-  )
->>>>>>> b9a66d87
 })
 
 test_that("mutate handles constants (#152)", {
