# slice errors if positive and negative indices mixed

    Code
      slice(tibble(), 1, -1)
    Condition
      Error in `slice()`:
      ! Problem while computing indices.
      Caused by error:
      ! Indices must be all positive or all negative.
      i Got 1 positives, 1 negatives.

# slice errors if index is not numeric

    Code
      slice(tibble(), "a")
    Condition
      Error in `slice()`:
      ! Problem while computing indices.
      Caused by error:
      ! Invalid result of type <character>.
      i Indices must be positive or negative integers.

# user errors are correctly labelled

    Code
      slice(df, 1 + "")
    Condition
      Error in `slice()`:
      ! Problem while evaluating `..1 = 1 + ""`.
      Caused by error in `1 + ""`:
      ! non-numeric argument to binary operator
    Code
      slice(group_by(df, x), 1 + "")
    Condition
      Error in `slice()`:
      ! Problem while evaluating `..1 = 1 + ""`.
      i The error occurred in group 1: x = 1.
      Caused by error in `1 + ""`:
      ! non-numeric argument to binary operator

# slice_helpers() call get_slice_size()

    Code
      slice_head(df, n = "a")
    Condition
      Error in `slice_head()`:
      ! `n` must be a single number.
    Code
      slice_tail(df, n = "a")
    Condition
      Error in `slice_tail()`:
      ! `n` must be a single number.
    Code
      slice_min(df, x, n = "a")
    Condition
      Error in `slice_min()`:
      ! `n` must be a single number.
    Code
      slice_max(df, x, n = "a")
    Condition
      Error in `slice_max()`:
      ! `n` must be a single number.
    Code
      slice_sample(df, n = "a")
    Condition
      Error in `slice_sample()`:
      ! `n` must be a single number.

# get_slice_size() validates its inputs

    Code
<<<<<<< HEAD
=======
      get_slice_size(n = 1, prop = 1)
    Condition
      Error:
      ! Must supply `n` or `prop`, but not both.
    Code
      get_slice_size(n = foo)
    Condition
      Error:
      ! `n` must be a constant.
      Caused by error in `force()`:
      ! object 'foo' not found
    Code
      get_slice_size(prop = foo)
    Condition
      Error:
      ! `prop` must be a constant.
      Caused by error in `force()`:
      ! object 'foo' not found
    Code
      get_slice_size(n = "a")
    Condition
      Error:
      ! `n` must be a single number.
    Code
      get_slice_size(prop = "a")
    Condition
      Error:
      ! `prop` must be a single number.

# slice_*() checks that `n=` is explicitly named and ... is empty

    Code
>>>>>>> 70609404
      slice_head(df, 5)
    Condition
      Error in `slice_head()`:
      ! `n` must be explicitly named.
      i Did you mean `slice_head(n = 5)`?
    Code
      slice_tail(df, 5)
    Condition
      Error in `slice_tail()`:
      ! `n` must be explicitly named.
      i Did you mean `slice_tail(n = 5)`?
    Code
      slice_min(df, x, 5)
    Condition
      Error in `slice_min()`:
      ! `n` must be explicitly named.
      i Did you mean `slice_min(n = 5)`?
    Code
      slice_max(df, x, 5)
    Condition
      Error in `slice_max()`:
      ! `n` must be explicitly named.
      i Did you mean `slice_max(n = 5)`?
    Code
      slice_sample(df, 5)
    Condition
      Error in `slice_sample()`:
      ! `n` must be explicitly named.
      i Did you mean `slice_sample(n = 5)`?

---
<<<<<<< HEAD

    Code
      slice_head(df, n = 5, 10)
    Condition
      Error in `slice_head()`:
      ! `...` must be empty.
      x Problematic argument:
      * ..1 = 10
      i Did you forget to name an argument?

# slice_*() checks that for empty `...
=======
>>>>>>> 70609404

    Code
      slice_head(df, 5, 2)
    Condition
      Error in `slice_head()`:
      ! `...` must be empty.
      x Problematic arguments:
      * ..1 = 5
      * ..2 = 2
      i Did you forget to name an argument?
    Code
      slice_tail(df, 5, 2)
    Condition
      Error in `slice_tail()`:
      ! `...` must be empty.
      x Problematic arguments:
      * ..1 = 5
      * ..2 = 2
      i Did you forget to name an argument?
    Code
      slice_min(df, x, 5, 2)
    Condition
      Error in `slice_min()`:
      ! `...` must be empty.
      x Problematic arguments:
      * ..1 = 5
      * ..2 = 2
      i Did you forget to name an argument?
    Code
      slice_max(df, x, 5, 2)
    Condition
      Error in `slice_max()`:
      ! `...` must be empty.
      x Problematic arguments:
      * ..1 = 5
      * ..2 = 2
      i Did you forget to name an argument?
    Code
      slice_sample(df, 5, 2)
    Condition
      Error in `slice_sample()`:
      ! `...` must be empty.
      x Problematic arguments:
      * ..1 = 5
      * ..2 = 2
      i Did you forget to name an argument?

# slice_min/max() check size of `order_by=` (#5922)

    Code
      slice_min(data.frame(x = 1:10), 1:6)
    Condition
      Error in `slice_min()`:
      ! Problem while computing indices.
      Caused by error:
      ! `order_by` must have size 10, not size 6.
    Code
      slice_max(data.frame(x = 1:10), 1:6)
    Condition
      Error in `slice_max()`:
      ! Problem while computing indices.
      Caused by error:
      ! `order_by` must have size 10, not size 6.

# slice_sample() checks size of `weight_by=` (#5922)

    Code
      slice_sample(df, n = 2, weight_by = 1:6)
    Condition
      Error in `slice_sample()`:
      ! Problem while computing indices.
      Caused by error:
      ! `weight_by` must have size 10, not size 6.

# `slice_sample()` validates `replace`

    Code
      slice_sample(df, replace = 1)
    Condition
      Error in `slice_sample()`:
      ! `replace` must be a single `TRUE` or `FALSE`.
    Code
      slice_sample(df, replace = NA)
    Condition
      Error in `slice_sample()`:
      ! `replace` must be a single `TRUE` or `FALSE`.

# slice_sample() handles n= and prop=

    Code
      slice_sample(gf, n = -1)
    Condition
      Error in `slice_sample()`:
      ! `n` must be positive.
    Code
      slice_sample(gf, prop = -1)
    Condition
      Error in `slice_sample()`:
      ! `prop` must be positive.
<|MERGE_RESOLUTION|>--- conflicted
+++ resolved
@@ -69,8 +69,6 @@
 # get_slice_size() validates its inputs
 
     Code
-<<<<<<< HEAD
-=======
       get_slice_size(n = 1, prop = 1)
     Condition
       Error:
@@ -103,7 +101,6 @@
 # slice_*() checks that `n=` is explicitly named and ... is empty
 
     Code
->>>>>>> 70609404
       slice_head(df, 5)
     Condition
       Error in `slice_head()`:
@@ -135,26 +132,12 @@
       i Did you mean `slice_sample(n = 5)`?
 
 ---
-<<<<<<< HEAD
-
-    Code
-      slice_head(df, n = 5, 10)
+
+    Code
+      slice_head(df, 5, 2)
     Condition
       Error in `slice_head()`:
       ! `...` must be empty.
-      x Problematic argument:
-      * ..1 = 10
-      i Did you forget to name an argument?
-
-# slice_*() checks that for empty `...
-=======
->>>>>>> 70609404
-
-    Code
-      slice_head(df, 5, 2)
-    Condition
-      Error in `slice_head()`:
-      ! `...` must be empty.
       x Problematic arguments:
       * ..1 = 5
       * ..2 = 2
