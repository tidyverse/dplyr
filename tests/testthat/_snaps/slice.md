# slice errors if positive and negative indices mixed

    Code
      slice(tibble(), 1, -1)
    Condition
      Error in `slice()`:
      ! Problem while computing indices.
      Caused by error:
<<<<<<< HEAD
      ! Must subset elements with a valid subscript vector.
      x Subscript `matrix(c(1, 2), ncol = 2)` must be a simple vector, not a matrix.
    Code
      (expect_error(slice(gdf, matrix(c(1, 2), ncol = 2))))
    Output
      <error/rlang_error>
      Error in `slice()`:
      ! Problem while computing indices.
      i The error occurred in group 1: x = 1.
      Caused by error:
      ! Must subset elements with a valid subscript vector.
      x Subscript `matrix(c(1, 2), ncol = 2)` must be a simple vector, not a matrix.
    Code
      (expect_error(slice(df, "a")))
    Output
      <error/rlang_error>
      Error in `slice()`:
      ! Problem while computing indices.
      Caused by error:
      ! Must subset elements with a valid subscript vector.
      x Subscript `"a"` has the wrong type `character`.
      i It must be numeric.
=======
      ! Indices must be all positive or all negative.
      i Got 1 positives, 1 negatives.

# slice errors if index is not numeric

>>>>>>> 3f6b6fb3
    Code
      slice(tibble(), "a")
    Condition
      Error in `slice()`:
      ! Problem while computing indices.
      Caused by error:
<<<<<<< HEAD
      ! Must subset elements with a valid subscript vector.
      x Subscript `"a"` has the wrong type `character`.
      i It must be numeric.
=======
      ! Invalid result of type <character>.
      i Indices must be positive or negative integers.

# user errors are correctly labelled

>>>>>>> 3f6b6fb3
    Code
      slice(df, 1 + "")
    Condition
      Error in `slice()`:
<<<<<<< HEAD
      ! Problem while computing indices.
      Caused by error:
      ! Must subset elements with a valid subscript vector.
      x Negative and positive locations can't be mixed.
      i Subscript `c(1, -1)` has a positive value at location 1.
=======
      ! Problem while evaluating `..1 = 1 + ""`.
      Caused by error in `1 + ""`:
      ! non-numeric argument to binary operator
>>>>>>> 3f6b6fb3
    Code
      slice(group_by(df, x), 1 + "")
    Condition
      Error in `slice()`:
      ! Problem while evaluating `..1 = 1 + ""`.
      i The error occurred in group 1: x = 1.
<<<<<<< HEAD
      Caused by error:
      ! Must subset elements with a valid subscript vector.
      x Negative and positive locations can't be mixed.
      i Subscript `c(1, -1)` has a positive value at location 1.
=======
      Caused by error in `1 + ""`:
      ! non-numeric argument to binary operator

# slice_helpers() call get_slice_size()

    Code
      slice_head(df, n = "a")
    Condition
      Error in `slice_head()`:
      ! `n` must be a single number.
    Code
      slice_tail(df, n = "a")
    Condition
      Error in `slice_tail()`:
      ! `n` must be a single number.
    Code
      slice_min(df, x, n = "a")
    Condition
      Error in `slice_min()`:
      ! `n` must be a single number.
    Code
      slice_max(df, x, n = "a")
    Condition
      Error in `slice_max()`:
      ! `n` must be a single number.
    Code
      slice_sample(df, n = "a")
    Condition
      Error in `slice_sample()`:
      ! `n` must be a single number.
>>>>>>> 3f6b6fb3

# get_slice_size() validates its inputs

    Code
      get_slice_size(n = 1, prop = 1)
    Condition
      Error:
      ! Must supply `n` or `prop`, but not both.
    Code
      get_slice_size(n = foo)
    Condition
      Error:
      ! `n` must be a constant.
      Caused by error in `force()`:
      ! object 'foo' not found
    Code
      get_slice_size(prop = foo)
    Condition
      Error:
      ! `prop` must be a constant.
      Caused by error in `force()`:
      ! object 'foo' not found
    Code
      get_slice_size(n = "a")
    Condition
      Error:
      ! `n` must be a single number.
    Code
      get_slice_size(prop = "a")
    Condition
      Error:
      ! `prop` must be a single number.

# slice_*() checks that `n=` is explicitly named and ... is empty

    Code
      slice_head(df, 5)
    Condition
      Error in `slice_head()`:
      ! `n` must be explicitly named.
      i Did you mean `slice_head(n = 5)`?
    Code
      slice_tail(df, 5)
    Condition
      Error in `slice_tail()`:
      ! `n` must be explicitly named.
      i Did you mean `slice_tail(n = 5)`?
    Code
      slice_min(df, x, 5)
    Condition
      Error in `slice_min()`:
      ! `n` must be explicitly named.
      i Did you mean `slice_min(n = 5)`?
    Code
      slice_max(df, x, 5)
    Condition
      Error in `slice_max()`:
      ! `n` must be explicitly named.
      i Did you mean `slice_max(n = 5)`?
    Code
      slice_sample(df, 5)
    Condition
      Error in `slice_sample()`:
      ! `n` must be explicitly named.
      i Did you mean `slice_sample(n = 5)`?

---

    Code
      slice_head(df, 5, 2)
    Condition
      Error in `slice_head()`:
      ! `...` must be empty.
      x Problematic arguments:
      * ..1 = 5
      * ..2 = 2
      i Did you forget to name an argument?
    Code
      slice_tail(df, 5, 2)
    Condition
      Error in `slice_tail()`:
      ! `...` must be empty.
      x Problematic arguments:
      * ..1 = 5
      * ..2 = 2
      i Did you forget to name an argument?
    Code
      slice_min(df, x, 5, 2)
    Condition
      Error in `slice_min()`:
      ! `...` must be empty.
      x Problematic arguments:
      * ..1 = 5
      * ..2 = 2
      i Did you forget to name an argument?
    Code
      slice_max(df, x, 5, 2)
    Condition
      Error in `slice_max()`:
      ! `...` must be empty.
      x Problematic arguments:
      * ..1 = 5
      * ..2 = 2
      i Did you forget to name an argument?
    Code
      slice_sample(df, 5, 2)
    Condition
      Error in `slice_sample()`:
      ! `...` must be empty.
      x Problematic arguments:
      * ..1 = 5
      * ..2 = 2
      i Did you forget to name an argument?

# slice_min/max() check size of `order_by=` (#5922)

    Code
      slice_min(data.frame(x = 1:10), 1:6)
    Condition
      Error in `slice_min()`:
      ! Problem while computing indices.
      Caused by error:
      ! `order_by` must have size 10, not size 6.
    Code
      slice_max(data.frame(x = 1:10), 1:6)
    Condition
      Error in `slice_max()`:
      ! Problem while computing indices.
      Caused by error:
      ! `order_by` must have size 10, not size 6.

# slice_min/max() validate simple arguments

    Code
      slice_min(data.frame(x = 1:10))
    Condition
      Error in `slice_min()`:
      ! `order_by` is absent but must be supplied.
    Code
      slice_max(data.frame(x = 1:10))
    Condition
      Error in `slice_max()`:
      ! `order_by` is absent but must be supplied.
    Code
      slice_min(data.frame(x = 1:10), x, with_ties = 1)
    Condition
      Error in `slice_min()`:
      ! `with_ties` must be a single `TRUE` or `FALSE`.
    Code
      slice_max(data.frame(x = 1:10), x, with_ties = 1)
    Condition
      Error in `slice_max()`:
      ! `with_ties` must be a single `TRUE` or `FALSE`.
    Code
      slice_min(data.frame(x = 1:10), x, na_rm = 1)
    Condition
      Error in `slice_min()`:
      ! `na_rm` must be a single `TRUE` or `FALSE`.
    Code
      slice_max(data.frame(x = 1:10), x, na_rm = 1)
    Condition
      Error in `slice_max()`:
      ! `na_rm` must be a single `TRUE` or `FALSE`.

# slice_sample() checks size of `weight_by=` (#5922)

    Code
      slice_sample(df, n = 2, weight_by = 1:6)
    Condition
      Error in `slice_sample()`:
      ! Problem while computing indices.
      Caused by error:
      ! `weight_by` must have size 10, not size 6.

# `slice_sample()` validates `replace`

    Code
<<<<<<< HEAD
      df <- tibble(x = 1:3)
      (expect_error(slice(mtcars, 1, 1 + "")))
    Output
      <error/rlang_error>
      Error in `slice()`:
      ! Problem while evaluating `..2 = 1 + ""`.
      Caused by error in `1 + ""`:
      ! non-numeric argument to binary operator
    Code
      (expect_error(group_by(mtcars, cyl) %>% slice(1, 1 + "")))
    Output
      <error/rlang_error>
      Error in `slice()`:
      ! Problem while evaluating `..2 = 1 + ""`.
      i The error occurred in group 1: cyl = 4.
      Caused by error in `1 + ""`:
      ! non-numeric argument to binary operator
    Code
      (expect_error(slice(df, TRUE)))
    Output
      <error/rlang_error>
      Error in `slice()`:
      ! Problem while computing indices.
      Caused by error:
      ! Must subset elements with a valid subscript vector.
      x Subscript `TRUE` has the wrong type `logical`.
      i It must be numeric.
    Code
      (expect_error(slice(df, FALSE)))
    Output
      <error/rlang_error>
      Error in `slice()`:
      ! Problem while computing indices.
      Caused by error:
      ! Must subset elements with a valid subscript vector.
      x Subscript `FALSE` has the wrong type `logical`.
      i It must be numeric.
    Code
      (expect_error(slice(mtcars, 1, 1, "")))
    Output
      <error/rlang_error>
      Error in `slice()`:
      ! Problem while computing indices.
      Caused by error:
      ! Can't combine `..1` <double> and `..3` <character>.
    Code
      (expect_error(group_by(mtcars, cyl) %>% slice(1, 1, "")))
    Output
      <error/rlang_error>
      Error in `slice()`:
      ! Problem while computing indices.
      i The error occurred in group 1: cyl = 4.
      Caused by error:
      ! Can't combine `..1` <double> and `..3` <character>.
    Code
      (expect_error(mtcars %>% slice(c(-1, 2))))
    Output
      <error/rlang_error>
      Error in `slice()`:
      ! Problem while computing indices.
      Caused by error:
      ! Must subset elements with a valid subscript vector.
      x Negative and positive locations can't be mixed.
      i Subscript `c(-1, 2)` has a positive value at location 2.
    Code
      (expect_error(mtcars %>% slice(c(2:3, -1))))
    Output
      <error/rlang_error>
      Error in `slice()`:
      ! Problem while computing indices.
      Caused by error:
      ! Must subset elements with a valid subscript vector.
      x Negative and positive locations can't be mixed.
      i Subscript `c(2:3, -1)` has 2 positive values at locations 1 and 2.
    Code
      (expect_error(slice_head(data.frame(), n = 1, prop = 1)))
    Output
      <error/rlang_error>
      Error in `slice_head()`:
      ! Must supply `n` or `prop`, but not both.
    Code
      (expect_error(slice_tail(data.frame(), n = "a")))
    Output
      <error/rlang_error>
      Error in `slice_tail()`:
      ! `n` must be a single number.
    Code
      (expect_error(slide_head(data.frame(), prop = "a")))
    Output
      <simpleError in slide_head(data.frame(), prop = "a"): could not find function "slide_head">
    Code
      (expect_error(slice_head(data.frame(), n = n())))
    Output
      <error/rlang_error>
      Error in `slice_head()`:
      ! `n` must be a constant.
      Caused by error in `n()`:
      ! Must be used inside dplyr verbs.
    Code
      (expect_error(slice_head(data.frame(), prop = n())))
    Output
      <error/rlang_error>
      Error in `slice_head()`:
      ! `prop` must be a constant.
      Caused by error in `n()`:
      ! Must be used inside dplyr verbs.
    Code
      (expect_error(slice_head(data.frame(), n = NA)))
    Output
      <error/rlang_error>
      Error in `slice_head()`:
      ! `n` must be a single number.
=======
      slice_sample(df, replace = 1)
    Condition
      Error in `slice_sample()`:
      ! `replace` must be a single `TRUE` or `FALSE`.
>>>>>>> 3f6b6fb3
    Code
      slice_sample(df, replace = NA)
    Condition
      Error in `slice_sample()`:
      ! `replace` must be a single `TRUE` or `FALSE`.

# slice_sample() handles n= and prop=

    Code
      slice_sample(gf, n = -1)
    Condition
      Error in `slice_sample()`:
      ! `n` must be positive.
    Code
      slice_sample(gf, prop = -1)
    Condition
      Error in `slice_sample()`:
      ! `prop` must be positive.
<|MERGE_RESOLUTION|>--- conflicted
+++ resolved
@@ -6,80 +6,37 @@
       Error in `slice()`:
       ! Problem while computing indices.
       Caused by error:
-<<<<<<< HEAD
       ! Must subset elements with a valid subscript vector.
-      x Subscript `matrix(c(1, 2), ncol = 2)` must be a simple vector, not a matrix.
-    Code
-      (expect_error(slice(gdf, matrix(c(1, 2), ncol = 2))))
-    Output
-      <error/rlang_error>
-      Error in `slice()`:
-      ! Problem while computing indices.
-      i The error occurred in group 1: x = 1.
-      Caused by error:
-      ! Must subset elements with a valid subscript vector.
-      x Subscript `matrix(c(1, 2), ncol = 2)` must be a simple vector, not a matrix.
-    Code
-      (expect_error(slice(df, "a")))
-    Output
-      <error/rlang_error>
+      x Negative and positive locations can't be mixed.
+      i Subscript `1` has a positive value at location 1.
+
+# slice errors if index is not numeric
+
+    Code
+      slice(tibble(), "a")
+    Condition
       Error in `slice()`:
       ! Problem while computing indices.
       Caused by error:
       ! Must subset elements with a valid subscript vector.
       x Subscript `"a"` has the wrong type `character`.
       i It must be numeric.
-=======
-      ! Indices must be all positive or all negative.
-      i Got 1 positives, 1 negatives.
-
-# slice errors if index is not numeric
-
->>>>>>> 3f6b6fb3
-    Code
-      slice(tibble(), "a")
-    Condition
-      Error in `slice()`:
-      ! Problem while computing indices.
-      Caused by error:
-<<<<<<< HEAD
-      ! Must subset elements with a valid subscript vector.
-      x Subscript `"a"` has the wrong type `character`.
-      i It must be numeric.
-=======
-      ! Invalid result of type <character>.
-      i Indices must be positive or negative integers.
 
 # user errors are correctly labelled
 
->>>>>>> 3f6b6fb3
     Code
       slice(df, 1 + "")
     Condition
       Error in `slice()`:
-<<<<<<< HEAD
-      ! Problem while computing indices.
-      Caused by error:
-      ! Must subset elements with a valid subscript vector.
-      x Negative and positive locations can't be mixed.
-      i Subscript `c(1, -1)` has a positive value at location 1.
-=======
       ! Problem while evaluating `..1 = 1 + ""`.
       Caused by error in `1 + ""`:
       ! non-numeric argument to binary operator
->>>>>>> 3f6b6fb3
     Code
       slice(group_by(df, x), 1 + "")
     Condition
       Error in `slice()`:
       ! Problem while evaluating `..1 = 1 + ""`.
       i The error occurred in group 1: x = 1.
-<<<<<<< HEAD
-      Caused by error:
-      ! Must subset elements with a valid subscript vector.
-      x Negative and positive locations can't be mixed.
-      i Subscript `c(1, -1)` has a positive value at location 1.
-=======
       Caused by error in `1 + ""`:
       ! non-numeric argument to binary operator
 
@@ -110,7 +67,6 @@
     Condition
       Error in `slice_sample()`:
       ! `n` must be a single number.
->>>>>>> 3f6b6fb3
 
 # get_slice_size() validates its inputs
 
@@ -288,125 +244,10 @@
 # `slice_sample()` validates `replace`
 
     Code
-<<<<<<< HEAD
-      df <- tibble(x = 1:3)
-      (expect_error(slice(mtcars, 1, 1 + "")))
-    Output
-      <error/rlang_error>
-      Error in `slice()`:
-      ! Problem while evaluating `..2 = 1 + ""`.
-      Caused by error in `1 + ""`:
-      ! non-numeric argument to binary operator
-    Code
-      (expect_error(group_by(mtcars, cyl) %>% slice(1, 1 + "")))
-    Output
-      <error/rlang_error>
-      Error in `slice()`:
-      ! Problem while evaluating `..2 = 1 + ""`.
-      i The error occurred in group 1: cyl = 4.
-      Caused by error in `1 + ""`:
-      ! non-numeric argument to binary operator
-    Code
-      (expect_error(slice(df, TRUE)))
-    Output
-      <error/rlang_error>
-      Error in `slice()`:
-      ! Problem while computing indices.
-      Caused by error:
-      ! Must subset elements with a valid subscript vector.
-      x Subscript `TRUE` has the wrong type `logical`.
-      i It must be numeric.
-    Code
-      (expect_error(slice(df, FALSE)))
-    Output
-      <error/rlang_error>
-      Error in `slice()`:
-      ! Problem while computing indices.
-      Caused by error:
-      ! Must subset elements with a valid subscript vector.
-      x Subscript `FALSE` has the wrong type `logical`.
-      i It must be numeric.
-    Code
-      (expect_error(slice(mtcars, 1, 1, "")))
-    Output
-      <error/rlang_error>
-      Error in `slice()`:
-      ! Problem while computing indices.
-      Caused by error:
-      ! Can't combine `..1` <double> and `..3` <character>.
-    Code
-      (expect_error(group_by(mtcars, cyl) %>% slice(1, 1, "")))
-    Output
-      <error/rlang_error>
-      Error in `slice()`:
-      ! Problem while computing indices.
-      i The error occurred in group 1: cyl = 4.
-      Caused by error:
-      ! Can't combine `..1` <double> and `..3` <character>.
-    Code
-      (expect_error(mtcars %>% slice(c(-1, 2))))
-    Output
-      <error/rlang_error>
-      Error in `slice()`:
-      ! Problem while computing indices.
-      Caused by error:
-      ! Must subset elements with a valid subscript vector.
-      x Negative and positive locations can't be mixed.
-      i Subscript `c(-1, 2)` has a positive value at location 2.
-    Code
-      (expect_error(mtcars %>% slice(c(2:3, -1))))
-    Output
-      <error/rlang_error>
-      Error in `slice()`:
-      ! Problem while computing indices.
-      Caused by error:
-      ! Must subset elements with a valid subscript vector.
-      x Negative and positive locations can't be mixed.
-      i Subscript `c(2:3, -1)` has 2 positive values at locations 1 and 2.
-    Code
-      (expect_error(slice_head(data.frame(), n = 1, prop = 1)))
-    Output
-      <error/rlang_error>
-      Error in `slice_head()`:
-      ! Must supply `n` or `prop`, but not both.
-    Code
-      (expect_error(slice_tail(data.frame(), n = "a")))
-    Output
-      <error/rlang_error>
-      Error in `slice_tail()`:
-      ! `n` must be a single number.
-    Code
-      (expect_error(slide_head(data.frame(), prop = "a")))
-    Output
-      <simpleError in slide_head(data.frame(), prop = "a"): could not find function "slide_head">
-    Code
-      (expect_error(slice_head(data.frame(), n = n())))
-    Output
-      <error/rlang_error>
-      Error in `slice_head()`:
-      ! `n` must be a constant.
-      Caused by error in `n()`:
-      ! Must be used inside dplyr verbs.
-    Code
-      (expect_error(slice_head(data.frame(), prop = n())))
-    Output
-      <error/rlang_error>
-      Error in `slice_head()`:
-      ! `prop` must be a constant.
-      Caused by error in `n()`:
-      ! Must be used inside dplyr verbs.
-    Code
-      (expect_error(slice_head(data.frame(), n = NA)))
-    Output
-      <error/rlang_error>
-      Error in `slice_head()`:
-      ! `n` must be a single number.
-=======
       slice_sample(df, replace = 1)
     Condition
       Error in `slice_sample()`:
       ! `replace` must be a single `TRUE` or `FALSE`.
->>>>>>> 3f6b6fb3
     Code
       slice_sample(df, replace = NA)
     Condition
