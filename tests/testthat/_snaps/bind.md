# bind_cols() repairs names

    Code
      bound <- bind_cols(df, df)
<<<<<<< HEAD
    Message <rlib_message_name_repair>
=======
    Message
>>>>>>> 1cff4b9c
      New names:
      * `a` -> `a...1`
      * `b` -> `b...2`
      * `a` -> `a...3`
      * `b` -> `b...4`

# bind_cols() handles unnamed list with name repair (#3402)

    Code
      df <- bind_cols(list(1, 2))
<<<<<<< HEAD
    Message <rlib_message_name_repair>
=======
    Message
>>>>>>> 1cff4b9c
      New names:
      * `` -> `...1`
      * `` -> `...2`

# *_bind() give meaningful errors

    Code
      df1 <- tibble(x = 1:3)
      df2 <- tibble(x = 4:6)
      (expect_error(bind_rows(df1, df2, .id = 5)))
    Output
      <error/rlang_error>
      Error in `bind_rows()`:
      ! `.id` must be a scalar string, not a double vector of length 1.
    Code
      ll <- list(1:5, env(a = 1))
      (expect_error(bind_rows(ll)))
    Output
      <error/rlang_error>
      Error in `bind_rows()`:
      ! Argument 1 must have names.
    Code
      ll <- list(tibble(a = 1:5), env(a = 1))
      (expect_error(bind_rows(ll)))
    Output
      <error/rlang_error>
      Error in `bind_rows()`:
      ! Argument 2 must be a data frame or a named atomic vector.
    Code
      df1 <- tibble(a = factor("a"))
      df2 <- tibble(a = 1L)
      df3 <- tibble(a = 1)
      (expect_error(bind_rows(df1, df2)))
    Output
      <error/vctrs_error_incompatible_type>
      Error in `bind_rows()`:
      ! Can't combine `..1$a` <factor<4d52a>> and `..2$a` <integer>.
    Code
      (expect_error(bind_rows(df1, df3)))
    Output
      <error/vctrs_error_incompatible_type>
      Error in `bind_rows()`:
      ! Can't combine `..1$a` <factor<4d52a>> and `..2$a` <double>.
    Code
      df1 <- tibble(b = c(1, 2))
      df2 <- tibble(b = c(1L, 2L))
      df3 <- tibble(b = factor(c("A", "B")))
      df4 <- tibble(b = c("C", "D"))
      (expect_error(bind_rows(df1, df3)))
    Output
      <error/vctrs_error_incompatible_type>
      Error in `bind_rows()`:
      ! Can't combine `..1$b` <double> and `..2$b` <factor<a022a>>.
    Code
      (expect_error(bind_rows(df1, df4)))
    Output
      <error/vctrs_error_incompatible_type>
      Error in `bind_rows()`:
      ! Can't combine `..1$b` <double> and `..2$b` <character>.
    Code
      (expect_error(bind_rows(df2, df3)))
    Output
      <error/vctrs_error_incompatible_type>
      Error in `bind_rows()`:
      ! Can't combine `..1$b` <integer> and `..2$b` <factor<a022a>>.
    Code
      (expect_error(bind_rows(df2, df4)))
    Output
      <error/vctrs_error_incompatible_type>
      Error in `bind_rows()`:
      ! Can't combine `..1$b` <integer> and `..2$b` <character>.
    Code
      # # unnamed vectors
      (expect_error(bind_rows(1:2)))
    Output
      <error/rlang_error>
      Error in `bind_rows()`:
      ! Argument 1 must have names.
    Code
      # # incompatible size
      (expect_error(bind_cols(a = 1:2, mtcars)))
    Output
      <error/vctrs_error_incompatible_size>
      Error in `bind_cols()`:
      ! Can't recycle `a` (size 2) to match `..2` (size 32).
    Code
      (expect_error(bind_cols(mtcars, a = 1:3)))
    Output
      <error/vctrs_error_incompatible_size>
      Error in `bind_cols()`:
      ! Can't recycle `..1` (size 32) to match `a` (size 3).
<|MERGE_RESOLUTION|>--- conflicted
+++ resolved
@@ -2,11 +2,7 @@
 
     Code
       bound <- bind_cols(df, df)
-<<<<<<< HEAD
-    Message <rlib_message_name_repair>
-=======
     Message
->>>>>>> 1cff4b9c
       New names:
       * `a` -> `a...1`
       * `b` -> `b...2`
@@ -17,11 +13,7 @@
 
     Code
       df <- bind_cols(list(1, 2))
-<<<<<<< HEAD
-    Message <rlib_message_name_repair>
-=======
     Message
->>>>>>> 1cff4b9c
       New names:
       * `` -> `...1`
       * `` -> `...2`
