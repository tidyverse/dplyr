# `multiple` default behavior is correct

    Code
      out <- join_rows(c(1, 1), c(1, 1), condition = "==")
    Condition
      Warning:
      Each row in `x` can match at most 1 row in `y`.
      i Row 1 of `x` matches multiple rows.

---

    Code
      out <- join_rows(c(1, 1), c(1, 1), condition = ">=", filter = "max")
    Condition
      Warning:
      Each row in `x` can match at most 1 row in `y`.
      i Row 1 of `x` matches multiple rows.

# join_rows() gives meaningful error message on incompatible types

    Code
<<<<<<< HEAD
      join_rows(data.frame(x = 1), data.frame(x = factor("a")))
    Condition
      Error in `stop_dplyr()`:
      ! Can't join `x$x` with `y$x` because of incompatible types.
      i `x$x` is of type <double>.
      i `y$x` is of type <factor<4d52a>>.

# join_rows() gives meaningful error/warning message on multiple matches

    Code
      join_rows(1, c(1, 1), multiple = "error")
    Condition
      Error in `stop_dplyr()`:
      ! Each row in `x` can match at most 1 row in `y`.
      i Row 1 of `x` matches multiple rows.

---

    Code
      cat(cnd$message)
    Output
      Each row in `x` can match at most 1 row in `y`.
      i Row 1 of `x` matches multiple rows.

# join_rows() gives meaningful error message on unmatched rows

    Code
      join_rows(data.frame(x = c(1, 2)), data.frame(x = c(3, 1)), type = "left",
      unmatched = "error")
    Condition
      Error in `stop_dplyr()`:
      ! Each row of `y` must be matched by `x`.
      i Row 1 of `y` was not matched.

---

    Code
      join_rows(data.frame(x = c(1, 2)), data.frame(x = c(3, 1)), type = "nest",
      unmatched = "error")
    Condition
      Error in `stop_dplyr()`:
      ! Each row of `y` must be matched by `x`.
      i Row 1 of `y` was not matched.

---

    Code
      join_rows(data.frame(x = c(1, 2)), data.frame(x = c(3, 1)), type = "right",
      unmatched = "error")
    Condition
      Error in `stop_dplyr()`:
      ! Each row of `x` must have a match in `y`.
      i Row 2 of `x` does not have a match.

---

    Code
      join_rows(data.frame(x = c(1, 2)), data.frame(x = 1), type = "inner",
      unmatched = "error")
    Condition
      Error in `stop_dplyr()`:
      ! Each row of `x` must have a match in `y`.
      i Row 2 of `x` does not have a match.

---

    Code
      join_rows(data.frame(x = 1), data.frame(x = c(1, 2)), type = "inner",
      unmatched = "error")
    Condition
      Error in `stop_dplyr()`:
      ! Each row of `y` must be matched by `x`.
      i Row 2 of `y` was not matched.

# join_rows() always errors on unmatched missing values

    Code
      join_rows(data.frame(x = 1), data.frame(x = NA), type = "left", unmatched = "error",
      na_matches = "na")
    Condition
      Error in `stop_dplyr()`:
      ! Each row of `y` must be matched by `x`.
      i Row 1 of `y` was not matched.

---

    Code
      join_rows(data.frame(x = NA), data.frame(x = NA), type = "left", unmatched = "error",
      na_matches = "never")
    Condition
      Error in `stop_dplyr()`:
      ! Each row of `y` must be matched by `x`.
      i Row 1 of `y` was not matched.

---

    Code
      join_rows(data.frame(x = 1), data.frame(x = NA), type = "nest", unmatched = "error",
      na_matches = "na")
    Condition
      Error in `stop_dplyr()`:
      ! Each row of `y` must be matched by `x`.
      i Row 1 of `y` was not matched.

---

    Code
      join_rows(data.frame(x = NA), data.frame(x = NA), type = "nest", unmatched = "error",
      na_matches = "never")
    Condition
      Error in `stop_dplyr()`:
      ! Each row of `y` must be matched by `x`.
      i Row 1 of `y` was not matched.

---

    Code
      join_rows(data.frame(x = NA), data.frame(x = 1), type = "right", unmatched = "error",
      na_matches = "na")
    Condition
      Error in `stop_dplyr()`:
      ! Each row of `x` must have a match in `y`.
      i Row 1 of `x` does not have a match.

---

    Code
      join_rows(data.frame(x = NA), data.frame(x = NA), type = "right", unmatched = "error",
      na_matches = "never")
    Condition
      Error in `stop_dplyr()`:
      ! Each row of `x` must have a match in `y`.
      i Row 1 of `x` does not have a match.

---

    Code
      join_rows(data.frame(x = 1), data.frame(x = c(1, NA)), type = "inner",
      unmatched = "error", na_matches = "na")
    Condition
      Error in `stop_dplyr()`:
      ! Each row of `y` must be matched by `x`.
      i Row 2 of `y` was not matched.

---

    Code
      join_rows(data.frame(x = c(1, NA)), data.frame(x = 1), type = "inner",
      unmatched = "error", na_matches = "na")
    Condition
      Error in `stop_dplyr()`:
      ! Each row of `x` must have a match in `y`.
      i Row 2 of `x` does not have a match.

---

    Code
      join_rows(data.frame(x = NA), data.frame(x = NA), type = "inner", unmatched = "error",
      na_matches = "never")
    Condition
      Error in `stop_dplyr()`:
      ! Each row of `x` must have a match in `y`.
      i Row 1 of `x` does not have a match.
=======
      (expect_error(join_rows(data.frame(x = 1), data.frame(x = factor("a")))))
    Output
      <error/rlang_error>
      Error:
      ! Can't join on `x$x` x `y$x` because of incompatible types.
      i `x$x` is of type <double>>.
      i `y$x` is of type <factor<4d52a>>>.
>>>>>>> 1cff4b9c
<|MERGE_RESOLUTION|>--- conflicted
+++ resolved
@@ -19,10 +19,10 @@
 # join_rows() gives meaningful error message on incompatible types
 
     Code
-<<<<<<< HEAD
-      join_rows(data.frame(x = 1), data.frame(x = factor("a")))
-    Condition
-      Error in `stop_dplyr()`:
+      (expect_error(join_rows(data.frame(x = 1), data.frame(x = factor("a")))))
+    Output
+      <error/dplyr_error_join_incompatible_type>
+      Error:
       ! Can't join `x$x` with `y$x` because of incompatible types.
       i `x$x` is of type <double>.
       i `y$x` is of type <factor<4d52a>>.
@@ -32,14 +32,14 @@
     Code
       join_rows(1, c(1, 1), multiple = "error")
     Condition
-      Error in `stop_dplyr()`:
+      Error:
       ! Each row in `x` can match at most 1 row in `y`.
       i Row 1 of `x` matches multiple rows.
 
 ---
 
     Code
-      cat(cnd$message)
+      cat(conditionMessage(cnd))
     Output
       Each row in `x` can match at most 1 row in `y`.
       i Row 1 of `x` matches multiple rows.
@@ -50,7 +50,7 @@
       join_rows(data.frame(x = c(1, 2)), data.frame(x = c(3, 1)), type = "left",
       unmatched = "error")
     Condition
-      Error in `stop_dplyr()`:
+      Error:
       ! Each row of `y` must be matched by `x`.
       i Row 1 of `y` was not matched.
 
@@ -60,7 +60,7 @@
       join_rows(data.frame(x = c(1, 2)), data.frame(x = c(3, 1)), type = "nest",
       unmatched = "error")
     Condition
-      Error in `stop_dplyr()`:
+      Error:
       ! Each row of `y` must be matched by `x`.
       i Row 1 of `y` was not matched.
 
@@ -70,7 +70,7 @@
       join_rows(data.frame(x = c(1, 2)), data.frame(x = c(3, 1)), type = "right",
       unmatched = "error")
     Condition
-      Error in `stop_dplyr()`:
+      Error:
       ! Each row of `x` must have a match in `y`.
       i Row 2 of `x` does not have a match.
 
@@ -80,7 +80,7 @@
       join_rows(data.frame(x = c(1, 2)), data.frame(x = 1), type = "inner",
       unmatched = "error")
     Condition
-      Error in `stop_dplyr()`:
+      Error:
       ! Each row of `x` must have a match in `y`.
       i Row 2 of `x` does not have a match.
 
@@ -90,7 +90,7 @@
       join_rows(data.frame(x = 1), data.frame(x = c(1, 2)), type = "inner",
       unmatched = "error")
     Condition
-      Error in `stop_dplyr()`:
+      Error:
       ! Each row of `y` must be matched by `x`.
       i Row 2 of `y` was not matched.
 
@@ -100,7 +100,7 @@
       join_rows(data.frame(x = 1), data.frame(x = NA), type = "left", unmatched = "error",
       na_matches = "na")
     Condition
-      Error in `stop_dplyr()`:
+      Error:
       ! Each row of `y` must be matched by `x`.
       i Row 1 of `y` was not matched.
 
@@ -110,7 +110,7 @@
       join_rows(data.frame(x = NA), data.frame(x = NA), type = "left", unmatched = "error",
       na_matches = "never")
     Condition
-      Error in `stop_dplyr()`:
+      Error:
       ! Each row of `y` must be matched by `x`.
       i Row 1 of `y` was not matched.
 
@@ -120,7 +120,7 @@
       join_rows(data.frame(x = 1), data.frame(x = NA), type = "nest", unmatched = "error",
       na_matches = "na")
     Condition
-      Error in `stop_dplyr()`:
+      Error:
       ! Each row of `y` must be matched by `x`.
       i Row 1 of `y` was not matched.
 
@@ -130,7 +130,7 @@
       join_rows(data.frame(x = NA), data.frame(x = NA), type = "nest", unmatched = "error",
       na_matches = "never")
     Condition
-      Error in `stop_dplyr()`:
+      Error:
       ! Each row of `y` must be matched by `x`.
       i Row 1 of `y` was not matched.
 
@@ -140,7 +140,7 @@
       join_rows(data.frame(x = NA), data.frame(x = 1), type = "right", unmatched = "error",
       na_matches = "na")
     Condition
-      Error in `stop_dplyr()`:
+      Error:
       ! Each row of `x` must have a match in `y`.
       i Row 1 of `x` does not have a match.
 
@@ -150,7 +150,7 @@
       join_rows(data.frame(x = NA), data.frame(x = NA), type = "right", unmatched = "error",
       na_matches = "never")
     Condition
-      Error in `stop_dplyr()`:
+      Error:
       ! Each row of `x` must have a match in `y`.
       i Row 1 of `x` does not have a match.
 
@@ -160,7 +160,7 @@
       join_rows(data.frame(x = 1), data.frame(x = c(1, NA)), type = "inner",
       unmatched = "error", na_matches = "na")
     Condition
-      Error in `stop_dplyr()`:
+      Error:
       ! Each row of `y` must be matched by `x`.
       i Row 2 of `y` was not matched.
 
@@ -170,7 +170,7 @@
       join_rows(data.frame(x = c(1, NA)), data.frame(x = 1), type = "inner",
       unmatched = "error", na_matches = "na")
     Condition
-      Error in `stop_dplyr()`:
+      Error:
       ! Each row of `x` must have a match in `y`.
       i Row 2 of `x` does not have a match.
 
@@ -180,15 +180,6 @@
       join_rows(data.frame(x = NA), data.frame(x = NA), type = "inner", unmatched = "error",
       na_matches = "never")
     Condition
-      Error in `stop_dplyr()`:
+      Error:
       ! Each row of `x` must have a match in `y`.
       i Row 1 of `x` does not have a match.
-=======
-      (expect_error(join_rows(data.frame(x = 1), data.frame(x = factor("a")))))
-    Output
-      <error/rlang_error>
-      Error:
-      ! Can't join on `x$x` x `y$x` because of incompatible types.
-      i `x$x` is of type <double>>.
-      i `y$x` is of type <factor<4d52a>>>.
->>>>>>> 1cff4b9c
