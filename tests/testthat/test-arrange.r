--- conflicted
+++ resolved
@@ -132,7 +132,6 @@
   expect_equal(res$words, sort(df2$words, decreasing = TRUE))
 })
 
-<<<<<<< HEAD
 test_that("duplicated column name is explicit about which column (#996)", {
   df <- data.frame(x = 1:10, x = 1:10)
   names(df) <- c("x", "x")
@@ -147,8 +146,6 @@
   expect_error(df %>% arrange(x))
 })
 
-=======
->>>>>>> 1d04ef60
 test_that("arrange handles list columns (#1489)", {
   df <- expand.grid(group = 1:2, y = 1, x = 1) %>%
     group_by(group) %>%
