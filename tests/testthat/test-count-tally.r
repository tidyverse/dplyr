context("count-tally")

# count -------------------------------------------------------------------

test_that("can count variable called n", {
  df <- data.frame(n = c(1, 1, 2, 2, 2))

  out <- df %>% count(n)
  expect_equal(names(out), c("n", "nn"))
  expect_equal(out$nn, c(2, 3))

  out <- df %>% count(n, sort = TRUE)
  expect_equal(out$nn, c(3, 2))
})

test_that("count preserves grouping of input", {
  df <- data.frame(g = c(1, 2, 2, 2))

  out1 <- count(df, g)
  expect_equal(group_vars(out1), character())

  df2 <- df %>% group_by(g)
  out2 <- count(df2)
  expect_equal(group_vars(out2), "g")
})

test_that("grouped count includes group", {
  df <- data.frame(g = c(1, 2, 2, 2))

  res <- df %>% group_by(g) %>% count()
  expect_equal(names(res), c("g", "n"))
  expect_equal(res$n, c(1, 3))
  expect_equal(group_vars(res), "g")
})


# add_count ---------------------------------------------------------------

test_that("can add counts of a variable called n", {
  df <- data.frame(n = c(1, 1, 2, 2, 2))

  out <- df %>% add_count(n)
  expect_equal(names(out), c("n", "nn"))
  expect_equal(out$n, df$n)
  expect_equal(out$nn, c(2, 2, 3, 3, 3))

  out <- df %>% add_count(n, sort = TRUE)
  expect_equal(out$nn, c(3, 3, 3, 2, 2))
})

test_that("add_count respects and preserves existing groups", {
  df <- data.frame(g = c(1, 2, 2, 2), val = c("b", "b", "b", "c"))
  res <- df %>% add_count(val)
  expect_equal(res$nn, c(3, 3, 3, 1))
  expect_no_groups(res)

  res <- df %>% group_by(g) %>% add_count(val)
  expect_equal(res$nn, c(1, 2, 2, 1))
  expect_groups(res, "g")
})


# tally -------------------------------------------------------------------

test_that("weighted tally drops NAs (#1145)", {
  df <- data_frame(x = c(1, 1, NA))

  expect_equal(tally(df, x)$n, 2)
})


# add_tally ---------------------------------------------------------------


test_that("can add tallies of a variable", {
  df <- data.frame(a = c(1, 1, 2, 2, 2))

  out <- df %>% group_by(a) %>% add_tally()
  expect_equal(names(out), c("a", "nn"))
  expect_equal(out$a, df$a)
  expect_equal(out$nn, c(2, 2, 3, 3, 3))

  out <- df %>% group_by(a) %>% add_tally(sort = TRUE)
  expect_equal(out$nn, c(3, 3, 3, 2, 2))
})

test_that("add_tally respects and preserves existing groups", {
  df <- data.frame(g = c(1, 2, 2, 2), val = c("b", "b", "b", "c"))
  res <- df %>% group_by(val) %>% add_tally()
  expect_equal(res$nn, c(3, 3, 3, 1))
  expect_groups(res, "val")

  res <- df %>% group_by(g, val) %>% add_tally()
  expect_equal(res$nn, c(1, 2, 2, 1))
  expect_groups(res, c("g", "val"))
})

test_that("add_tally can be given a weighting variable", {
  df <- data.frame(a = c(1, 1, 2, 2, 2), w = c(1, 1, 2, 3, 4))

  out <- df %>% group_by(a) %>% add_tally(wt = w)
  expect_equal(out$nn, c(2, 2, 9, 9, 9))

  out <- df %>% group_by(a) %>% add_tally(wt = w + 1)
<<<<<<< HEAD
  expect_equal(out$n, c(4, 4, 12, 12, 12))
})
=======
  expect_equal(out$nn, c(4, 4, 12, 12, 12))
})
>>>>>>> e7f5a96f
<|MERGE_RESOLUTION|>--- conflicted
+++ resolved
@@ -102,10 +102,5 @@
   expect_equal(out$nn, c(2, 2, 9, 9, 9))
 
   out <- df %>% group_by(a) %>% add_tally(wt = w + 1)
-<<<<<<< HEAD
-  expect_equal(out$n, c(4, 4, 12, 12, 12))
-})
-=======
   expect_equal(out$nn, c(4, 4, 12, 12, 12))
-})
->>>>>>> e7f5a96f
+})