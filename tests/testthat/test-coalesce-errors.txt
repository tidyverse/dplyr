--- conflicted
+++ resolved
@@ -1,9 +1,5 @@
 > coalesce(1:2, 1:3)
-<<<<<<< HEAD
-Error: No common size for `..1`, size 2, and `..2`, size 3.
+Error: Can't recycle `..1` (size 2) to match `..2` (size 3).
 
 > coalesce(1:2, letters[1:2])
 Error: Can't combine `..1` <integer> and `..2` <character>.
-=======
-Error: Argument 2 must be length 2 (length of `x`) or one, not 3.
->>>>>>> b68acc0b
