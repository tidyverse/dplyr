--- conflicted
+++ resolved
@@ -222,7 +222,6 @@
   expect_is(res$y, "character")
 })
 
-<<<<<<< HEAD
 test_that("rbind_list keeps ordered factors (#948)", {
   y <- rbind_list(
     data.frame(x=factor(c(1,2,3),ordered=TRUE)),
@@ -230,7 +229,8 @@
   )
   expect_is( y$x, "ordered" )
   expect_equal( levels(y$x), as.character(1:3) )
-=======
+})
+
 test_that("bind handles POSIXct of different tz ", {
   date1 <- structure(-1735660800, tzone = "America/Chicago", class = c("POSIXct", "POSIXt"))
   date2 <- structure(-1735660800, tzone = "UTC", class = c("POSIXct", "POSIXt"))
@@ -276,5 +276,4 @@
 test_that("empty data frame are handled (#1346)", {
   res <- data_frame() %>% bind_rows(data_frame(x = "a"))
   expect_equal( nrow(res), 1L)
->>>>>>> 54892166
 })