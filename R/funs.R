--- conflicted
+++ resolved
@@ -115,15 +115,12 @@
   funs
 }
 
-<<<<<<< HEAD
 auto_name_formulas <- function(funs) {
   where <- !have_name(funs) & map_lgl(funs, function(x) is_bare_formula(x) && is_call(f_rhs(x)))
   names(funs)[where] <- map_chr(funs[where], function(x) as_label(f_rhs(x)[[1]]))
   funs
 }
 
-=======
->>>>>>> a3bf8a4e
 as_fun <- function(.x, .env, .args) {
   quo <- as_quosure(.x, .env)
 
