--- conflicted
+++ resolved
@@ -278,12 +278,15 @@
       mask$across_cache_reset()
       standard <- is.null(res)
 
-<<<<<<< HEAD
       if (standard) {
         # no result from hybrid, so proceed with standard
         # evaluation to get the chunks
         chunks[[i]] <- mask$eval_all_summarise(quo)
-        types[[i]] <- vec_ptype_common(!!!chunks[[i]])
+        types[[i]] <- tryCatch(
+          vec_ptype_common(!!!chunks[[i]]),
+          vctrs_error_incompatible_type = function(cnd) {
+            abort(class = "dplyr:::error_summarise_incompatible_combine", parent = cnd)
+        })
       } else {
         # hybrid evaluation was successfull, so we have the result
         # and we can deduce the type
@@ -299,15 +302,6 @@
       type <- types[[i]]
       not_named <- is.null(dots_names) || dots_names[i] == ""
       if (not_named && is.data.frame(type)) {
-=======
-      result_type <- types[[i]] <- tryCatch(
-        vec_ptype_common(!!!chunks[[i]]),
-        vctrs_error_incompatible_type = function(cnd) {
-          abort(class = "dplyr:::error_summarise_incompatible_combine", parent = cnd)
-        }
-      )
->>>>>>> b4bc4347
-
         # remember each result separately
         map2(seq_along(type), names(type), function(j, nm) {
           slices <- if(standard) {
