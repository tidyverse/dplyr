#' Mutating joins
#'
#' @description
#' Mutating joins add columns from `y` to `x`, matching observations based on
#' the keys. There are four mutating joins: the inner join, and the three outer
#' joins.
#'
#' ## Inner join
#'
#' An `inner_join()` only keeps observations from `x` that have a matching key
#' in `y`.
#'
#' The most important property of an inner join is that unmatched rows in either
#' input are not included in the result. This means that generally inner joins
#' are not appropriate in most analyses, because it is too easy to lose
#' observations.
#'
#' ## Outer joins
#'
#' The three outer joins keep observations that appear in at least one of the
#' data frames:
#'
#' * A `left_join()` keeps all observations in `x`.
#'
#' * A `right_join()` keeps all observations in `y`.
#'
#' * A `full_join()` keeps all observations in `x` and `y`.
#'
#' ## Multiple matches
#'
#' By default, if an observation in `x` matches multiple observations in `y`,
#' all of the matching observations in `y` will be returned. If this occurs in
#' an equality join or a rolling join, a warning will be thrown stating that
#' multiple matches have been detected since this is usually surprising. If
#' multiple matches are expected in these cases, silence this warning by
#' explicitly setting `multiple = "all"`.
#'
#' @return
#' An object of the same type as `x` (including the same groups). The order of
#' the rows and columns of `x` is preserved as much as possible. The output has
#' the following properties:
#'
#' * The rows are affect by the join type.
#'    * `inner_join()` returns matched `x` rows.
#'    * `left_join()` returns all `x` rows.
#'    * `right_join()`  returns matched of `x` rows, followed by unmatched `y` rows.
#'    * `full_join()`  returns all `x` rows, followed by unmatched `y` rows.
#' * Output columns include all columns from `x` and all non-key columns from
#'   `y`. If `keep = TRUE`, the key columns from `y` are included as well.
#' * If non-key columns in `x` and `y` have the same name, `suffix`es are added
#'   to disambiguate. If `keep = TRUE` and key columns in `x` and `y` have
#'   the same name, `suffix`es are added to disambiguate these as well.
#' * If `keep = FALSE`, output columns included in `by` are coerced to their
#'   common type between `x` and `y`.
#' @section Methods:
#' These functions are **generic**s, which means that packages can provide
#' implementations (methods) for other classes. See the documentation of
#' individual methods for extra arguments and differences in behaviour.
#'
#' Methods available in currently loaded packages:
#'
#' * `inner_join()`: \Sexpr[stage=render,results=rd]{dplyr:::methods_rd("inner_join")}.
#' * `left_join()`: \Sexpr[stage=render,results=rd]{dplyr:::methods_rd("left_join")}.
#' * `right_join()`: \Sexpr[stage=render,results=rd]{dplyr:::methods_rd("right_join")}.
#' * `full_join()`: \Sexpr[stage=render,results=rd]{dplyr:::methods_rd("full_join")}.
#' @param x,y A pair of data frames, data frame extensions (e.g. a tibble), or
#'   lazy data frames (e.g. from dbplyr or dtplyr). See *Methods*, below, for
#'   more details.
#' @param by A join specification created with [join_by()], or a character
#'   vector of variables to join by.
#'
#'   If `NULL`, the default, `*_join()` will perform a natural join, using all
#'   variables in common across `x` and `y`. A message lists the variables so
#'   that you can check they're correct; suppress the message by supplying `by`
#'   explicitly.
#'
#'   To join on different variables between `x` and `y`, use a [join_by()]
#'   specification. For example, `join_by(a == b)` will match `x$a` to `y$b`.
#'
#'   To join by multiple variables, use a [join_by()] specification with
#'   multiple expressions. For example, `join_by(a == b, c == d)` will match
#'   `x$a` to `y$b` and `x$c` to `y$d`. If the column names are the same between
#'   `x` and `y`, you can shorten this by listing only the variable names, like
#'   `join_by(a, c)`.
#'
#'   [join_by()] can also be used to perform inequality, rolling, and overlap
#'   joins. See the documentation at [?join_by][join_by()] for details on
#'   these types of joins.
#'
#'   For simple equality joins, you can alternatively specify a character vector
#'   of variable names to join by. For example, `by = c("a", "b")` joins `x$a`
#'   to `y$a` and `x$b` to `y$b`. If variable names differ between `x` and `y`,
#'   use a named character vector like `by = c("x_a" = "y_a", "x_b" = "y_b")`.
#'
#'   To perform a cross-join, generating all combinations of `x` and `y`, see
#'   [cross_join()].
#' @param copy If `x` and `y` are not from the same data source,
#'   and `copy` is `TRUE`, then `y` will be copied into the
#'   same src as `x`.  This allows you to join tables across srcs, but
#'   it is a potentially expensive operation so you must opt into it.
#' @param suffix If there are non-joined duplicate variables in `x` and
#'   `y`, these suffixes will be added to the output to disambiguate them.
#'   Should be a character vector of length 2.
#' @param keep Should the join keys from both `x` and `y` be preserved in the
#'   output?
#'   - If `NULL`, the default, joins on equality retain only the keys from `x`,
#'     while joins on inequality retain the keys from both inputs.
#'   - If `TRUE`, all keys from both inputs are retained.
#'   - If `FALSE`, only keys from `x` are retained. For right and full joins,
#'     the data in key columns corresponding to rows that only exist in `y` are
#'     merged into the key columns from `x`. Can't be used when joining on
#'     inequality conditions.
#' @param ... Other parameters passed onto methods.
#' @param na_matches Should two `NA` or two `NaN` values match?
#'   - `"na"`, the default, treats two `NA` or two `NaN` values as equal, like
#'   `%in%`, [match()], and [merge()].
#'   - `"never"` treats two `NA` or two `NaN` values as different, and will
#'   never match them together or to any other values. This is similar to joins
#'   for database sources and to `base::merge(incomparables = NA)`.
#' @param multiple Handling of rows in `x` with multiple matches in `y`.
#'   For each row of `x`:
#'   - `"all"` returns every match detected in `y`. This is the same behavior
#'     as SQL.
#'   - `"any"` returns one match detected in `y`, with no guarantees on which
#'     match will be returned. It is often faster than `"first"` and `"last"`
#'     if you just need to detect if there is at least one match.
#'   - `"first"` returns the first match detected in `y`.
#'   - `"last"` returns the last match detected in `y`.
#'   - `"warning"` throws a warning if multiple matches are detected, and
#'     then falls back to `"all"`.
#'   - `"error"` throws an error if multiple matches are detected.
#'
#'   The default value of `NULL` is equivalent to `"warning"` for equality joins
#'   and rolling joins, where multiple matches are usually surprising. If any
#'   inequality join conditions are present, then it is equivalent to `"all"`,
#'   since multiple matches are usually expected.
#' @param unmatched How should unmatched keys that would result in dropped rows
#'   be handled?
#'   - `"drop"` drops unmatched keys from the result.
#'   - `"error"` throws an error if unmatched keys are detected.
#'
#'   `unmatched` is intended to protect you from accidentally dropping rows
#'   during a join. It only checks for unmatched keys in the input that could
#'   potentially drop rows.
#'   - For left joins, it checks `y`.
#'   - For right joins, it checks `x`.
#'   - For inner joins, it checks both `x` and `y`. In this case, `unmatched` is
#'     also allowed to be a character vector of length 2 to specify the behavior
#'     for `x` and `y` independently.
#' @family joins
#' @examples
#' band_members %>% inner_join(band_instruments)
#' band_members %>% left_join(band_instruments)
#' band_members %>% right_join(band_instruments)
#' band_members %>% full_join(band_instruments)
#'
#' # To suppress the message about joining variables, supply `by`
#' band_members %>% inner_join(band_instruments, by = join_by(name))
#' # This is good practice in production code
#'
#' # Use an equality expression if the join variables have different names
#' band_members %>% full_join(band_instruments2, by = join_by(name == artist))
#' # By default, the join keys from `x` and `y` are coalesced in the output; use
#' # `keep = TRUE` to keep the join keys from both `x` and `y`
#' band_members %>%
#'   full_join(band_instruments2, by = join_by(name == artist), keep = TRUE)
#'
#' # If a row in `x` matches multiple rows in `y`, all the rows in `y` will be
#' # returned once for each matching row in `x`, with a warning.
#' df1 <- tibble(x = 1:3)
#' df2 <- tibble(x = c(1, 1, 2), y = c("first", "second", "third"))
#' df1 %>% left_join(df2)
#'
#' # If multiple matches are expected, set `multiple` to `"all"` to silence
#' # the warning
#' df1 %>% left_join(df2, multiple = "all")
#'
#' # Use `join_by()` with a condition other than `==` to perform an inequality
#' # join. Here we match on every instance where `df1$x > df2$x`.
#' df1 %>% left_join(df2, join_by(x > x))
#'
#' # By default, NAs match other NAs so that there are two
#' # rows in the output of this join:
#' df1 <- data.frame(x = c(1, NA), y = 2)
#' df2 <- data.frame(x = c(1, NA), z = 3)
#' left_join(df1, df2)
#'
#' # You can optionally request that NAs don't match, giving a
#' # a result that more closely resembles SQL joins
#' left_join(df1, df2, na_matches = "never")
#' @aliases join join.data.frame
#' @name mutate-joins
NULL

#' @export
#' @rdname mutate-joins
inner_join <- function(x,
                       y,
                       by = NULL,
                       copy = FALSE,
                       suffix = c(".x", ".y"),
                       ...,
                       keep = NULL) {
  UseMethod("inner_join")
}

#' @export
#' @rdname mutate-joins
inner_join.data.frame <- function(x,
                                  y,
                                  by = NULL,
                                  copy = FALSE,
                                  suffix = c(".x", ".y"),
                                  ...,
                                  keep = NULL,
                                  na_matches = c("na", "never"),
                                  multiple = NULL,
                                  unmatched = "drop") {
  check_dots_empty0(...)
  y <- auto_copy(x, y, copy = copy)
  join_mutate(
    x = x,
    y = y,
    by = by,
    type = "inner",
    suffix = suffix,
    na_matches = na_matches,
    keep = keep,
    multiple = multiple,
    unmatched = unmatched,
    user_env = caller_env()
  )
}

#' @export
#' @rdname mutate-joins
left_join <- function(x,
                      y,
                      by = NULL,
                      copy = FALSE,
                      suffix = c(".x", ".y"),
                      ...,
                      keep = NULL) {
  UseMethod("left_join")
}

#' @export
#' @rdname mutate-joins
left_join.data.frame <- function(x,
                                 y,
                                 by = NULL,
                                 copy = FALSE,
                                 suffix = c(".x", ".y"),
                                 ...,
                                 keep = NULL,
                                 na_matches = c("na", "never"),
                                 multiple = NULL,
                                 unmatched = "drop") {
  check_dots_empty0(...)
  y <- auto_copy(x, y, copy = copy)
  join_mutate(
    x = x,
    y = y,
    by = by,
    type = "left",
    suffix = suffix,
    na_matches = na_matches,
    keep = keep,
    multiple = multiple,
    unmatched = unmatched,
    user_env = caller_env()
  )
}

#' @export
#' @rdname mutate-joins
right_join <- function(x,
                       y,
                       by = NULL,
                       copy = FALSE,
                       suffix = c(".x", ".y"),
                       ...,
                       keep = NULL) {
  UseMethod("right_join")
}

#' @export
#' @rdname mutate-joins
right_join.data.frame <- function(x,
                                  y,
                                  by = NULL,
                                  copy = FALSE,
                                  suffix = c(".x", ".y"),
                                  ...,
                                  keep = NULL,
                                  na_matches = c("na", "never"),
                                  multiple = NULL,
                                  unmatched = "drop") {
  check_dots_empty0(...)
  y <- auto_copy(x, y, copy = copy)
  join_mutate(
    x = x,
    y = y,
    by = by,
    type = "right",
    suffix = suffix,
    na_matches = na_matches,
    keep = keep,
    multiple = multiple,
    unmatched = unmatched,
    user_env = caller_env()
  )
}

#' @export
#' @rdname mutate-joins
full_join <- function(x,
                      y,
                      by = NULL,
                      copy = FALSE,
                      suffix = c(".x", ".y"),
                      ...,
                      keep = NULL) {
  UseMethod("full_join")
}

#' @export
#' @rdname mutate-joins
full_join.data.frame <- function(x,
                                 y,
                                 by = NULL,
                                 copy = FALSE,
                                 suffix = c(".x", ".y"),
                                 ...,
                                 keep = NULL,
                                 na_matches = c("na", "never"),
                                 multiple = NULL) {
  check_dots_empty0(...)
  y <- auto_copy(x, y, copy = copy)
  join_mutate(
    x = x,
    y = y,
    by = by,
    type = "full",
    suffix = suffix,
    na_matches = na_matches,
    keep = keep,
    multiple = multiple,
    # All keys from both inputs are retained. Erroring never makes sense.
    unmatched = "drop",
    user_env = caller_env()
  )
}

#' Filtering joins
#'
#' @description
#' Filtering joins filter rows from `x` based on the presence or absence
#' of matches in `y`:
#'
#' * `semi_join()` return all rows from `x` with a match in `y`.
#' * `anti_join()` return all rows from `x` with**out** a match in `y`.
#'
#' @param x,y A pair of data frames, data frame extensions (e.g. a tibble), or
#'   lazy data frames (e.g. from dbplyr or dtplyr). See *Methods*, below, for
#'   more details.
#' @inheritParams left_join
#' @return
#' An object of the same type as `x`. The output has the following properties:
#'
#' * Rows are a subset of the input, but appear in the same order.
#' * Columns are not modified.
#' * Data frame attributes are preserved.
#' * Groups are taken from `x`. The number of groups may be reduced.
#' @section Methods:
#' These function are **generic**s, which means that packages can provide
#' implementations (methods) for other classes. See the documentation of
#' individual methods for extra arguments and differences in behaviour.
#'
#' Methods available in currently loaded packages:
#'
#' * `semi_join()`: \Sexpr[stage=render,results=rd]{dplyr:::methods_rd("semi_join")}.
#' * `anti_join()`: \Sexpr[stage=render,results=rd]{dplyr:::methods_rd("anti_join")}.
#' @family joins
#' @examples
#' # "Filtering" joins keep cases from the LHS
#' band_members %>% semi_join(band_instruments)
#' band_members %>% anti_join(band_instruments)
#'
#' # To suppress the message about joining variables, supply `by`
#' band_members %>% semi_join(band_instruments, by = join_by(name))
#' # This is good practice in production code
#' @name filter-joins
NULL

#' @export
#' @rdname filter-joins
semi_join <- function(x, y, by = NULL, copy = FALSE, ...) {
  UseMethod("semi_join")
}

#' @export
#' @rdname filter-joins
semi_join.data.frame <- function(x, y, by = NULL, copy = FALSE, ..., na_matches = c("na", "never")) {
  check_dots_empty0(...)
  y <- auto_copy(x, y, copy = copy)
  join_filter(x, y, by = by, type = "semi", na_matches = na_matches, user_env = caller_env())
}

#' @export
#' @rdname filter-joins
anti_join <- function(x, y, by = NULL, copy = FALSE, ...) {
  UseMethod("anti_join")
}

#' @export
#' @rdname filter-joins
anti_join.data.frame <- function(x, y, by = NULL, copy = FALSE, ..., na_matches = c("na", "never")) {
  check_dots_empty0(...)
  y <- auto_copy(x, y, copy = copy)
  join_filter(x, y, by = by, type = "anti", na_matches = na_matches, user_env = caller_env())
}

#' Nest join
#'
#' A nest join leaves `x` almost unchanged, except that it adds a new
#' list-column, where each element contains the rows from `y` that match the
#' corresponding row in `x`.
#'
#' # Relationship to other joins
#'
#' You can recreate many other joins from the result of a nest join:
#'
#' * [inner_join()] is a `nest_join()` plus [tidyr::unnest()].
#' * [left_join()] is a `nest_join()` plus `tidyr::unnest(keep_empty = TRUE)`.
#' * [semi_join()] is a `nest_join()` plus a `filter()` where you check
#'   that every element of data has at least one row.
#' * [anti_join()] is a `nest_join()` plus a `filter()` where you check that every
#'   element has zero rows.
#'
#' @param name The name of the list-column created by the join. If `NULL`,
#'   the default, the name of `y` is used.
#' @param keep Should the new list-column contain join keys? The default
#'   will preserve the join keys for inequality joins.
#' @return
#' The output:
#' * Is same type as `x` (including having the same groups).
#' * Has exactly the same number of rows as `x`.
#' * Contains all the columns of `x` in the same order with the same values.
#'   They are only modified (slightly) if `keep = FALSE`, when columns listed
#'   in `by` will be coerced to their common type across `x` and `y`.
#' * Gains one new column called `{name}` on the far right, a list column
#'   containing data frames the same type as `y`.
#' @section Methods:
#' This function is a **generic**, which means that packages can provide
#' implementations (methods) for other classes. See the documentation of
#' individual methods for extra arguments and differences in behaviour.
#'
#' The following methods are currently available in loaded packages:
#' \Sexpr[stage=render,results=rd]{dplyr:::methods_rd("nest_join")}.
#' @inheritParams left_join
#' @family joins
#' @export
#' @examples
#' df1 <- tibble(x = 1:3)
#' df2 <- tibble(x = c(2, 3, 3), y = c("a", "b", "c"))
#'
#' out <- nest_join(df1, df2)
#' out
#' out$df2
nest_join <- function(x,
                      y,
                      by = NULL,
                      copy = FALSE,
                      keep = NULL,
                      name = NULL,
                      ...) {
  UseMethod("nest_join")
}

#' @export
#' @rdname nest_join
nest_join.data.frame <- function(x,
                                 y,
                                 by = NULL,
                                 copy = FALSE,
                                 keep = NULL,
                                 name = NULL,
                                 ...,
                                 na_matches = c("na", "never"),
                                 unmatched = "drop") {
<<<<<<< HEAD

  # duckplyr: Common code
=======
  check_dots_empty0(...)
>>>>>>> 6a1d4696
  check_keep(keep)
  na_matches <- check_na_matches(na_matches)

  if (is.null(name)) {
    name <- as_label(enexpr(y))
  } else {
    check_string(name)
  }

  # duckplyr: Backend-specific
  x_names <- tbl_vars(x)
  y_names <- tbl_vars(y)

  if (is_cross_by(by)) {
    warn_join_cross_by()
    by <- new_join_by()
    cross <- TRUE
  } else {
    cross <- FALSE
  }

  if (is_null(by)) {
    by <- join_by_common(x_names, y_names)
  } else {
    by <- as_join_by(by)
  }

  vars <- join_cols(x_names, y_names, by = by, suffix = c("", ""), keep = keep)
  y <- auto_copy(x, y, copy = copy)

  x_in <- as_tibble(x, .name_repair = "minimal")
  y_in <- as_tibble(y, .name_repair = "minimal")

  x_key <- set_names(x_in[vars$x$key], names(vars$x$key))
  y_key <- set_names(y_in[vars$y$key], names(vars$x$key))

  args <- join_cast_common(x_key, y_key, vars)
  x_key <- args$x
  y_key <- args$y

  condition <- by$condition
  filter <- by$filter

  # We always want to retain all of the matches. We never experience a Cartesian
  # explosion because `nrow(x) == nrow(out)` is an invariant of `nest_join()`,
  # and the whole point of `nest_join()` is to nest all of the matches for that
  # row of `x` (#6392).
  multiple <- "all"

  rows <- join_rows(
    x_key = x_key,
    y_key = y_key,
    type = "nest",
    na_matches = na_matches,
    condition = condition,
    filter = filter,
    cross = cross,
    multiple = multiple,
    unmatched = unmatched,
    user_env = caller_env()
  )

  y_loc <- vec_split(rows$y, rows$x)$val

  out <- set_names(x_in[vars$x$out], names(vars$x$out))

  # Modify all columns in one step so that we only need to re-group once
  new_cols <- vec_cast(out[names(x_key)], x_key)

  y_out <- set_names(y_in[vars$y$out], names(vars$y$out))
  y_out <- map(y_loc, vec_slice, x = y_out)
  y_out <- map(y_out, dplyr_reconstruct, template = y)
  new_cols[[name]] <- y_out

  out <- dplyr_col_modify(out, new_cols)
  dplyr_reconstruct(out, x)
}

# helpers -----------------------------------------------------------------

join_mutate <- function(x,
                        y,
                        by,
                        type,
                        ...,
                        suffix = c(".x", ".y"),
                        na_matches = "na",
                        keep = NULL,
                        multiple = NULL,
                        unmatched = "drop",
                        error_call = caller_env(),
                        user_env = caller_env()) {
  check_dots_empty0(...)

  na_matches <- check_na_matches(na_matches, error_call = error_call)
  check_keep(keep, error_call = error_call)

  x_names <- tbl_vars(x)
  y_names <- tbl_vars(y)

  if (is_cross_by(by)) {
    warn_join_cross_by(env = error_call, user_env = user_env)
    by <- new_join_by()
    cross <- TRUE
  } else {
    cross <- FALSE
  }

  if (is_null(by)) {
    by <- join_by_common(x_names, y_names, error_call = error_call)
  } else {
    by <- as_join_by(by, error_call = error_call)
  }

  vars <- join_cols(
    x_names = x_names,
    y_names = y_names,
    by = by,
    suffix = suffix,
    keep = keep,
    error_call = error_call
  )

  x_in <- as_tibble(x, .name_repair = "minimal")
  y_in <- as_tibble(y, .name_repair = "minimal")

  x_key <- set_names(x_in[vars$x$key], names(vars$x$key))
  y_key <- set_names(y_in[vars$y$key], names(vars$x$key))

  args <- join_cast_common(x_key, y_key, vars, error_call = error_call)
  x_key <- args$x
  y_key <- args$y

  condition <- by$condition
  filter <- by$filter

  rows <- join_rows(
    x_key = x_key,
    y_key = y_key,
    type = type,
    na_matches = na_matches,
    condition = condition,
    filter = filter,
    cross = cross,
    multiple = multiple,
    unmatched = unmatched,
    error_call = error_call,
    user_env = user_env
  )

  x_slicer <- rows$x
  y_slicer <- rows$y

  x_out <- set_names(x_in[vars$x$out], names(vars$x$out))
  y_out <- set_names(y_in[vars$y$out], names(vars$y$out))

  out <- vec_slice(x_out, x_slicer)
  out[names(y_out)] <- vec_slice(y_out, y_slicer)

  if (!is_true(keep)) {
    if (is_null(keep)) {
      merge <- by$x[by$condition == "=="]
    } else if (is_false(keep)) {
      # Won't ever contain non-equi conditions
      merge <- by$x
    }

    # Keys have already been cast to the common type
    x_merge <- x_key[merge]

    out[merge] <- vec_cast(
      x = out[merge],
      to = x_merge,
      call = error_call
    )

    if ((type == "right" || type == "full") && anyNA(x_slicer)) {
      y_merge <- y_key[merge]

      new_rows <- which(is.na(x_slicer))
      y_replacer <- y_slicer[new_rows]

      out[new_rows, merge] <- vec_slice(y_merge, y_replacer)
    }
  }

  dplyr_reconstruct(out, x)
}

join_filter <- function(x,
                        y,
                        by,
                        type,
                        ...,
                        na_matches = c("na", "never"),
                        error_call = caller_env(),
                        user_env = caller_env()) {
  check_dots_empty0(...)

  na_matches <- check_na_matches(na_matches, error_call = error_call)

  x_names <- tbl_vars(x)
  y_names <- tbl_vars(y)

  if (is_cross_by(by)) {
    warn_join_cross_by(env = error_call, user_env = user_env)
    by <- new_join_by()
    cross <- TRUE
  } else {
    cross <- FALSE
  }

  if (is_null(by)) {
    by <- join_by_common(x_names, y_names, error_call = error_call)
  } else {
    by <- as_join_by(by, error_call = error_call)
  }

  vars <- join_cols(x_names, y_names, by = by, error_call = error_call)

  x_in <- as_tibble(x, .name_repair = "minimal")
  y_in <- as_tibble(y, .name_repair = "minimal")

  x_key <- set_names(x_in[vars$x$key], names(vars$x$key))
  y_key <- set_names(y_in[vars$y$key], names(vars$x$key))

  args <- join_cast_common(x_key, y_key, vars, error_call = error_call)
  x_key <- args$x
  y_key <- args$y

  condition <- by$condition
  filter <- by$filter

  # We only care about whether or not any matches exist
  multiple <- "any"

  # Since we are actually testing the presence of matches, it doesn't make
  # sense to ever error on unmatched values.
  unmatched <- "drop"

  rows <- join_rows(
    x_key = x_key,
    y_key = y_key,
    type = type,
    na_matches = na_matches,
    condition = condition,
    filter = filter,
    cross = cross,
    multiple = multiple,
    unmatched = unmatched,
    error_call = error_call,
    user_env = user_env
  )

  if (type == "semi") {
    # Unmatched needles and propagated missing needles will already be dropped
    idx <- rows$x
  } else {
    # Treat both unmatched needles and propagated missing needles as no-match
    no_match <- is.na(rows$y)
    idx <- rows$x[no_match]
  }

  dplyr_row_slice(x, idx)
}

check_na_matches <- function(na_matches,
                             ...,
                             error_call = caller_env()) {
  if (isNamespaceLoaded("pkgconfig")) {
    conf <- asNamespace("pkgconfig")$get_config("dplyr::na_matches")
    if (!is.null(conf)) {
      warn(c(
        "`dplyr::na_matches` pkgconfig options is now ignored.",
        "Please set `na_matches` directly."
      ))
    }
  }

  arg_match0(
    arg = na_matches,
    values = c("na", "never"),
    arg_nm = "na_matches",
    error_call = error_call
  )
}

check_keep <- function(keep, error_call = caller_env()) {
  if (!is_bool(keep) && !is.null(keep)) {
    abort(
      glue("`keep` must be `TRUE`, `FALSE`, or `NULL`, not {obj_type_friendly(keep)}."),
      call = error_call)
  }
}

is_cross_by <- function(x) {
  identical(x, character()) || identical(x, list(x = character(), y = character()))
}

warn_join_cross_by <- function(env = caller_env(),
                               user_env = caller_env(2)) {
  lifecycle::deprecate_soft(
    when = "1.1.0",
    what = I("Using `by = character()` to perform a cross join"),
    with = "cross_join()",
    env = env,
    user_env = user_env
  )
}<|MERGE_RESOLUTION|>--- conflicted
+++ resolved
@@ -489,12 +489,9 @@
                                  ...,
                                  na_matches = c("na", "never"),
                                  unmatched = "drop") {
-<<<<<<< HEAD
 
   # duckplyr: Common code
-=======
   check_dots_empty0(...)
->>>>>>> 6a1d4696
   check_keep(keep)
   na_matches <- check_na_matches(na_matches)
 
