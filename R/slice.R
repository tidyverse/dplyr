#' Subset rows using their positions
#'
#' @description
#' `slice()` lets you index rows by their (integer) locations. It allows you
#' to select, remove, and duplicate rows. It is accompanied by a number of
#' helpers for common use cases:
#'
#' * `slice_head()` and `slice_tail()` select the first or last rows.
#' * `slice_sample()` randomly selects rows.
#' * `slice_min()` and `slice_max()` select rows with highest or lowest values
#'   of a variable.
#'
#' If `.data` is a [grouped_df], the operation will be performed on each group,
#' so that (e.g.) `slice_head(df, n = 5)` will select the first five rows in
#' each group.
#'
#' @details
#' Slice does not work with relational databases because they have no
#' intrinsic notion of row order. If you want to perform the equivalent
#' operation, use [filter()] and [row_number()].
#'
#' @family single table verbs
#' @inheritParams args_by
#' @inheritParams arrange
#' @inheritParams filter
#' @param ... For `slice()`: <[`data-masking`][dplyr_data_masking]> Integer row
#'   values.
#'
#'   Provide either positive values to keep, or negative values to drop.
#'   The values provided must be either all positive or all negative.
#'   Indices beyond the number of rows in the input are silently ignored.
#'
#'   For `slice_*()`, these arguments are passed on to methods.
#'
#' @param n,prop Provide either `n`, the number of rows, or `prop`, the
#'   proportion of rows to select. If neither are supplied, `n = 1` will be
#'   used. If `n` is greater than the number of rows in the group
#'   (or `prop > 1`), the result will be silently truncated to the group size.
#'   `prop` will be rounded towards zero to generate an integer number of
#'   rows.
#'
#'   A negative value of `n` or `prop` will be subtracted from the group
#'   size. For example, `n = -2` with a group of 5 rows will select 5 - 2 = 3
#'   rows; `prop = -0.25` with 8 rows will select 8 * (1 - 0.25) = 6 rows.
#' @return
#' An object of the same type as `.data`. The output has the following
#' properties:
#'
#' * Each row may appear 0, 1, or many times in the output.
#' * Columns are not modified.
#' * Groups are not modified.
#' * Data frame attributes are preserved.
#' @section Methods:
#' These function are **generic**s, which means that packages can provide
#' implementations (methods) for other classes. See the documentation of
#' individual methods for extra arguments and differences in behaviour.
#'
#' Methods available in currently loaded packages:
#'
#' * `slice()`: \Sexpr[stage=render,results=rd]{dplyr:::methods_rd("slice")}.
#' * `slice_head()`: \Sexpr[stage=render,results=rd]{dplyr:::methods_rd("slice_head")}.
#' * `slice_tail()`: \Sexpr[stage=render,results=rd]{dplyr:::methods_rd("slice_tail")}.
#' * `slice_min()`: \Sexpr[stage=render,results=rd]{dplyr:::methods_rd("slice_min")}.
#' * `slice_max()`: \Sexpr[stage=render,results=rd]{dplyr:::methods_rd("slice_max")}.
#' * `slice_sample()`: \Sexpr[stage=render,results=rd]{dplyr:::methods_rd("slice_sample")}.
#' @export
#' @examples
#' # Similar to head(mtcars, 1):
#' mtcars %>% slice(1L)
#' # Similar to tail(mtcars, 1):
#' mtcars %>% slice(n())
#' mtcars %>% slice(5:n())
#' # Rows can be dropped with negative indices:
#' slice(mtcars, -(1:4))
#'
#' # First and last rows based on existing order
#' mtcars %>% slice_head(n = 5)
#' mtcars %>% slice_tail(n = 5)
#'
#' # Rows with minimum and maximum values of a variable
#' mtcars %>% slice_min(mpg, n = 5)
#' mtcars %>% slice_max(mpg, n = 5)
#'
#' # slice_min() and slice_max() may return more rows than requested
#' # in the presence of ties.
#' mtcars %>% slice_min(cyl, n = 1)
#' # Use with_ties = FALSE to return exactly n matches
#' mtcars %>% slice_min(cyl, n = 1, with_ties = FALSE)
#' # Or use additional variables to break the tie:
#' mtcars %>% slice_min(tibble(cyl, mpg), n = 1)
#'
#' # slice_sample() allows you to random select with or without replacement
#' mtcars %>% slice_sample(n = 5)
#' mtcars %>% slice_sample(n = 5, replace = TRUE)
#'
#' # you can optionally weight by a variable - this code weights by the
#' # physical weight of the cars, so heavy cars are more likely to get
#' # selected
#' mtcars %>% slice_sample(weight_by = wt, n = 5)
#'
#' # Group wise operation ----------------------------------------
#' df <- tibble(
#'   group = rep(c("a", "b", "c"), c(1, 2, 4)),
#'   x = runif(7)
#' )
#'
#' # All slice helpers operate per group, silently truncating to the group
#' # size, so the following code works without error
#' df %>% group_by(group) %>% slice_head(n = 2)
#'
#' # When specifying the proportion of rows to include non-integer sizes
#' # are rounded down, so group a gets 0 rows
#' df %>% group_by(group) %>% slice_head(prop = 0.5)
#'
#' # Filter equivalents --------------------------------------------
#' # slice() expressions can often be written to use `filter()` and
#' # `row_number()`, which can also be translated to SQL. For many databases,
#' # you'll need to supply an explicit variable to use to compute the row number.
#' filter(mtcars, row_number() == 1L)
#' filter(mtcars, row_number() == n())
#' filter(mtcars, between(row_number(), 5, n()))
slice <- function(.data, ..., .by = NULL, .preserve = FALSE) {
  check_dots_unnamed()

  by <- enquo(.by)

  if (!quo_is_null(by) && !is_false(.preserve)) {
    abort("Can't supply both `.by` and `.preserve`.")
  }

  UseMethod("slice")
}

#' @export
slice.data.frame <- function(.data, ..., .by = NULL, .preserve = FALSE) {
<<<<<<< HEAD
  # dplyr interface: dots and .by, implementation-agnostic
=======
>>>>>>> 367a1fa4
  dots <- enquos(...)

  by <- compute_by(
    by = {{ .by }},
    data = .data,
    by_arg = the$slice_by_arg,
<<<<<<< HEAD
    data_arg = ".data",
    error_call = error_call
  )

  # implementation-specific, could be replaced by an alternative backend
=======
    data_arg = ".data"
  )

>>>>>>> 367a1fa4
  loc <- slice_rows(.data, dots, by)
  dplyr_row_slice(.data, loc, preserve = .preserve)
}

#' @export
#' @rdname slice
slice_head <- function(.data, ..., n, prop, by = NULL) {
  check_slice_dots(..., n = n, prop = prop)

  UseMethod("slice_head")
}

#' @export
slice_head.data.frame <- function(.data, ..., n, prop, by = NULL) {
  size <- get_slice_size(n = n, prop = prop)
  idx <- function(n) {
    seq2(1, size(n))
  }

  dplyr_local_error_call()
  dplyr_local_slice_by_arg("by")

  slice(.data, idx(dplyr::n()), .by = {{ by }})
}

#' @export
#' @rdname slice
slice_tail <- function(.data, ..., n, prop, by = NULL) {
  check_slice_dots(..., n = n, prop = prop)

  UseMethod("slice_tail")
}

#' @export
slice_tail.data.frame <- function(.data, ..., n, prop, by = NULL) {
  size <- get_slice_size(n = n, prop = prop)
  idx <- function(n) {
    seq2(n - size(n) + 1, n)
  }

  dplyr_local_error_call()
  dplyr_local_slice_by_arg("by")

  slice(.data, idx(dplyr::n()), .by = {{ by }})
}

#' @export
#' @rdname slice
#' @param order_by <[`data-masking`][dplyr_data_masking]> Variable or function
#'   of variables to order by. To order by multiple variables, wrap them in a
#'   data frame or tibble.
#' @param with_ties Should ties be kept together? The default, `TRUE`,
#'   may return more rows than you request. Use `FALSE` to ignore ties,
#'   and return the first `n` rows.
#' @param na_rm Should missing values in `order_by` be removed from the result?
#'   If `FALSE`, `NA` values are sorted to the end (like in [arrange()]), so
#'   they will only be included if there are insufficient non-missing values to
#'   reach `n`/`prop`.
slice_min <- function(.data, order_by, ..., n, prop, by = NULL, with_ties = TRUE, na_rm = FALSE) {
  check_required(order_by)
  check_slice_dots(..., n = n, prop = prop)
  check_bool(with_ties)
  check_bool(na_rm)

  UseMethod("slice_min")
}

#' @export
slice_min.data.frame <- function(.data, order_by, ..., n, prop, by = NULL, with_ties = TRUE, na_rm = FALSE) {
  size <- get_slice_size(n = n, prop = prop)

  dplyr_local_error_call()
  dplyr_local_slice_by_arg("by")

  slice(
    .data,
    .by = {{ by }},
    local({
      n <- dplyr::n()
      order_by <- {{ order_by }}
      vec_assert(order_by, size = n)

      slice_rank_idx(
        order_by,
        size(n),
        direction = "asc",
        with_ties = with_ties,
        na_rm = na_rm
      )
    })
  )
}

#' @export
#' @rdname slice
slice_max <- function(.data, order_by, ..., n, prop, by = NULL, with_ties = TRUE, na_rm = FALSE) {
  check_required(order_by)
  check_slice_dots(..., n = n, prop = prop)
  check_bool(with_ties)
  check_bool(na_rm)

  UseMethod("slice_max")
}

#' @export
slice_max.data.frame <- function(.data, order_by, ..., n, prop, by = NULL, with_ties = TRUE, na_rm = FALSE) {
  size <- get_slice_size(n = n, prop = prop)

  dplyr_local_error_call()
  dplyr_local_slice_by_arg("by")

  slice(
    .data,
    .by = {{ by }},
    local({
      n <- dplyr::n()
      order_by <- {{ order_by }}

      vec_assert(order_by, size = n)

      slice_rank_idx(
        order_by,
        size(n),
        direction = "desc",
        with_ties = with_ties,
        na_rm = na_rm
      )
    })
  )
}

#' @export
#' @rdname slice
#' @param replace Should sampling be performed with (`TRUE`) or without
#'   (`FALSE`, the default) replacement.
#' @param weight_by <[`data-masking`][dplyr_data_masking]> Sampling weights.
#'   This must evaluate to a vector of non-negative numbers the same length as
#'   the input. Weights are automatically standardised to sum to 1.
slice_sample <- function(.data, ..., n, prop, by = NULL, weight_by = NULL, replace = FALSE) {
  check_slice_dots(..., n = n, prop = prop)
  check_bool(replace)

  UseMethod("slice_sample")
}

#' @export
slice_sample.data.frame <- function(.data, ..., n, prop, by = NULL, weight_by = NULL, replace = FALSE) {
  size <- get_slice_size(n = n, prop = prop, allow_outsize = replace)

  dplyr_local_error_call()
  dplyr_local_slice_by_arg("by")

  slice(
    .data,
    .by = {{ by }},
    local({
      weight_by <- {{ weight_by }}

      n <- dplyr::n()
      if (!is.null(weight_by)) {
        weight_by <- vec_assert(weight_by, size = n, arg = "weight_by")
      }
      sample_int(n, size(n), replace = replace, wt = weight_by)
    })
  )
}

# helpers -----------------------------------------------------------------

<<<<<<< HEAD
slice_rows <- function(.data, dots, by = NULL, error_call = caller_env()) {
  error_call <- dplyr_error_call(error_call)

  mask <- DataMask$new(.data, by, "slice", error_call = error_call)
=======
slice_rows <- function(data, dots, by, error_call = caller_env()) {
  error_call <- dplyr_error_call(error_call)

  mask <- DataMask$new(data, by, "slice", error_call = error_call)
>>>>>>> 367a1fa4
  on.exit(mask$forget(), add = TRUE)

  chunks <- slice_eval(mask, dots, error_call = error_call)
  slice_indices <- slice_combine(chunks, dots, mask = mask, error_call = error_call)

  vec_c(!!!slice_indices, .ptype = integer())
}


is_slice_call <- function(error_call) {
  is_slice <- TRUE
  if (is_environment(error_call) && !identical(error_call$.Generic, "slice")) {
    is_slice <- FALSE
  }
  is_slice
}

slice_eval <- function(mask, dots, error_call = caller_env()) {
  index <- 0L
  impl <- function(...) {
    n <- ...length2()
    out <- vector("list", n)

    for (i in seq_len(n)) {
      index <<- i

      slice_idx <- ...elt2(i)
      if (is.matrix(slice_idx) && ncol(slice_idx) == 1) {
        lifecycle::deprecate_warn("1.1.0", I("Slicing with a 1-column matrix"))
        slice_idx <- slice_idx[, 1]
      }

      out[[i]] <- vec_as_subscript(
        slice_idx,
        logical = "error",
        character = "error",
        arg = as_label(dots[[i]]),
        call = NULL # error always chained to slice()
      )
    }

    index <<- 0L
    vec_c(!!!out, .ptype = integer())
  }

  withCallingHandlers(
    mask$eval_all(quo(impl(!!!dots))),
    error = function(cnd) {
      if (inherits(cnd, "vctrs_error_subscript")) {
        action <- "process"
      } else {
        action <- "compute"
      }
      if (index && is_slice_call(error_call)) {
        local_error_context(dots, index, mask = mask)
        header <- cnd_bullet_header(action)
      } else {
        header <- glue("Can't {action} indices.")
      }

      bullets <- c(header, i = cnd_bullet_cur_group_label())
      abort(bullets, call = error_call, parent = cnd)
    }
  )
}

slice_combine <- function(chunks, dots, mask, error_call = caller_env()) {
  rows <- mask$get_rows()
  slice_indices <- new_list(length(rows))

  withCallingHandlers(
    for (group in seq_along(rows)) {
      current_rows <- rows[[group]]

      loc <- num_as_location(
        i = chunks[[group]],
        n = length(current_rows),
        zero = "remove",
        oob = "remove",
        missing = "remove",
        arg = as_label(dots[[group]]),
        call = NULL # error always chained to slice()
      )
      grp_loc <- current_rows[loc]
      grp_loc <- grp_loc[!is.na(grp_loc)]

      slice_indices[[group]] <- grp_loc
    }, error = function(cnd) {
      mask$set_current_group(group)
      bullets <- c(
        "Can't compute indices.",
        i = cnd_bullet_cur_group_label()
      )
      abort(bullets, call = error_call, parent = cnd)
    }
  )

  slice_indices
}

check_constant <- function(x, name, error_call = caller_env()) {
  withCallingHandlers(force(x), error = function(e) {
    bullets <- c(
      glue("`{name}` must be a constant.")
    )
    abort(bullets, parent = e, call = error_call)
  })
}

check_slice_dots <- function(..., n, prop, error_call = caller_env()) {
  # special case to capture e.g. slice_head(2)
  if (missing(n) && missing(prop)) {
    # capture as quosure so that we can label
    dots <- enquos(...)

    if (length(dots) == 1L && names2(dots)[1] == "") {
      slice_call <- frame_call(frame = error_call)[[1]]
      bullets <- c(
        "`n` must be explicitly named.",
        i = glue("Did you mean `{slice_call}(n = {as_label(dots[[1]])})`?")
      )
      abort(bullets, call = error_call)
    }
  }

  # otherwise, we have either `n` or `prop` so ... must be empty
  check_dots_empty(call = error_call)
}

check_slice_n_prop <- function(n, prop, error_call = caller_env()) {
  if (missing(n) && missing(prop)) {
    list(type = "n", n = 1L)
  } else if (!missing(n) && missing(prop)) {
    n <- check_constant(n, "n", error_call = error_call)
    if (!is_integerish(n, n = 1) || is.na(n)) {
      abort(
        glue("`n` must be a round number, not {obj_type_friendly(n)}."),
        call = error_call
      )
    }
    list(type = "n", n = n)
  } else if (!missing(prop) && missing(n)) {
    prop <- check_constant(prop, "prop", error_call = error_call)
    if (!is.numeric(prop) || length(prop) != 1 || is.na(prop)) {
      abort(
        glue("`prop` must be a number, not {obj_type_friendly(prop)}."),
        call = error_call
      )
    }
    list(type = "prop", prop = prop)
  } else {
    abort("Must supply `n` or `prop`, but not both.", call = error_call)
  }
}

# Always returns an integer between 0 and the group size
get_slice_size <- function(n, prop, allow_outsize = FALSE, error_call = caller_env()) {
  slice_input <- check_slice_n_prop(n, prop, error_call = error_call)

  if (slice_input$type == "n") {
    if (slice_input$n >= 0) {
      function(n) clamp(0, floor(slice_input$n), if (allow_outsize) Inf else n)
    } else {
      function(n) clamp(0, ceiling(n + slice_input$n), n)
    }
  } else if (slice_input$type == "prop") {
    if (slice_input$prop >= 0) {
      function(n) clamp(0, floor(slice_input$prop * n), if (allow_outsize) Inf else n)
    } else {
      function(n) clamp(0, ceiling(n + slice_input$prop * n), n)
    }
  }
}

clamp <- function(min, x, max) {
  if (x < min) {
    min
  } else if (x > max) {
    max
  } else {
    x
  }
}

sample_int <- function(n, size, replace = FALSE, wt = NULL) {
  if (size == 0L) {
    integer(0)
  } else {
    sample.int(n, size, prob = wt, replace = replace)
  }
}

slice_rank_idx <- function(
    order_by,
    size,
    with_ties = TRUE,
    direction = c("asc", "desc"),
    na_rm = FALSE,
    call = caller_env()
) {
  direction <- arg_match(direction, error_call = call)
  # puts missing values at the end
  na_value <- if (direction == "asc") "largest" else "smallest"
  ties <- if (with_ties) "min" else "sequential"

  ranks <- vec_rank(
    x = order_by,
    ties = ties,
    direction = direction,
    na_value = na_value
  )

  keep <- ranks <= size
  if (na_rm) {
    keep[!vec_detect_complete(order_by)] <- FALSE
  }

  which <- which(keep)
  which[order(ranks[which])]
}

on_load({
  # Default used by `slice()`
  the$slice_by_arg <- ".by"
})
dplyr_local_slice_by_arg <- function(by_arg, frame = caller_env()) {
  local_bindings(slice_by_arg = by_arg, .env = the, .frame = frame)
}

# Backports for R 3.5.0 utils
...length2 <- function(frame = caller_env()) {
  dots <- env_get(frame, "...")

  if (is_missing(dots)) {
    0L
  } else {
    length(dots)
  }
}
...elt2 <- function(i, frame = caller_env()) {
  eval_bare(sym(paste0("..", i)), frame)
}<|MERGE_RESOLUTION|>--- conflicted
+++ resolved
@@ -133,27 +133,15 @@
 
 #' @export
 slice.data.frame <- function(.data, ..., .by = NULL, .preserve = FALSE) {
-<<<<<<< HEAD
-  # dplyr interface: dots and .by, implementation-agnostic
-=======
->>>>>>> 367a1fa4
   dots <- enquos(...)
 
   by <- compute_by(
     by = {{ .by }},
     data = .data,
     by_arg = the$slice_by_arg,
-<<<<<<< HEAD
-    data_arg = ".data",
-    error_call = error_call
-  )
-
-  # implementation-specific, could be replaced by an alternative backend
-=======
     data_arg = ".data"
   )
 
->>>>>>> 367a1fa4
   loc <- slice_rows(.data, dots, by)
   dplyr_row_slice(.data, loc, preserve = .preserve)
 }
@@ -323,17 +311,10 @@
 
 # helpers -----------------------------------------------------------------
 
-<<<<<<< HEAD
-slice_rows <- function(.data, dots, by = NULL, error_call = caller_env()) {
-  error_call <- dplyr_error_call(error_call)
-
-  mask <- DataMask$new(.data, by, "slice", error_call = error_call)
-=======
 slice_rows <- function(data, dots, by, error_call = caller_env()) {
   error_call <- dplyr_error_call(error_call)
 
   mask <- DataMask$new(data, by, "slice", error_call = error_call)
->>>>>>> 367a1fa4
   on.exit(mask$forget(), add = TRUE)
 
   chunks <- slice_eval(mask, dots, error_call = error_call)
