--- conflicted
+++ resolved
@@ -182,30 +182,21 @@
 #' @param with_ties Should ties be kept together? The default, `TRUE`,
 #'   may return more rows than you request. Use `FALSE` to ignore ties,
 #'   and return the first `n` rows.
-<<<<<<< HEAD
-slice_min <- function(.data, order_by, ..., n, prop, with_ties = TRUE) {
-  check_required(order_by)
-  check_slice_dots(..., n = n, prop = prop)
-  check_bool(with_ties)
-
-=======
 #' @param na_rm Should missing values in `order_by` be removed from the result?
 #'   If `FALSE`, `NA` values are sorted to the end (like in [arrange()]), so
 #'   they will only be included if there are insufficient non-missing values to
 #'   reach `n`/`prop`.
 slice_min <- function(.data, order_by, ..., n, prop, with_ties = TRUE, na_rm = FALSE) {
->>>>>>> 70609404
-  UseMethod("slice_min")
-}
-
-#' @export
-<<<<<<< HEAD
-slice_min.data.frame <- function(.data, order_by, ..., n, prop, with_ties = TRUE) {
-=======
-slice_min.data.frame <- function(.data, order_by, ..., n, prop, with_ties = TRUE, na_rm = FALSE) {
   check_required(order_by)
   check_slice_dots(..., n = n, prop = prop)
->>>>>>> 70609404
+  check_bool(with_ties)
+  check_bool(na_rm)
+
+  UseMethod("slice_min")
+}
+
+#' @export
+slice_min.data.frame <- function(.data, order_by, ..., n, prop, with_ties = TRUE, na_rm = FALSE) {
   size <- get_slice_size(n = n, prop = prop)
   dplyr_local_error_call()
 
@@ -226,26 +217,17 @@
 
 #' @export
 #' @rdname slice
-<<<<<<< HEAD
-slice_max <- function(.data, order_by, ..., n, prop, with_ties = TRUE) {
+slice_max <- function(.data, order_by, ..., n, prop, with_ties = TRUE, na_rm = FALSE) {
   check_required(order_by)
   check_slice_dots(..., n = n, prop = prop)
   check_bool(with_ties)
-
-=======
-slice_max <- function(.data, order_by, ..., n, prop, with_ties = TRUE, na_rm = FALSE) {
->>>>>>> 70609404
+  check_bool(na_rm)
+
   UseMethod("slice_max")
 }
 
 #' @export
-<<<<<<< HEAD
-slice_max.data.frame <- function(.data, order_by, ..., n, prop, with_ties = TRUE) {
-=======
 slice_max.data.frame <- function(.data, order_by, ..., n, prop, with_ties = TRUE, na_rm = FALSE) {
-  check_required(order_by)
-  check_slice_dots(..., n = n, prop = prop)
->>>>>>> 70609404
   size <- get_slice_size(n = n, prop = prop)
 
   dplyr_local_error_call()
