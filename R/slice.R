#' Subset rows using their positions
#'
#' @description
#' `slice()` lets you index rows by their (integer) locations. It allows you
#' to select, remove, and duplicate rows. It is accompanied by a number of
#' helpers for common use cases:
#'
#' * `slice_head()` and `slice_tail()` select the first or last rows.
#' * `slice_sample()` randomly selects rows.
#' * `slice_min()` and `slice_max()` select rows with highest or lowest values
#'   of a variable.
#'
#' If `.data` is a [grouped_df], the operation will be performed on each group,
#' so that (e.g.) `slice_head(df, n = 5)` will select the first five rows in
#' each group.
#'
#' @details
#' Slice does not work with relational databases because they have no
#' intrinsic notion of row order. If you want to perform the equivalent
#' operation, use [filter()] and [row_number()].
#'
#' @family single table verbs
#' @inheritParams arrange
#' @inheritParams filter
#' @param ... For `slice()`: <[`data-masking`][dplyr_data_masking]> Integer row
#'   values.
#'
#'   Provide either positive values to keep, or negative values to drop.
#'   The values provided must be either all positive or all negative.
#'   Indices beyond the number of rows in the input are silently ignored.
#'
#'   For `slice_*()`, these arguments are passed on to methods.
#'
#' @param n,prop Provide either `n`, the number of rows, or `prop`, the
#'   proportion of rows to select. If neither are supplied, `n = 1` will be
#'   used.
#'
#'   If a negative value of `n` or `prop` is provided, the specified number or
#'   proportion of rows will be removed.
#'
#'   If `n` is greater than the number of rows in the group (or `prop > 1`),
#'   the result will be silently truncated to the group size. If the
#'   `prop`ortion of a group size does not yield an integer number of rows, the
#'   absolute value of `prop*nrow(.data)` is rounded down.
#' @return
#' An object of the same type as `.data`. The output has the following
#' properties:
#'
#' * Each row may appear 0, 1, or many times in the output.
#' * Columns are not modified.
#' * Groups are not modified.
#' * Data frame attributes are preserved.
#' @section Methods:
#' These function are **generic**s, which means that packages can provide
#' implementations (methods) for other classes. See the documentation of
#' individual methods for extra arguments and differences in behaviour.
#'
#' Methods available in currently loaded packages:
#'
#' * `slice()`: \Sexpr[stage=render,results=rd]{dplyr:::methods_rd("slice")}.
#' * `slice_head()`: \Sexpr[stage=render,results=rd]{dplyr:::methods_rd("slice_head")}.
#' * `slice_tail()`: \Sexpr[stage=render,results=rd]{dplyr:::methods_rd("slice_tail")}.
#' * `slice_min()`: \Sexpr[stage=render,results=rd]{dplyr:::methods_rd("slice_min")}.
#' * `slice_max()`: \Sexpr[stage=render,results=rd]{dplyr:::methods_rd("slice_max")}.
#' * `slice_sample()`: \Sexpr[stage=render,results=rd]{dplyr:::methods_rd("slice_sample")}.
#' @export
#' @examples
#' mtcars %>% slice(1L)
#' # Similar to tail(mtcars, 1):
#' mtcars %>% slice(n())
#' mtcars %>% slice(5:n())
#' # Rows can be dropped with negative indices:
#' slice(mtcars, -(1:4))
#'
#' # First and last rows based on existing order
#' mtcars %>% slice_head(n = 5)
#' mtcars %>% slice_tail(n = 5)
#'
#' # Rows with minimum and maximum values of a variable
#' mtcars %>% slice_min(mpg, n = 5)
#' mtcars %>% slice_max(mpg, n = 5)
#'
#' # slice_min() and slice_max() may return more rows than requested
#' # in the presence of ties.
#' mtcars %>% slice_min(cyl, n = 1)
#' # Use with_ties = FALSE to return exactly n matches
#' mtcars %>% slice_min(cyl, n = 1, with_ties = FALSE)
#' # Or use additional variables to break the tie:
#' mtcars %>% slice_min(tibble(cyl, mpg), n = 1)
#'
#' # slice_sample() allows you to random select with or without replacement
#' mtcars %>% slice_sample(n = 5)
#' mtcars %>% slice_sample(n = 5, replace = TRUE)
#'
#' # you can optionally weight by a variable - this code weights by the
#' # physical weight of the cars, so heavy cars are more likely to get
#' # selected
#' mtcars %>% slice_sample(weight_by = wt, n = 5)
#'
#' # Group wise operation ----------------------------------------
#' df <- tibble(
#'   group = rep(c("a", "b", "c"), c(1, 2, 4)),
#'   x = runif(7)
#' )
#'
#' # All slice helpers operate per group, silently truncating to the group
#' # size, so the following code works without error
#' df %>% group_by(group) %>% slice_head(n = 2)
#'
#' # When specifying the proportion of rows to include non-integer sizes
#' # are rounded down, so group a gets 0 rows
#' df %>% group_by(group) %>% slice_head(prop = 0.5)
#'
#' # Filter equivalents --------------------------------------------
#' # slice() expressions can often be written to use `filter()` and
#' # `row_number()`, which can also be translated to SQL. For many databases,
#' # you'll need to supply an explicit variable to use to compute the row number.
#' filter(mtcars, row_number() == 1L)
#' filter(mtcars, row_number() == n())
#' filter(mtcars, between(row_number(), 5, n()))
slice <- function(.data, ..., .preserve = FALSE) {
  UseMethod("slice")
}

#' @export
slice.data.frame <- function(.data, ..., .preserve = FALSE) {
  loc <- slice_rows(.data, ..., caller_env = caller_env(), error_call = current_env())
  dplyr_row_slice(.data, loc, preserve = .preserve)
}

#' @export
#' @rdname slice
slice_head <- function(.data, ..., n, prop) {
  check_slice_dots(..., n = n, prop = prop)

  UseMethod("slice_head")
}

#' @export
slice_head.data.frame <- function(.data, ..., n, prop) {
  size <- get_slice_size(n = n, prop = prop)
  idx <- function(n) {
    to <- size(n)
    if (to > n) {
      to <- n
    }
    seq2(1, to)
  }

  dplyr_local_error_call()
  slice(.data, idx(dplyr::n()))
}

#' @export
#' @rdname slice
slice_tail <- function(.data, ..., n, prop) {
  check_slice_dots(..., n = n, prop = prop)

  UseMethod("slice_tail")
}

#' @export
slice_tail.data.frame <- function(.data, ..., n, prop) {
  size <- get_slice_size(n = n, prop = prop)
  idx <- function(n) {
    from <- n - size(n) + 1
    if (from < 1L) {
      from <- 1L
    }
    seq2(from, n)
  }

  dplyr_local_error_call()
  slice(.data, idx(dplyr::n()))
}

#' @export
#' @rdname slice
#' @param order_by Variable or function of variables to order by.
#'   To order by multiple variables, wrap them in a data frame or
#'   tibble.
#' @param with_ties Should ties be kept together? The default, `TRUE`,
#'   may return more rows than you request. Use `FALSE` to ignore ties,
#'   and return the first `n` rows.
#' @param na_rm Should missing values in `order_by` be removed from the result?
#'   If `FALSE`, `NA` values are sorted to the end (like in [arrange()]), so
#'   they will only be included if there are insufficient non-missing values to
#'   reach `n`/`prop`.
slice_min <- function(.data, order_by, ..., n, prop, with_ties = TRUE, na_rm = FALSE) {
  check_required(order_by)
  check_slice_dots(..., n = n, prop = prop)
  check_bool(with_ties)
  check_bool(na_rm)

  UseMethod("slice_min")
}

#' @export
slice_min.data.frame <- function(.data, order_by, ..., n, prop, with_ties = TRUE, na_rm = FALSE) {
  size <- get_slice_size(n = n, prop = prop)
  dplyr_local_error_call()

  slice(.data, local({
    n <- dplyr::n()
<<<<<<< HEAD

    x <- vec_assert(order_by, size = n, arg = "order_by")
    idx(x, n)
=======
    order_by <- {{ order_by }}
    vec_assert(order_by, size = n)

    slice_rank_idx(
      order_by,
      size(n),
      direction = "asc",
      with_ties = with_ties,
      na_rm = na_rm
    )
>>>>>>> 3f6b6fb3
  }))
}

#' @export
#' @rdname slice
slice_max <- function(.data, order_by, ..., n, prop, with_ties = TRUE, na_rm = FALSE) {
  check_required(order_by)
  check_slice_dots(..., n = n, prop = prop)
  check_bool(with_ties)
  check_bool(na_rm)

  UseMethod("slice_max")
}

#' @export
slice_max.data.frame <- function(.data, order_by, ..., n, prop, with_ties = TRUE, na_rm = FALSE) {
  size <- get_slice_size(n = n, prop = prop)

  dplyr_local_error_call()
  slice(.data, local({
    n <- dplyr::n()
<<<<<<< HEAD
    order_by <- vec_assert(order_by, size = n, arg = "order_by")
    idx(order_by, n)
=======
    order_by <- {{ order_by }}

    vec_assert(order_by, size = n)

    slice_rank_idx(
      order_by,
      size(n),
      direction = "desc",
      with_ties = with_ties,
      na_rm = na_rm
    )
>>>>>>> 3f6b6fb3
  }))
}

#' @export
#' @rdname slice
#' @param replace Should sampling be performed with (`TRUE`) or without
#'   (`FALSE`, the default) replacement.
#' @param weight_by Sampling weights. This must evaluate to a vector of
#'   non-negative numbers the same length as the input. Weights are
#'   automatically standardised to sum to 1.
slice_sample <- function(.data, ..., n, prop, weight_by = NULL, replace = FALSE) {
  check_slice_dots(..., n = n, prop = prop)
  check_bool(replace)

  UseMethod("slice_sample")
}

#' @export
slice_sample.data.frame <- function(.data, ..., n, prop, weight_by = NULL, replace = FALSE) {
  size <- get_slice_size(n = n, prop = prop, allow_negative = FALSE)

  dplyr_local_error_call()
  slice(.data, local({
    weight_by <- {{ weight_by }}

    n <- dplyr::n()
    if (!is.null(weight_by)) {
      weight_by <- vec_assert(weight_by, size = n, arg = "weight_by")
    }
    sample_int(n, size(n), replace = replace, wt = weight_by)
  }))
}

# helpers -----------------------------------------------------------------

slice_rows <- function(.data, ..., caller_env, error_call = caller_env()) {
  error_call <- dplyr_error_call(error_call)

  dots <- enquos(...)
  if (is_empty(dots)) {
    return(TRUE)
  }
  mask <- DataMask$new(.data, caller_env, "slice", error_call = error_call)
  on.exit(mask$forget(), add = TRUE)

  chunks <- slice_eval(mask, dots, error_call = error_call)
  slice_indices <- slice_combine(chunks, mask = mask, error_call = error_call)

  vec_c(!!!slice_indices, .ptype = integer())
}


is_slice_call <- function(error_call) {
  is_slice <- TRUE
  if (is_environment(error_call) && !identical(error_call$.Generic, "slice")) {
    is_slice <- FALSE
  }
  is_slice
}

slice_eval <- function(mask, dots, error_call = caller_env()) {
  index <- 0L
  impl <- function(...) {
    n <- ...length2()
    out <- vector("list", n)

    for (i in seq_len(n)) {
      index <<- i
      out[[i]] <- ...elt2(i)
    }

    index <<- 0L
    vec_c(!!!out)
  }

  withCallingHandlers(
    mask$eval_all(quo(impl(!!!dots))),
    error = function(cnd) {
      if (index && is_slice_call(error_call)) {
        local_error_context(dots = dots, .index = index, mask = mask)
        header <- cnd_bullet_header("evaluating")
      } else {
        header <- "Problem while computing indices."
      }

      bullets <- c(header, i = cnd_bullet_cur_group_label())
      abort(bullets, call = error_call, parent = cnd)
    }
  )
}

slice_combine <- function(chunks, mask, error_call = caller_env()) {
  rows <- mask$get_rows()
  slice_indices <- new_list(length(rows))

  withCallingHandlers(
    for (group in seq_along(rows)) {
      current_rows <- rows[[group]]
      res <- chunks[[group]]

      if (is.logical(res) && all(is.na(res))) {
        res <- integer()
      } else if (is.numeric(res)) {
        if (is.matrix(res) && ncol(res) == 1) {
          res <- as.vector(res)
        }
        res <- vec_cast(res, integer(), x_arg = "", call = NULL)
      } else {
        bullets <- c(
          glue("Invalid result of type <{vec_ptype_full(res)}>."),
          i = "Indices must be positive or negative integers."
        )
        abort(bullets, call = NULL)
      }

      if (length(res) == 0L) {
        # nothing to do
      } else if (all(res >= 0, na.rm = TRUE)) {
        res <- res[!is.na(res) & res <= length(current_rows) & res > 0]
      } else if (all(res <= 0, na.rm = TRUE)) {
        res <- setdiff(seq_along(current_rows), -res)
      } else {
        mask$set_current_group(group)
        n_positive <- sum(res >= 0, na.rm = TRUE)
        n_negative <- sum(res <= 0, na.rm = TRUE)
        bullets <- c(
          "Indices must be all positive or all negative.",
          i = glue("Got {n_positive} positives, {n_negative} negatives.")
        )
        abort(bullets, call = NULL)
      }

      slice_indices[[group]] <- current_rows[res]
    }, error = function(cnd) {
    mask$set_current_group(group)
    bullets <- c(
      "Problem while computing indices.",
      i = cnd_bullet_cur_group_label()
    )
    abort(bullets, call = error_call, parent = cnd)
  })

  slice_indices
}

check_constant <- function(x, name, error_call = caller_env()) {
  withCallingHandlers(force(x), error = function(e) {
    bullets <- c(
      glue("`{name}` must be a constant.")
    )
    abort(bullets, parent = e, call = error_call)
  })
}

check_slice_dots <- function(..., n, prop, error_call = caller_env()) {
  # special case to capture e.g. slice_head(2)
  if (missing(n) && missing(prop)) {
    # capture as quosure so that we can label
    dots <- enquos(...)

    if (length(dots) == 1L && names2(dots)[1] == "") {
      slice_call <- frame_call(frame = error_call)[[1]]
      bullets <- c(
        "`n` must be explicitly named.",
        i = glue("Did you mean `{slice_call}(n = {as_label(dots[[1]])})`?")
      )
      abort(bullets, call = error_call)
    }
  }

  # otherwise, we have either `n` or `prop` so ... must be empty
  check_dots_empty(call = error_call)
}

check_slice_n_prop <- function(n, prop, error_call = caller_env()) {
  if (missing(n) && missing(prop)) {
    list(type = "n", n = 1L)
  } else if (!missing(n) && missing(prop)) {
    n <- check_constant(n, "n", error_call = error_call)
    if (!is.numeric(n) || length(n) != 1 || is.na(n)) {
      abort("`n` must be a single number.", call = error_call)
    }
    list(type = "n", n = n)
  } else if (!missing(prop) && missing(n)) {
    prop <- check_constant(prop, "prop", error_call = error_call)
    if (!is.numeric(prop) || length(prop) != 1 || is.na(prop)) {
      abort("`prop` must be a single number.", call = error_call)
    }
    list(type = "prop", prop = prop)
  } else {
    abort("Must supply `n` or `prop`, but not both.", call = error_call)
  }
}

check_bool <- function(x, arg = caller_arg(x), call = caller_env()) {
  if (!is_bool(x)) {
    abort(glue::glue("`{arg}` must be a single `TRUE` or `FALSE`."), call = call)
  }
}

get_slice_size <- function(n, prop, allow_negative = TRUE, error_call = caller_env()) {
  slice_input <- check_slice_n_prop(n, prop, error_call = error_call)

  if (slice_input$type == "n") {
    if (slice_input$n >= 0) {
      function(n) floor(slice_input$n)
    } else if (allow_negative) {
      function(n) ceiling(n + slice_input$n)
    } else {
      abort("`n` must be positive.", call = error_call)
    }
  } else if (slice_input$type == "prop") {
    if (slice_input$prop >= 0) {
      function(n) floor(slice_input$prop * n)
    } else if (allow_negative) {
      function(n) ceiling(n + slice_input$prop * n)
    } else {
      abort("`prop` must be positive.", call = error_call)
    }
  }
}

sample_int <- function(n, size, replace = FALSE, wt = NULL, call = caller_env()) {
  if (!replace && n < size) {
    size <- n
  }

  if (size == 0L) {
    integer(0)
  } else {
    sample.int(n, size, prob = wt, replace = replace)
  }
}

slice_rank_idx <- function(
    order_by,
    size,
    with_ties = TRUE,
    direction = c("asc", "desc"),
    na_rm = FALSE,
    call = caller_env()
) {
  direction <- arg_match(direction, error_call = call)
  # puts missing values at the end
  na_value <- if (direction == "asc") "largest" else "smallest"
  ties <- if (with_ties) "min" else "sequential"

  ranks <- vctrs:::vec_rank(order_by,
    ties = ties,
    direction = direction,
    na_value = na_value
  )

  keep <- ranks <= size
  if (na_rm) {
    keep[!vec_detect_complete(order_by)] <- FALSE
  }

  which <- which(keep)
  which[order(ranks[which])]
}
<|MERGE_RESOLUTION|>--- conflicted
+++ resolved
@@ -202,11 +202,6 @@
 
   slice(.data, local({
     n <- dplyr::n()
-<<<<<<< HEAD
-
-    x <- vec_assert(order_by, size = n, arg = "order_by")
-    idx(x, n)
-=======
     order_by <- {{ order_by }}
     vec_assert(order_by, size = n)
 
@@ -217,7 +212,6 @@
       with_ties = with_ties,
       na_rm = na_rm
     )
->>>>>>> 3f6b6fb3
   }))
 }
 
@@ -239,10 +233,6 @@
   dplyr_local_error_call()
   slice(.data, local({
     n <- dplyr::n()
-<<<<<<< HEAD
-    order_by <- vec_assert(order_by, size = n, arg = "order_by")
-    idx(order_by, n)
-=======
     order_by <- {{ order_by }}
 
     vec_assert(order_by, size = n)
@@ -254,7 +244,6 @@
       with_ties = with_ties,
       na_rm = na_rm
     )
->>>>>>> 3f6b6fb3
   }))
 }
 
