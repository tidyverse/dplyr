DataMask <- R6Class("DataMask",
  public = list(
    initialize = function(data, caller, rows = group_rows(data)) {
      frame <- caller_env(n = 2)
      local_mask(self, frame)

      private$rows <- rows
      private$data <- data
      private$caller <- caller
      private$bindings <- env(empty_env())
      private$keys <- group_keys(data)

      # A function that returns all the chunks for a column
      resolve_chunks <- if (inherits(data, "rowwise_df")) {
        function(index) {
          col <- .subset2(data, index)
          if (is_list(col) && !is.data.frame(col)) {
            map(vec_chop(col, rows), `[[`, 1L)
          } else {
            vec_chop(col, rows)
          }
        }
      } else if (is_grouped_df(data)) {
        function(index) vec_chop(.subset2(data, index), rows)
      } else {
        # for ungrouped data frames, there is only one chunk that
        # is made of the full column
        function(index) list(.subset2(data, index))
      }

<<<<<<< HEAD
      private$used <- rep(FALSE, ncol(data))

      names_bindings <- chr_unserialise_unicode(names(data))
      private$resolved <- set_names(vector(mode = "list", length = ncol(data)), names_bindings)

      promise_fn <- function(index, chunks = resolve_chunks(index)) {
          # resolve the chunks and hold the slice for current group
          res <- .subset2(chunks, private$current_group)

          # track
          private$used[[index]] <- TRUE
          private$resolved[[index]] <- chunks
          private$which_used <- c(private$which_used, index)

          # return result for current slice
          res
=======
      if (track_usage) {
        private$used <- rep(FALSE, ncol(data))
        binding_fn <- function(index, chunks = resolve_chunks(index)) {
          function() {
            private$used[[index]] <- TRUE
            .subset2(chunks, self$get_current_group())
          }
        }
      } else {
        binding_fn <- function(index, chunks = resolve_chunks(index)) {
          # chunks is a promise of the list of all chunks for the column
          # at this index, so resolve_chunks() is only called when
          # the active binding is touched
          function() .subset2(chunks, self$get_current_group())
        }
>>>>>>> 740394d1
      }

      promises <- map(seq_len(ncol(data)), function(.x) expr(promise_fn(!!.x)))

      env_bind_lazy(private$bindings, !!!set_names(promises, names_bindings))

      private$mask <- new_data_mask(private$bindings)
      private$mask$.data <- as_data_pronoun(private$mask)
    },

    add = function(name, chunks) {
<<<<<<< HEAD
      pos <- which(names(private$resolved) == name)
      if (length(pos) == 0L) {
        pos <- length(private$resolved) + 1L
        private$used[[pos]] <- TRUE
        private$which_used <- c(private$which_used, pos)
      }
      private$resolved[[name]] <- chunks
=======
      force(chunks)
      env_bind_active(private$bindings, !!name := function() {
        .subset2(chunks, self$get_current_group())
      })
>>>>>>> 740394d1
    },

    remove = function(name) {
      pos <- which(names(private$resolved) == name)
      private$resolved[[name]] <- NULL
      private$which_used <- setdiff(private$which_used, pos)
      rm(list = name, envir = private$bindings)
    },

    eval_all = function(quo) {
      .Call(`dplyr_mask_eval_all`, quo, private)
    },

    eval_all_summarise = function(quo) {
      .Call(`dplyr_mask_eval_all_summarise`, quo, private)
    },

    eval_all_mutate = function(quo) {
      .Call(`dplyr_mask_eval_all_mutate`, quo, private)
    },

    eval_all_filter = function(quos, env_filter) {
      .Call(`dplyr_mask_eval_all_filter`, quos, private, nrow(private$data), env_filter)
    },

    pick = function(vars) {
      eval_tidy(quo(tibble(!!!syms(vars))), private$mask)
    },

    current_rows = function() {
      private$rows[[self$get_current_group()]]
    },

    current_key = function() {
      vec_slice(private$keys, self$get_current_group())
    },

    get_current_group = function() {
      # The [] is so that we get a copy, which is important for how
      # current_group is dealt with internally, to avoid defining it at each
      # iteration of the dplyr_mask_eval_*() loops.
      private$current_group[]
    },

    set_current_group = function(group) {
      private$current_group <- group
    },

    full_data = function() {
      private$data
    },

    get_used = function() {
      private$used
    }

  ),

  private = list(
    data = NULL,
    mask = NULL,
    old_vars = character(),
    used = logical(),
    resolved = list(),
    which_used = integer(),
    rows = NULL,
    keys = NULL,
    bindings = NULL,
    current_group = 0L,
    caller = NULL
  )
)<|MERGE_RESOLUTION|>--- conflicted
+++ resolved
@@ -28,7 +28,6 @@
         function(index) list(.subset2(data, index))
       }
 
-<<<<<<< HEAD
       private$used <- rep(FALSE, ncol(data))
 
       names_bindings <- chr_unserialise_unicode(names(data))
@@ -36,7 +35,7 @@
 
       promise_fn <- function(index, chunks = resolve_chunks(index)) {
           # resolve the chunks and hold the slice for current group
-          res <- .subset2(chunks, private$current_group)
+          res <- .subset2(chunks, private$get_current_group())
 
           # track
           private$used[[index]] <- TRUE
@@ -45,23 +44,6 @@
 
           # return result for current slice
           res
-=======
-      if (track_usage) {
-        private$used <- rep(FALSE, ncol(data))
-        binding_fn <- function(index, chunks = resolve_chunks(index)) {
-          function() {
-            private$used[[index]] <- TRUE
-            .subset2(chunks, self$get_current_group())
-          }
-        }
-      } else {
-        binding_fn <- function(index, chunks = resolve_chunks(index)) {
-          # chunks is a promise of the list of all chunks for the column
-          # at this index, so resolve_chunks() is only called when
-          # the active binding is touched
-          function() .subset2(chunks, self$get_current_group())
-        }
->>>>>>> 740394d1
       }
 
       promises <- map(seq_len(ncol(data)), function(.x) expr(promise_fn(!!.x)))
@@ -73,7 +55,6 @@
     },
 
     add = function(name, chunks) {
-<<<<<<< HEAD
       pos <- which(names(private$resolved) == name)
       if (length(pos) == 0L) {
         pos <- length(private$resolved) + 1L
@@ -81,12 +62,6 @@
         private$which_used <- c(private$which_used, pos)
       }
       private$resolved[[name]] <- chunks
-=======
-      force(chunks)
-      env_bind_active(private$bindings, !!name := function() {
-        .subset2(chunks, self$get_current_group())
-      })
->>>>>>> 740394d1
     },
 
     remove = function(name) {
