--- conflicted
+++ resolved
@@ -124,8 +124,6 @@
   call <- substitute(substitute(x, env), list(x = x))
   eval(call)
 }
-<<<<<<< HEAD
-=======
 
 setattr <- function(object, attr, value) {
   .Call("setattr", object, as.name(attr), value, PACKAGE = "dplyr")
@@ -137,5 +135,4 @@
 
 set_vector_elt <- function(vector, index, value) {
   .Call("set_vector_elt", vector, as.integer(index) - 1L, value, PACKAGE = "dplyr")
-}
->>>>>>> 4821d56f
+}