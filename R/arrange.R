#' Arrange rows by column values
#'
#' @description
#' `arrange()` orders the rows of a data frame by the values of selected
#' columns.
#'
#' Unlike other dplyr verbs, `arrange()` largely ignores grouping; you
#' need to explicitly mention grouping variables (or use  `.by_group = TRUE`)
#' in order to group by them, and functions of variables are evaluated
#' once per data frame, not once per group.
#'
#' @details
#' ## Locales
#' When `.method` is set to `"dplyr_auto"` or `"radix"`, the sort order for
#' character vectors always follows the "C" locale. Otherwise, the sort order
#' for character vectors will depend on the collating sequence of the locale
#' in use: see [locales()].
#'
#' ## Missing values
#' Unlike base sorting with `sort()`, `NA` are:
#' * always sorted to the end for local data, even when wrapped with `desc()`.
#' * treated differently for remote data, depending on the backend.
#'
#' @return
#' An object of the same type as `.data`. The output has the following
#' properties:
#'
#' * All rows appear in the output, but (usually) in a different place.
#' * Columns are not modified.
#' * Groups are not modified.
#' * Data frame attributes are preserved.
#' @section Methods:
#' This function is a **generic**, which means that packages can provide
#' implementations (methods) for other classes. See the documentation of
#' individual methods for extra arguments and differences in behaviour.
#'
#' The following methods are currently available in loaded packages:
#' \Sexpr[stage=render,results=rd]{dplyr:::methods_rd("arrange")}.
#' @export
#' @param .data A data frame, data frame extension (e.g. a tibble), or a
#'   lazy data frame (e.g. from dbplyr or dtplyr). See *Methods*, below, for
#'   more details.
#' @param ... <[`data-masking`][dplyr_data_masking]> Variables, or functions or
#'   variables. Use [desc()] to sort a variable in descending order.
#' @family single table verbs
#' @examples
#' arrange(mtcars, cyl, disp)
#' arrange(mtcars, desc(disp))
#'
#' # grouped arrange ignores groups
#' by_cyl <- mtcars %>% group_by(cyl)
#' by_cyl %>% arrange(desc(wt))
#' # Unless you specifically ask:
#' by_cyl %>% arrange(desc(wt), .by_group = TRUE)
#'
#' # use embracing when wrapping in a function;
#' # see ?dplyr_data_masking for more details
#' tidy_eval_arrange <- function(.data, var) {
#'   .data %>%
#'     arrange({{ var }})
#' }
#' tidy_eval_arrange(mtcars, mpg)
#'
#' # use across() access select()-style semantics
#' iris %>% arrange(across(starts_with("Sepal")))
#' iris %>% arrange(across(starts_with("Sepal"), desc))
arrange <- function(.data, ..., .by_group = FALSE) {
  UseMethod("arrange")
}

#' @param .by_group If `TRUE`, will sort first by grouping variable. Applies to
#'   grouped data frames only.
#' @param .method The underlying method to sort with. If `"radix"`, `"shell"`,
#'   or `"auto"`, the method is passed on to [order()] as is. If `"dplyr_auto"`,
#'   the method will be set to `"radix"` if all of the columns to arrange by are
#'   internally integer, double, logical, or character, otherwise the method will
#'   be set to `"shell"`.
#' @rdname arrange
#' @export
arrange.data.frame <- function(.data, ..., .by_group = FALSE,
                               .method = c("dplyr_auto", "auto", "shell", "radix")) {
  dots <- enquos(...)
<<<<<<< HEAD
  method <- arg_match(.method)

  if (length(dots) == 0L) {
    return(.data)
  }
=======
>>>>>>> ab1cec76

  if (.by_group) {
    dots <- c(quos(!!!groups(.data)), dots)
  }

  loc <- arrange_rows(.data, dots, method)
  dplyr_row_slice(.data, loc)
}

# Helpers -----------------------------------------------------------------

<<<<<<< HEAD
arrange_rows <- function(.data, dots, method) {
=======
arrange_rows <- function(.data, dots) {
  if (length(dots) == 0L) {
    out <- seq_len(nrow(.data))
    return(out)
  }
>>>>>>> ab1cec76

  directions <- map_chr(dots, function(quosure) {
    if(quo_is_call(quosure, "desc")) "desc" else "asc"
  })

  quosures <- map(dots, function(quosure) {
    if (quo_is_call(quosure, "desc")) {
      quosure <- new_quosure(
        node_cadr(quo_get_expr(quosure)),
        quo_get_env(quosure)
      )
    }
    quosure
  })
  # give the quosures arbitrary names so that
  # data has the right number of columns below after transmute()
  names(quosures) <- paste0("^^--arrange_quosure_", seq_along(quosures))

  # TODO: not quite that because when the quosure is some expression
  #       it should be evaluated by groups.
  #       for now this abuses transmute so that we get just one
  #       column per quosure
  #
  #       revisit when we have something like mutate_one() to
  #       evaluate one quosure in the data mask
  data <- withCallingHandlers({
    transmute(new_data_frame(.data), !!!quosures)
  }, error = function(cnd) {
    if (inherits(cnd, "dplyr:::mutate_error")) {
      error_name <- cnd$error_name
      index <- sub("^.*_", "", error_name)
      error_expression <- cnd$error_expression

      bullets <- c(
        x = glue("Could not create a temporary column for `..{index}`."),
        i = glue("`..{index}` is `{error_expression}`.")
      )
    } else {
      bullets <- c(x = conditionMessage(cnd))
    }

    abort(c(
      "arrange() failed at implicit mutate() step. ",
      bullets
    ), class = "dplyr_error")

  })

  # we can't just use vec_compare_proxy(data) because we need to apply
  # direction for each column, so we get a list of proxies instead
  # and then mimic vctrs:::order_proxy
  #
  # should really be map2(quosures, directions, ...)
  proxies <- map2(data, directions, function(column, direction) {
    proxy <- vec_proxy_order(column)
    desc <- identical(direction, "desc")
    if (is.data.frame(proxy)) {
      proxy <- order(vec_order(proxy,
        direction = direction,
        na_value = if(desc) "smallest" else "largest"
      ))
    } else if(desc) {
      proxy <- desc(proxy)
    }
    proxy
  })

<<<<<<< HEAD
  method <- arrange_method(method, proxies)

  exec("order", !!!proxies, decreasing = FALSE, na.last = TRUE, method = method)
}

arrange_method <- function(method, proxies) {
  if (!identical(method, "dplyr_auto")) {
    return(method)
  }

  all_radix <- all(map_lgl(proxies, use_radix))

  if (all_radix) {
    "radix"
  } else {
    "shell"
  }
}

# More aggressive than `base::order(method = "auto")` in two ways:
# - Uses `typeof()` rather than `is.*()` functions to operate at a level lower
#   than S3 dispatch.
# - Forces character vectors to use radix ordering, which forces the use of a
#   C-locale, but is very fast.
use_radix <- function(x) {
  switch(typeof(x),
    logical =,
    integer =,
    double =,
    character = TRUE,
    FALSE
  )
=======
  exec("order", !!!unname(proxies), decreasing = FALSE, na.last = TRUE)
>>>>>>> ab1cec76
}<|MERGE_RESOLUTION|>--- conflicted
+++ resolved
@@ -80,14 +80,11 @@
 arrange.data.frame <- function(.data, ..., .by_group = FALSE,
                                .method = c("dplyr_auto", "auto", "shell", "radix")) {
   dots <- enquos(...)
-<<<<<<< HEAD
   method <- arg_match(.method)
 
   if (length(dots) == 0L) {
     return(.data)
   }
-=======
->>>>>>> ab1cec76
 
   if (.by_group) {
     dots <- c(quos(!!!groups(.data)), dots)
@@ -99,15 +96,7 @@
 
 # Helpers -----------------------------------------------------------------
 
-<<<<<<< HEAD
 arrange_rows <- function(.data, dots, method) {
-=======
-arrange_rows <- function(.data, dots) {
-  if (length(dots) == 0L) {
-    out <- seq_len(nrow(.data))
-    return(out)
-  }
->>>>>>> ab1cec76
 
   directions <- map_chr(dots, function(quosure) {
     if(quo_is_call(quosure, "desc")) "desc" else "asc"
@@ -175,7 +164,6 @@
     proxy
   })
 
-<<<<<<< HEAD
   method <- arrange_method(method, proxies)
 
   exec("order", !!!proxies, decreasing = FALSE, na.last = TRUE, method = method)
@@ -208,7 +196,4 @@
     character = TRUE,
     FALSE
   )
-=======
-  exec("order", !!!unname(proxies), decreasing = FALSE, na.last = TRUE)
->>>>>>> ab1cec76
 }