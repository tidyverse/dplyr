<<<<<<< HEAD
stop_dplyr <- function(.subclass = character(), ..., .envir = parent.frame()) {
  msg <- map_chr(c(...), glue, .envir = .envir)
  abort(msg, .subclass = c(.subclass, "dplyr_error"))
}

stop_filter_incompatible_size <- function(index_expression, index_group, size, expected_size, data) {
  stop_dplyr("dplyr_error_filter_incompatible_size",
    "`filter()` argument `..{index_expression}` is incorrect",
    x = "It must be of size {expected_size} or 1, not size {size}",
    i = if(is_grouped_df(data)) "The error occured in group {index_group}"
=======
stop_dplyr <- function(.subclass = NULL, ...) {
  abort("", .subclass = c(.subclass, "dplyr_error"), ...)
}

#' @export
cnd_header.dplyr_error_filter_size <- function(cnd) {
  glue_data(cnd, "`filter()` argument `..{index_expression}` is incorrect")
}

#' @export
cnd_body.dplyr_error_filter_size <- function(cnd) {
  bullets <- c(
    x = glue_data(cnd, "It must be of size {expected_size} or 1, not size {size}")
  )
  if (is_grouped_df(cnd$data)) {
    bullets <- c(bullets,
      i = glue_data(cnd, "The error occured in group {index_group}")
    )
  }
  format_error_bullets(bullets)
}

stop_filter_incompatible_size <- function(index_expression, index_group, size, expected_size, data) {
  stop_dplyr("dplyr_error_filter_size",
    index_expression = index_expression,
    index_group = index_group,
    size = size,
    expected_size = expected_size,
    data = data
  )
}


#' @export
cnd_header.dplyr_error_filter_type <- function(cnd) {
  if (!is.null(cnd$index_column_name)) {
    glue_data(cnd, "`filter()` argument `..{index_expression}${index_column_name}` is incorrect")
  } else {
    glue_data(cnd, "`filter()` argument `..{index_expression}` is incorrect")
  }

}

#' @export
cnd_body.dplyr_error_filter_type <- function(cnd) {
  bullets <- c(
    x = glue_data(cnd, "It must be a logical vector, not a {vec_ptype_full(result)}")
>>>>>>> 1d04ef60
  )
}

stop_filter_incompatible_type <- function(index_expression, index_column_name, index_group, result, data) {
  stop_dplyr("dplyr_error_filter_type",
<<<<<<< HEAD
    if (!is.null(index_column_name)) {
      "`filter()` argument `..{index_expression}${index_column_name}` is incorrect"
    } else {
      "`filter()` argument `..{index_expression}` is incorrect"
    },
    x = "It must be a logical vector, not a {vec_ptype_full(result)}",
    i = if(is_grouped_df(data)) "The error occured in group {index_group}"
=======
    index_expression = index_expression,
    index_column_name = index_column_name,
    index_group = index_group,
    result = result,
    data = data
>>>>>>> 1d04ef60
  )
}

stop_filter_eval_tidy <- function(e, index_expression) {
<<<<<<< HEAD
  data  <- peek_mask()$full_data()
  group <- peek_mask()$get_current_group()
=======
  stop_dplyr(
    "dplyr_error_filter_eval",
    message = conditionMessage(e),
    index_expression = index_expression,
    data = peek_mask()$full_data(),
    group = peek_mask()$get_current_group()
  )
}

#' @export
cnd_header.dplyr_error_filter_named <- function(cnd) {
  glue_data(cnd, "`filter()` argument `..{index}` is named")
}
>>>>>>> 1d04ef60

  stop_dplyr("dplyr_error_filter_eval",
    "`filter()` argument `..{index_expression}` errored",
    x = conditionMessage(e),
    i = if(is_grouped_df(data)) "The error occured in group {group}"
  )
}

stop_filter_named <- function(index, expr, name) {
  stop_dplyr("dplyr_error_filter_named",
    "`filter()` argument `..{index}` is named",
    i = "This usually means that you've used `=` instead of `==`",
    i = "Did you mean `{name} == {as_label(expr)}` ?"
  )
}

#' @export
cnd_header.dplyr_error_select_corrupt <- function(cnd) {
  "`select()` received a corrupt `grouped_df` object"
}

#' @export
cnd_body.dplyr_error_select_corrupt <- function(cnd) {
  format_error_bullets(c(
    glue_data(cnd, "data appears to be grouped by `{col}`, but `{col}` is not a column")
  ))
}<|MERGE_RESOLUTION|>--- conflicted
+++ resolved
@@ -1,4 +1,3 @@
-<<<<<<< HEAD
 stop_dplyr <- function(.subclass = character(), ..., .envir = parent.frame()) {
   msg <- map_chr(c(...), glue, .envir = .envir)
   abort(msg, .subclass = c(.subclass, "dplyr_error"))
@@ -9,61 +8,10 @@
     "`filter()` argument `..{index_expression}` is incorrect",
     x = "It must be of size {expected_size} or 1, not size {size}",
     i = if(is_grouped_df(data)) "The error occured in group {index_group}"
-=======
-stop_dplyr <- function(.subclass = NULL, ...) {
-  abort("", .subclass = c(.subclass, "dplyr_error"), ...)
-}
-
-#' @export
-cnd_header.dplyr_error_filter_size <- function(cnd) {
-  glue_data(cnd, "`filter()` argument `..{index_expression}` is incorrect")
-}
-
-#' @export
-cnd_body.dplyr_error_filter_size <- function(cnd) {
-  bullets <- c(
-    x = glue_data(cnd, "It must be of size {expected_size} or 1, not size {size}")
-  )
-  if (is_grouped_df(cnd$data)) {
-    bullets <- c(bullets,
-      i = glue_data(cnd, "The error occured in group {index_group}")
-    )
-  }
-  format_error_bullets(bullets)
-}
-
-stop_filter_incompatible_size <- function(index_expression, index_group, size, expected_size, data) {
-  stop_dplyr("dplyr_error_filter_size",
-    index_expression = index_expression,
-    index_group = index_group,
-    size = size,
-    expected_size = expected_size,
-    data = data
-  )
-}
-
-
-#' @export
-cnd_header.dplyr_error_filter_type <- function(cnd) {
-  if (!is.null(cnd$index_column_name)) {
-    glue_data(cnd, "`filter()` argument `..{index_expression}${index_column_name}` is incorrect")
-  } else {
-    glue_data(cnd, "`filter()` argument `..{index_expression}` is incorrect")
-  }
-
-}
-
-#' @export
-cnd_body.dplyr_error_filter_type <- function(cnd) {
-  bullets <- c(
-    x = glue_data(cnd, "It must be a logical vector, not a {vec_ptype_full(result)}")
->>>>>>> 1d04ef60
-  )
 }
 
 stop_filter_incompatible_type <- function(index_expression, index_column_name, index_group, result, data) {
   stop_dplyr("dplyr_error_filter_type",
-<<<<<<< HEAD
     if (!is.null(index_column_name)) {
       "`filter()` argument `..{index_expression}${index_column_name}` is incorrect"
     } else {
@@ -71,21 +19,12 @@
     },
     x = "It must be a logical vector, not a {vec_ptype_full(result)}",
     i = if(is_grouped_df(data)) "The error occured in group {index_group}"
-=======
-    index_expression = index_expression,
-    index_column_name = index_column_name,
-    index_group = index_group,
-    result = result,
-    data = data
->>>>>>> 1d04ef60
   )
 }
 
 stop_filter_eval_tidy <- function(e, index_expression) {
-<<<<<<< HEAD
   data  <- peek_mask()$full_data()
   group <- peek_mask()$get_current_group()
-=======
   stop_dplyr(
     "dplyr_error_filter_eval",
     message = conditionMessage(e),
@@ -95,35 +34,10 @@
   )
 }
 
-#' @export
-cnd_header.dplyr_error_filter_named <- function(cnd) {
-  glue_data(cnd, "`filter()` argument `..{index}` is named")
-}
->>>>>>> 1d04ef60
-
-  stop_dplyr("dplyr_error_filter_eval",
-    "`filter()` argument `..{index_expression}` errored",
-    x = conditionMessage(e),
-    i = if(is_grouped_df(data)) "The error occured in group {group}"
-  )
-}
-
 stop_filter_named <- function(index, expr, name) {
   stop_dplyr("dplyr_error_filter_named",
     "`filter()` argument `..{index}` is named",
     i = "This usually means that you've used `=` instead of `==`",
     i = "Did you mean `{name} == {as_label(expr)}` ?"
   )
-}
-
-#' @export
-cnd_header.dplyr_error_select_corrupt <- function(cnd) {
-  "`select()` received a corrupt `grouped_df` object"
-}
-
-#' @export
-cnd_body.dplyr_error_select_corrupt <- function(cnd) {
-  format_error_bullets(c(
-    glue_data(cnd, "data appears to be grouped by `{col}`, but `{col}` is not a column")
-  ))
 }