glue_c <- function(..., .envir = caller_env()) {
  map_chr(c(...), glue, .envir = .envir)
}

arg_name <- function(quos, index) {
  name  <- names(quos)[index]
  if (name == "") {
    name <- glue("..{index}")
  }
  name
}

# Common ------------------------------------------------------------------

stop_eval_tidy <- function(e, index, dots, fn) {
  data  <- peek_mask()$full_data()
  group <- peek_mask()$get_current_group()

  expr  <- as_label(quo_get_expr(dots[[index]]))
  name  <- arg_name(dots, index)

  abort(glue_c(
    "`{fn}()` argument `{name}` errored",
    x = conditionMessage(e),
    i = "`{name}` is {expr}",
    i = if(is_grouped_df(data)) "The error occured in group {group}"
  ))
}


stop_combine <- function(msg, index, dots, fn = "summarise") {
  name <- arg_name(dots, index)
  expr <- as_label(quo_get_expr(dots[[index]]))

  abort(glue_c(
    "`{fn}()` argument `{name}` must return compatible vectors across groups",
    x = "Error from vec_c() : {msg}",
    i = "`{name}` is {expr}"
  ))
}

# filter() ----------------------------------------------------------------

stop_filter_incompatible_size <- function(index_expression, index_group, size, expected_size, data) {
  abort(glue_c(
    "`filter()` argument `..{index_expression}` is incorrect",
    x = "It must be of size {expected_size} or 1, not size {size}",
    i = if(is_grouped_df(data)) "The error occured in group {index_group}"
  ))
}

stop_filter_incompatible_type <- function(index_expression, index_column_name, index_group, result, data) {
  abort(glue_c(
    if (!is.null(index_column_name)) {
      "`filter()` argument `..{index_expression}${index_column_name}` is incorrect"
    } else {
      "`filter()` argument `..{index_expression}` is incorrect"
    },
    x = "It must be a logical vector, not a {vec_ptype_full(result)}",
    i = if(is_grouped_df(data)) "The error occured in group {index_group}"
  ))
}

<<<<<<< HEAD
stop_filter_named <- function(index, expr, name) {
  abort(glue_c(
    "`filter()` argument `..{index}` is named",
    i = "This usually means that you've used `=` instead of `==`",
    i = "Did you mean `{name} == {as_label(expr)}` ?"
  ))
}


# summarise() -------------------------------------------------------------


stop_summarise_unsupported_type <- function(result, index, dots) {
  # called from the C++ code
  if(missing(dots)) {
    abort(class = "dplyr_summarise_unsupported_type", result = result)
  }
}

stop_incompatible_size <- function(size, group, index, expected_sizes, dots) {
  # called from the C++ code
  if(missing(dots)) {
    abort(class = "dplyr_summarise_incompatible_size", size = size, group = group)
  }

  data <- peek_mask()$full_data()
  name <- arg_name(dots, index)
  expr <- as_label(quo_get_expr(dots[[index]]))

  # called again with context

  should_be <- if(expected_sizes[group] == 1L) {
    "1"
  } else {
    glue("{expected_sizes[group]} or 1")
  }

  abort(glue_c(
    "`summarise()` argument `{name}` must be recyclable",
    x = "Result should be size {should_be}, not {size}",
    i = "`{name}` is {expr}",
    i = if(is_grouped_df(data)) "The error occured in group {group}",
    i = paste0(
      "An earlier column had size {expected_sizes[group]}",
      if(is_grouped_df(data)) " for the group {group}" else ""
    )
  ))
}

# mutate() ----------------------------------------------------------------

stop_mutate_mixed_NULL <- function(index, dots) {
  # called from the C++ code
  if(missing(dots)) {
    abort(class = "dplyr_mutate_mixed_NULL")
  }

  name <- arg_name(dots, index)
  expr <- as_label(quo_get_expr(dots[[index]]))

  abort(glue_c(
    "`mutate()` argument `{name}` must be ??? consistent",
    i = "`{name}` is {expr}",
    x = "Cannot combine NULL and non NULL results"
  ))
}


stop_mutate_not_vector <- function(result, index, dots) {
  # called from the C++ code
  if(missing(dots)) {
    abort(class = "dplyr_mutate_not_vector", result = result)
  }

  name <- arg_name(dots, index)
  expr <- as_label(quo_get_expr(dots[[index]]))
  data <- peek_mask()$full_data()
  group <- peek_mask()$get_current_group()

  abort(glue_c(
    "`mutate()` argument `{name}` must be a vector",
    i = "`{name}` is {expr}",
    x = "Result should be a vector, not a {typeof(result)}",
    i = if(is_grouped_df(data)) "The error occured in group {group}"
  ))
}

stop_mutate_recycle_incompatible_size <- function(cnd, index, dots) {
  name <- arg_name(dots, index)
  expr <- as_label(quo_get_expr(dots[[index]]))
  data <- peek_mask()$full_data()
  group <- peek_mask()$get_current_group()

  abort(glue_c(
    "`mutate()` argument `{name}` must be recyclable",
    i = "`{name}` is {expr}",
    x = conditionMessage(cnd),
    i = if(is_grouped_df(data)) "The error occured in group {group}"
  ))
}

arg_name <- function(quos, index) {
  name  <- names(quos)[index]
  if (name == "") {
    name <- glue("..{index}")
  }
  name
}

stop_summarise_unsupported_type <- function(result, index, dots) {
  # called from the C++ code
  if(missing(dots)) {
    abort(class = "dplyr_summarise_unsupported_type", result = result)
  }

=======
stop_eval_tidy <- function(e, index, dots, fn) {
>>>>>>> 7e57f675
  data  <- peek_mask()$full_data()
  group <- peek_mask()$get_current_group()
  expr  <- as_label(quo_get_expr(dots[[index]]))
  name  <- arg_name(dots, index)

<<<<<<< HEAD
  # called again with context
  abort(glue_c(
    "`summarise()` argument `{name}` must be a vector",
    x = "Result should be a vector, not a {typeof(result)}",
=======
  expr  <- as_label(quo_get_expr(dots[[index]]))
  name  <- arg_name(dots, index)

  abort(glue_c(
    "`{fn}()` argument `{name}` errored",
    x = conditionMessage(e),
>>>>>>> 7e57f675
    i = "`{name}` is {expr}",
    i = if(is_grouped_df(data)) "The error occured in group {group}"
  ))

}

stop_incompatible_size <- function(size, group, index, expected_sizes, dots) {
  # called from the C++ code
  if(missing(dots)) {
    abort(class = "dplyr_summarise_incompatible_size", size = size, group = group)
  }

  data <- peek_mask()$full_data()
  name <- arg_name(dots, index)
  expr <- as_label(quo_get_expr(dots[[index]]))

  # called again with context

  should_be <- if(expected_sizes[group] == 1L) {
    "1"
  } else {
    glue("{expected_sizes[group]} or 1")
  }

  abort(glue_c(
    "`summarise()` argument `{name}` must be recyclable",
    x = "Result should be size {should_be}, not {size}",
    i = "`{name}` is {expr}",
    i = if(is_grouped_df(data)) "The error occured in group {group}",
    i = paste0(
      "An earlier column had size {expected_sizes[group]}",
      if(is_grouped_df(data)) " for the group {group}" else ""
    )
  ))
}

stop_summarise_combine <- function(msg, index, dots) {
  name <- arg_name(dots, index)
  expr <- as_label(quo_get_expr(dots[[index]]))

  abort(glue_c(
    "`summarise()` argument `{name}` must return compatible vectors across groups",
    x = "Error from vec_c() : {msg}",
    i = "`{name}` is {expr}"
  ))
}

arg_name <- function(quos, index) {
  name  <- names(quos)[index]
  if (name == "") {
    name <- glue("..{index}")
  }
  name
}

stop_summarise_unsupported_type <- function(result, index, dots) {
  # called from the C++ code
  if(missing(dots)) {
    abort(class = "dplyr_summarise_unsupported_type", result = result)
  }

  data  <- peek_mask()$full_data()
  group <- peek_mask()$get_current_group()
  expr  <- as_label(quo_get_expr(dots[[index]]))
  name  <- arg_name(dots, index)

  # called again with context
  abort(glue_c(
    "`summarise()` argument `{name}` must be a vector",
    x = "Result should be a vector, not a {typeof(result)}",
    i = "`{name}` is {expr}",
    i = if(is_grouped_df(data)) "The error occured in group {group}"
  ))

}

stop_incompatible_size <- function(size, group, index, expected_sizes, dots) {
  # called from the C++ code
  if(missing(dots)) {
    abort(class = "dplyr_summarise_incompatible_size", size = size, group = group)
  }

  data <- peek_mask()$full_data()
  name <- arg_name(dots, index)
  expr <- as_label(quo_get_expr(dots[[index]]))

  # called again with context

  should_be <- if(expected_sizes[group] == 1L) {
    "1"
  } else {
    glue("{expected_sizes[group]} or 1")
  }

  abort(glue_c(
    "`summarise()` argument `{name}` must be recyclable",
    x = "Result should be size {should_be}, not {size}",
    i = "`{name}` is {expr}",
    i = if(is_grouped_df(data)) "The error occured in group {group}",
    i = paste0(
      "An earlier column had size {expected_sizes[group]}",
      if(is_grouped_df(data)) " for the group {group}" else ""
    )
  ))
}

stop_summarise_combine <- function(msg, index, dots) {
  name <- arg_name(dots, index)
  expr <- as_label(quo_get_expr(dots[[index]]))

  abort(glue_c(
    "`summarise()` argument `{name}` must return compatible vectors across groups",
    x = "Error from vec_c() : {msg}",
    i = "`{name}` is {expr}"
  ))
}<|MERGE_RESOLUTION|>--- conflicted
+++ resolved
@@ -61,7 +61,6 @@
   ))
 }
 
-<<<<<<< HEAD
 stop_filter_named <- function(index, expr, name) {
   abort(glue_c(
     "`filter()` argument `..{index}` is named",
@@ -69,7 +68,6 @@
     i = "Did you mean `{name} == {as_label(expr)}` ?"
   ))
 }
-
 
 # summarise() -------------------------------------------------------------
 
@@ -176,32 +174,6 @@
   if(missing(dots)) {
     abort(class = "dplyr_summarise_unsupported_type", result = result)
   }
-
-=======
-stop_eval_tidy <- function(e, index, dots, fn) {
->>>>>>> 7e57f675
-  data  <- peek_mask()$full_data()
-  group <- peek_mask()$get_current_group()
-  expr  <- as_label(quo_get_expr(dots[[index]]))
-  name  <- arg_name(dots, index)
-
-<<<<<<< HEAD
-  # called again with context
-  abort(glue_c(
-    "`summarise()` argument `{name}` must be a vector",
-    x = "Result should be a vector, not a {typeof(result)}",
-=======
-  expr  <- as_label(quo_get_expr(dots[[index]]))
-  name  <- arg_name(dots, index)
-
-  abort(glue_c(
-    "`{fn}()` argument `{name}` errored",
-    x = conditionMessage(e),
->>>>>>> 7e57f675
-    i = "`{name}` is {expr}",
-    i = if(is_grouped_df(data)) "The error occured in group {group}"
-  ))
-
 }
 
 stop_incompatible_size <- function(size, group, index, expected_sizes, dots) {
