glue_c <- function(..., .envir = caller_env()) {
  map_chr(c(...), glue, .envir = .envir)
}

<<<<<<< HEAD
arg_name <- function(quos, index) {
  name  <- names(quos)[index]
  if (name == "") {
    name <- glue("..{index}")
  }
  name
}

# Common ------------------------------------------------------------------

stop_eval_tidy <- function(e, index, dots, fn) {
  data  <- peek_mask()$full_data()
  group <- peek_mask()$get_current_group()

  expr  <- as_label(quo_get_expr(dots[[index]]))
  name  <- arg_name(dots, index)

  abort(glue_c(
    "`{fn}()` argument `{name}` errored",
    x = conditionMessage(e),
    i = "`{name}` is {expr}",
    i = if(is_grouped_df(data)) "The error occured in group {group}"
  ))
}


stop_combine <- function(msg, index, dots, fn = "summarise") {
  name <- arg_name(dots, index)
  expr <- as_label(quo_get_expr(dots[[index]]))

  abort(glue_c(
    "`{fn}()` argument `{name}` must return compatible vectors across groups",
    x = "Error from vec_c() : {msg}",
    i = "`{name}` is {expr}"
  ))
}

stop_error_data_pronoun_not_found <- function(msg, index, dots, fn = "summarise") {
  name <- arg_name(dots, index)
  # this instead of as_label() because it eats the ".data$"
  expr <- deparse(quo_get_expr(dots[[index]]))

  abort(glue_c(
    "`{fn}()` argument `{name}` errored",
    x = msg,
    i = "`{name}` is {expr}"
  ))
}

# filter() ----------------------------------------------------------------
=======
err_vars <- function(x) {
  if (is.logical(x)) {
    x <- which(x)
  }
  if (is.character(x)) {
    x <- encodeString(x, quote = "`")
  }

  glue_collapse(x, sep = ", ", last = if (length(x) <= 2) " and " else ", and ")
}

>>>>>>> c3523002

stop_filter_incompatible_size <- function(index_expression, index_group, size, expected_size, data) {
  abort(glue_c(
    "`filter()` argument `..{index_expression}` is incorrect",
    x = "It must be of size {expected_size} or 1, not size {size}",
    i = if(is_grouped_df(data)) "The error occured in group {index_group}"
  ))
}

stop_filter_incompatible_type <- function(index_expression, index_column_name, index_group, result, data) {
  abort(glue_c(
    if (!is.null(index_column_name)) {
      "`filter()` argument `..{index_expression}${index_column_name}` is incorrect"
    } else {
      "`filter()` argument `..{index_expression}` is incorrect"
    },
    x = "It must be a logical vector, not a {vec_ptype_full(result)}",
    i = if(is_grouped_df(data)) "The error occured in group {index_group}"
  ))
}

stop_filter_named <- function(index, expr, name) {
  abort(glue_c(
    "`filter()` argument `..{index}` is named",
    i = "This usually means that you've used `=` instead of `==`",
    i = "Did you mean `{name} == {as_label(expr)}` ?"
  ))
}

# summarise() -------------------------------------------------------------

stop_summarise_unsupported_type <- function(result, index, dots) {
  # called from the C++ code
  if(missing(dots)) {
    abort(class = "dplyr_summarise_unsupported_type", result = result)
  }

  data  <- peek_mask()$full_data()
  group <- peek_mask()$get_current_group()
  expr  <- as_label(quo_get_expr(dots[[index]]))
  name  <- arg_name(dots, index)

  # called again with context
  abort(glue_c(
    "`summarise()` argument `{name}` must be a vector",
    x = "Result should be a vector, not {as_friendly_type(typeof(result))}",
    i = "`{name}` is {expr}",
    i = if(is_grouped_df(data)) "The error occured in group {group}"
  ))

}

# mutate() ----------------------------------------------------------------

stop_mutate_mixed_NULL <- function(index, dots) {
  # called from the C++ code
  if(missing(dots)) {
    abort(class = "dplyr_mutate_mixed_NULL")
  }

  name <- arg_name(dots, index)
  expr <- as_label(quo_get_expr(dots[[index]]))

  abort(glue_c(
    "`mutate()` argument `{name}` must return compatible vectors across groups",
    i = "`{name}` is {expr}",
    i = "Cannot combine NULL and non NULL results"
  ))
}


stop_mutate_not_vector <- function(result, index, dots) {
  # called from the C++ code
  if(missing(dots)) {
    abort(class = "dplyr_mutate_not_vector", result = result)
  }

  name <- arg_name(dots, index)
  expr <- as_label(quo_get_expr(dots[[index]]))
  data <- peek_mask()$full_data()
  group <- peek_mask()$get_current_group()

  abort(glue_c(
    "`mutate()` argument `{name}` must be a vector",
    i = "`{name}` is {expr}",
    x = "Result should be a vector, not {as_friendly_type(typeof(result))}",
    i = if(is_grouped_df(data)) "The error occured in group {group}"
  ))
}

stop_mutate_recycle_incompatible_size <- function(cnd, index, dots) {
  name <- arg_name(dots, index)
  expr <- as_label(quo_get_expr(dots[[index]]))
  data <- peek_mask()$full_data()
  group <- peek_mask()$get_current_group()

  abort(glue_c(
    "`mutate()` argument `{name}` must be recyclable",
    i = "`{name}` is {expr}",
    x = conditionMessage(cnd),
    i = if(is_grouped_df(data)) "The error occured in group {group}"
  ))
}

arg_name <- function(quos, index) {
  name  <- names(quos)[index]
  if (name == "") {
    name <- glue("..{index}")
  }
  name
}

stop_summarise_incompatible_size <- function(size, group, index, expected_sizes, dots) {
  # called from the C++ code
  if(missing(dots)) {
    abort(class = "dplyr_summarise_incompatible_size", size = size, group = group)
  }

  data <- peek_mask()$full_data()
  name <- arg_name(dots, index)
  expr <- as_label(quo_get_expr(dots[[index]]))

  # called again with context

  should_be <- if(expected_sizes[group] == 1L) {
    "1"
  } else {
    glue("{expected_sizes[group]} or 1")
  }

  abort(glue_c(
    "`summarise()` argument `{name}` must be recyclable",
    x = "Result should be size {should_be}, not {size}",
    i = "`{name}` is {expr}",
    i = if(is_grouped_df(data)) "The error occured in group {group}",
    i = paste0(
      "An earlier column had size {expected_sizes[group]}",
      if(is_grouped_df(data)) " for the group {group}" else ""
    )
  ))
}<|MERGE_RESOLUTION|>--- conflicted
+++ resolved
@@ -2,7 +2,6 @@
   map_chr(c(...), glue, .envir = .envir)
 }
 
-<<<<<<< HEAD
 arg_name <- function(quos, index) {
   name  <- names(quos)[index]
   if (name == "") {
@@ -52,8 +51,6 @@
   ))
 }
 
-# filter() ----------------------------------------------------------------
-=======
 err_vars <- function(x) {
   if (is.logical(x)) {
     x <- which(x)
@@ -65,7 +62,7 @@
   glue_collapse(x, sep = ", ", last = if (length(x) <= 2) " and " else ", and ")
 }
 
->>>>>>> c3523002
+# filter() ----------------------------------------------------------------
 
 stop_filter_incompatible_size <- function(index_expression, index_group, size, expected_size, data) {
   abort(glue_c(
@@ -170,14 +167,6 @@
   ))
 }
 
-arg_name <- function(quos, index) {
-  name  <- names(quos)[index]
-  if (name == "") {
-    name <- glue("..{index}")
-  }
-  name
-}
-
 stop_summarise_incompatible_size <- function(size, group, index, expected_sizes, dots) {
   # called from the C++ code
   if(missing(dots)) {
