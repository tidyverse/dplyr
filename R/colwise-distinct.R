#' Select distinct rows by a selection of variables
#'
#' @description
#' \Sexpr[results=rd, stage=render]{lifecycle::badge("superseded")}
#'
#' Scoped verbs (`_if`, `_at`, `_all`) have been superseded by the use of
#' [across()] in an existing verb. See `vignette("colwise")` for details.
#'
#' These [scoped] variants of [distinct()] extract distinct rows by a
#' selection of variables. Like `distinct()`, you can modify the
#' variables before ordering with the `.funs` argument.
#'
#' @param .keep_all If `TRUE`, keep all variables in `.data`.
#'   If a combination of `...` is not distinct, this keeps the
#'   first row of values.
#' @inheritParams scoped
#' @export
#'
#' @section Grouping variables:
#'
#' The grouping variables that are part of the selection are taken
#' into account to determine distinct rows.
#'
#' @examples
#' df <- tibble(x = rep(2:5, each = 2) / 2, y = rep(2:3, each = 4) / 2)
#'
#' distinct_all(df)
#' # ->
#' distinct(df, across())
#'
#' distinct_at(df, vars(x,y))
#' # ->
#' distinct(df, across(c(x, y)))
#'
#' distinct_if(df, is.numeric)
#' # ->
#' distinct(df, across(is.numeric))
#'
#' # You can supply a function that will be applied before extracting the distinct values
#' # The variables of the sorted tibble keep their original values.
#' distinct_all(df, round)
#' # ->
#' distinct(df, across(everything(), round))
distinct_all <- function(.tbl, .funs = list(), ..., .keep_all = FALSE) {
<<<<<<< HEAD
  funs <- manip_all(.tbl, .funs, enquo(.funs), caller_env(), .include_group_vars = TRUE, ..., .caller = "distinct_all")
=======
  lifecycle::signal_superseded("1.0.0", "distinct_all()", "across()")
  funs <- manip_all(.tbl, .funs, enquo(.funs), caller_env(), .include_group_vars = TRUE, ...)
>>>>>>> fd1622f2
  if (!length(funs)) {
    funs <- syms(tbl_vars(.tbl))
  }
  distinct(.tbl, !!!funs, .keep_all = .keep_all)
}
#' @rdname distinct_all
#' @export
distinct_at <- function(.tbl, .vars, .funs = list(), ..., .keep_all = FALSE) {
<<<<<<< HEAD
  funs <- manip_at(.tbl, .vars, .funs, enquo(.funs), caller_env(), .include_group_vars = TRUE, ..., .caller = "distinct_at")
=======
  lifecycle::signal_superseded("1.0.0", "distinct_at()", "across()")
  funs <- manip_at(.tbl, .vars, .funs, enquo(.funs), caller_env(), .include_group_vars = TRUE, ...)
>>>>>>> fd1622f2
  if (!length(funs)) {
    funs <- tbl_at_syms(.tbl, .vars, .include_group_vars = TRUE)
  }
  distinct(.tbl, !!!funs, .keep_all = .keep_all)
}
#' @rdname distinct_all
#' @export
distinct_if <- function(.tbl, .predicate, .funs = list(), ..., .keep_all = FALSE) {
<<<<<<< HEAD
  funs <- manip_if(.tbl, .predicate, .funs, enquo(.funs), caller_env(), .include_group_vars = TRUE, ..., .caller = "distinct_if")
=======
  lifecycle::signal_superseded("1.0.0", "distinct_if()", "across()")
  funs <- manip_if(.tbl, .predicate, .funs, enquo(.funs), caller_env(), .include_group_vars = TRUE, ...)
>>>>>>> fd1622f2
  if (!length(funs)) {
    funs <- tbl_if_syms(.tbl, .predicate, .include_group_vars = TRUE)
  }
  distinct(.tbl, !!!funs, .keep_all = .keep_all)
}<|MERGE_RESOLUTION|>--- conflicted
+++ resolved
@@ -42,12 +42,8 @@
 #' # ->
 #' distinct(df, across(everything(), round))
 distinct_all <- function(.tbl, .funs = list(), ..., .keep_all = FALSE) {
-<<<<<<< HEAD
+  lifecycle::signal_superseded("1.0.0", "distinct_all()", "across()")
   funs <- manip_all(.tbl, .funs, enquo(.funs), caller_env(), .include_group_vars = TRUE, ..., .caller = "distinct_all")
-=======
-  lifecycle::signal_superseded("1.0.0", "distinct_all()", "across()")
-  funs <- manip_all(.tbl, .funs, enquo(.funs), caller_env(), .include_group_vars = TRUE, ...)
->>>>>>> fd1622f2
   if (!length(funs)) {
     funs <- syms(tbl_vars(.tbl))
   }
@@ -56,12 +52,8 @@
 #' @rdname distinct_all
 #' @export
 distinct_at <- function(.tbl, .vars, .funs = list(), ..., .keep_all = FALSE) {
-<<<<<<< HEAD
+  lifecycle::signal_superseded("1.0.0", "distinct_at()", "across()")
   funs <- manip_at(.tbl, .vars, .funs, enquo(.funs), caller_env(), .include_group_vars = TRUE, ..., .caller = "distinct_at")
-=======
-  lifecycle::signal_superseded("1.0.0", "distinct_at()", "across()")
-  funs <- manip_at(.tbl, .vars, .funs, enquo(.funs), caller_env(), .include_group_vars = TRUE, ...)
->>>>>>> fd1622f2
   if (!length(funs)) {
     funs <- tbl_at_syms(.tbl, .vars, .include_group_vars = TRUE)
   }
@@ -70,12 +62,8 @@
 #' @rdname distinct_all
 #' @export
 distinct_if <- function(.tbl, .predicate, .funs = list(), ..., .keep_all = FALSE) {
-<<<<<<< HEAD
+  lifecycle::signal_superseded("1.0.0", "distinct_if()", "across()")
   funs <- manip_if(.tbl, .predicate, .funs, enquo(.funs), caller_env(), .include_group_vars = TRUE, ..., .caller = "distinct_if")
-=======
-  lifecycle::signal_superseded("1.0.0", "distinct_if()", "across()")
-  funs <- manip_if(.tbl, .predicate, .funs, enquo(.funs), caller_env(), .include_group_vars = TRUE, ...)
->>>>>>> fd1622f2
   if (!length(funs)) {
     funs <- tbl_if_syms(.tbl, .predicate, .include_group_vars = TRUE)
   }
