--- conflicted
+++ resolved
@@ -29,12 +29,8 @@
 #' # ->
 #' arrange(df, across(everything(), desc))
 arrange_all <- function(.tbl, .funs = list(), ..., .by_group = FALSE) {
-<<<<<<< HEAD
+  lifecycle::signal_superseded("1.0.0", "arrange_all()", "across()")
   funs <- manip_all(.tbl, .funs, enquo(.funs), caller_env(), .include_group_vars = TRUE, ..., .caller = "arrange_all")
-=======
-  lifecycle::signal_superseded("1.0.0", "arrange_all()", "across()")
-  funs <- manip_all(.tbl, .funs, enquo(.funs), caller_env(), .include_group_vars = TRUE, ...)
->>>>>>> fd1622f2
   if (!length(funs)) {
     funs <- syms(tbl_vars(.tbl))
   }
@@ -43,12 +39,8 @@
 #' @rdname arrange_all
 #' @export
 arrange_at <- function(.tbl, .vars, .funs = list(), ..., .by_group = FALSE) {
-<<<<<<< HEAD
+  lifecycle::signal_superseded("1.0.0", "arrange_at()", "across()")
   funs <- manip_at(.tbl, .vars, .funs, enquo(.funs), caller_env(), .include_group_vars = TRUE, ..., .caller = "arrange_at")
-=======
-  lifecycle::signal_superseded("1.0.0", "arrange_at()", "across()")
-  funs <- manip_at(.tbl, .vars, .funs, enquo(.funs), caller_env(), .include_group_vars = TRUE, ...)
->>>>>>> fd1622f2
   if (!length(funs)) {
     funs <- tbl_at_syms(.tbl, .vars, .include_group_vars = TRUE)
   }
@@ -57,12 +49,8 @@
 #' @rdname arrange_all
 #' @export
 arrange_if <- function(.tbl, .predicate, .funs = list(), ..., .by_group = FALSE) {
-<<<<<<< HEAD
+  lifecycle::signal_superseded("1.0.0", "arrange_if()", "across()")
   funs <- manip_if(.tbl, .predicate, .funs, enquo(.funs), caller_env(), .include_group_vars = TRUE, ..., .caller = "arrange_if")
-=======
-  lifecycle::signal_superseded("1.0.0", "arrange_if()", "across()")
-  funs <- manip_if(.tbl, .predicate, .funs, enquo(.funs), caller_env(), .include_group_vars = TRUE, ...)
->>>>>>> fd1622f2
   if (!length(funs)) {
     funs <- tbl_if_syms(.tbl, .predicate, .include_group_vars = TRUE)
   }
