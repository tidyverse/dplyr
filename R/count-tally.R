#' Count/tally observations by group
#'
#' @description
#' `tally()` is a convenient wrapper for summarise that will either call
#' [n()] or \code{\link{sum}(n)} depending on whether you're tallying
#' for the first time, or re-tallying. `count()` is similar but calls
#' [group_by()] before and [ungroup()] after.
#'
#' `add_tally()` adds a column `n` to a table based on the number
#' of items within each existing group, while `add_count()` is a shortcut that
#' does the grouping as well. These functions are to [tally()]
#' and [count()] as [mutate()] is to [summarise()]:
#' they add an additional column rather than collapsing each group.
#'
#' @note
#' The column name in the returned data is usually `n`, even if you
#' have supplied a weight.
#'
#' If the data already has a column named `n`, the output column
#' will be called `nn`. If the table already has columns called `n` and `nn`
#' then the column returned will be `nnn`, and so on.
#'
#' To control the output column name use `name`.
#'
#' @param x a [tbl()] to tally/count.
#' @param ... Variables to group by.
#' @param wt (Optional) If omitted (and no variable named `n` exists in the
#'   data), will count the number of rows.
#'   If specified, will perform a "weighted" tally by summing the
#'   (non-missing) values of variable `wt`. A column named `n` (but not `nn` or
#'   `nnn`) will be used as weighting variable by default in `tally()`, but not
#'   in `count()`. This argument is automatically [quoted][rlang::quo] and later
#'   [evaluated][rlang::eval_tidy] in the context of the data
#'   frame. It supports [unquoting][rlang::quasiquotation]. See
#'   `vignette("programming")` for an introduction to these concepts.
#' @param sort if `TRUE` will sort output in descending order of `n`
#' @param name The output column name. If omitted, it will be `n`.
#' @return A tbl, grouped the same way as `x`.
#' @export
#' @examples
#' # tally() is short-hand for summarise()
#' mtcars %>% tally()
#' mtcars %>% group_by(cyl) %>% tally()
#' # count() is a short-hand for group_by() + tally()
#' mtcars %>% count(cyl)
#'
#' # add_tally() is short-hand for mutate()
#' mtcars %>% add_tally()
#' # add_count() is a short-hand for group_by() + add_tally()
#' mtcars %>% add_count(cyl)
#'
#' # count() and tally() are designed so that you can call
#' # them repeatedly, each time rolling up a level of detail
#' species <-
#'  starwars %>%
#'  count(species, homeworld, sort = TRUE)
#' species
#' species %>% count(species, sort = TRUE)
#'
#' # Change the name of the newly created column:
#' species <-
#'  starwars %>%
#'  count(species, homeworld, sort = TRUE, name = "n_species_by_homeworld")
#' species
#' species %>%
#'  count(species, sort = TRUE, name = "n_species")
#'
#' # add_count() is useful for groupwise filtering
#' # e.g.: show details for species that have a single member
#' starwars %>%
#'   add_count(species) %>%
#'   filter(n == 1)
tally <- function(x, wt, sort = FALSE, name = "n") {
  wt <- enquo(wt)

  if (quo_is_missing(wt) && "n" %in% tbl_vars(x)) {
    inform("Using `n` as weighting variable")
    wt <- quo(n)
  }

  if (quo_is_missing(wt) || quo_is_null(wt)) {
    n <- quo(n())
  } else {
    n <- quo(sum(!!wt, na.rm = TRUE))
  }

  n_name <- n_name(tbl_vars(x), name)

  if (name != "n" && name %in% tbl_vars(x)) {
    inform(sprintf("Column `%s` already exists, using `%s` as output variable name", name, n_name))
  }

  out <- summarise(x, !!n_name := !!n)

  if (sort) {
    arrange(out, desc(!!sym(n_name)))
  } else {
    out
  }
}
#' @rdname se-deprecated
#' @inheritParams tally
#' @export
tally_ <- function(x, wt, sort = FALSE) {
  wt <- compat_lazy(wt, caller_env())
  tally(x, wt = !!wt, sort = sort)
}

n_name <- function(x, name = "n") {
  while (name %in% x) {
    name <- paste0("n", name)
  }

  name
}

#' @export
#' @rdname tally
count <- function(x, ..., wt = NULL, sort = FALSE, name = "n") {
  groups <- group_vars(x)

<<<<<<< HEAD
  x <- group_by(x, ..., add = TRUE)
  x <- tally(x, wt = !!enquo(wt), sort = sort, name = name)
=======
  if (dots_n(...)) {
    x <- group_by(x, ..., add = TRUE)
  }
  x <- tally(x, wt = !!enquo(wt), sort = sort)
>>>>>>> a02d378e
  x <- group_by(x, !!!syms(groups), add = FALSE)
  x
}
#' @export
#' @rdname se-deprecated
count_ <- function(x, vars, wt = NULL, sort = FALSE) {
  vars <- compat_lazy_dots(vars, caller_env())
  wt <- wt %||% quo(NULL)
  wt <- compat_lazy(wt, caller_env())
  count(x, !!!vars, wt = !!wt, sort = sort)
}

#' @rdname tally
#' @export
add_tally <- function(x, wt, sort = FALSE, name = "n") {
  wt <- enquo(wt)

  if (quo_is_missing(wt) && "n" %in% tbl_vars(x)) {
    inform("Using `n` as weighting variable")
    wt <- quo(n)
  }

  if (quo_is_missing(wt) || quo_is_null(wt)) {
    n <- quo(n())
  } else {
    n <- quo(sum(!!wt, na.rm = TRUE))
  }

  n_name <- n_name(tbl_vars(x), name)

  if (name != "n" && name %in% tbl_vars(x)) {
    inform(sprintf("Column `%s` already exists, using `%s` as output variable name", name, n_name))
  }

  out <- mutate(x, !!n_name := !!n)

  if (sort) {
    out <- arrange(out, desc(!!sym(n_name)))
  }

  grouped_df(out, group_vars(x))
}
#' @rdname se-deprecated
#' @export
add_tally_ <- function(x, wt, sort = FALSE) {
  wt <- compat_lazy(wt, caller_env())
  add_tally(x, !!wt, sort = sort)
}
#' @rdname tally
#' @export
add_count <- function(x, ..., wt = NULL, sort = FALSE, name = "n") {
  g <- group_vars(x)
  grouped <- group_by(x, ..., add = TRUE)

  out <- add_tally(grouped, wt = !!enquo(wt), sort = sort, name = name)
  grouped_df(out, g)
}
#' @rdname se-deprecated
#' @export
add_count_ <- function(x, vars, wt = NULL, sort = FALSE) {
  vars <- compat_lazy_dots(vars, caller_env())
  wt <- wt %||% quo(NULL)
  wt <- compat_lazy(wt, caller_env())
  add_count(x, !!!vars, wt = !!wt, sort = sort)
}<|MERGE_RESOLUTION|>--- conflicted
+++ resolved
@@ -119,15 +119,10 @@
 count <- function(x, ..., wt = NULL, sort = FALSE, name = "n") {
   groups <- group_vars(x)
 
-<<<<<<< HEAD
-  x <- group_by(x, ..., add = TRUE)
-  x <- tally(x, wt = !!enquo(wt), sort = sort, name = name)
-=======
   if (dots_n(...)) {
     x <- group_by(x, ..., add = TRUE)
   }
-  x <- tally(x, wt = !!enquo(wt), sort = sort)
->>>>>>> a02d378e
+  x <- tally(x, wt = !!enquo(wt), sort = sort, name = name)
   x <- group_by(x, !!!syms(groups), add = FALSE)
   x
 }
