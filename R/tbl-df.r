#' Create a data frame tbl.
#'
#' Deprecated: please use [tibble::as_tibble()] instead.
#'
#' @export
#' @keywords internal
#' @param data a data frame
tbl_df <- function(data) {
  # Works in tibble < 1.5.0 too, because .name_repair will be
  # swallowed by the ellipsis
  as_tibble(data, .name_repair = "check_unique")
}

#' @export
as.tbl.data.frame <- function(x, ...) {
  tbl_df(x)
}

#' @export
tbl_vars.data.frame <- function(x) {
  names(x)
}

#' @export
same_src.data.frame <- function(x, y) {
  is.data.frame(y)
}

#' @export
auto_copy.tbl_df <- function(x, y, copy = FALSE, ...) {
  as.data.frame(y)
}

# Verbs ------------------------------------------------------------------------

arrange_data_frame <- function(.data, ..., .by_group = FALSE) {
  if (dots_n(...) == 0L) {
    return(.data)
  }

  if (.by_group) {
    dots <- c(quos(!!!groups(.data)), enquos(...))
  } else {
    dots <- enquos(...)
  }

  directions <- map_chr(dots, function(quosure) {
    if(quo_is_call(quosure, "desc")) "desc" else "asc"
  })

  quosures <- map(dots, function(quosure) {
    if (quo_is_call(quosure, "desc")) {
      quosure <- new_quosure(
        node_cadr(quo_get_expr(quosure)),
        quo_get_env(quosure)
      )
    }
    quosure
  })
  # give the quosures arbitrary names so that
  # data has the right number of columns below after transmute()
  names(quosures) <- paste0("^^--arrange_quosure_", seq_along(quosures))

  # TODO: not quite that because when the quosure is some expression
  #       it should be evaluated by groups.
  #       for now this abuses transmute so that we get just one
  #       column per quosure
  #
  #       revisit when we have something like mutate_one() to
  #       evaluate one quosure in the data mask
  data <- transmute(as_tibble(.data), !!!quosures)

  # we can't just use vec_compare_proxy(data) because we need to apply
  # direction for each column, so we get a list of proxies instead
  # and then mimic vctrs:::order_proxy
  #
  # should really be map2(quosures, directions, ...)
  proxies <- map2(unname(data), directions, function(column, direction) {
    proxy <- vec_proxy_compare(column, relax = TRUE)
    desc <- identical(direction, "desc")
    if (is.data.frame(proxy)) {
      proxy <- order(vec_order(proxy,
        direction = direction,
        na_value = if(desc) "smallest" else "largest"
      ))
    } else if(desc) {
      proxy <- desc(proxy)
    }
    proxy
  })

  orders <- exec("order", !!!proxies, decreasing = FALSE, na.last = TRUE)

  out <- vec_slice(as_tibble(.data), orders)
  if (is_grouped_df(.data)) {
    out <- grouped_df(out, vars = group_vars(.data), drop = group_by_drop_default(.data))
  }
  out
}

#' @param .by_group If `TRUE`, will sort first by grouping variable. Applies to
#'   grouped data frames only.
#' @rdname arrange
#' @export
arrange.tbl_df <- function(.data, ..., .by_group = FALSE) {
  arrange_data_frame(.data, ..., .by_group = .by_group)
}

#' @export
arrange_.tbl_df <- function(.data, ..., .dots = list(), .by_group = FALSE) {
  dots <- compat_lazy_dots(.dots, caller_env(), ...)
  arrange_data_frame(.data, !!!dots, .by_group = .by_group)
}

regroup <- function(data) {
  # only keep the non empty groups
  non_empty <- map_lgl(group_rows(data), function(.x) length(.x) > 0)
  gdata <- filter(group_data(data), non_empty)

  # then group the grouping data to get expansion if needed
  gdata <- grouped_df(gdata, head(names(gdata), -1L), isTRUE(attr(group_data(data), ".drop")))
  new_groups <- group_data(gdata)
  old_rows  <- gdata$.rows

  new_groups$.rows <- new_list_of(map(new_groups$.rows, function(.x) {
    if (length(.x) == 1L) {
      old_rows[[.x]]
    } else {
      integer()
    }
  }), ptype = integer())

  attr(data, "groups") <- new_groups
  data
}

#' @export
filter.tbl_df <- function(.data, ..., .preserve = FALSE) {
  dots <- enquos(...)
  if (any(have_name(dots))) {
    bad <- dots[have_name(dots)]
    bad_eq_ops(bad, "Filter specifications must not be named")
  } else if (is_empty(dots)) {
    return(.data)
  }
  quo <- all_exprs(!!!dots, .vectorised = TRUE)

  rows <- group_rows(.data)

  # workaround when there are 0 groups
  if (length(rows) == 0L) {
    rows <- list(integer(0))
  }

  mask <- DataMask$new(.data, caller_env(), rows)

  keep <- logical(nrow(.data))
  group_indices <- integer(nrow(.data))
  new_rows_sizes <- integer(length(rows))

  for (group in seq_along(rows)) {
    current_rows <- rows[[group]]
    n <- length(current_rows)

    res <- mask$eval(quo, group)

    if (!vec_is(res, logical())) {
      abort(
        "filter() expressions should return logical vectors of the same size as the group",
        "dplyr_filter_wrong_result"
      )
    }
    res <- vec_recycle(res, n)

    new_rows_sizes[group] <- sum(res, na.rm = TRUE)
    group_indices[current_rows] <- group
    keep[current_rows[res]] <- TRUE
  }

  out <- vec_slice(.data, keep)

  # regroup
  if (is_grouped_df(.data)) {
    new_groups <- group_data(.data)
    new_groups$.rows <- filter_update_rows(nrow(.data), group_indices, keep, new_rows_sizes)
    attr(out, "groups") <- new_groups

    if (!.preserve) {
      out <- regroup(out)
    }
  }

  # copy back attributes
  # TODO: challenge that with some vctrs theory
  atts <- attributes(.data)
  atts <- atts[! names(atts) %in% c("names", "row.names", "groups", "class")]
  for(name in names(atts)) {
    attr(out, name) <- atts[[name]]
  }

  out
}
#' @export
filter_.tbl_df <- function(.data, ..., .dots = list()) {
  dots <- compat_lazy_dots(.dots, caller_env(), ...)
  filter(.data, !!!dots)
}

#' @export
slice.tbl_df <- function(.data, ..., .preserve = FALSE) {
  dots <- enquos(...)
  if (is_empty(dots)) {
    return(.data)
  }

  rows <- group_rows(.data)
  mask <- DataMask$new(.data, caller_env(), rows)

  quo <- quo(c(!!!dots))

  slice_indices <- new_list(length(rows))
  new_rows <- new_list(length(rows))
  k <- 1L

  for (group in seq_along(rows)) {
    current_rows <- rows[[group]]

    n <- length(current_rows)
    if (n == 0L) {
      new_rows[[group]] <- integer()
      next
    }

    res <- mask$eval(quo, group)

    if (is.logical(res) && all(is.na(res))) {
      res <- integer()
    } else if (is.numeric(res)) {
      res <- vec_cast(res, integer())
    } else if (!is.integer(res)) {
      abort(
        "slice() expressions should return indices (positive or negative integers)",
        "dplyr_slice_incompatible"
      )
    }

    if (length(res) == 0L) {
      # nothing to do
    } else if(all(res >= 0, na.rm = TRUE)) {
      res <- res[!is.na(res) & res <= length(current_rows) & res > 0]
    } else if (all(res <= 0, na.rm = TRUE)) {
      res <- setdiff(seq_along(current_rows), -res)
    } else {
      abort(
        "slice() expressions should return either all positive or all negative",
        "dplyr_slice_ambiguous"
      )
    }

    slice_indices[[group]] <- current_rows[res]
    new_k <- k + length(res)
    new_rows[[group]] <- seq2(k, new_k - 1L)
    k <- new_k
  }
  all_slice_indices <- vec_c(!!!slice_indices, .ptype = integer())

  out <- vec_slice(.data, all_slice_indices)

  if (is_grouped_df(.data)) {
    new_groups <- group_data(.data)
    new_groups$.rows <- new_list_of(new_rows, ptype = integer())
    attr(out, "groups") <- new_groups

    if (!.preserve) {
      out <- regroup(out)
    }
  }

  out
}
#' @export
slice_.tbl_df <- function(.data, ..., .dots = list()) {
  dots <- compat_lazy_dots(.dots, caller_env(), ...)
  slice(.data, !!!dots)
}

#' @export
mutate.tbl_df <- function(.data, ...) {
  dots <- enquos(...)
  dots_names <- names(dots)
  auto_named_dots <- names(enquos(..., .named = TRUE))
  if (length(dots) == 0L) {
    return(.data)
  }

  rows <- group_rows(.data)
  rows_lengths <- lengths(rows)
  # workaround when there are 0 groups
  if (length(rows) == 0L) {
    rows <- list(integer(0))
  }

  o_rows <- vec_order(vec_c(!!!rows, .ptype = integer()))
  mask <- DataMask$new(.data, caller_env(), rows)

  new_columns <- list()

  for (i in seq_along(dots)) {
    # a list in which each element is the result of
    # evaluating the quosure in the "sliced data mask"
    # recycling it appropriately to match the group size
    #
    # TODO: reinject hybrid evaluation at the R level
    chunks <- map2(seq_along(rows), lengths(rows), function(group, n) {
      vec_recycle(mask$eval(dots[[i]], group), n)
    })

    if (all(map_lgl(chunks, is.null))) {
      if (!is.null(dots_names) && dots_names[i] != "" && dots_names[[i]] %in% c(names(.data), names(new_columns))) {
        new_columns[[dots_names[i]]] <- zap()
        mask$remove(dots_names[i])
      }
      next
    }

    result <- vec_slice(vec_c(!!!chunks), o_rows)

    if ((is.null(dots_names) || dots_names[i] == "") && is.data.frame(result)) {
      new_columns[names(result)] <- result

      # remember each result separately
      map2(seq_along(result), names(result), function(i, nm) {
<<<<<<< HEAD
        mask$add(nm, pluck(chunks, i))
=======
        mask$add(nm, map(chunks, function(.x) .x[[i]]))
>>>>>>> 7ab071de
      })
    } else {
      # treat as a single output otherwise
      new_columns[[ auto_named_dots[i] ]] <- result

      # remember
      mask$add(auto_named_dots[i], chunks)
    }

  }

  out <- .data
  new_column_names <- names(new_columns)
  for (i in seq_along(new_columns)) {
    out[[new_column_names[i]]] <- if (!inherits(new_columns[[i]], "rlang_zap")) new_columns[[i]]
  }

  # copy back attributes
  # TODO: challenge that with some vctrs theory
  atts <- attributes(.data)
  atts <- atts[! names(atts) %in% c("names", "row.names", "groups", "class")]
  for(name in names(atts)) {
    attr(out, name) <- atts[[name]]
  }

  out

}
#' @export
mutate_.tbl_df <- function(.data, ..., .dots = list()) {
  dots <- compat_lazy_dots(.dots, caller_env(), ..., .named = TRUE)
  mutate(.data, !!!dots)
}

validate_summarise_sizes <- function(x, .size) {
  # https://github.com/r-lib/vctrs/pull/539
  sizes <- map_int(x, vec_size)
  if (any(sizes != .size)) {
    abort("Result does not respect vec_size() == .size")
  }
}

DataMask <- R6Class("DataMask",
  public = list(
    initialize = function(data, caller, rows = group_rows(data)) {
      private$old_group_size <- context_env[["..group_size"]]
      private$old_group_number <- context_env[["..group_number"]]
      private$rows <- rows

      private$data <- data
      private$caller <- caller

      # chunks_env has promises for all columns of data
      # the promise resolves to a list of slices (one item per group)
      # for a column
      chunks_env <- env()

      if (inherits(data, "rowwise_df")) {
        # approximation for now, until perhaps vec_get() or something similar
        # https://github.com/r-lib/vctrs/issues/141
        map2(data, names(data), function(col, nm) {
          if (is_list(col) && !is.data.frame(col)) {
            env_bind_lazy(chunks_env, !!nm := map(rows, function(row) vec_slice(col, row)[[1L]]))
          } else {
            env_bind_lazy(chunks_env, !!nm := map(rows, vec_slice, x = col))
          }
        })
      } else {
        map2(data, names(data), function(col, nm) {
          env_bind_lazy(chunks_env, !!nm := map(rows, vec_slice, x = col))
        })
      }

      private$bindings <- env()
      column_names <- set_names(names(data))

      env_bind_active(private$bindings, !!!map(column_names, function(column) {
        function() {
          chunks_env[[column]][[private$current_group]]
        }
      }))
      private$mask <- new_data_mask(private$bindings)
      private$mask$.data <- as_data_pronoun(private$mask)
    },

    add = function(name, chunks) {
      force(chunks)
      if (name %in% group_vars(private$data)) {
        abort(glue("Column `{name}` can't be modified because it's a grouping variable"))
      }
      env_bind_active(private$bindings, !!name := function() {
        chunks[[private$current_group]]
      })
    },

    remove = function(name) {
      rm(list = name, envir = private$bindings)
    },

    eval = function(quo, group) {
      private$current_group <- group
      current_rows <- private$rows[[group]]
      n <- length(current_rows)

      # n() and row_number() need these
      context_env[["..group_size"]] <- n
      context_env[["..group_number"]] <- group

      eval_tidy(quo, private$mask, env = private$caller)
    },

    finalize = function() {
      context_env[["..group_size"]] <- private$old_group_size
      context_env[["..group_number"]] <- private$old_group_number
    }

  ),

  private = list(
    data = NULL,
    mask = NULL,
    old_group_size = 0L,
    old_group_number = 0L,
    rows = NULL,
    bindings = NULL,
    current_group = 0L,
    caller = NULL
  )
)

#' @importFrom tibble add_column
#' @export
summarise.tbl_df <- function(.data, ...) {
  dots <- enquos(...)
  dots_names <- names(dots)
  auto_named_dots <- names(enquos(..., .named = TRUE))

  rows <- group_rows(.data)
  # workaround when there are 0 groups
  if (length(rows) == 0L) {
    rows <- list(integer(0))
  }

  mask <- DataMask$new(.data, caller_env(), rows)

  summaries <- list()

  .size <- 1L

  for (i in seq_along(dots)) {
    # a list in which each element is the result of
    # evaluating the quosure in the "sliced data mask"
    #
    # TODO: reinject hybrid evaluation at the R level
    quo <- dots[[i]]
    chunks <- map(seq_along(rows), function(group) {
      mask$eval(quo, group)
    })

    ok <- all(map_lgl(chunks, vec_is))
    if (!ok) {
      if (is.null(dots_names) || dots_names[i] == "") {
        abort(glue("Unsupported type at index {i}"))
      } else {
        abort(glue("Unsupported type for result `{dots_names[i]}`"))
      }
    }

    if (identical(.size, 1L)) {
      sizes <- map_int(chunks, vec_size)
      if (any(sizes != 1L)) {
        .size <- sizes
      }
    } else {
      validate_summarise_sizes(chunks, .size)
    }

    result <- vec_c(!!!chunks)

    if ((is.null(dots_names) || dots_names[i] == "") && is.data.frame(result)) {
      summaries[names(result)] <- result

      # remember each result separately
      map2(seq_along(result), names(result), function(i, nm) {
        mask$add(nm, pluck(chunks, i))
      })
    } else {
      # treat as a single output otherwise
      summaries[[ auto_named_dots[i] ]] <-  result

      # remember
      mask$add(auto_named_dots[i], chunks)
    }

  }

  grouping <- group_keys(.data)
  if (!identical(.size, 1L)) {
    grouping <- vec_slice(grouping, rep(seq2(1L, nrow(grouping)), .size))
  }

  out <- add_column(grouping, !!!summaries)

  if (is_grouped_df(.data) && length(group_vars(.data)) > 1) {
    out <- grouped_df(out, head(group_vars(.data), -1), group_by_drop_default(.data))
  }

  # copy back attributes
  # TODO: challenge that with some vctrs theory
  atts <- attributes(.data)
  atts <- atts[! names(atts) %in% c("names", "row.names", "groups", "class")]
  for(name in names(atts)) {
    attr(out, name) <- atts[[name]]
  }

  out
}

#' @export
summarise_.tbl_df <- function(.data, ..., .dots = list()) {
  dots <- compat_lazy_dots(.dots, caller_env(), ..., .named = TRUE)
  summarise(.data, !!!dots)
}

# Joins ------------------------------------------------------------------------

#' Join data frame tbls
#'
#' See [join] for a description of the general purpose of the
#' functions.
#'
#' @inheritParams inner_join
#' @param ... included for compatibility with the generic; otherwise ignored.
#' @param na_matches
#'   Use `"never"` to always treat two `NA` or `NaN` values as
#'   different, like joins for database sources, similarly to
#'   `merge(incomparables = FALSE)`.
#'   The default, `"na"`, always treats two `NA` or `NaN` values as equal, like [merge()].
#'   Users and package authors can change the default behavior by calling
#'   `pkgconfig::set_config("dplyr::na_matches" = "never")`.
#' @examples
#' if (require("Lahman")) {
#' batting_df <- tbl_df(Batting)
#' person_df <- tbl_df(Master)
#'
#' uperson_df <- tbl_df(Master[!duplicated(Master$playerID), ])
#'
#' # Inner join: match batting and person data
#' inner_join(batting_df, person_df)
#' inner_join(batting_df, uperson_df)
#'
#' # Left join: match, but preserve batting data
#' left_join(batting_df, uperson_df)
#'
#' # Anti join: find batters without person data
#' anti_join(batting_df, person_df)
#' # or people who didn't bat
#' anti_join(person_df, batting_df)
#' }
#' @name join.tbl_df
NULL

check_na_matches <- function(na_matches) {
  na_matches <- match.arg(na_matches, choices = c("na", "never"))
  accept_na_match <- (na_matches == "na")
  accept_na_match
}

check_valid_names <- function(names, warn_only = FALSE) {
  which_na <- which(is.na(names))
  alert <- if (warn_only) warn else abort

  if (length(which_na)) {
    alert(glue("Column `{cols}` cannot have NA as name",
      cols = glue_collapse(which_na, sep = ", ")
    ))
  }

  if (any(dup <- duplicated(names))){
    alert(glue("Column `{cols}` must have a unique name",
      cols = names[dup]
    ))
  }
}



#' @export
#' @rdname join.tbl_df
inner_join.tbl_df <- function(x, y, by = NULL, copy = FALSE,
                              suffix = c(".x", ".y"), ...,
                              na_matches = pkgconfig::get_config("dplyr::na_matches")) {
  check_valid_names(tbl_vars(x))
  check_valid_names(tbl_vars(y))
  by <- common_by(by, x, y)
  suffix <- check_suffix(suffix)
  na_matches <- check_na_matches(na_matches)

  y <- auto_copy(x, y, copy = copy)

  vars <- join_vars(tbl_vars(x), tbl_vars(y), by, suffix)
  by_x <- check_by_x(vars$idx$x$by)

  by_y <- vars$idx$y$by
  aux_x <- vars$idx$x$aux
  aux_y <- vars$idx$y$aux
  by_names <- vars$alias[seq_len(length(by_y))]

  y_split <- vec_group_pos(set_names(y[, by_y, drop = FALSE], by_names))

  matches <- vec_match(
    set_names(x[, by_x, drop = FALSE], by_names),
    y_split$key
  )

  # expand indices
  x_indices <- seq_len(nrow(x))[!is.na(matches)]
  y_indices <- y_split$pos[matches[!is.na(matches)]]
  x_indices <- rep(x_indices, lengths(y_indices))
  y_indices <- vec_c(!!!y_indices, .pytype = integer())

  # joined columns, cast to their common types
  joined <- vec_slice(x[, by_x, drop = FALSE], x_indices)
  joined <- set_names(joined, vars$alias[seq_len(ncol(joined))])
  joined[] <- map2(joined, y[, by_y, drop = FALSE], function(joined_i, y_i) {
    vec_cast(joined_i, to = vec_ptype_common(joined_i, y_i))
  })

  # colums from x
  x_result <- set_names(
    vec_slice(x[, aux_x, drop = FALSE], x_indices),
    vars$alias[seq2(ncol(joined) + 1, ncol(x))]
  )

  # columns from y
  y_result <- set_names(
    vec_slice(y[, aux_y, drop = FALSE], y_indices),
    vars$alias[seq2(ncol(x) + 1, length(vars$alias))]
  )

  out <- add_column(joined, !!!x_result, !!!y_result)
  reconstruct_join(out, x, vars)
}

#' @export
#' @rdname join.tbl_df
nest_join.tbl_df <- function(x, y, by = NULL, copy = FALSE, keep = FALSE, name = NULL, ...) {
  name_var <- name %||% expr_name(enexpr(y))

  check_valid_names(tbl_vars(x))
  check_valid_names(tbl_vars(y))
  by <- common_by(by, x, y)

  y <- auto_copy(x, y, copy = copy)

  vars <- join_vars(tbl_vars(x), tbl_vars(y), by)
  by_x <- check_by_x(vars$idx$x$by)
  by_names <- vars$alias[seq_len(length(by_x))]
  by_y <- vars$idx$y$by
  aux_y <- vars$idx$y$aux
  aux_x <- vars$idx$x$aux

  if (keep) {
    aux_y <- c(by_y, aux_y)
  }

  y_split <- vec_group_pos(set_names(y[, by_y, drop = FALSE], by_names))

  matches <- vec_match(
    set_names(x[, by_x, drop = FALSE], by_names),
    y_split$key
  )

  # expand indices
  y_indices <- y_split$pos

  # joined columns, cast to their common types
  joined <- x[, by_x, drop = FALSE]
  joined <- set_names(joined, vars$alias[seq_len(ncol(joined))])
  joined[] <- map2(joined, y[, by_y, drop = FALSE], function(joined_i, y_i) {
    vec_cast(joined_i, to = vec_ptype_common(joined_i, y_i))
  })

  # colums from x (no casting needed)
  x_result <- set_names(
    x[, aux_x, drop = FALSE],
    vars$alias[seq2(ncol(joined) + 1, ncol(x))]
  )

  # columns from y
  y_keep <- if (keep) y else y[, aux_y, drop = FALSE]
  y_result_list <- map(matches, function(idx) {
    if (identical(idx, NA_integer_)) {
      vec_slice(y_keep, 0L)
    } else {
      vec_slice(y_keep, y_indices[[idx]])
    }
  })

  out <- add_column(joined, !!!x_result, !!name_var := y_result_list)
  reconstruct_join(out, x, vars)
}

check_by_x <- function(by_x) {
  if (length(by_x) == 0L) {
    abort(
      "`by` must specify variables to join by",
      "dplyr_join_empty_by"
    )
  }
  by_x
}

#' @export
#' @rdname join.tbl_df
left_join.tbl_df <- function(x, y, by = NULL, copy = FALSE,
                             suffix = c(".x", ".y"), ...,
                             na_matches = pkgconfig::get_config("dplyr::na_matches")) {
  check_valid_names(tbl_vars(x))
  check_valid_names(tbl_vars(y))
  by <- common_by(by, x, y)
  suffix <- check_suffix(suffix)
  na_matches <- check_na_matches(na_matches)

  y <- auto_copy(x, y, copy = copy)

  vars <- join_vars(tbl_vars(x), tbl_vars(y), by, suffix)
  by_x <- check_by_x(vars$idx$x$by)

  by_y <- vars$idx$y$by
  aux_x <- vars$idx$x$aux
  aux_y <- vars$idx$y$aux

  # unique values and where they are in each
  x_split <- vec_group_pos(x[, by_x, drop = FALSE])
  y_split <- vec_group_pos(y[, by_y, drop = FALSE])

  # matching uniques in x with uniques in y
  matches <- vec_match(
    x_split$key,
    set_names(y_split$key, names(x_split$key))
  )

  # for each unique value in x, expand the ids according to the number
  # of matches in y
  x_indices <- vec_c(!!!map2(matches, x_split$pos, function(match, ids, rhs_id) {
    if (is.na(match)) {
      ids
    } else {
      vec_repeat(ids, each = length(rhs_id[[match]]))
    }
  }, rhs_id = y_split$pos), .ptype = integer())

  # same for ids of y
  y_indices <- vec_c(!!!map2(matches, x_split$pos, function(match, ids, rhs_id) {
    if (is.na(match)) {
      vec_repeat(NA_integer_, length(ids))
    } else {
      vec_repeat(rhs_id[[match]], times = length(ids))
    }
  }, rhs_id = y_split$pos), .ptype = integer())

  # colums from x
  x_result <- set_names(
    vec_slice(x, x_indices),
    vars$alias[seq_len(ncol(x))]
  )

  # columns from y
  y_result <- set_names(
    vec_slice(y[, aux_y, drop = FALSE], y_indices),
    vars$alias[seq2(ncol(x) + 1, length(vars$alias))]
  )

  out <- add_column(x_result, !!!y_result)
  reconstruct_join(out, x, vars)
}

#' @export
#' @rdname join.tbl_df
right_join.tbl_df <- function(x, y, by = NULL, copy = FALSE,
                              suffix = c(".x", ".y"), ...,
                              na_matches = pkgconfig::get_config("dplyr::na_matches")) {
  check_valid_names(tbl_vars(x))
  check_valid_names(tbl_vars(y))
  by <- common_by(by, x, y)
  suffix <- check_suffix(suffix)
  na_matches <- check_na_matches(na_matches)

  y <- auto_copy(x, y, copy = copy)

  vars <- join_vars(tbl_vars(x), tbl_vars(y), by, suffix)
  by_x <- check_by_x(vars$idx$x$by)
  by_y <- vars$idx$y$by
  aux_x <- vars$idx$x$aux
  aux_y <- vars$idx$y$aux
  alias <- vars$alias

  # unique values and where they are in each
  x_split <- vec_group_pos(x[, by_x, drop = FALSE])
  y_split <- vec_group_pos(y[, by_y, drop = FALSE])

  # matching uniques in x with uniques in y
  matches <- vec_match(
    y_split$key,
    set_names(x_split$key, names(y_split$key))
  )

  # for each unique value in y, expand the ids according to the number
  # of matches in x
  y_indices <- vec_c(!!!map2(matches, y_split$pos, function(match, ids, lhs_id) {
    if (is.na(match)) {
      ids
    } else {
      vec_repeat(ids, each = length(lhs_id[[match]]))
    }
  }, lhs_id = x_split$pos), .ptype = integer())

  # same for ids of x
  x_indices <- vec_c(!!!map2(matches, y_split$pos, function(match, ids, lhs_id) {
    if (is.na(match)) {
      vec_repeat(NA_integer_, length(ids))
    } else {
      vec_repeat(lhs_id[[match]], times = length(ids))
    }
  }, lhs_id = x_split$pos), .ptype = integer())

  # the joined columns (taken from `y`)
  join_result <- set_names(
    vec_slice(y[, by_y, drop = FALSE], y_indices),
    alias[seq_len(length(by_y))]
  )

  # colums from x
  x_result <- set_names(
    vec_slice(x[, aux_x, drop = FALSE], x_indices),
    alias[seq2(length(by_y) + 1L, length(by_y) + length(aux_x))]
  )

  # columns from y
  y_result <- set_names(
    vec_slice(y[, aux_y, drop = FALSE], y_indices),
    alias[seq2(length(by_y) + length(aux_x) + 1, length(alias))]
  )

  out <- add_column(join_result, !!!x_result, !!!y_result)
  reconstruct_join(out, x, vars)
}

#' @export
#' @rdname join.tbl_df
full_join.tbl_df <- function(x, y, by = NULL, copy = FALSE,
                             suffix = c(".x", ".y"), ...,
                             na_matches = pkgconfig::get_config("dplyr::na_matches")) {
  check_valid_names(tbl_vars(x))
  check_valid_names(tbl_vars(y))
  by <- common_by(by, x, y)
  suffix <- check_suffix(suffix)
  na_matches <- check_na_matches(na_matches)

  y <- auto_copy(x, y, copy = copy)

  vars <- join_vars(tbl_vars(x), tbl_vars(y), by, suffix)
  by_x <- check_by_x(vars$idx$x$by)
  by_y <- vars$idx$y$by
  aux_x <- vars$idx$x$aux
  aux_y <- vars$idx$y$aux
  by_names <- vars$alias[seq_len(length(by_x))]

  # unique values and where they are in each
  x_split <- vec_group_pos(set_names(x[, by_x, drop = FALSE], by_names))
  y_split <- vec_group_pos(set_names(y[, by_y, drop = FALSE], by_names))

  # matching uniques in x with uniques in y and vice versa
  x_matches <- vec_match(x_split$key, y_split$key)
  y_matches <- vec_match(y_split$key, x_split$key)

  # expand x indices from x matches
  x_indices_one <- vec_c(
    !!!map2(x_matches, x_split$pos, function(match, ids, rhs_id) {
      if (is.na(match)) {
        ids
      } else {
        vec_repeat(ids, each = length(rhs_id[[match]]))
      }
    }, rhs_id = y_split$pos),
    .ptype = integer()
  )

  x_indices_two <- rep(NA_integer_,
    sum(lengths(y_split$pos[is.na(y_matches)]))
  )

  # rows in x
  y_indices_one <- vec_c(
    !!!map2(x_matches, x_split$pos, function(match, ids, rhs_id) {
      if (is.na(match)) {
        vec_repeat(NA_integer_, length(ids))
      } else {
        vec_repeat(rhs_id[[match]], times = length(ids))
      }
    }, rhs_id = y_split$pos),

    .ptype = integer()
  )

  # rows in y and not in x
  y_indices_two <- vec_c(!!!y_split$pos[is.na(y_matches)], .ptype = integer())

  # joined columns, cast to their common types
  joined <- bind_rows(
    vec_slice(set_names(x[, by_x, drop = FALSE], by_names), x_indices_one),
    vec_slice(set_names(y[, by_y, drop = FALSE], by_names), y_indices_two)
  )

  # colums from x
  x_result <- set_names(
    vec_slice(x[, aux_x, drop = FALSE], c(x_indices_one, x_indices_two)),
    vars$alias[seq2(ncol(joined) + 1, ncol(x))]
  )

  # columns from y
  y_result <- set_names(
    vec_slice(y[, aux_y, drop = FALSE], c(y_indices_one, y_indices_two)),
    vars$alias[seq2(ncol(x) + 1, length(vars$alias))]
  )

  out <- add_column(joined, !!!x_result, !!!y_result)
  reconstruct_join(out, x, vars)
}

#' @export
#' @rdname join.tbl_df
semi_join.tbl_df <- function(x, y, by = NULL, copy = FALSE, ...,
                             na_matches = pkgconfig::get_config("dplyr::na_matches")) {
  check_valid_names(tbl_vars(x), warn_only = TRUE)
  check_valid_names(tbl_vars(y), warn_only = TRUE)

  by <- common_by(by, x, y)
  by_x <- check_by_x(by$x)
  y <- auto_copy(x, y, copy = copy)

  x_split <- vec_group_pos(x[, by_x, drop = FALSE])
  y_split <- vec_group_pos(
    set_names(y[, by$y, drop = FALSE], by_x)
  )

  matches <- which(!is.na(vec_match(x_split$key, y_split$key)))
  x_indices <- sort(vec_c(!!!x_split$pos[matches], .ptype = integer()))

  out <- vec_slice(x, x_indices)
  if (is_grouped_df(x)) {
    out <- grouped_df(out, group_vars(x), group_by_drop_default(x))
  }
  out
}

#' @export
#' @rdname join.tbl_df
anti_join.tbl_df <- function(x, y, by = NULL, copy = FALSE, ...,
                             na_matches = pkgconfig::get_config("dplyr::na_matches")) {
  check_valid_names(tbl_vars(x), warn_only = TRUE)
  check_valid_names(tbl_vars(y), warn_only = TRUE)

  by <- common_by(by, x, y)
  by_x <- check_by_x(by$x)

  x_split <- vec_group_pos(x[, by_x, drop = FALSE])
  y_split <- vec_group_pos(
    set_names(y[, by$y, drop = FALSE], by_x)
  )

  # TODO: this is almost exactly the same as semi_join except for the `!`
  matches <- which(is.na(vec_match(x_split$key, y_split$key)))
  x_indices <- sort(vec_c(!!!x_split$pos[matches], .ptype = integer()))

  out <- vec_slice(x, x_indices)
  if (is_grouped_df(x)) {
    out <- grouped_df(out, group_vars(x), group_by_drop_default(x))
  }
  out
}

reconstruct_join <- function(out, x, vars) {
  if (is_grouped_df(x)) {
    groups_in_old <- match(group_vars(x), tbl_vars(x))
    groups_in_alias <- match(groups_in_old, vars$x)
    out <- grouped_df(out, vars$alias[groups_in_alias], group_by_drop_default(x))
  }
  out
}


# Set operations ---------------------------------------------------------------

#' @export
# Can't use NextMethod() in R 3.1, r-lib/rlang#486
distinct.tbl_df <- distinct.data.frame
#' @export
# Can't use NextMethod() in R 3.1, r-lib/rlang#486
distinct_.tbl_df <- distinct_.data.frame<|MERGE_RESOLUTION|>--- conflicted
+++ resolved
@@ -330,11 +330,7 @@
 
       # remember each result separately
       map2(seq_along(result), names(result), function(i, nm) {
-<<<<<<< HEAD
         mask$add(nm, pluck(chunks, i))
-=======
-        mask$add(nm, map(chunks, function(.x) .x[[i]]))
->>>>>>> 7ab071de
       })
     } else {
       # treat as a single output otherwise
