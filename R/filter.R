--- conflicted
+++ resolved
@@ -118,10 +118,6 @@
 
 #' @export
 filter.data.frame <- function(.data, ..., .by = NULL, .preserve = FALSE) {
-<<<<<<< HEAD
-  # dplyr interface: dots and .by, implementation-agnostic
-=======
->>>>>>> 367a1fa4
   dots <- dplyr_quosures(...)
   check_filter(dots)
 
@@ -132,25 +128,14 @@
     data_arg = ".data"
   )
 
-<<<<<<< HEAD
-  # implementation-specific, could be replaced by an alternative backend
-=======
->>>>>>> 367a1fa4
   loc <- filter_rows(.data, dots, by)
   dplyr_row_slice(.data, loc, preserve = .preserve)
 }
 
-<<<<<<< HEAD
-filter_rows <- function(.data, dots, by, error_call = caller_env()) {
-  error_call <- dplyr_error_call(error_call)
-
-  mask <- DataMask$new(.data, by, "filter", error_call = error_call)
-=======
 filter_rows <- function(data, dots, by, error_call = caller_env()) {
   error_call <- dplyr_error_call(error_call)
 
   mask <- DataMask$new(data, by, "filter", error_call = error_call)
->>>>>>> 367a1fa4
   on.exit(mask$forget(), add = TRUE)
 
   dots <- filter_expand(dots, mask = mask, error_call = error_call)
