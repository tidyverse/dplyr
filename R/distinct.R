--- conflicted
+++ resolved
@@ -46,11 +46,7 @@
 #' # You can also use distinct on computed variables
 #' distinct(df, diff = abs(x - y))
 #'
-<<<<<<< HEAD
 #' # use across() to access select()-style semantics
-=======
-#' # Using across() to select variables ----------------------
->>>>>>> da3f8176
 #' distinct(starwars, across(contains("color")))
 #'
 #' # Grouping -------------------------------------------------
