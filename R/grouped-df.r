--- conflicted
+++ resolved
@@ -210,14 +210,8 @@
     return(out)
   }
 
-<<<<<<< HEAD
   if (drop) {
     as_tibble(out)
-=======
-  group_names <- group_vars(x)
-  if (!all(group_names %in% names(y))) {
-    as_tibble(y)
->>>>>>> b9a66d87
   } else {
     groups <- intersect(names(out), group_vars(x))
     if ((missing(i) || nargs() == 2) && identical(groups, group_vars(x))) {
