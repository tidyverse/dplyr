--- conflicted
+++ resolved
@@ -438,8 +438,6 @@
     group_vars = group_vars(.data),
     .keep_all = .keep_all
   )
-<<<<<<< HEAD
-
   grouped_df(
     vec_slice(
       .data[, dist$keep, drop = FALSE],
@@ -448,12 +446,6 @@
     groups(.data),
     group_by_drop_default(.data)
   )
-=======
-  vars <- match_vars(dist$vars, dist$data)
-  keep <- match_vars(dist$keep, dist$data)
-  out <- as_tibble(distinct_impl(dist$data, vars, keep, environment()))
-  grouped_df(out, groups(.data), group_by_drop_default(.data))
->>>>>>> ba092edb
 }
 #' @export
 distinct_.grouped_df <- function(.data, ..., .dots = list(), .keep_all = FALSE) {
