#' Apply a function (or a set of functions) to a set of columns
#'
#' @description
#' `across()` makes it easy to apply the same transformation to multiple
#' columns, allowing you to use [select()] semantics inside in [summarise()] and
#' [mutate()]. `across()` supersedes the family of "scoped variants" like
#' `summarise_at()`, `summarise_if()`, and `summarise_all()`.
#'
#' See `vignette("colwise")` for more details.
#'
#' `c_across()` is designed to work with [rowwise()] to make it easy to
#' perform rowwise aggregations; it works like `c()` but uses tidy select
#' semantics so you can easily select multiple variables. See
#' `vignette("rowwise")` for more details.
#'
#' @param .cols <[`tidy-select`][dplyr_tidy_select]> Columns to transform.
#'   Because `across()` is used within functions like `summarise()` and
#'   `mutate()`, you can't select or compute upon grouping variables.
#' @param .fns Functions to apply to each of the selected columns.
#'   Possible values are:
#'
#'   - `NULL`, to returns the columns untransformed.
#'   - A function, e.g. `mean`.
#'   - A purrr-style lambda, e.g. `~ mean(.x, na.rm = TRUE)`
#'   - A list of functions/lambdas, e.g.
#'     `list(mean = mean, n_miss = ~ sum(is.na(.x))`
#'
#'   Within these functions you can use [cur_column()] and [cur_group()]
#'   to access the current column and grouping keys respectively.
#' @param ... Additional arguments for the function calls in `.fns`.
#' @param .names A glue specification that describes how to name the output
#'   columns. This can use `{col}` to stand for the selected column name, and
#'   `{fn}` to stand for the name of the function being applied. The default
#'   (`NULL`) is equivalent to `"{col}"` for the single function case and
#'   `"{col}_{fn}"` for the case where a list is used for `.fns`.
#'
#' @returns
#' A tibble with one column for each column in `.cols` and each function in `.fns`.
#' @examples
#' # across() -----------------------------------------------------------------
#' iris %>%
#'   group_by(Species) %>%
#'   summarise(across(starts_with("Sepal"), mean))
#' iris %>%
#'   as_tibble() %>%
#'   mutate(across(is.factor, as.character))
#'
#' # A purrr-style formula
#' iris %>%
#'   group_by(Species) %>%
#'   summarise(across(starts_with("Sepal"), ~mean(.x, na.rm = TRUE)))
#'
#' # A named list of functions
#' iris %>%
#'   group_by(Species) %>%
#'   summarise(across(starts_with("Sepal"), list(mean = mean, sd = sd)))
#'
#' # Use the .names argument to control the output names
#' iris %>%
#'   group_by(Species) %>%
#'   summarise(across(starts_with("Sepal"), mean, .names = "mean_{col}"))
#' iris %>%
#'   group_by(Species) %>%
#'   summarise(across(starts_with("Sepal"), list(mean = mean, sd = sd), .names = "{col}.{fn}"))
#' iris %>%
#'   group_by(Species) %>%
#'   summarise(across(starts_with("Sepal"), list(mean, sd), .names = "{col}.fn{fn}"))
#'
#' # c_across() ---------------------------------------------------------------
#' df <- tibble(id = 1:4, w = runif(4), x = runif(4), y = runif(4), z = runif(4))
#' df %>%
#'   rowwise() %>%
#'   mutate(
#'     sum = sum(c_across(w:z)),
#'     sd = sd(c_across(w:z))
#'  )
#' @export
across <- function(.cols = everything(), .fns = NULL, ..., .names = NULL) {
  vars <- across_select({{ .cols }})

  mask <- peek_mask()
  data <- mask$current_cols(vars)

  if (is.null(.fns)) {
    nrow <- length(mask$current_rows())
    data <- new_tibble(data, nrow = nrow)

    if (is.null(.names)) {
      return(data)
    } else {
      return(set_names(data, glue(.names, col = names(data), fn = "1")))
    }
  }

  # apply `.names` smart default
  if (is.function(.fns) || is_formula(.fns)) {
    .names <- .names %||% "{col}"
    .fns <- list("1" = .fns)
  } else {
    .names <- .names %||% "{col}_{fn}"
  }

  if (!is.list(.fns)) {
    abort("`.fns` must be NULL, a function, a formula, or a list of functions/formulas", class = "dplyr_error_across")
  }

  # make sure fns has names, use number to replace unnamed
  if (is.null(names(.fns))) {
    names_fns <- seq_along(.fns)
  } else {
    names_fns <- names(.fns)
    empties <- which(names_fns == "")
    if (length(empties)) {
      names_fns[empties] <- empties
    }
  }

  # handle formulas
  .fns <- map(.fns, as_function)

<<<<<<< HEAD
  # main loop
  .cols <- pmap(
    expand.grid(i = seq_along(data), fn = .fns),
    function(i, fn) {
      local_column(vars[i])
      fn(data[[i]], ...)
    }
  )
  names(.cols) <- glue(.names,
    col = rep(vars, each = length(.fns)),
    fn  = rep(names_fns, length(data))
  )
  as_tibble(.cols)
=======
  n_cols <- length(data)
  n_fns <- length(fns)

  seq_n_cols <- seq_len(n_cols)
  seq_fns <- seq_len(n_fns)

  k <- 1L
  out <- vector("list", n_cols * n_fns)

  # Loop in such an order that all functions are applied
  # to a single column before moving on to the next column
  for (i in seq_n_cols) {
    var <- vars[[i]]
    col <- data[[i]]

    for (j in seq_fns) {
      fn <- fns[[j]]
      out[[k]] <- across_apply(var, col, fn, ...)
      k <- k + 1L
    }
  }

  names(out) <- glue(names,
    col = rep(vars, each = length(fns)),
    fn  = rep(names_fns, length(data))
  )

  as_tibble(out)
}

across_apply <- function(var, col, fn, ...) {
  local_column(var)
  fn(col, ...)
>>>>>>> 842bdef0
}

#' @export
#' @rdname across
c_across <- function(.cols = everything()) {
  vars <- across_select({{ .cols }})

  mask <- peek_mask()

  .cols <- mask$current_cols(vars)
  .cols <- unname(.cols)

  vec_c(!!!.cols)
}

# TODO: The usage of a cache in `across_select()` is a stopgap solution, and
# this idea should not be used anywhere else. This should be replaced by the
# next version of hybrid evaluation, which should offer a way for any function
# to do any required "set up" work (like the `eval_select()` call) a single
# time per top-level call, rather than once per group.
across_select <- function(cols) {
  mask <- peek_mask()

  cols <- enquo(cols)

  key <- quo_get_expr(cols)
  key <- key_deparse(key)

  cache <- mask$across_cache_get()
  value <- cache[[key]]

  if (!is.null(value)) {
    return(value)
  }

  across_cols <- mask$across_cols()

  vars <- tidyselect::eval_select(expr(!!cols), across_cols)
  value <- names(vars)

  mask$across_cache_add(key, value)

  value
}

key_deparse <- function(key) {
  deparse(key, width.cutoff = 500L, backtick = TRUE, nlines = 1L, control = NULL)
}<|MERGE_RESOLUTION|>--- conflicted
+++ resolved
@@ -118,23 +118,8 @@
   # handle formulas
   .fns <- map(.fns, as_function)
 
-<<<<<<< HEAD
-  # main loop
-  .cols <- pmap(
-    expand.grid(i = seq_along(data), fn = .fns),
-    function(i, fn) {
-      local_column(vars[i])
-      fn(data[[i]], ...)
-    }
-  )
-  names(.cols) <- glue(.names,
-    col = rep(vars, each = length(.fns)),
-    fn  = rep(names_fns, length(data))
-  )
-  as_tibble(.cols)
-=======
   n_cols <- length(data)
-  n_fns <- length(fns)
+  n_fns <- length(.fns)
 
   seq_n_cols <- seq_len(n_cols)
   seq_fns <- seq_len(n_fns)
@@ -149,14 +134,14 @@
     col <- data[[i]]
 
     for (j in seq_fns) {
-      fn <- fns[[j]]
+      fn <- .fns[[j]]
       out[[k]] <- across_apply(var, col, fn, ...)
       k <- k + 1L
     }
   }
 
-  names(out) <- glue(names,
-    col = rep(vars, each = length(fns)),
+  names(out) <- glue(.names,
+    col = rep(vars, each = length(.fns)),
     fn  = rep(names_fns, length(data))
   )
 
@@ -166,7 +151,6 @@
 across_apply <- function(var, col, fn, ...) {
   local_column(var)
   fn(col, ...)
->>>>>>> 842bdef0
 }
 
 #' @export
