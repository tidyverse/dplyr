--- conflicted
+++ resolved
@@ -132,13 +132,13 @@
   as_tibble(cols)
 }
 
-<<<<<<< HEAD
 #' @export
 #' @rdname across
 c_across <- function(cols = everything()) {
   cols <- as.list(across({{ cols }}))
   vec_c(!!!unname(cols))
-=======
+}
+
 # TODO: The usage of a cache in `across_select()` is a stopgap solution, and
 # this idea should not be used anywhere else. This should be replaced by the
 # next version of hybrid evaluation, which should offer a way for any function
@@ -171,5 +171,4 @@
 
 key_deparse <- function(key) {
   deparse(key, width.cutoff = 500L, backtick = TRUE, nlines = 1L, control = NULL)
->>>>>>> a2b26f8f
 }