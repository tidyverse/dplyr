#' Create, modify, and delete columns
#'
#' `mutate()` adds new variables and preserves existing ones;
#' `transmute()` adds new variables and drops existing ones.
#' New variables overwrite existing variables of the same name.
#' Variables can be removed by setting their value to `NULL`.
#'
#' @section Useful mutate functions:
#'
#' * [`+`], [`-`], [log()], etc., for their usual mathematical meanings
#'
#' * [lead()], [lag()]
#'
#' * [dense_rank()], [min_rank()], [percent_rank()], [row_number()],
#'   [cume_dist()], [ntile()]
#'
#' * [cumsum()], [cummean()], [cummin()], [cummax()], [cumany()], [cumall()]
#'
#' * [na_if()], [coalesce()]
#'
#' * [if_else()], [recode()], [case_when()]
#'
#' @section Grouped tibbles:
#'
#' Because mutating expressions are computed within groups, they may
#' yield different results on grouped tibbles. This will be the case
#' as soon as an aggregating, lagging, or ranking function is
#' involved. Compare this ungrouped mutate:
#'
#' ```
#' starwars %>%
#'   select(name, mass, species) %>%
#'   mutate(mass_norm = mass / mean(mass, na.rm = TRUE))
#' ```
#'
#' With the grouped equivalent:
#'
#' ```
#' starwars %>%
#'   select(name, mass, species) %>%
#'   group_by(species) %>%
#'   mutate(mass_norm = mass / mean(mass, na.rm = TRUE))
#' ```
#'
#' The former normalises `mass` by the global average whereas the
#' latter normalises by the averages within species levels.
#'
#' @export
#' @inheritParams arrange
#' @param ... <[`data-masking`][dplyr_data_masking]> Name-value pairs.
#'   The name gives the name of the column in the output.
#'
#'   The value can be:
#'
#'   * A vector of length 1, which will be recycled to the correct length.
#'   * A vector the same length as the current group (or the whole data frame
#'     if ungrouped).
#'   * `NULL`, to remove the column.
#'   * A data frame or tibble, to create multiple columns in the output.
#' @family single table verbs
#' @return
#' An object of the same type as `.data`. The output has the following
#' properties:
#'
#' * Rows are not affected.
#' * Existing columns will be preserved according to the `.keep` argument.
#'   New columns will be placed according to the `.before` and `.after`
#'   arguments. If `.keep = "none"` (as in `transmute()`), the output order
#'   is determined only by `...`, not the order of existing columns.
#' * Columns given value `NULL` will be removed
#' * Groups will be recomputed if a grouping variable is mutated.
#' * Data frame attributes are preserved.
#' @section Methods:
#' These function are **generic**s, which means that packages can provide
#' implementations (methods) for other classes. See the documentation of
#' individual methods for extra arguments and differences in behaviour.
#'
#' Methods available in currently loaded packages:
#'
#' * `mutate()`: \Sexpr[stage=render,results=rd]{dplyr:::methods_rd("mutate")}.
#' * `transmute()`: \Sexpr[stage=render,results=rd]{dplyr:::methods_rd("transmute")}.
#' @examples
#' # Newly created variables are available immediately
#' starwars %>%
#'  select(name, mass) %>%
#'  mutate(
#'   mass2 = mass * 2,
#'   mass2_squared = mass2 * mass2
#' )
#'
#' # As well as adding new variables, you can use mutate() to
#' # remove variables and modify existing variables.
#' starwars %>%
#'  select(name, height, mass, homeworld) %>%
#'  mutate(
#'   mass = NULL,
#'   height = height * 0.0328084 # convert to feet
#' )
#'
#' # Use across() with mutate() to apply a transformation
#' # to multiple columns in a tibble.
#' starwars %>%
#'  select(name, homeworld, species) %>%
#'  mutate(across(-name, as.factor))
#' # see more in ?across
#'
#' # Window functions are useful for grouped mutates:
#' starwars %>%
#'  select(name, mass, homeworld) %>%
#'  group_by(homeworld) %>%
#'  mutate(rank = min_rank(desc(mass)))
#' # see `vignette("window-functions")` for more details
#'
#' # By default, new columns are placed on the far right.
#' # Experimental: you can override with `.before` or `.after`
#' df <- tibble(x = 1, y = 2)
#' df %>% mutate(z = x + y)
#' df %>% mutate(z = x + y, .before = 1)
#' df %>% mutate(z = x + y, .after = x)
#'
#' # By default, mutate() keeps all columns from the input data.
#' # Experimental: You can override with `.keep`
#' df <- tibble(x = 1, y = 2, a = "a", b = "b")
#' df %>% mutate(z = x + y, .keep = "all") # the default
#' df %>% mutate(z = x + y, .keep = "used")
#' df %>% mutate(z = x + y, .keep = "unused")
#' df %>% mutate(z = x + y, .keep = "none") # same as transmute()
#'
#' # Grouping ----------------------------------------
#' # The mutate operation may yield different results on grouped
#' # tibbles because the expressions are computed within groups.
#' # The following normalises `mass` by the global average:
#' starwars %>%
#'   select(name, mass, species) %>%
#'   mutate(mass_norm = mass / mean(mass, na.rm = TRUE))
#'
#' # Whereas this normalises `mass` by the averages within species
#' # levels:
#' starwars %>%
#'   select(name, mass, species) %>%
#'   group_by(species) %>%
#'   mutate(mass_norm = mass / mean(mass, na.rm = TRUE))
#'
#' # Indirection ----------------------------------------
#' # Refer to column names stored as strings with the `.data` pronoun:
#' vars <- c("mass", "height")
#' mutate(starwars, prod = .data[[vars[[1]]]] * .data[[vars[[2]]]])
#' # Learn more in ?dplyr_data_masking
mutate <- function(.data, ...) {
  UseMethod("mutate")
}

#' @rdname mutate
#' @param .keep \Sexpr[results=rd]{lifecycle::badge("experimental")}
#'   This is an experimental argument that allows you to control which columns
#'   from `.data` are retained in the output:
#'
#'   * `"all"`, the default, retains all variables.
#'   * `"used"` keeps any variables used to make new variables; it's useful
#'     for checking your work as it displays inputs and outputs side-by-side.
#'   * `"unused"` keeps only existing variables **not** used to make new
#'     variables.
#'   * `"none"`, only keeps grouping keys (like [transmute()]).
#' @param .before,.after \Sexpr[results=rd]{lifecycle::badge("experimental")}
#'   <[`tidy-select`][dplyr_tidy_select]> Optionally, control where new columns
#'   should appear (the default is to add to the right hand side). See
#'   [relocate()] for more details.
#' @export
mutate.data.frame <- function(.data, ...,
                              .keep = c("all", "used", "unused", "none"),
                              .before = NULL, .after = NULL) {
  keep <- arg_match(.keep)

  cols <- mutate_cols(.data, ...)
  out <- dplyr_col_modify(.data, cols)

  .before <- enquo(.before)
  .after <- enquo(.after)
  if (!quo_is_null(.before) || !quo_is_null(.after)) {
    # Only change the order of new columns
    new <- setdiff(names(cols), names(.data))
    out <- relocate(out, !!new, .before = !!.before, .after = !!.after)
  }

  if (keep == "all") {
    out
  } else if (keep == "unused") {
    unused <- c(names(.data)[!attr(cols, "used")])
    keep <- intersect(names(out), c(unused, names(cols)))
    dplyr_col_select(out, keep)
  } else if (keep == "used") {
    used <- names(.data)[attr(cols, "used")]
    keep <- intersect(names(out), c(used, names(cols)))
    dplyr_col_select(out, keep)
  } else if (keep == "none") {
    keep <- c(
      # ensure group vars present
      setdiff(group_vars(.data), names(cols)),
      # cols might contain NULLs
      intersect(names(cols), names(out))
    )
    dplyr_col_select(out, keep)
  }
}

#' @rdname mutate
#' @export
transmute <- function(.data, ...) {
  UseMethod("transmute")
}

#' @export
transmute.data.frame <- function(.data, ...) {
  mutate(.data, ..., .keep = "none")
}

# Helpers -----------------------------------------------------------------

mutate_cols <- function(.data, ...) {
  mask <- DataMask$new(.data, caller_env())
  rows <- mask$get_rows()

  dots <- enquos(...)
  dots_names <- names(dots)
  auto_named_dots <- names(enquos(..., .named = TRUE))
  if (length(dots) == 0L) {
    return(NULL)
  }

  new_columns <- set_names(list(), character())

  withCallingHandlers({
    for (i in seq_along(dots)) {
      not_named <- (is.null(dots_names) || dots_names[i] == "")

      # a list in which each element is the result of
      # evaluating the quosure in the "sliced data mask"
      # recycling it appropriately to match the group size
      #
      # TODO: reinject hybrid evaluation at the R level
      chunks <- NULL

      # result after unchopping the chunks
      result <- NULL

      if (quo_is_symbol(dots[[i]]) ){
        name <- as_string(quo_get_expr(dots[[i]]))

        if (name %in% names(new_columns)) {
          # already have result and chunks
          result <- new_columns[[name]]
          chunks <- mask$get_resolved(name)
        } else if (name %in% names(.data)) {
          # column from the original data
          result <- .data[[name]]
          chunks <- mask$resolve(name)
        }

        if (inherits(.data, "rowwise_df") && vec_is_list(result)) {
          sizes <- list_sizes(result)
          wrong <- which(sizes != 1)
          if (length(wrong)) {
            # same error as would have been generated by mask$eval_all_mutate()
            group <- wrong[1L]
            mask$set_current_group(group)
            stop_mutate_recycle_incompatible_size(sizes[group])
          }
        }
      }

      # evaluate the chunks if needed
      if (is.null(chunks)) {
        chunks <- mask$eval_all_mutate(dots[[i]])
      }

      mask$across_cache_reset()

      if (is.null(chunks)) {
        if (!is.null(dots_names) && dots_names[i] != "") {
          new_columns[[dots_names[i]]] <- zap()

          # we might get a warning if dots_names[i] does not exist
          suppressWarnings(mask$remove(dots_names[i]))
        }
        next
      }

      # only unchop if needed
      if (is.null(result)) {
<<<<<<< HEAD
        result <- withCallingHandlers(
          vec_unchop(chunks, rows),
          vctrs_error_incompatible_type = function(cnd) {
            abort(class = "dplyr:::error_mutate_incompatible_combine", parent = cnd)
          }
        )
=======
        if (length(rows) == 1) {
          result <- chunks[[1]]
        } else {
          result <- tryCatch(
            vec_unchop(chunks, rows),
            vctrs_error_incompatible_type = function(cnd) {
              abort(class = "dplyr:::error_mutate_incompatible_combine", parent = cnd)
            }
          )
        }
>>>>>>> eec6b315
      }

      if (not_named && is.data.frame(result)) {
        new_columns[names(result)] <- result

        # remember each result separately
        map2(seq_along(result), names(result), function(i, nm) {
          mask$add(nm, pluck(chunks, i))
        })
      } else {
        name <- if (not_named) auto_named_dots[i] else dots_names[i]

        # treat as a single output otherwise
        new_columns[[name]] <- result

        # remember
        mask$add(name, chunks)
      }


    }

  },
  error = function(e) {
    if (inherits(e, "rlang_error_data_pronoun_not_found")) {
      stop_error_data_pronoun_not_found(conditionMessage(e), index = i, dots = dots, fn = "mutate")
    } else if (inherits(e, "dplyr:::mutate_incompatible_size")) {
      e$size <- vec_size(rows[[i]])
      stop_mutate_recycle_incompatible_size(e, index = i, dots = dots)
    } else if (inherits(e, "dplyr:::mutate_mixed_null")) {
      stop_mutate_mixed_null(index = i, dots = dots)
    } else if (inherits(e, "dplyr:::mutate_not_vector")) {
      stop_mutate_not_vector(index = i, dots = dots, result = e$result)
    } else if(inherits(e, "dplyr:::error_mutate_incompatible_combine")) {
      stop_combine(e$parent, index = i, dots = dots, fn = "mutate")
    } else {
      stop_dplyr(i, dots, fn = "mutate", problem = conditionMessage(e), parent = e)
    }
  },
  warning = function(w) {
    warn_dplyr(i, dots, fn = "mutate", problem = conditionMessage(w), parent = w)
  })

  is_zap <- map_lgl(new_columns, inherits, "rlang_zap")
  new_columns[is_zap] <- rep(list(NULL), sum(is_zap))
  attr(new_columns, "used") <- mask$get_used()
  new_columns
}<|MERGE_RESOLUTION|>--- conflicted
+++ resolved
@@ -287,25 +287,16 @@
 
       # only unchop if needed
       if (is.null(result)) {
-<<<<<<< HEAD
-        result <- withCallingHandlers(
-          vec_unchop(chunks, rows),
-          vctrs_error_incompatible_type = function(cnd) {
-            abort(class = "dplyr:::error_mutate_incompatible_combine", parent = cnd)
-          }
-        )
-=======
         if (length(rows) == 1) {
           result <- chunks[[1]]
         } else {
-          result <- tryCatch(
+          result <- withCallingHandlers(
             vec_unchop(chunks, rows),
             vctrs_error_incompatible_type = function(cnd) {
               abort(class = "dplyr:::error_mutate_incompatible_combine", parent = cnd)
             }
           )
         }
->>>>>>> eec6b315
       }
 
       if (not_named && is.data.frame(result)) {
