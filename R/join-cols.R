<<<<<<< HEAD
join_cols <- function(x_names, y_names, by, suffix = c(".x", ".y"), keep = NULL) {
  check_duplicate_vars(x_names, "x")
  check_duplicate_vars(y_names, "y")

  check_join_vars(by$x, x_names, by$condition, keep)
  check_join_vars(by$y, y_names, by$condition, keep)

  suffix <- standardise_join_suffix(suffix)
=======
join_cols <- function(x_names, y_names, by = NULL, suffix = c(".x", ".y"), keep = FALSE, error_call = caller_env()) {
  check_duplicate_vars(x_names, "x", error_call = error_call)
  check_duplicate_vars(y_names, "y", error_call = error_call)

  by <- standardise_join_by(by, x_names = x_names, y_names = y_names, error_call = error_call)
  suffix <- standardise_join_suffix(suffix, error_call = error_call)
>>>>>>> 1cff4b9c

  x_by <- set_names(match(by$x, x_names), by$x)
  y_by <- set_names(match(by$y, y_names), by$x)

  x_loc <- seq_along(x_names)
  names(x_loc) <- x_names
  if (is_null(keep)) {
    # In x_out, equi key variables need to keep the same name, and non-equi
    # key variables and aux variables need suffixes for duplicates that appear
    # in y_out. This is equivalent to `keep = TRUE` for the non-equi keys and
    # `keep = FALSE` for the equi keys.
    equi <- by$condition == "=="
    y_aux <- setdiff(y_names, c(by$x[equi], by$y[equi]))
    x_ignore <- by$x[equi]
    x_check <- !x_names %in% x_ignore
    names(x_loc)[x_check] <- add_suffixes(x_names[x_check], c(x_ignore, y_aux), suffix$x)
  } else if (is_false(keep)) {
    # In x_out, key variables need to keep the same name, and aux
    # variables need suffixes for duplicates that appear in y_out
    y_aux <- setdiff(y_names, c(by$x, by$y))
    x_ignore <- by$x
    x_check <- !x_names %in% x_ignore
    names(x_loc)[x_check] <- add_suffixes(x_names[x_check], c(x_ignore, y_aux), suffix$x)
  } else {
    # In x_out, key variables and aux variables need suffixes
    # for duplicates that appear in y_out
    names(x_loc) <- add_suffixes(x_names, y_names, suffix$x)
  }

  y_loc <- seq_along(y_names)
  names(y_loc) <- add_suffixes(y_names, x_names, suffix$y)
  if (is_null(keep)) {
    equi <- by$condition == "=="
    y_ignore <- by$y[equi]
    y_loc <- y_loc[!y_names %in% y_ignore]
  } else if (is_false(keep)) {
    y_ignore <- by$y
    y_loc <- y_loc[!y_names %in% y_ignore]
  }

  # key = named locations to use for matching
  # out = named locations to use in output
  list(
    x = list(key = x_by, out = x_loc),
    y = list(key = y_by, out = y_loc)
  )
}

<<<<<<< HEAD
check_join_vars <- function(vars, names, condition, keep) {
=======
standardise_join_by <- function(by, x_names, y_names, error_call = caller_env()) {
  if (is.null(by)) {
    by <- intersect(x_names, y_names)
    if (length(by) == 0) {
      bullets <- c(
        "`by` must be supplied when `x` and `y` have no common variables.",
        i = "use by = character()` to perform a cross-join."
      )
      abort(bullets, call = error_call)
    }
    by_quoted <- encodeString(by, quote = '"')
    if (length(by_quoted) == 1L) {
      by_code <- by_quoted
    } else {
      by_code <- paste0("c(", paste(by_quoted, collapse = ", "), ")")
    }
    inform(paste0("Joining, by = ", by_code))

    by <- list(x = by, y = by)
  } else if (is.character(by)) {
    by_x <- names(by) %||% by
    by_y <- unname(by)

    # If x partially named, assume unnamed are the same in both tables
    by_x[by_x == ""] <- by_y[by_x == ""]

    by <- list(x = by_x, y = by_y)
  } else if (is.list(by)) {
    # TODO: check lengths
    by <- by[c("x", "y")]
  } else {
    msg <- glue("`by` must be a (named) character vector, list, or NULL, not {friendly_type_of(by)}.")
    abort(msg, call = error_call)
  }

  check_join_vars(by$x, x_names, error_call = error_call)
  check_join_vars(by$y, y_names, error_call = error_call)

  by
}

check_join_vars <- function(vars, names, error_call = caller_env()) {
>>>>>>> 1cff4b9c
  if (!is.character(vars)) {
    abort("join columns must be character vectors.", call = error_call)
  }

  na <- is.na(vars)
  if (any(na)) {
    bullets <- c(
      "Join columns must be not NA.",
      x = glue("Problem at position {err_vars(na)}.")
    )
    abort(bullets, call = error_call)
  }

  if (!is_false(keep)) {
    # Non-equi columns are allowed to be duplicated when `keep = TRUE/NULL`
    non_equi <- condition != "=="
    vars <- c(vars[!non_equi], unique(vars[non_equi]))
  }

  dup <- duplicated(vars)
  if (any(dup)) {
<<<<<<< HEAD
    vars <- unique(vars[dup])

    abort(c(
      "Join columns must be unique.",
      x = glue("Problem with {err_vars(vars)}.")
    ))
=======
    bullets <- c(
      "Join columns must be unique.",
      x = glue("Problem at position {err_vars(dup)}.")
    )
    abort(bullets, call = error_call)
>>>>>>> 1cff4b9c
  }

  missing <- setdiff(vars, names)
  if (length(missing) > 0) {
    bullets <- c(
      "Join columns must be present in data.",
      x = glue("Problem with {err_vars(missing)}.")
    )
    abort(bullets, call = error_call)
  }
}

check_duplicate_vars <- function(vars, input, error_call = caller_env()) {
  dup <- duplicated(vars)
  if (any(dup)) {
    bullets <- c(
      glue("Input columns in `{input}` must be unique."),
      x = glue("Problem with {err_vars(vars[dup])}.")
    )
    abort(bullets, call = error_call)
  }
}

standardise_join_suffix <- function(x, error_call = caller_env()) {
  if (!is.character(x) || length(x) != 2) {
    bullets <- c(
      "`suffix` must be a character vector of length 2.",
      i = glue("`suffix` is {friendly_type_of(x)} of length {length(x)}.")
    )
    abort(bullets, call = error_call)
  }

  if (any(is.na(x))) {
    msg <- glue("`suffix` can't be NA.")
    abort(msg, call = error_call)
  }

  list(x = x[[1]], y = x[[2]])
}

add_suffixes <- function(x, y, suffix) {
  if (identical(suffix, "")) {
    return(x)
  }

  out <- rep_along(x, na_chr)
  for (i in seq_along(x)) {
    nm <- x[[i]]
    while (nm %in% y || nm %in% out[seq_len(i - 1)]) {
      nm <- paste0(nm, suffix)
    }

    out[[i]] <- nm
  }
  out
}<|MERGE_RESOLUTION|>--- conflicted
+++ resolved
@@ -1,20 +1,16 @@
-<<<<<<< HEAD
-join_cols <- function(x_names, y_names, by, suffix = c(".x", ".y"), keep = NULL) {
-  check_duplicate_vars(x_names, "x")
-  check_duplicate_vars(y_names, "y")
-
-  check_join_vars(by$x, x_names, by$condition, keep)
-  check_join_vars(by$y, y_names, by$condition, keep)
-
-  suffix <- standardise_join_suffix(suffix)
-=======
-join_cols <- function(x_names, y_names, by = NULL, suffix = c(".x", ".y"), keep = FALSE, error_call = caller_env()) {
+join_cols <- function(x_names,
+                      y_names,
+                      by,
+                      suffix = c(".x", ".y"),
+                      keep = NULL,
+                      error_call = caller_env()) {
   check_duplicate_vars(x_names, "x", error_call = error_call)
   check_duplicate_vars(y_names, "y", error_call = error_call)
 
-  by <- standardise_join_by(by, x_names = x_names, y_names = y_names, error_call = error_call)
+  check_join_vars(by$x, x_names, by$condition, keep, error_call = error_call)
+  check_join_vars(by$y, y_names, by$condition, keep, error_call = error_call)
+
   suffix <- standardise_join_suffix(suffix, error_call = error_call)
->>>>>>> 1cff4b9c
 
   x_by <- set_names(match(by$x, x_names), by$x)
   y_by <- set_names(match(by$y, y_names), by$x)
@@ -63,52 +59,7 @@
   )
 }
 
-<<<<<<< HEAD
-check_join_vars <- function(vars, names, condition, keep) {
-=======
-standardise_join_by <- function(by, x_names, y_names, error_call = caller_env()) {
-  if (is.null(by)) {
-    by <- intersect(x_names, y_names)
-    if (length(by) == 0) {
-      bullets <- c(
-        "`by` must be supplied when `x` and `y` have no common variables.",
-        i = "use by = character()` to perform a cross-join."
-      )
-      abort(bullets, call = error_call)
-    }
-    by_quoted <- encodeString(by, quote = '"')
-    if (length(by_quoted) == 1L) {
-      by_code <- by_quoted
-    } else {
-      by_code <- paste0("c(", paste(by_quoted, collapse = ", "), ")")
-    }
-    inform(paste0("Joining, by = ", by_code))
-
-    by <- list(x = by, y = by)
-  } else if (is.character(by)) {
-    by_x <- names(by) %||% by
-    by_y <- unname(by)
-
-    # If x partially named, assume unnamed are the same in both tables
-    by_x[by_x == ""] <- by_y[by_x == ""]
-
-    by <- list(x = by_x, y = by_y)
-  } else if (is.list(by)) {
-    # TODO: check lengths
-    by <- by[c("x", "y")]
-  } else {
-    msg <- glue("`by` must be a (named) character vector, list, or NULL, not {friendly_type_of(by)}.")
-    abort(msg, call = error_call)
-  }
-
-  check_join_vars(by$x, x_names, error_call = error_call)
-  check_join_vars(by$y, y_names, error_call = error_call)
-
-  by
-}
-
-check_join_vars <- function(vars, names, error_call = caller_env()) {
->>>>>>> 1cff4b9c
+check_join_vars <- function(vars, names, condition, keep, error_call = caller_env()) {
   if (!is.character(vars)) {
     abort("join columns must be character vectors.", call = error_call)
   }
@@ -130,20 +81,14 @@
 
   dup <- duplicated(vars)
   if (any(dup)) {
-<<<<<<< HEAD
     vars <- unique(vars[dup])
 
-    abort(c(
+    bullets <- c(
       "Join columns must be unique.",
       x = glue("Problem with {err_vars(vars)}.")
-    ))
-=======
-    bullets <- c(
-      "Join columns must be unique.",
-      x = glue("Problem at position {err_vars(dup)}.")
     )
+
     abort(bullets, call = error_call)
->>>>>>> 1cff4b9c
   }
 
   missing <- setdiff(vars, names)
