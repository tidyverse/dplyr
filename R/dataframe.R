#' Build a data frame.
#'
#' A trimmed down version of \code{\link{data.frame}} that:
#' \enumerate{
#' \item Never coerces inputs (i.e. strings stay as strings!).
#' \item Never adds \code{row.names}.
#' \item Never munges column names.
#' \item Only recycles length 1 inputs.
#' \item Evaluates its arguments lazily and in order.
#' \item Adds \code{tbl_df} class to output.
#' }
#'
#' @param ... A set of named arguments
#' @param columns A \code{\link[lazyeval]{lazy_dots}}.
#' @seealso \code{\link{as_data_frame}} to turn an existing list into
#'   a data frame.
#' @export
#' @examples
#' a <- 1:5
#' data_frame(a, b = a * 2)
#' data_frame(a, b = a * 2, c = 1)
#' data_frame(x = runif(10), y = x * 2)
#'
#' # data_frame never coerces its inputs
#' str(data_frame(letters))
#' str(data_frame(x = list(diag(1), diag(2))))
#'
#' # or munges column names
#' data_frame(`a + b` = 1:5)
data_frame <- function(...) {
  data_frame_(lazyeval::lazy_dots(...))
}

#' @export
#' @rdname data_frame
data_frame_ <- function(columns) {
  n <- length(columns)
  if (n == 0) return(data.frame())

  # If named not supplied, used deparsed expression
  col_names <- names2(columns)
  missing_names <- col_names == ""
  if (any(missing_names)) {
    deparse2 <- function(x) paste(deparse(x$expr, 500L), collapse = "")
    defaults <- vapply(columns[missing_names], deparse2, character(1),
      USE.NAMES = FALSE)

    col_names[missing_names] <- defaults
  }

  # Construct the list output
  output <- vector("list", n)
  names(output) <- character(n)
  output_nm <- names(output) # Get reference to names

  # Fill the output
  i <- 1L
  while (i <= n) {

    # Fill by reference
    output[[i]] <-  lazyeval::lazy_eval(columns[[i]], output)
    names(output)[i] <- col_names[[i]]
    if (!is.null(dim(output[[i]]))) {
      stop("data_frames can not contain data.frames, matrices or arrays",
        call. = FALSE)
    }

    # Update
    i <- i + 1L
  }

  # Validate column lengths
  lengths <- vapply(output, NROW, integer(1))
  max <- max(lengths)

  if (!all(lengths %in% c(1L, max))) {
    stop("arguments imply differing number of rows: ",
         paste(lengths, collapse = ", "))
  }
  short <- lengths == 1
  if (max != 1L && any(short)) {
    output[short] <- lapply(output[short], rep, max)
  }

  # Set attributes
  attr(output, "row.names") <- c(NA_integer_, max)
  attr(output, "class") <- c("tbl_df", "tbl", "data.frame")

  output
}

#' Coerce a list to a data frame.
#'
#' \code{as.data.frame} is effectively a thin wrapper around \code{data.frame},
#' and hence is rather slow (because it calls \code{data.frame} on each element
#' before \code{cbind}ing together). \code{as_data_frame} just verifies that
#' the list is structured correctly (i.e. named, and each element is same
#' length) then sets class and row name attributes.
#'
#' @param x A list. Each element of the list must have the same length.
#' @export
#' @examples
#' l <- list(x = 1:500, y = runif(500), z = 500:1)
#' df <- as_data_frame(l)
#'
#' # Coercing to a data frame does not copy columns
#' changes(as_data_frame(l), as_data_frame(l))
#'
#' # as_data_frame is considerably simpler/faster than as.data.frame
#' # making it more suitable for use when you have things that are
#' # lists
#' \dontrun{
#' l2 <- replicate(26, sample(letters), simplify = FALSE)
#' names(l2) <- letters
#' microbenchmark::microbenchmark(
#'   as_data_frame(l2),
#'   as.data.frame(l2)
#' )
#' }
as_data_frame <- function(x) {
  stopifnot(is.list(x))
  if (length(x) == 0) {
    x <- list()
    class(x) <- c("tbl_df", "tbl", "data.frame")
    attr(x, "row.names") <- .set_row_names(0)
    return(x)
  }

  if (any(names2(x) == "")) {
    stop("All elements must be named", call. = FALSE)
  }

  ok <- vapply(x, is_1d, logical(1))
  if (any(!ok)) {
    stop("data_frames can not contain data.frames, matrices or arrays",
      call. = FALSE)
  }

  n <- unique(vapply(x, NROW, integer(1)))
  if (length(n) != 1) {
    stop("Columns are not all same length", call. = FALSE)
  }

  class(x) <- c("tbl_df", "tbl", "data.frame")
  attr(x, "row.names") <- .set_row_names(n)

  x
}

#' Convert row names to an explicit variable.
#'
#' @param df Input data frame with rownames.
#' @param var Name of variable to use
#' @export
#' @examples
#' mtcars %>%
#'   tbl_df() %>%
#'   print() %>%
#'   add_rownames()
add_rownames <- function(df, var = "rowname") {
<<<<<<< HEAD
  stopifnot(is.data.frame(df))

  df[[var]] <- rownames(df)
  rownames(df) <- NULL

  df
}

# Grouping methods ------------------------------------------------------------

#' @export
group_by_.data.frame <- function(.data, ..., .dots, add = FALSE) {
  groups <- group_by_prepare(.data, ..., .dots = .dots, add = add)
  grouped_df(groups$data, groups$groups)
}

#' @export
groups.data.frame <- function(x) NULL

#' @export
ungroup.data.frame <- function(x) x

#' @export
group_size.data.frame <- function(x) nrow(x)

#' @export
n_groups.data.frame <- function(x) 1L

# Manipulation functions ------------------------------------------------------

# These could potentially be rewritten to avoid any copies, but since this
# is just a convenience layer, I didn't bother. They should still be fast.

#' @export
filter_.data.frame <- function(.data, ..., .dots) {
  dots <- lazyeval::all_dots(.dots, ..., all_named = TRUE)
  as.data.frame(filter_(tbl_df(.data), .dots = dots))
}
#' @export
slice_.data.frame <- function(.data, ..., .dots) {
  dots <- lazyeval::all_dots(.dots, ..., all_named = TRUE)
  as.data.frame(slice_(tbl_df(.data), .dots = dots))
}
#' @export
summarise_.data.frame <- function(.data, ..., .dots) {
  dots <- lazyeval::all_dots(.dots, ..., all_named = TRUE)
  as.data.frame(summarise_(tbl_df(.data), .dots = dots))
}
#' @export
mutate_.data.frame <-  function(.data, ..., .dots) {
  dots <- lazyeval::all_dots(.dots, ..., all_named = TRUE)
  as.data.frame(mutate_(tbl_df(.data), .dots = dots))
}
#' @export
arrange_.data.frame <- function(.data, ..., .dots) {
  dots <- lazyeval::all_dots(.dots, ..., all_named = TRUE)
  as.data.frame(arrange_(tbl_df(.data), .dots = dots))
}
#' @export
select_.data.frame <- function(.data, ..., .dots) {
  dots <- lazyeval::all_dots(.dots, ...)
  vars <- select_vars_(names(.data), dots)
  select_impl(.data, vars)
}
#' @export
rename_.data.frame <- function(.data, ..., .dots) {
  dots <- lazyeval::all_dots(.dots, ...)
  vars <- rename_vars_(names(.data), dots)
  select_impl(.data, vars)
}


# Joins ------------------------------------------------------------------------

#' @export
inner_join.data.frame <- function(x, y, by = NULL, copy = FALSE, ...) {
  as.data.frame(inner_join(tbl_df(x), y, by = by, copy = copy, ...))
}

#' @export
left_join.data.frame <- function(x, y, by = NULL, copy = FALSE, ...) {
  as.data.frame(left_join(tbl_df(x), y, by = by, copy = copy, ...))
}

#' @export
right_join.data.frame <- function(x, y, by = NULL, copy = FALSE, ...) {
  as.data.frame(right_join(tbl_df(x), y, by = by, copy = copy, ...))
}

#' @export
full_join.data.frame <- function(x, y, by = NULL, copy = FALSE, ...) {
  as.data.frame(full_join(tbl_df(x), y, by = by, copy = copy, ...))
}

#' @export
semi_join.data.frame <- function(x, y, by = NULL, copy = FALSE, ...) {
  as.data.frame(semi_join(tbl_df(x), y, by = by, copy = copy, ...))
}

#' @export
anti_join.data.frame <- function(x, y, by = NULL, copy = FALSE, ...) {
  as.data.frame(anti_join(tbl_df(x), y, by = by, copy = copy, ...))
}

# Set operations ---------------------------------------------------------------

#' @export
intersect.data.frame <- function(x, y, ...) intersect_data_frame(x, y)

#' @export
union.data.frame <-     function(x, y, ...) union_data_frame(x, y)

#' @export
setdiff.data.frame <-   function(x, y, ...) setdiff_data_frame(x, y)

#' @export
setequal.data.frame <-  function(x, y, ...) equal_data_frame(x, y)

#' @export
distinct_.data.frame <- function(.data, ..., .dots) {
  dist <- distinct_vars(.data, ..., .dots = .dots)
  distinct_impl(dist$data, dist$vars)
}


# Do ---------------------------------------------------------------------------

#' @export
do_.data.frame <- function(.data, ..., .dots) {
  args <- lazyeval::all_dots(.dots, ...)
  named <- named_args(args)

  data <- list(. = .data)

  if (!named) {
    env <- new.env(parent = args[[1]]$env)
    env$. <- .data

    out <- lazyeval::lazy_eval(args[[1]], data)
    if (!is.data.frame(out)) {
      stop("Result must be a data frame", call. = FALSE)
    }
  } else {
    out <- lapply(args, function(arg) {
      list(lazyeval::lazy_eval(arg, data))
    })
    names(out) <- names(args)
    attr(out, "row.names") <- .set_row_names(1L)
    # Use tbl_df to ensure safe printing of list columns
    class(out) <- c("tbl_df", "data.frame")
  }

  out
}

# Random samples ---------------------------------------------------------------


#' @export
sample_n.data.frame <- function(tbl, size, replace = FALSE, weight = NULL,
  .env = parent.frame()) {
  if (!missing(weight)) {
    weight <- eval(substitute(weight), tbl, .env)
  }

  sample_n_basic(tbl, size, replace = replace, weight = weight)
}


#' @export
sample_frac.data.frame <- function(tbl, size = 1, replace = FALSE, weight = NULL,
  .env = parent.frame()) {

  if (!missing(weight)) {
    weight <- eval(substitute(weight), tbl, .env)
  }

  sample_n_basic(tbl, round(size * nrow(tbl)), replace = replace, weight = weight)
}

sample_n_basic <- function(tbl, size, replace = FALSE, weight = NULL) {
  n <- nrow(tbl)

  weight <- check_weight(weight, n)
  assert_that(is.numeric(size), length(size) == 1, size >= 0)
  check_size(size, n, replace)

  idx <- sample.int(n, size, replace = replace, prob = weight)
  tbl[idx, , drop = FALSE]
}



# Misc -------------------------------------------------------------------------

#' @export
collect.data.frame <- function(x, ...) x
#' @export
compute.data.frame <- function(x, ...) x
#' @export
collapse.data.frame <- function(x, ...) x
=======
  assert_that(is.data.frame(df), is.string(var))
  rowname_df <- setNames(data_frame(rownames(df)), var)
  cbind(rowname_df, df)
}
>>>>>>> 5cff030c
<|MERGE_RESOLUTION|>--- conflicted
+++ resolved
@@ -158,13 +158,9 @@
 #'   print() %>%
 #'   add_rownames()
 add_rownames <- function(df, var = "rowname") {
-<<<<<<< HEAD
-  stopifnot(is.data.frame(df))
-
-  df[[var]] <- rownames(df)
-  rownames(df) <- NULL
-
-  df
+  assert_that(is.data.frame(df), is.string(var))
+  rowname_df <- setNames(data_frame(rownames(df)), var)
+  cbind(rowname_df, df)
 }
 
 # Grouping methods ------------------------------------------------------------
@@ -359,10 +355,4 @@
 #' @export
 compute.data.frame <- function(x, ...) x
 #' @export
-collapse.data.frame <- function(x, ...) x
-=======
-  assert_that(is.data.frame(df), is.string(var))
-  rowname_df <- setNames(data_frame(rownames(df)), var)
-  cbind(rowname_df, df)
-}
->>>>>>> 5cff030c
+collapse.data.frame <- function(x, ...) x